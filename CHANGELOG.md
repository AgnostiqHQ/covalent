# Changelog

All notable changes to this project will be documented in this file.

The format is based on [Keep a Changelog](https://keepachangelog.com/en/1.0.0/),
and this project adheres to [Semantic Versioning](https://semver.org/spec/v2.0.0.html).

## [UNRELEASED]

### Docs

<<<<<<< HEAD
- Removed references to microservices in RTD
=======
- Updated README.md.
>>>>>>> 08d29e1d

## [0.106.0] - 2022-05-26

### Changed
- Visual theme for Webapp GUI changed in accordance to new theme
- Fonts, colors, icons have been updated

## [0.105.0] - 2022-05-25

### Added

- Add a pre-commit hook for `detect-secrets`.
- Updated the actions in accordance with the migration done in the previous version.

## [0.104.0] - 2022-05-23

### Changed

- Services have been moved to a different codebase. This repo is now hosting the Covalent SDK, local dispatcher backend, Covalent web GUI, and documentation. Version is bumped to `0.104.0` in order to avoid conflicts.
- Update tests to match the current dispatcher api
- Skip testing dask executor until dask executor plugin is made public
- Using 2 thread pools to manage multiple workflows better and the other one for executing electrons in parallel.

### Fixed

- Add psutil and PyYAML to requirements.txt
- Passing the same Electron to multiple inputs of an Electron now works. UI fix pending.
- Dask from `requirements.txt`.

### Removed

- Asyncio usage for electron level concurrency.
- References to dask

### Added

- Functional test added for dask executor with the cluster running locally.
- Scalability tests for different workflows and workflow sizes under `tests/stress_tests/scripts`
- Add sample performance testing workflows under `tests/stress_tests`
- Add pipelines to continuously run the tutorial notebooks
- Create notebook with tasks from RTD

## [0.32.3] - 2022-03-16

### Fixed

- Fix missing UI graph edges between parameters and electrons in certain cases.
- Fix UI crashes in cases where legacy localStorage state was being loaded.

## [0.32.2] - 2022-03-16

### Added

- Images for graphs generated in tutorials and how-tos.
- Note for quantum gravity tutorial to tell users that `tensorflow` doesn't work on M1 Macs.
- `Known Issues` added to `README.md`

### Fixed

- `draw` function usage in tutorials and how-tos now reflects the UI images generated instead of using graphviz.
- Images now render properly in RTD of how-tos.

### Changed

- Reran all the tutorials that could run, generating the outputs again.

## [0.32.1] - 2022-03-15

### Fixed

- CLI now starts server directly in the subprocess instead of as a daemon
- Logs are provided as pipes to Popen instead of using a shell redirect
- Restart behavior fixed
- Default port in `covalent_ui/app.py` uses the config manager

### Removed

- `_graceful_restart` function no longer needed without gunicorn

## [0.32.0] - 2022-03-11

### Added

- Dispatcher microservice API endpoint to dispatch and update workflow.
- Added get runnable task endpoint.

## [0.31.0] - 2022-03-11

### Added

- Runner component's main functionality to run a set of tasks, cancel a task, and get a task's status added to its api.

## [0.30.5] - 2022-03-11

### Updated

- Updated Workflow endpoints & API spec to support upload & download of result objects as pickle files

## [0.30.4] - 2022-03-11

### Fixed

- When executing a task on an alternate Conda environment, Covalent no longer has to be installed on that environment. Previously, a Covalent object (the execution function as a TransportableObject) was passed to the environment. Now it is deserialized to a "normal" Python function, which is passed to the alternate Conda environment.

## [0.30.3] - 2022-03-11

### Fixed

- Fixed the order of output storage in `post_process` which should have been the order in which the electron functions are called instead of being the order in which they are executed. This fixes the order in which the replacement of function calls with their output happens, which further fixes any discrepencies in the results obtained by the user.

- Fixed the `post_process` test to check the order as well.

## [0.30.2] - 2022-03-11

### Changed

- Updated eventlet to 0.31.0

## [0.30.1] - 2022-03-10

### Fixed

- Eliminate unhandled exception in Covalent UI backend when calling fetch_result.

## [0.30.0] - 2022-03-09

### Added

- Skeleton code for writing the different services corresponding to each component in the open source refactor.
- OpenAPI specifications for each of the services.

## [0.29.3] - 2022-03-09

### Fixed

- Covalent UI is built in the Dockerfile, the setup file, the pypi workflow, the tests workflow, and the conda build script.

## [0.29.2] - 2022-03-09

### Added

- Defaults defined in executor plugins are read and used to update the in-memory config, as well as the user config file. But only if the parameter in question wasn't already defined.

### Changed

- Input parameter names and docstrings in _shared_files.config.update_config were changed for clarity.

## [0.29.1] - 2022-03-07

### Changed

- Updated fail-fast strategy to run all tests.

## [0.29.0] - 2022-03-07

### Added

- DispatchDB for storing dispatched results

### Changed

- UI loads dispatches from DispatchDB instead of browser local storage

## [0.28.3] - 2022-03-03

### Fixed

Installed executor plugins don't have to be referred to by their full module name. Eg, use "custom_executor", instead of "covalent_custom_plugin.custom_executor".

## [0.28.2] - 2022-03-03

### Added

- A brief overview of the tutorial structure in the MNIST classification tutorial.

## [0.28.1] - 2022-03-02

### Added

- Conda installation is only supported for Linux in the `Getting Started` guide.
- MNIST classifier tutorial.

### Removed

- Removed handling of default values of function parameters in `get_named_params` in `covalent/_shared_files/utils.py`. So, it is actually being handled by not being handled since now `named_args` and `named_kwargs` will only contain parameters that were passed during the function call and not all of them.

## [0.28.0] - 2022-03-02

### Added

- Lepton support, including for Python modules and C libraries
- How-to guides showing how to use leptons for each of these

## [0.27.6] - 2022-03-01

### Added

- Added feature development basic steps in CONTRIBUTING.md.
- Added section on locally building RTD (read the docs) in the contributing guide.

## [0.27.5] - 2022-03-01

### Fixed

- Missing UI input data after backend change - needed to be derived from graph for electrons, lattice inputs fixed on server-side, combining name and positional args
- Broken UI graph due to variable->edge_name renaming
- Missing UI executor data after server-side renaming

## [0.27.4] - 2022-02-28

### Fixed

- Path used in `covalent/executor/__init__.py` for executor plugin modules needed updating to `covalent/executor/executor_plugins`

### Removed

- Disabled workflow cancellation test due to inconsistent outcomes. Test will be re-enabled after cancellation mechanisms are investigated further.

## [0.27.3] - 2022-02-25

### Added

- Added `USING_DOCKER.md` guide for running docker container.
- Added cli args to covalent UI flask server `covalent_ui/app.py` to modify port and log file path.

### Removed

- Removed gunicorn from cli and Dockerfile.

### Changed

- Updated cli `covalent_dispatcher/_cli/service.py` to run flask server directly, and removed dispatcher and UI flags.
- Using Flask blueprints to merge Dispatcher and UI servers.
- Updated Dockerfile to run flask server directly.
- Creating server PID file manually in `covalent_dispatcher/_cli/service.py`.
- Updated tests and docs to reflect merged servers.
- Changed all mentions of port 47007 (for old UI server) to 48008.

## [0.27.2] - 2022-02-24

### Changed

- Removed unnecessary blockquotes from the How-To guide for creating custom executors
- Changed "Covalent Cloud" to "Covalent" in the main code text

## [0.27.1] - 2022-02-24

### Removed

- Removed AQ-Engineers from CODEOWNERS in order to fix PR review notifications

## [0.27.0] - 2022-02-24

### Added

- Support for positional only, positional or keyword, variable positional, keyword only, variable keyword types of parameters is now added, e.g an electron can now use variable args and variable kwargs if the number/names of parameters are unknown during definition as `def task(*args, **kwargs)` which wasn't possible before.

- `Lattice.args` added to store positional arguments passed to the lattice's workflow function.

- `get_named_params` function added in `_shared_files/utils.py` which will return a tuple containing named positional arguments and named keyword arguments. The names help in showing and storing these parameters in the transport graph.

- Tests to verify whether all kinds of input paramaters are supported by electron or a lattice.

### Changed

- No longer merging positional arguments with keyword arguments, instead they are separately stored in respective nodes in the transport graph.

- `inputs` returned from `_get_inputs` function in `covalent_dispatcher/_core/execution.py` now contains positional as well as keyword arguments which further get passed to the executor.

- Executors now support positional and keyword arguments as inputs to their executable functions.

- Result object's `_inputs` attribute now contains both `args` and `kwargs`.

- `add_node_for_nested_iterables` is renamed to `connect_node_with_others` and `add_node_to_graph` also renamed to `add_collection_node_to_graph` in `electron.py`. Some more variable renames to have appropriate self-explanatory names.

- Nodes and edges in the transport graph now have a better interface to assign attributes to them.

- Edge attribute `variable` renamed to `edge_name`.

- In `serialize` function of the transport graph, if `metadata_only` is True, then only `metadata` attribute of node and `source` and `target` attributes of edge are kept in the then return serialized `data`.

- Updated the tests wherever necessary to reflect the above changes

### Removed

- Deprecated `required_params_passed` since an error will automatically be thrown by the `build_graph` function if any of the required parameters are not passed.

- Removed duplicate attributes from nodes in the transport graph.

## [0.26.1] - 2022-02-23

### Added

- Added Local Executor section to the API read the docs.

## [0.26.0] - 2022-02-23

### Added

- Automated reminders to update the changelog

## [0.25.3] - 2022-02-23

## Added

- Listed common mocking commands in the CONTRIBUTING.md guide.
- Additional guidelines on testing.

## [0.25.2] - 2022-02-21

### Changed

- `backend` metadata name changed to `executor`.
- `_plan_workflow` usage updated to reflect how that executor related information is now stored in the specific executor object.
- Updated tests to reflect the above changes.
- Improved the dispatch cancellation test to provide a robust solution which earlier took 10 minutes to run with uncertainty of failing every now and then.

### Removed

- Removed `TaskExecutionMetadata` as a consequence of removing `execution_args`.

## [0.25.1] - 2022-02-18

### Fixed

- Tracking imports that have been used in the workflow takes less time.

### Added

- User-imports are included in the dispatch_source.py script. Covalent-related imports are commented out.

## [0.25.0] - 2022-02-18

### Added

- UI: Lattice draw() method displays in web UI
- UI: New navigation panel

### Changed

- UI: Animated graph changes, panel opacity

### Fixed

- UI: Fixed "Not Found" pages

## [0.24.21] - 2022-02-18

### Added

- RST document describing the expectations from a tutorial.

## [0.24.20] - 2022-02-17

### Added

- Added how to create custom executors

### Changed

- Changed the description of the hyperlink for choosing executors
- Fixed typos in doc/source/api/getting_started/how_to/execution/creating_custom_executors.ipynb

## [0.24.19] - 2022-02-16

### Added

- CODEOWNERS for certain files.

## [0.24.18] - 2022-02-15

### Added

- The user configuration file can now specify an executor plugin directory.

## [0.24.17] - 2022-02-15

### Added

- Added a how-to for making custom executors.

## [0.24.16] - 2022-02-12

### Added

- Errors now contain the traceback as well as the error message in the result object.
- Added test for `_post_process` in `tests/covalent_dispatcher_tests/_core/execution_test.py`.

### Changed

- Post processing logic in `electron` and dispatcher now relies on the order of execution in the transport graph rather than node's function names to allow for a more reliable pairing of nodes and their outputs.

- Renamed `init_test.py` in `tests/covalent_dispatcher_tests/_core/` to `execution_test.py`.

### Removed

- `exclude_from_postprocess` list which contained some non executable node types removed since only executable nodes are post processed now.

## [0.24.15] - 2022-02-11

### Fixed

- If a user's configuration file does not have a needed exeutor parameter, the default parameter (defined in _shared_files/defaults.py) is used.
- Each executor plugin is no longer initialized upon the import of Covalent. This allows required parameters in executor plugins.

## Changed

- Upon updating the configuration data with a user's configuration file, the complete set is written back to file.

## Added

- Tests for the local and base executors.

## [0.24.14] - 2022-02-11

### Added

- UI: add dashboard cards
- UI: add scaling dots background

### Changed

- UI: reduce sidebar font sizes, refine color theme
- UI: refine scrollbar styling, show on container hover
- UI: format executor parameters as YAML code
- UI: update syntax highlighting scheme
- UI: update index.html description meta tag

## [0.24.13] - 2022-02-11

### Added

- Tests for covalent/_shared_files/config.py

## [0.24.12] - 2022-02-10

### Added

- CodeQL code analyzer

## [0.24.11] - 2022-02-10

### Added

- A new dictionary `_DEFAULT_CONSTRAINTS_DEPRECATED` in defaults.py

### Changed

- The `_DEFAULT_CONSTRAINT_VALUES` dictionary now only contains the `backend` argument

## [0.24.10] - 2022-02-09

### Fixed

- Sporadically failing workflow cancellation test in tests/workflow_stack_test.py

## [0.24.9] - 2022-02-09

## Changed

- Implementation of `_port_from_pid` in covalent_dispatcher/_cli/service.py.

## Added

- Unit tests for command line interface (CLI) functionalities in covalent_dispatcher/_cli/service.py and covalent_dispatcher/_cli/cli.py.

## [0.24.8] - 2022-02-07

### Fixed

- If a user's configuration file does not have a needed parameter, the default parameter (defined in _shared_files/defaults.py) is used.

## [0.24.7] - 2022-02-07

### Added

- Typing: Add Type hint `dispatch_info` parameter.
- Documentation: Updated the return_type description in docstring.

### Changed

- Typing: Change return type annotation to `Generator`.

## [0.24.6] - 2022-02-06

### Added

- Type hint to `deserialize` method of `TransportableObject` of `covalent/_workflow/transport.py`.

### Changed

- Description of `data` in `deserialize` method of `TransportableObject` of `covalent/_workflow/transport.py` from `The serialized transportable object` to `Cloudpickled function`.

## [0.24.5] - 2022-02-05

### Fixed

- Removed dependence on Sentinel module

## [0.24.4] - 2022-02-04

### Added

- Tests across multiple versions of Python and multiple operating systems
- Documentation reflecting supported configurations

## [0.24.3] - 2022-02-04

### Changed

- Typing: Use `bool` in place of `Optional[bool]` as type annotation for `develop` parameter in `covalent_dispatcher.service._graceful_start`
- Typing: Use `Any` in place of `Optional[Any]` as type annotation for `new_value` parameter in `covalent._shared_files.config.get_config`

## [0.24.2] - 2022-02-04

### Fixed

- Updated hyperlink of "How to get the results" from "./collection/query_electron_execution_result" to "./collection/query_multiple_lattice_execution_results" in "doc/source/how_to/index.rst".
- Updated hyperlink of "How to get the result of a particular electron" from "./collection/query_multiple_lattice_execution_results" to "./collection/query_electron_execution_result" in "doc/source/how_to/index.rst".

## [0.24.1] - 2022-02-04

### Changed

- Changelog entries are now required to have the current date to enforce ordering.

## [0.24.0] - 2022-02-03

### Added

- UI: log file output - display in Output tab of all available log file output
- UI: show lattice and electron inputs
- UI: display executor attributes
- UI: display error message on failed status for lattice and electron

### Changed

- UI: re-order sidebar sections according to latest figma designs
- UI: update favicon
- UI: remove dispatch id from tab title
- UI: fit new uuids
- UI: adjust theme text primary and secondary colors

### Fixed

- UI: auto-refresh result state on initial render of listing and graph pages
- UI: graph layout issues: truncate long electron/param names

## [0.23.0] - 2022-02-03

### Added

- Added `BaseDispatcher` class to be used for creating custom dispatchers which allow connection to a dispatcher server.
- `LocalDispatcher` inheriting from `BaseDispatcher` allows connection to a local dispatcher server running on the user's machine.
- Covalent only gives interface to the `LocalDispatcher`'s `dispatch` and `dispatch_sync` methods.
- Tests for both `LocalDispatcher` and `BaseDispatcher` added.

### Changed

- Switched from using `lattice.dispatch` and `lattice.dispatch_sync` to `covalent.dispatch` and `covalent.dispatch_sync`.
- Dispatcher address now is passed as a parameter (`dispatcher_addr`) to `covalent.dispatch` and `covalent.dispatch_sync` instead of a metadata field to lattice.
- Updated tests, how tos, and tutorials to use `covalent.dispatch` and `covalent.dispatch_sync`.
- All the contents of `covalent_dispatcher/_core/__init__.py` are moved to `covalent_dispatcher/_core/execution.py` for better organization. `__init__.py` only contains function imports which are needed by external modules.
- `dispatch`, `dispatch_sync` methods deprecated from `Lattice`.

### Removed

- `_server_dispatch` method removed from `Lattice`.
- `dispatcher` metadata field removed from `lattice`.

## [0.22.19] - 2022-02-03

### Fixed

- `_write_dispatch_to_python_file` isn't called each time a task is saved. It is now only called in the final save in `_run_planned_workflow` (in covalent_dispatcher/_core/__init__.py).

## [0.22.18] - 2022-02-03

### Fixed

- Added type information to result.py

## [0.22.17] - 2022-02-02

### Added

- Replaced `"typing.Optional"` with `"str"` in covalent/executor/base.py
- Added missing type hints to `get_dispatch_context` and `write_streams_to_file` in covalent/executor/base.py, BaseExecutor

## [0.22.16] - 2022-02-02

### Added

- Functions to check if UI and dispatcher servers are running.
- Tests for the `is_ui_running` and `is_server_running` in covalent_dispatcher/_cli/service.py.

## [0.22.15] - 2022-02-01

### Fixed

- Covalent CLI command `covalent purge` will now stop the servers before deleting all the pid files.

### Added

- Test for `purge` method in covalent_dispatcher/_cli/service.py.

### Removed

- Unused `covalent_dispatcher` import from covalent_dispatcher/_cli/service.py.

### Changed

- Moved `_config_manager` import from within the `purge` method to the covalent_dispatcher/_cli/service.py for the purpose of mocking in tests.

## [0.22.14] - 2022-02-01

### Added

- Type hint to `_server_dispatch` method in `covalent/_workflow/lattice.py`.

## [0.22.13] - 2022-01-26

### Fixed

- When the local executor's `log_stdout` and `log_stderr` config variables are relative paths, they should go inside the results directory. Previously that was queried from the config, but now it's queried from the lattice metadata.

### Added

- Tests for the corresponding functions in (`covalent_dispatcher/_core/__init__.py`, `covalent/executor/base.py`, `covalent/executor/executor_plugins/local.py` and `covalent/executor/__init__.py`) affected by the bug fix.

### Changed

- Refactored `_delete_result` in result manager to give the option of deleting the result parent directory.

## [0.22.12] - 2022-01-31

### Added

- Diff check in pypi.yml ensures correct files are packaged

## [0.22.11] - 2022-01-31

### Changed

- Removed codecov token
- Removed Slack notifications from feature branches

## [0.22.10] - 2022-01-29

### Changed

- Running tests, conda, and version workflows on pull requests, not just pushes

## [0.22.9] - 2022-01-27

### Fixed

- Fixing version check action so that it doesn't run on commits that are in develop
- Edited PR template so that markdown checklist appears properly

## [0.22.8] - 2022-01-27

### Fixed

- publish workflow, using `docker buildx` to build images for x86 and ARM, prepare manifest and push to ECR so that pulls will match the correct architecture.
- typo in CONTRIBUTING
- installing `gcc` in Docker image so Docker can build wheels for `dask` and other packages that don't provide ARM wheels

### Changed

- updated versions in `requirements.txt` for `matplotlib` and `dask`

## [0.22.7] - 2022-01-27

### Added

- `MANIFEST.in` did not have `covalent_dispatcher/_service` in it due to which the PyPi package was not being built correctly. Added the `covalent_dispatcher/_service` to the `MANIFEST.in` file.

### Fixed

- setuptools properly including data files during installation

## [0.22.6] - 2022-01-26

### Fixed

- Added service folder in covalent dispatcher to package.

## [0.22.5] - 2022-01-25

### Fixed

- `README.md` images now use master branch's raw image urls hosted on <https://github.com> instead of <https://raw.githubusercontent.com>. Also, switched image rendering from html to markdown.

## [0.22.4] - 2022-01-25

### Fixed

- dispatcher server app included in sdist
- raw image urls properly used

## [0.22.3] - 2022-01-25

### Fixed

- raw image urls used in readme

## [0.22.2] - 2022-01-25

### Fixed

- pypi upload

## [0.22.1] - 2022-01-25

### Added

- Code of conduct
- Manifest.in file
- Citation info
- Action to upload to pypi

### Fixed

- Absolute URLs used in README
- Workflow badges updated URLs
- `install_package_data` -> `include_package_data` in `setup.py`

## [0.22.0] - 2022-01-25

### Changed

- Using public ECR for Docker release

## [0.21.0] - 2022-01-25

### Added

- GitHub pull request templates

## [0.20.0] - 2022-01-25

### Added

- GitHub issue templates

## [0.19.0] - 2022-01-25

### Changed

- Covalent Beta Release

## [0.18.9] - 2022-01-24

### Fixed

- iframe in the docs landing page is now responsive

## [0.18.8] - 2022-01-24

### Changed

- Temporarily removed output tab
- Truncated dispatch id to fit left sidebar, add tooltip to show full id

## [0.18.7] - 2022-01-24

### Changed

- Many stylistic improvements to documentation, README, and CONTRIBUTING.

## [0.18.6] - 2022-01-24

### Added

- Test added to check whether an already decorated function works as expected with Covalent.
- `pennylane` package added to the `requirements-dev.txt` file.

### Changed

- Now using `inspect.signature` instead of `function.__code__` to get the names of function's parameters.

## [0.18.5] - 2022-01-21

### Fixed

- Various CI fixes, including rolling back regression in version validation, caching on s3 hosted badges, applying releases and tags correctly.

## [0.18.4] - 2022-01-21

### Changed

- Removed comments and unused functions in covalent_dispatcher
- `result_class.py` renamed to `result.py`

### Fixed

- Version was not being properly imported inside `covalent/__init__.py`
- `dispatch_sync` was not previously using the `results_dir` metadata field

### Removed

- Credentials in config
- `generate_random_filename_in_cache`
- `is_any_atom`
- `to_json`
- `show_subgraph` option in `draw`
- `calculate_node`

## [0.18.3] - 2022-01-20

### Fixed

- The gunicorn servers now restart more gracefully

## [0.18.2] - 2022-01-21

### Changed

- `tempdir` metadata field removed and replaced with `executor.local.cache_dir`

## [0.18.1] - 2022-01-11

## Added

- Concepts page

## [0.18.0] - 2022-01-20

### Added

- `Result.CANCELLED` status to represent the status of a cancelled dispatch.
- Condition to cancel the whole dispatch if any of the nodes are cancelled.
- `cancel_workflow` function which uses a shared variable provided by Dask (`dask.distributed.Variable`) in a dask client to inform nodes to stop execution.
- Cancel function for dispatcher server API which will allow the server to terminate the dispatch.
- How to notebook for cancelling a dispatched job.
- Test to verify whether cancellation of dispatched jobs is working as expected.
- `cancel` function is available as `covalent.cancel`.

### Changed

- In file `covalent/_shared_files/config.py` instead of using a variable to store and then return the config data, now directly returning the configuration.
- Using `fire_and_forget` to dispatch a job instead of a dictionary of Dask's `Future` objects so that we won't have to manage the lifecycle of those futures.
- The `test_run_dispatcher` test was changed to reflect that the dispatcher no longer uses a dictionary of future objects as it was not being utilized anywhere.

### Removed

- `with dask_client` context was removed as the client created in `covalent_dispatcher/_core/__init__.py` is already being used even without the context. Furthermore, it creates issues when that context is exited which is unnecessary at the first place hence not needed to be resolved.

## [0.17.5] - 2022-01-19

### Changed

- Results directory uses a relative path by default and can be overridden by the environment variable `COVALENT_RESULTS_DIR`.

## [0.17.4] - 2022-01-19

### Changed

- Executor parameters use defaults specified in config TOML
- If relative paths are supplied for stdout and stderr, those files are created inside the results directory

## [0.17.3] - 2022-01-18

### Added

- Sync function
- Covalent CLI tool can restart in developer mode

### Fixed

- Updated the UI address referenced in the README

## [0.17.2] - 2022-01-12

### Added

- Quantum gravity tutorial

### Changed

- Moved VERSION file to top level

## [0.17.1] - 2022-01-19

### Added

- `error` attribute was added to the results object to show which node failed and the reason behind it.
- `stdout` and `stderr` attributes were added to a node's result to store any stdout and stderr printing done inside an electron/node.
- Test to verify whether `stdout` and `stderr` are being stored in the result object.

### Changed

- Redesign of how `redirect_stdout` and `redirect_stderr` contexts in executor now work to allow storing their respective outputs.
- Executors now also return `stdout` and `stderr` strings, along with the execution output, so that they can be stored in their result object.

## [0.17.0] - 2022-01-18

### Added

- Added an attribute `__code__` to electron and lattice which is a copy of their respective function's `__code__` attribute.
- Positional arguments, `args`, are now merged with keyword arguments, `kwargs`, as close as possible to where they are passed. This was done to make sure we support both with minimal changes and without losing the name of variables passed.
- Tests to ensure usage of positional arguments works as intended.

### Changed

- Slight rework to how any print statements in lattice are sent to null.
- Changed `test_dispatcher_functional` in `basic_dispatcher_test.py` to account for the support of `args` and removed a an unnecessary `print` statement.

### Removed

- Removed `args` from electron's `init` as it wasn't being used anywhere.

## [0.16.1] - 2022-01-18

### Changed

- Requirement changed from `dask[complete]` to `dask[distributed]`.

## [0.16.0] - 2022-01-14

### Added

- New UI static demo build
- New UI toolbar functions - orientation, toggle params, minimap
- Sortable and searchable lattice name row

### Changed

- Numerous UI style tweaks, mostly around dispatches table states

### Fixed

- Node sidebar info now updates correctly

## [0.15.11] - 2022-01-18

### Removed

- Unused numpy requirement. Note that numpy is still being installed indirectly as other packages in the requirements rely on it.

## [0.15.10] - 2022-01-16

## Added

- How-to guide for Covalent dispatcher CLI.

## [0.15.9] - 2022-01-18

### Changed

- Switched from using human readable ids to using UUIDs

### Removed

- `human-id` package was removed along with its mention in `requirements.txt` and `meta.yaml`

## [0.15.8] - 2022-01-17

### Removed

- Code breaking text from CLI api documentation.
- Unwanted covalent_dispatcher rst file.

### Changed

- Installation of entire covalent_dispatcher instead of covalent_dispatcher/_service in setup.py.

## [0.15.7] - 2022-01-13

### Fixed

- Functions with multi-line or really long decorators are properly serialized in dispatch_source.py.
- Multi-line Covalent output is properly commented out in dispatch_source.py.

## [0.15.6] - 2022-01-11

### Fixed

- Sub-lattice functions are successfully serialized in the utils.py get_serialized_function_str.

### Added

- Function to scan utilized source files and return a set of imported modules (utils.get_imports_from_source)

## [0.15.5] - 2022-01-12

### Changed

- UI runs on port 47007 and the dispatcher runs on port 48008. This is so that when the servers are later merged, users continue using port 47007 in the browser.
- Small modifications to the documentation
- Small fix to the README

### Removed

- Removed a directory `generated` which was improperly added
- Dispatcher web interface
- sqlalchemy requirement

## [0.15.4] - 2022-01-11

### Changed

- In file `covalent/executor/base.py`, `pickle` was changed to `cloudpickle` because of its universal pickling ability.

### Added

- In docstring of `BaseExecutor`, a note was added specifying that `covalent` with its dependencies is assumed to be installed in the conda environments.
- Above note was also added to the conda env selector how-to.

## [0.15.3] - 2022-01-11

### Changed

- Replaced the generic `RuntimeError` telling users to check if there is an object manipulation taking place inside the lattice to a simple warning. This makes the original error more visible.

## [0.15.2] - 2022-01-11

### Added

- If condition added for handling the case where `__getattr__` of an electron is accessed to detect magic functions.

### Changed

- `ActiveLatticeManager` now subclasses from `threading.local` to make it thread-safe.
- `ValueError` in the lattice manager's `claim` function now also shows the name of the lattice that is currently claimed.
- Changed docstring of `ActiveLatticeManager` to note that now it is thread-safe.
- Sublattice dispatching now no longer deletes the result object file and is dispatched normally instead of in a serverless manner.
- `simulate_nitrogen_and_copper_slab_interaction.ipynb` notebook tutorial now does normal dispatching as well instead of serverless dispatching. Also, now 7 datapoints will be shown instead of 10 earlier.

## [0.15.1] - 2022-01-11

### Fixed

- Passing AWS credentials to reusable workflows as a secret

## [0.15.0] - 2022-01-10

### Added

- Action to push development image to ECR

### Changed

- Made the publish action reusable and callable

## [0.14.1] - 2022-01-02

### Changed

- Updated the README
- Updated classifiers in the setup.py file
- Massaged some RTD pages

## [0.14.0] - 2022-01-07

### Added

- Action to push static UI to S3

## [0.13.2] - 2022-01-07

### Changed

- Completed new UI design work

## [0.13.1] - 2022-01-02

### Added

- Added eventlet requirement

### Changed

- The CLI tool can now manage the UI flask server as well
- [Breaking] The CLI option `-t` has been changed to `-d`, which starts the servers in developer mode and exposes unit tests to the server.

## [0.13.0] - 2022-01-01

### Added

- Config manager in `covalent/_shared_files/config.py`
- Default location for the main config file can be overridden using the environment variable `COVALENT_CONFIG_DIR`
- Ability to set and get configuration using `get_config` and `set_config`

### Changed

- The flask servers now reference the config file
- Defaults reference the config file

### Fixed

- `ValueError` caught when running `covalent stop`
- One of the functional tests was using a malformed path

### Deprecated

- The `electron.to_json` function
- The `generate_random_filename_in_cache` function

### Removed

- The `get_api_token` function

## [0.12.13] - 2022-01-04

## Removed

- Tutorial section headings

## Fixed

- Plot background white color

## [0.12.12] - 2022-01-06

### Fixed

- Having a print statement inside electron and lattice code no longer causes the workflow to fail.

## [0.12.11] - 2022-01-04

### Added

- Completed UI feature set for first release

### Changed

- UI server result serialization improvements
- UI result update webhook no longer fails on request exceptions, logs warning intead

## [0.12.10] - 2021-12-17

### Added

- Astrophysics tutorial

## [0.12.9] - 2022-01-04

### Added

- Added `get_all_node_results` method in `result_class.py` to return result of all node executions.

- Added `test_parallelilization` test to verify whether the execution is now being achieved in parallel.

### Changed

- Removed `LocalCluster` cluster creation usage to a simple `Client` one from Dask.

- Removed unnecessary `to_run` function as we no longer needed to run execution through an asyncio loop.

- Removed `async` from function definition of previously asynchronous functions, `_run_task`, `_run_planned_workflow`, `_plan_workflow`, and `_run_workflow`.

- Removed `uvloop` from requirements.

- Renamed `test_get_results` to `test_get_result`.

- Reran the how to notebooks where execution time was mentioned.

- Changed how `dispatch_info` context manager was working to account for multiple nodes accessing it at the same time.

## [0.12.8] - 2022-01-02

### Changed

- Changed the software license to GNU Affero 3.0

### Removed

- `covalent-ui` directory

## [0.12.7] - 2021-12-29

### Fixed

- Gunicorn logging now uses the `capture-output` flag instead of redirecting stdout and stderr

## [0.12.6] - 2021-12-23

### Changed

- Cleaned up the requirements and moved developer requirements to a separate file inside `tests`

## [0.12.5] - 2021-12-16

### Added

- Conda build CI job

## [0.12.4] - 2021-12-23

### Changed

- Gunicorn server now checks for port availability before starting

### Fixed

- The `covalent start` function now prints the correct port if the server is already running.

## [0.12.3] - 2021-12-14

### Added

- Covalent tutorial comparing quantum support vector machines with support vector machine algorithms implemented in qiskit and scikit-learn.

## [0.12.2] - 2021-12-16

### Fixed

- Now using `--daemon` in gunicorn to start the server, which was the original intention.

## [0.12.1] - 2021-12-16

### Fixed

- Removed finance references from docs
- Fixed some other small errors

### Removed

- Removed one of the failing how-to tests from the functional test suite

## [0.12.0] - 2021-12-16

### Added

- Web UI prototype

## [0.11.1] - 2021-12-14

### Added

- CLI command `covalent status` shows port information

### Fixed

- gunicorn management improved

## [0.11.0] - 2021-12-14

### Added

- Slack notifications for test status

## [0.10.4] - 2021-12-15

### Fixed

- Specifying a non-default results directory in a sub-lattice no longer causes a failure in lattice execution.

## [0.10.3] - 2021-12-14

### Added

- Functional tests for how-to's in documentation

### Changed

- Moved example script to a functional test in the pipeline
- Added a test flag to the CLI tool

## [0.10.2] - 2021-12-14

### Fixed

- Check that only `kwargs` without any default values in the workflow definition need to be passed in `lattice.draw(ax=ax, **kwargs)`.

### Added

- Function to check whether all the parameters without default values for a callable function has been passed added to shared utils.

## [0.10.1] - 2021-12-13

### Fixed

- Content and style fixes for getting started doc.

## [0.10.0] - 2021-12-12

### Changed

- Remove all imports from the `covalent` to the `covalent_dispatcher`, except for `_dispatch_serverless`
- Moved CLI into `covalent_dispatcher`
- Moved executors to `covalent` directory

## [0.9.1] - 2021-12-13

### Fixed

- Updated CONTRIBUTING to clarify docstring style.
- Fixed docstrings for `calculate_node` and `check_constraint_specific_sum`.

## [0.9.0] - 2021-12-10

### Added

- `prefix_separator` for separating non-executable node types from executable ones.

- `subscript_prefix`, `generator_prefix`, `sublattice_prefix`, `attr_prefix` for prefixes of subscripts, generators,
  sublattices, and attributes, when called on an electron and added to the transport graph.

- `exclude_from_postprocess` list of prefixes to denote those nodes which won't be used in post processing the workflow.

- `__int__()`, `__float__()`, `__complex__()` for converting a node to an integer, float, or complex to a value of 0 then handling those types in post processing.

- `__iter__()` generator added to Electron for supporting multiple return values from an electron execution.

- `__getattr__()` added to Electron for supporting attribute access on the node output.

- `__getitem__()` added to Electron for supporting subscripting on the node output.

- `electron_outputs` added as an attribute to lattice.

### Changed

- `electron_list_prefix`, `electron_dict_prefix`, `parameter_prefix` modified to reflect new way to assign prefixes to nodes.

- In `build_graph` instead of ignoring all exceptions, now the exception is shown alongwith the runtime error notifying that object manipulation should be avoided inside a lattice.

- `node_id` changed to `self.node_id` in Electron's `__call__()`.

- `parameter` type electrons now have the default metadata instead of empty dictionary.

- Instead of deserializing and checking whether a sublattice is there, now a `sublattice_prefix` is used to denote when a node is a sublattice.

- In `dispatcher_stack_test`, `test_dispatcher_flow` updated to indicate the new use of `parameter_prefix`.

### Fixed

- When an execution fails due to something happening in `run_workflow`, then result object's status is now failed and the object is saved alongwith throwing the appropriate exception.

## [0.8.5] - 2021-12-10

### Added

- Added tests for choosing specific executors inside electron initialization.
- Added test for choosing specific Conda environments inside electron initialization.

## [0.8.4] - 2021-12-10

### Changed

- Removed _shared_files directory and contents from covalent_dispatcher. Logging in covalent_dispatcher now uses the logger in covalent/_shared_files/logging.py.

## [0.8.3] - 2021-12-10

### Fixed

- Decorator symbols were added to the pseudo-code in the quantum chemistry tutorial.

## [0.8.2] - 2021-12-06

### Added

- Quantum chemistry tutorial.

## [0.8.1] - 2021-12-08

### Added

- Docstrings with typehints for covalent dispatcher functions added.

### Changed

- Replaced `node` to `node_id` in `electron.py`.

- Removed unnecessary `enumerate` in `covalent_dispatcher/_core/__init__.py`.

- Removed `get_node_device_mapping` function from `covalent_dispatcher/_core/__init__.py`
  and moved the definition to directly add the mapping to `workflow_schedule`.

- Replaced iterable length comparison for `executor_specific_exec_cmds` from `if len(executor_specific_exec_cmds) > 0`
  to `if executor_specific_exec_cmds`.

## [0.8.0] - 2021-12-03

### Added

- Executors can now accept the name of a Conda environment. If that environment exists, the operations of any electron using that executor are performed in that Conda environment.

## [0.7.6] - 2021-12-02

### Changed

- How to estimate lattice execution time has been renamed to How to query lattice execution time.
- Change result querying syntax in how-to guides from `lattice.get_result` to
  `covalent.get_result`.
- Choose random port for Dask dashboard address by setting `dashboard_address` to ':0' in
  `LocalCluster`.

## [0.7.5] - 2021-12-02

### Fixed

- "Default" executor plugins are included as part of the package upon install.

## [0.7.4] - 2021-12-02

### Fixed

- Upgraded dask to 2021.10.0 based on a vulnerability report

## [0.7.3] - 2021-12-02

### Added

- Transportable object tests
- Transport graph tests

### Changed

- Variable name node_num to node_id
- Variable name node_idx to node_id

### Fixed

- Transport graph `get_dependencies()` method return type was changed from Dict to List

## [0.7.2] - 2021-12-01

### Fixed

- Date handling in changelog validation

### Removed

- GitLab CI YAML

## [0.7.1] - 2021-12-02

### Added

- A new parameter to a node's result called `sublattice_result` is added.
  This will be of a `Result` type and will contain the result of that sublattice's
  execution. If a normal electron is executed, this will be `None`.

- In `_delete_result` function in `results_manager.py`, an empty results directory
  will now be deleted.

- Name of a sublattice node will also contain `(sublattice)`.

- Added `_dispatch_sync_serverless` which synchronously dispatches without a server
  and waits for a result to be returned. This is the method used to dispatch a sublattice.

- Test for sublatticing is added.

- How-to guide added for sublatticing explaining the new features.

### Changed

- Partially changed `draw` function in `lattice.py` to also draw the subgraph
  of the sublattice when drawing the main graph of the lattice. The change is
  incomplete as we intend to add this feature later.

- Instead of returning `plt`, `draw` now returns the `ax` object.

- `__call__` function in `lattice.py` now runs the lattice's function normally
  instead of dispatching it.

- `_run_task` function now checks whether current node is a sublattice and acts
  accordingly.

### Fixed

- Unnecessary lines to rename the node's name in `covalent_dispatcher/_core/__init__.py` are removed.

- `test_electron_takes_nested_iterables` test was being ignored due to a spelling mistake. Fixed and
  modified to follow the new pattern.

## [0.7.0] - 2021-12-01

### Added

- Electrons can now accept an executor object using the "backend" keyword argument. "backend" can still take a string naming the executor module.
- Electrons and lattices no longer have Slurm metadata associated with the executor, as that information should be contained in the executor object being used as an input argument.
- The "backend" keyword can still be a string specifying the executor module, but only if the executor doesn't need any metadata.
- Executor plugin classes are now directly available to covalent, eg: covalent.executor.LocalExecutor().

## [0.6.7] - 2021-12-01

### Added

- Docstrings without examples for all the functions in core covalent.
- Typehints in those functions as well.
- Used `typing.TYPE_CHECKING` to prevent cyclic imports when writing typehints.

### Changed

- `convert_to_lattice_function` renamed to `convert_to_lattice_function_call`.
- Context managers now raise a `ValueError` instead of a generic `Exception`.

## [0.6.6] - 2021-11-30

### Fixed

- Fixed the version used in the documentation
- Fixed the badge URLs to prevent caching

## [0.6.5] - 2021-11-30

### Fixed

- Broken how-to links

### Removed

- Redundant lines from .gitignore
- *.ipynb from .gitignore

## [0.6.4] - 2021-11-30

### Added

- How-to guides for workflow orchestration.
  - How to construct an electron
  - How to construct a lattice
  - How to add an electron to lattice
  - How to visualize the lattice
  - How to add constraints to lattices
- How-to guides for workflow and subtask execution.
  - How to execute individual electrons
  - How to execute a lattice
  - How to execute multiple lattices
- How-to guides for status querying.
  - How to query electron execution status
  - How to query lattice execution status
  - How to query lattice execution time
- How-to guides for results collection
  - How to query electron execution results
  - How to query lattice execution results
  - How to query multiple lattice execution results
- Str method for the results object.

### Fixed

- Saving the electron execution status when the subtask is running.

## [0.6.3] - 2021-11-29

### Removed

- JWT token requirement.
- Covalent dispatcher login requirement.
- Update covalent login reference in README.md.
- Changed the default dispatcher server port from 5000 to 47007.

## [0.6.2] - 2021-11-28

### Added

- Github action for tests and coverage
- Badges for tests and coverage
- If tests pass then develop is pushed to master
- Add release action which tags and creates a release for minor version upgrades
- Add badges action which runs linter, and upload badges for version, linter score, and platform
- Add publish action (and badge) which builds a Docker image and uploads it to the AWS ECR

## [0.6.1] - 2021-11-27

### Added

- Github action which checks version increment and changelog entry

## [0.6.0] - 2021-11-26

### Added

- New Covalent RTD theme
- sphinx extension sphinx-click for CLI RTD
- Sections in RTD
- init.py in both covalent-dispatcher logger module and cli module for it to be importable in sphinx

### Changed

- docutils version that was conflicting with sphinx

### Removed

- Old aq-theme

## [0.5.1] - 2021-11-25

### Added

- Integration tests combining both covalent and covalent-dispatcher modules to test that
  lattice workflow are properly planned and executed.
- Integration tests for the covalent-dispatcher init module.
- pytest-asyncio added to requirements.

## [0.5.0] - 2021-11-23

### Added

- Results manager file to get results from a file, delete a result, and redispatch a result object.
- Results can also be awaited to only return a result if it has either been completed or failed.
- Results class which is used to store the results with all the information needed to be used again along with saving the results to a file functionality.
- A result object will be a mercurial object which will be updated by the dispatcher and saved to a file throughout the dispatching and execution parts.
- Direct manipulation of the transport graph inside a result object takes place.
- Utility to convert a function definition string to a function and vice-versa.
- Status class to denote the status of a result object and of each node execution in the transport graph.
- Start and end times are now also stored for each node execution as well as for the whole dispatch.
- Logging of `stdout` and `stderr` can be done by passing in the `log_stdout`, `log_stderr` named metadata respectively while dispatching.
- In order to get the result of a certain dispatch, the `dispatch_id`, the `results_dir`, and the `wait` parameter can be passed in. If everything is default, then only the dispatch id is required, waiting will not be done, and the result directory will be in the current working directory with folder name as `results/` inside which every new dispatch will have a new folder named according to their respective dispatch ids, containing:
  - `result.pkl` - (Cloud)pickled result object.
  - `result_info.yaml` - yaml file with high level information about the result and its execution.
  - `dispatch_source.py` - python file generated, containing the original function definitions of lattice and electrons which can be used to dispatch again.

### Changed

- `logfile` named metadata is now `slurm_logfile`.
- Instead of using `jsonpickle`, `cloudpickle` is being used everywhere to maintain consistency.
- `to_json` function uses `json` instead of `jsonpickle` now in electron and lattice definitions.
- `post_processing` moved to the dispatcher, so the dispatcher will now store a finished execution result in the results folder as specified by the user with no requirement of post processing it from the client/user side.
- `run_task` function in dispatcher modified to check if a node has completed execution and return it if it has, else continue its execution. This also takes care of cases if the server has been closed mid execution, then it can be started again from the last saved state, and the user won't have to wait for the whole execution.
- Instead of passing in the transport graph and dispatch id everywhere, the result object is being passed around, except for the `asyncio` part where the dispatch id and results directory is being passed which afterwards lets the core dispatcher know where to get the result object from and operate on it.
- Getting result of parent node executions of the graph, is now being done using the result object's graph. Storing of each execution's result is also done there.
- Tests updated to reflect the changes made. They are also being run in a serverless manner.

### Removed

- `LatticeResult` class removed.
- `jsonpickle` requirement removed.
- `WorkflowExecutionResult`, `TaskExecutionResult`, and `ExecutionError` singleton classes removed.

### Fixed

- Commented out the `jwt_required()` part in `covalent-dispatcher/_service/app.py`, may be removed in later iterations.
- Dispatcher server will now return the error message in the response of getting result if it fails instead of sending every result ever as a response.

## [0.4.3] - 2021-11-23

### Added

- Added a note in Known Issues regarding port conflict warning.

## [0.4.2] - 2021-11-24

### Added

- Added badges to README.md

## [0.4.1] - 2021-11-23

### Changed

- Removed old coverage badge and fixed the badge URL

## [0.4.0] - 2021-11-23

### Added

- Codecov integrations and badge

### Fixed

- Detached pipelines no longer created

## [0.3.0] - 2021-11-23

### Added

- Wrote a Code of Conduct based on <https://www.contributor-covenant.org/>
- Added installation and environment setup details in CONTRIBUTING
- Added Known Issues section to README

## [0.2.0] - 2021-11-22

### Changed

- Removed non-open-source executors from Covalent. The local SLURM executor is now
- a separate repo. Executors are now plugins.

## [0.1.0] - 2021-11-19

### Added

- Pythonic CLI tool. Install the package and run `covalent --help` for a usage description.
- Login and logout functionality.
- Executor registration/deregistration skeleton code.
- Dispatcher service start, stop, status, and restart.

### Changed

- JWT token is stored to file instead of in an environment variable.
- The Dask client attempts to connect to an existing server.

### Removed

- Removed the Bash CLI tool.

### Fixed

- Version assignment in the covalent init file.

## [0.0.3] - 2021-11-17

### Fixed

- Fixed the Dockerfile so that it runs the dispatcher server from the covalent repo.

## [0.0.2] - 2021-11-15

### Changed

- Single line change in ci script so that it doesn't exit after validating the version.
- Using `rules` in `pytest` so that the behavior in test stage is consistent.

## [0.0.1] - 2021-11-15

### Added

- CHANGELOG.md to track changes (this file).
- Semantic versioning in VERSION.
- CI pipeline job to enforce versioning.<|MERGE_RESOLUTION|>--- conflicted
+++ resolved
@@ -9,11 +9,8 @@
 
 ### Docs
 
-<<<<<<< HEAD
 - Removed references to microservices in RTD
-=======
 - Updated README.md.
->>>>>>> 08d29e1d
 
 ## [0.106.0] - 2022-05-26
 
