# Changelog

All notable changes to this project will be documented in this file.

The format is based on [Keep a Changelog](https://keepachangelog.com/en/1.0.0/),
and this project adheres to [Semantic Versioning](https://semver.org/spec/v2.0.0.html).

## [UNRELEASED]

### Tests

- Fixed `asserts` in stress tests
- Added unit tests for `defaults.py`

### Added

- `requirements-client.txt` file added.
- Logs tab on the GUI which displays the covalent logs and also the ability to download the log file.

### Fixed

- Config file is now locked during reads and writes to mitigate concurrency issues
- In `defaults.py/get_default_executor`, condition to return `local` or `dask` is now fixed

### Changed

- Installation requirements are now split into client side and server side requirements' files.
- `setup.py` modified to install client side requirements only, if `COVALENT_SDK_ONLY` environment variable is present and `True`.
- Updated `requirements.txt` and `tests/requirements.txt`
- Updated `nbconvert` by dependabot
- Split the `ConfigManager` into `Client` and `Server` components
- Update the `set/get/update` config methods to distinguish between the client and server parts

### Docs

- Fixed a notebook which was not rendering

### Operations

- Updating all references to local workflows
- Adding `nightly.yml` workflow for nightly CI
- Updated triggers to `tests` and `changelog` workflows
- Enhanced pre-release workflows
<<<<<<< HEAD
- Added CI for Ubuntu 22.04 / Python 3.8, 3.9
- Added CI for Centos 7 / Python 3.9
- Added experimental CI for Debian 11 / Python 3.11rc2
- Renamed Ubuntu images to Debian for accuracy
=======
- `codecov` passthrough jobs added for when tests are not run
- Tests are run on one platform on pushes to `develop` to keep codecov reports accurate
- Test matrix source triggers changed from `workflow_call` to `schedule` since contexts are inherited
>>>>>>> d893adba
- Removed badges workflow; version badge is now generated using the latest pre-release tag
- Removed unused `push_to_s3` workflow
- Workflows authenticate to AWS using OIDC with specific roles
- Only the recommended platform is tested on pull requests
- Update check blocks to assert the `workflow_call` event type is replaced with `schedule`

## [0.198.0] - 2022-09-14

### Authors

- Scott Wyman Neagle <scott@agnostiq.ai>
- Co-authored-by: Will Cunningham <wjcunningham7@gmail.com>


### Operations

- Fix `release.yml` workflow
- Adding a step in `release.yml/docker` job to trigger the AWS executor base image build in the remote repo `covalent-aws-plugins`
- Pass all the necessary inputs for the triggered workflow as part of the HTTP POST request body
- Added MacOS 12 to test matrix


### Changed

- Skipping stalling `dask_executor` functional test
- Database is initialized in `covalent_ui/app.py` instead of in the CLI's `start` method in order to support management via `start-stop-daemon`.
- Convert `COVALENT_SVC_PORT` to `int` when parsing env var
- Skipping stalling `dask_executor` functional test

### Added

- Modified `_DEFAULT_CONSTRAINT_VALUES` to a dataclass called `DefaultMetadataValues`, it is still used as a dictionary everywhere (named `DEFAULT_METADATA_VALUES` instead) but in an object-like manner.
- Modified `_DEFAULT_CONFIG` to also be a dataclass called `DefaultConfig`, which is initialized whenever needed and used like a dictionary (named `DEFAULT_CONFIG`).
- `ConfigManager` is now thread safe since it is initialized whenever needed instead of one object being accessed by multiple processes/threads leading to corruption of the config file.
- Using `contextlib.supress` to ignore `psutil.NoSuchProcess` errors instead of `try/except` with `pass`.
- Filter workflow dispatches by status on the GUI.
- Delete all workflow dispatches present in the database from the GUI and add filter level deletion of workflow dispatches as well. 
- Theme changes as part of latest wireframe.
- Factory functions to generate configurations and default metadata at the time when required. This is because certain values like default executors are only determined when the covalent server starts.
- Respecting the configuration options like default executor, no. of workers, developer mode, etc. when restarting the server.
- Unit tests for `remote_executor.py`
- Added alembic migrations script for DB schema v12
- Environment variables added to `defaults.py` in order to support system services
- Covalent OpenRC init script added

### Removed

- Deprecated `_DEFAULT_CONSTRAINTS_DEPRECATED` removed.
- Confusing `click` argument `no-cluster` instead of flag `--no-cluster` removed; this was also partially responsible for unexpected behaviour with using `no-cluster` option when starting covalent.

### Operations

- Fixed a bug in changelog.yml caused by passing a large list of commits as a var

### Tests

- Updated tests to reflect above changes.
- Updated more tests to DB schema v12
- Improved DB mocking in dispatcher tests

### Fixed

- Removed inheritance of `call_before` metadata related to file transfers from parent electron to collected nodes.
- Executor instances at runtime no longer inadvertently modify
  transport graph nodes when modifying their attributes.
- Syntax error in `tests.yml`

### Docs

- Updated AWS Lambda plugin rtd with mention to its limitations.
- Updated RTD concepts and tutorials to reflect new UI.

## [0.197.0] - 2022-09-08

### Authors

- Will Cunningham <wjcunningham7@users.noreply.github.com>
- Co-authored-by: Scott Wyman Neagle <scott@agnostiq.ai>
- Alejandro Esquivel <ae@alejandro.ltd>
- Co-authored-by: Will Cunningham <wjcunningham7@gmail.com>
- Aravind-psiog <100823292+Aravind-psiog@users.noreply.github.com>
- Faiyaz Hasan <faiyaz@agnostiq.ai>
- Co-authored-by: Venkat Bala <venkat@agnostiq.ai>
- Prasanna Venkatesh <54540812+Prasy12@users.noreply.github.com>
- Co-authored-by: Amalan Jenicious F <amalan.jenicious@psiog.com>
- Okechukwu  Emmanuel Ochia <okechukwu@agnostiq.ai>
- Co-authored-by: pre-commit-ci[bot] <66853113+pre-commit-ci[bot]@users.noreply.github.com>
- Casey Jao <casey@agnostiq.ai>


### Fixed

- Fixed missing lattice and result object attributes after rehydrating from datastore.

### Changed

- Implemented v12 of the DB schema

### Tests

- Enhanced DB tests to check faithfulness of persist and rehydrate operations

### Docs

### Docs
- Update user interface docs for filter and delete features.
- Added credential management page

## [0.196.0] - 2022-09-07

### Authors

- Will Cunningham <wjcunningham7@users.noreply.github.com>
- Co-authored-by: Scott Wyman Neagle <scott@agnostiq.ai>
- Alejandro Esquivel <ae@alejandro.ltd>
- Co-authored-by: Will Cunningham <wjcunningham7@gmail.com>
- Aravind-psiog <100823292+Aravind-psiog@users.noreply.github.com>
- Faiyaz Hasan <faiyaz@agnostiq.ai>
- Co-authored-by: Venkat Bala <venkat@agnostiq.ai>
- Prasanna Venkatesh <54540812+Prasy12@users.noreply.github.com>
- Co-authored-by: Amalan Jenicious F <amalan.jenicious@psiog.com>
- Okechukwu  Emmanuel Ochia <okechukwu@agnostiq.ai>
- Co-authored-by: pre-commit-ci[bot] <66853113+pre-commit-ci[bot]@users.noreply.github.com>
- Casey Jao <casey@agnostiq.ai>


### Changed

- Sublattices are now run completely internally, without any HTTP calls.
- Lattice-level metadata is persisted atomically for sublattices.

## [0.195.0] - 2022-09-06

### Authors

- Will Cunningham <wjcunningham7@users.noreply.github.com>
- Co-authored-by: Scott Wyman Neagle <scott@agnostiq.ai>
- Alejandro Esquivel <ae@alejandro.ltd>
- Co-authored-by: Will Cunningham <wjcunningham7@gmail.com>
- Aravind-psiog <100823292+Aravind-psiog@users.noreply.github.com>
- Faiyaz Hasan <faiyaz@agnostiq.ai>
- Co-authored-by: Venkat Bala <venkat@agnostiq.ai>
- Prasanna Venkatesh <54540812+Prasy12@users.noreply.github.com>
- Co-authored-by: Amalan Jenicious F <amalan.jenicious@psiog.com>
- Okechukwu  Emmanuel Ochia <okechukwu@agnostiq.ai>
- Co-authored-by: pre-commit-ci[bot] <66853113+pre-commit-ci[bot]@users.noreply.github.com>
- Casey Jao <casey@agnostiq.ai>


### Changed

- `import covalent` no longer pulls in the server components

### Operations

- Fixed `tests.yml` where `RECOMMENDED_PLATFORM` was not properly set

## [0.194.0] - 2022-09-06

### Authors

- Will Cunningham <wjcunningham7@users.noreply.github.com>
- Co-authored-by: Scott Wyman Neagle <scott@agnostiq.ai>
- Alejandro Esquivel <ae@alejandro.ltd>
- Co-authored-by: Will Cunningham <wjcunningham7@gmail.com>
- Aravind-psiog <100823292+Aravind-psiog@users.noreply.github.com>
- Faiyaz Hasan <faiyaz@agnostiq.ai>
- Co-authored-by: Venkat Bala <venkat@agnostiq.ai>
- Prasanna Venkatesh <54540812+Prasy12@users.noreply.github.com>
- Co-authored-by: Amalan Jenicious F <amalan.jenicious@psiog.com>
- Okechukwu  Emmanuel Ochia <okechukwu@agnostiq.ai>
- Co-authored-by: pre-commit-ci[bot] <66853113+pre-commit-ci[bot]@users.noreply.github.com>
- Casey Jao <casey@agnostiq.ai>


### Operations

- Added a workflow which checks for missing or extra requirements
- Added pycln to pre-commit hooks #867

### Removed

- PyYAML
- tailer

## [0.193.0] - 2022-09-06

### Authors

- Will Cunningham <wjcunningham7@users.noreply.github.com>
- Co-authored-by: Scott Wyman Neagle <scott@agnostiq.ai>
- Alejandro Esquivel <ae@alejandro.ltd>
- Co-authored-by: Will Cunningham <wjcunningham7@gmail.com>
- Aravind-psiog <100823292+Aravind-psiog@users.noreply.github.com>
- Faiyaz Hasan <faiyaz@agnostiq.ai>
- Co-authored-by: Venkat Bala <venkat@agnostiq.ai>
- Prasanna Venkatesh <54540812+Prasy12@users.noreply.github.com>
- Co-authored-by: Amalan Jenicious F <amalan.jenicious@psiog.com>
- Okechukwu  Emmanuel Ochia <okechukwu@agnostiq.ai>
- Co-authored-by: pre-commit-ci[bot] <66853113+pre-commit-ci[bot]@users.noreply.github.com>
- Casey Jao <casey@agnostiq.ai>


### Changed

- Refactored executor base classes

### Operations

- pre-commit autoupdate

## [0.192.0] - 2022-09-02

### Authors

- Will Cunningham <wjcunningham7@users.noreply.github.com>
- Co-authored-by: Scott Wyman Neagle <scott@agnostiq.ai>
- Alejandro Esquivel <ae@alejandro.ltd>
- Co-authored-by: Will Cunningham <wjcunningham7@gmail.com>
- Aravind-psiog <100823292+Aravind-psiog@users.noreply.github.com>
- Faiyaz Hasan <faiyaz@agnostiq.ai>
- Co-authored-by: Venkat Bala <venkat@agnostiq.ai>
- Prasanna Venkatesh <54540812+Prasy12@users.noreply.github.com>
- Co-authored-by: Amalan Jenicious F <amalan.jenicious@psiog.com>
- Okechukwu  Emmanuel Ochia <okechukwu@agnostiq.ai>
- Co-authored-by: pre-commit-ci[bot] <66853113+pre-commit-ci[bot]@users.noreply.github.com>


### Changed

- Modified how `no_cluster` is passed to `app.py` from the CLI

## [0.191.0] - 2022-09-01

### Authors

- Will Cunningham <wjcunningham7@users.noreply.github.com>
- Co-authored-by: Scott Wyman Neagle <scott@agnostiq.ai>
- Alejandro Esquivel <ae@alejandro.ltd>
- Co-authored-by: Will Cunningham <wjcunningham7@gmail.com>
- Aravind-psiog <100823292+Aravind-psiog@users.noreply.github.com>
- Faiyaz Hasan <faiyaz@agnostiq.ai>
- Co-authored-by: Venkat Bala <venkat@agnostiq.ai>
- Prasanna Venkatesh <54540812+Prasy12@users.noreply.github.com>
- Co-authored-by: Amalan Jenicious F <amalan.jenicious@psiog.com>
- Okechukwu  Emmanuel Ochia <okechukwu@agnostiq.ai>
- Co-authored-by: pre-commit-ci[bot] <66853113+pre-commit-ci[bot]@users.noreply.github.com>


### Added

- Implementation of RemoteExecutor

## [0.190.0] - 2022-09-01

### Authors

- Will Cunningham <wjcunningham7@users.noreply.github.com>
- Co-authored-by: Scott Wyman Neagle <scott@agnostiq.ai>
- Alejandro Esquivel <ae@alejandro.ltd>
- Co-authored-by: Will Cunningham <wjcunningham7@gmail.com>
- Aravind-psiog <100823292+Aravind-psiog@users.noreply.github.com>
- Faiyaz Hasan <faiyaz@agnostiq.ai>
- Co-authored-by: Venkat Bala <venkat@agnostiq.ai>
- Prasanna Venkatesh <54540812+Prasy12@users.noreply.github.com>
- Co-authored-by: Amalan Jenicious F <amalan.jenicious@psiog.com>
- Okechukwu  Emmanuel Ochia <okechukwu@agnostiq.ai>


### Changed

- Renamed `BaseAsyncExecutor` and its references to `AsyncBaseExecutor`.

## [0.189.0] - 2022-08-31

### Authors

- Will Cunningham <wjcunningham7@users.noreply.github.com>
- Co-authored-by: Scott Wyman Neagle <scott@agnostiq.ai>
- Alejandro Esquivel <ae@alejandro.ltd>
- Co-authored-by: Will Cunningham <wjcunningham7@gmail.com>
- Aravind-psiog <100823292+Aravind-psiog@users.noreply.github.com>
- Faiyaz Hasan <faiyaz@agnostiq.ai>
- Co-authored-by: Venkat Bala <venkat@agnostiq.ai>
- Prasanna Venkatesh <54540812+Prasy12@users.noreply.github.com>
- Co-authored-by: Amalan Jenicious F <amalan.jenicious@psiog.com>


### Added

- Added capability to take screenshot of the graph with covalent logo on the GUI.

### Operations

- Changed the environment switches in tests.yml to be `true`/empty instead of 1/0

- Adding `benchmark.yml` workflow

### Tests

- Adding scripts in `tests/stress_tests/benchmarks`

## [0.188.0] - 2022-08-31

### Authors

- Will Cunningham <wjcunningham7@users.noreply.github.com>
- Co-authored-by: Scott Wyman Neagle <scott@agnostiq.ai>
- Alejandro Esquivel <ae@alejandro.ltd>
- Co-authored-by: Will Cunningham <wjcunningham7@gmail.com>
- Aravind-psiog <100823292+Aravind-psiog@users.noreply.github.com>


### Added

- Created a prototype of a production Dockerfile
- The old Dockerfile has been moved to Dockerfile.dev

### Docs

- Added read the docs for user interface
- Added db schema migration error guide in RTD
- Removed `get_data_store` from quantum chemistry tutorial #1046

### Operations

- Front-end test coverage measured and reported in CI
- Added reusable version action

## [0.187.0] - 2022-08-28

### Authors

- Prasanna Venkatesh <54540812+Prasy12@users.noreply.github.com>
- Co-authored-by: Kamalesh-suresh <kamalesh.suresh@psiog.com>
- Co-authored-by: Amalan Jenicious F <amalan.jenicious@psiog.com>
- Co-authored-by: pre-commit-ci[bot] <66853113+pre-commit-ci[bot]@users.noreply.github.com>

### Tests

- Fixed `test_using_executor_names` and `test_internal_sublattice_dispatch` tests to also work with `--no-cluster` option.

### Added

- Added test cases for front-end react components.

## [0.186.0] - 2022-08-25

### Authors

- Sankalp Sanand <sankalp@agnostiq.ai>
- Co-authored-by: Alejandro Esquivel <ae@alejandro.ltd>
- Venkat Bala <venkat@agnostiq.ai>
- Okechukwu  Emmanuel Ochia <okechukwu@agnostiq.ai>
- Co-authored-by: pre-commit-ci[bot] <66853113+pre-commit-ci[bot]@users.noreply.github.com>
- Co-authored-by: Will Cunningham <wjcunningham7@gmail.com>
- Co-authored-by: Scott Wyman Neagle <scott@agnostiq.ai>
- Venkat Bala <15014089+venkatBala@users.noreply.github.com>
- Aravind-psiog <100823292+Aravind-psiog@users.noreply.github.com>
- Co-authored-by: Kamalesh-suresh <kamalesh.suresh@psiog.com>
- Co-authored-by: Prasy12 <prasanna.venkatesh@psiog.com>

### Operations

- Fix conditional logic around dumping of `covalent` logs to stdout in test workflows
- Build test matrix by parsing configs from json
- Dump covalent logs if any of the tests step fail
- changed-files action uses the proper sha in version.yml

### Docs

- Added RTD and header for the AWS EC2 executor plugin.
- Refactored tutorials for better organization

### Added

- Added executor label, node id and node type to graph node UI

### Changed

- Runtime has been modified to be more precise on the lattice and electron sidebar

## [0.185.0] - 2022-08-23

### Authors

- Sankalp Sanand <sankalp@agnostiq.ai>
- Co-authored-by: Alejandro Esquivel <ae@alejandro.ltd>
- Venkat Bala <venkat@agnostiq.ai>

### Added

- Adding `load_tests` subdirectory to tests to facilitate execution of Covalent benchmarks during nightly runs
- Added `locust` requirements to tests `requirements.txt`

## [0.184.2] - 2022-08-23

### Authors

- Sankalp Sanand <sankalp@agnostiq.ai>
- Co-authored-by: Alejandro Esquivel <ae@alejandro.ltd>


### Fixed

- Switched the `render_as_batch` flag in the alembic env context so that `ALTER` commands are supported in SQLite migrations.

### Docs

- Updated custom executor RTD to show a simpler example

### Operations

- pre-commit autoupdate

## [0.184.1] - 2022-08-23

### Authors

- Alejandro Esquivel <ae@alejandro.ltd>
- Venkat Bala <venkat@agnostiq.ai>
- Co-authored-by: Scott Wyman Neagle <scott@agnostiq.ai>
- Casey Jao <casey@agnostiq.ai>
- Sankalp Sanand <sankalp@agnostiq.ai>


### Fixed

- Function's `__doc__` and `__name__` storage in dict/json for transportable object fixed.

### Tests

- Added unit test for the above fix.

## [0.184.0] - 2022-08-22

### Authors

- Alejandro Esquivel <ae@alejandro.ltd>
- Venkat Bala <venkat@agnostiq.ai>
- Co-authored-by: Scott Wyman Neagle <scott@agnostiq.ai>
- Casey Jao <casey@agnostiq.ai>


### Changed

- Electron metadata is serialized earlier during workflow construction
  to reduce unexpected executor pip requirements.
  
### Operations

- Updating conditional logic for the different steps in `release` workflow
- Dependabot update

### Docs

- Removed "How to synchronize lattices" section from RTD

## [0.183.0] - 2022-08-18

### Authors

- Scott Wyman Neagle <scott@agnostiq.ai>
- Venkat Bala <venkat@agnostiq.ai>


### Added

- Adding tests to update patch coverage for the `covalent logs` cli

### Changed

- Modify the `covalent logs` CLI handler to read logs line by line

### Operations

- Update release workflow
- Adding a `wait` input for the Conda action

## [0.182.2] - 2022-08-18

### Authors

- Scott Wyman Neagle <scott@agnostiq.ai>
- Will Cunningham <wjcunningham7@users.noreply.github.com>
- Alejandro Esquivel <ae@alejandro.ltd>
- Co-authored-by: Will Cunningham <wjcunningham7@gmail.com>
- Co-authored-by: Faiyaz Hasan <faiyaz@agnostiq.ai>


### Fixed

- CLI `service.py` tests to run without the server needing to be started.

### Docs

- Added `covalent db` cli command to API section of RTD

### Docs

- Fixed RTD downloads badge image to point to `covalent` rather than `cova`

### Operations

- Use conda skeleton action for build and upload

### Docs

- Updating WCI yaml with new file transfer protocols

## [0.182.1] - 2022-08-17

### Authors

- Will Cunningham <wjcunningham7@users.noreply.github.com>
- Venkat Bala <venkat@agnostiq.ai>
- Co-authored-by: santoshkumarradha <santosh@agnostiq.ai>
- Co-authored-by: pre-commit-ci[bot] <66853113+pre-commit-ci[bot]@users.noreply.github.com>
- Co-authored-by: Santosh kumar <29346072+santoshkumarradha@users.noreply.github.com>
- Co-authored-by: Scott Wyman Neagle <scott@agnostiq.ai>
- Prasanna Venkatesh <54540812+Prasy12@users.noreply.github.com>
- Co-authored-by: Will Cunningham <wjcunningham7@gmail.com>


### Fixed

- lattice.draw() fix on the GUI.

## [0.182.0] - 2022-08-17

### Authors

- Will Cunningham <wjcunningham7@users.noreply.github.com>
- Venkat Bala <venkat@agnostiq.ai>
- Co-authored-by: santoshkumarradha <santosh@agnostiq.ai>
- Co-authored-by: pre-commit-ci[bot] <66853113+pre-commit-ci[bot]@users.noreply.github.com>
- Co-authored-by: Santosh kumar <29346072+santoshkumarradha@users.noreply.github.com>
- Co-authored-by: Scott Wyman Neagle <scott@agnostiq.ai>


### Added

- Update RTD for `AWS Batch` executor
- Removed `AWS Lambda` executor RTD from this branch in order to keep changes atomic

### Changed

- Synced with latest develop

### Docs

- Adding RTD for `AWS Braket` executor
- Adding dropdown menu for the IAM policy
- Delete RTD for other cloud executor to keep changes atomic
- Renamed `executers` folder to `executors`

### Docs

- Updated short release notes

## [0.181.0] - 2022-08-17

### Authors

- Alejandro Esquivel <ae@alejandro.ltd>
- Will Cunningham <wjcunningham7@users.noreply.github.com>
- Scott Wyman Neagle <scott@agnostiq.ai>
- Venkat Bala <venkat@agnostiq.ai>
- Co-authored-by: santoshkumarradha <santosh@agnostiq.ai>
- Co-authored-by: pre-commit-ci[bot] <66853113+pre-commit-ci[bot]@users.noreply.github.com>
- Co-authored-by: Santosh kumar <29346072+santoshkumarradha@users.noreply.github.com>
- Co-authored-by: Will Cunningham <wjcunningham7@gmail.com>
- Prasanna Venkatesh <54540812+Prasy12@users.noreply.github.com>
- Co-authored-by: Kamalesh-suresh <kamalesh.suresh@psiog.com>
- Co-authored-by: Manjunath PV <manjunath.poilath@psiog.com>
- Co-authored-by: ArunPsiog <arun.mukesh@psiog.com>


### Changed

- Lazy loading mechanism on the GUI.

### Fixed

- Displaying electron executor and inputs information on the GUI.
- Animated spinner for running statuses on the GUI.

## Docs

- Add `AWSLambdaExecutor` RTD
- Update `api.rst` to include `cluster` CLI command option
- Added version migration guide section in RTD
- Update RTD for `AWS ECS` executor
- Remove AWS Lambda and Batch RTDs to keep changes atomic
- Adding dropdowns to IAM policy documents
- Updated compatibility matrix
- Updated pip, bash and callable deps how-to guides

### Operations

- NPM install on CentOS done explicitly
- `-y` flag for `conda install`

## [0.180.0] - 2022-08-16

### Authors

- Casey Jao <casey@agnostiq.ai>
- Co-authored-by: Alejandro Esquivel <ae@alejandro.ltd>
- Okechukwu  Emmanuel Ochia <okechukwu@agnostiq.ai>
- Scott Wyman Neagle <scott@agnostiq.ai>
- Co-authored-by: pre-commit-ci[bot] <66853113+pre-commit-ci[bot]@users.noreply.github.com>
- Co-authored-by: Will Cunningham <wjcunningham7@gmail.com>
- Sankalp Sanand <sankalp@agnostiq.ai>


### Removed

- Removed `ct.wait.LONG` etc. constants from covalent's init

### Changed

- `wait` in `_get_result_from_dispatcher` will now use `_results_manager.wait.EXTREME` if `True` has been passed to it.

### Operations

- Prettierified release.yml
- Cleaned up pre-commit-config.yml

### Docs

- Updated Bash Lepton tutorial to conform with the latest Lepton interface changes
- Disabling how-to guide for executing an electron with a specified Conda environment.
- Fixed "How To" for Python leptons

## [0.179.0] - 2022-08-16

### Authors



### Changed

- Changed terser package version on webapp yarn-lock file.

## [0.178.0] - 2022-08-15

### Authors

- Will Cunningham <wjcunningham7@users.noreply.github.com>
- Co-authored-by: Alejandro Esquivel <ae@alejandro.ltd>
- Casey Jao <casey@agnostiq.ai>


### Changed

- Dispatch workflows as asyncio tasks on the FastAPI event loop instead of in separate threads

### Fixed

- Deconflict wait enum with `ct.wait` function; `wait` -> `WAIT`

### Operations

- Conda package is built and tested on a nightly schedule
- Conda deployment step is added to `release.yml`
- Install yarn and npm on Ubuntu whenever the webapp needs to be built

## [0.177.0] - 2022-08-11

### Authors

- Scott Wyman Neagle <scott@agnostiq.ai>
- Co-authored-by: Faiyaz Hasan <faiyaz@agnostiq.ai>
- Casey Jao <casey@agnostiq.ai>
- Venkat Bala <venkat@agnostiq.ai>
- Co-authored-by: pre-commit-ci[bot] <66853113+pre-commit-ci[bot]@users.noreply.github.com>

### Removed

- `while True` in `app.get_result`

### Changed

- Flask route logic to return 503 when the result is not ready

### Tests

- results_manager tests

### Operations

- Fix conditional checks for `pre-release` and `stable` Covalent docker image builds

## [0.176.0] - 2022-08-11

### Authors

- Scott Wyman Neagle <scott@agnostiq.ai>
- Co-authored-by: Faiyaz Hasan <faiyaz@agnostiq.ai>
- Casey Jao <casey@agnostiq.ai>


### Operations

- Update precommit yaml.

### Removed

- `Lattice.check_consumables()`, `_TransportGraph.get_topologically_sorted_graph()`

### Operations

- Trigger webapp build if `build==true`

## [0.175.0] - 2022-08-11

### Authors

- Scott Wyman Neagle <scott@agnostiq.ai>
- Co-authored-by: Faiyaz Hasan <faiyaz@agnostiq.ai>
- Casey Jao <casey@agnostiq.ai>


### Operations

- Trigger Slack alert for failed tests on `workflow_run`

## [0.174.0] - 2022-08-11

### Authors

- Casey Jao <casey@agnostiq.ai>
- Alejandro Esquivel <ae@alejandro.ltd>


### Changed

- Changed return value for TransferFromRemote and TransferToRemote (download/upload) operations to be consistent and always return filepath tuples

### Docs

- Updated docs with File Transfer return value changes and `files` kwarg injections

### Fixed

- Fixed postprocessing workflows that return an electron with an incoming wait_for edge

## [0.173.0] - 2022-08-10

### Authors

- Sankalp Sanand <sankalp@agnostiq.ai>


### Added

- `--hard` and `--yes` flags added to `covalent purge` for hard purging (also deletes the databse) and autoapproving respectively.

### Changed

- `covalent purge` now shows the user a prompt informing them what dirs and files will be deleted.
- Improved shown messages in some commands.

### Tests

- Updated tests to reflect above changes.

## [0.172.0] - 2022-08-10

### Authors

- Will Cunningham <wjcunningham7@users.noreply.github.com>
- Prasanna Venkatesh <54540812+Prasy12@users.noreply.github.com>
- Co-authored-by: pre-commit-ci[bot] <66853113+pre-commit-ci[bot]@users.noreply.github.com>
- Co-authored-by: Aravind-psiog <100823292+Aravind-psiog@users.noreply.github.com>
- Co-authored-by: ArunPsiog <arun.mukesh@psiog.com>
- Co-authored-by: manjunath.poilath <manjunath.poilath@psiog.com>
- Co-authored-by: Kamalesh-suresh <kamalesh.suresh@psiog.com>
- Co-authored-by: Amalan Jenicious F <amalan.jenicious@psiog.com>
- Co-authored-by: M Shrikanth <shrikanth.mohan@psiog.com>
- Co-authored-by: Casey Jao <casey@agnostiq.ai>
- Co-authored-by: Aravind-psiog <aravind.prabaharan@psiog.com>
- Co-authored-by: Will Cunningham <wjcunningham7@gmail.com>
- Co-authored-by: Alejandro Esquivel <ae@alejandro.ltd>


### Changed

- Covalent dispatcher flask web apis ported to FastAPI in `covalent_dispatcher/_service/app.py`
- Unit tests written for Covalent dispatcher flask web apis ported to FastAPI in `covalent_dispatcher_tests/_service/app.test.py`
- Web apis of `covalent_ui` refactored to adhere to v11 DB schema
- Electron graph mini map has been moved next to controls on the GUI.
- Lattice status and count of completed & total electrons has been moved to the top of the graph on the GUI.
- Some of the Flask APIs earlier consumed by the GUI have been deprecated & removed from the code base.
- APIs exposed by the web app back end have been re-factored to adhere to the new DB schema v10

### Added

- Added count of dispatches by status on the dispatch list section of the GUI.
- APIs that the GUI consumes have been re-written using FastAPI. This includes re-factoring of older APIs and adding of new APIs.
- Added COVALENT_SERVER_IFACE_ANY flag for uvicorn to start with 0.0.0.0

### Docs

- ReadTheDocs landing page has been improved

## [0.171.0] - 2022-08-10

### Authors

- Casey Jao <casey@agnostiq.ai>
- Co-authored-by: Scott Wyman Neagle <scott@agnostiq.ai>

### Added

- Added `covalent migrate_legacy_result_object` command to save pickled Result objects to the DataStore

## [0.170.1] - 2022-08-09

### Authors

- Venkat Bala <venkat@agnostiq.ai>

### Fixed

- Remove `attr` import added inadvertently

### Tests

- Fix `start` cli test, update `set_config` call count

## [0.170.0] - 2022-08-08

### Authors

- Venkat Bala <venkat@agnostiq.ai>
- Co-authored-by: pre-commit-ci[bot] <66853113+pre-commit-ci[bot]@users.noreply.github.com>


### Changed

- Temporarily allow executor plugin variable name to be either in uppercase or lowercase

## [0.169.0] - 2022-08-08

### Authors

- Venkat Bala <venkat@agnostiq.ai>
- Co-authored-by: pre-commit-ci[bot] <66853113+pre-commit-ci[bot]@users.noreply.github.com>


### Added

- Adding a `covalent config` convenience CLI to quickly view retrive the covalent configuration

## [0.168.0] - 2022-08-08

### Authors

- Venkat Bala <venkat@agnostiq.ai>
- Co-authored-by: pre-commit-ci[bot] <66853113+pre-commit-ci[bot]@users.noreply.github.com>


### Added

- Adding `setup/teardown` methods as placeholders for any executor specific setup and teardown tasks

## [0.167.0] - 2022-08-08

### Authors

- Poojith U Rao <106616820+poojithurao@users.noreply.github.com>
- Co-authored-by: Venkat Bala <venkat@agnostiq.ai>
- Co-authored-by: Faiyaz Hasan <faiyaz@agnostiq.ai>
- Co-authored-by: pre-commit-ci[bot] <66853113+pre-commit-ci[bot]@users.noreply.github.com>
- Co-authored-by: Alejandro Esquivel <ae@alejandro.ltd>


### Added

- S3 File transfer strategy

### Fixed

- Adding maximum number of retries and timeout parameter to the get result http call.

## [0.166.0] - 2022-08-07

### Authors

- Venkat Bala <venkat@agnostiq.ai>


### Tests

- Update dask cli test to match Covalent Dask cluster configuration


### Changed

- Remove newline from log stream formatter for better log statment output
- Jsonify covalent cluster cli outputs

## [0.165.0] - 2022-08-06

### Authors

- Casey Jao <casey@agnostiq.ai>


### Changed

- Make `BaseExecutor` and `BaseAsyncExecutor` class siblings, not parent and child.

### Operations

- Only validate webapp if the webapp was built

### Tests

- Fixed randomly failing lattice json serialization test

## [0.164.0] - 2022-08-05

### Authors

- Sankalp Sanand <sankalp@agnostiq.ai>
- Faiyaz Hasan <faiyaz@agnostiq.ai>
- Co-authored-by: pre-commit-ci[bot] <66853113+pre-commit-ci[bot]@users.noreply.github.com>
- Co-authored-by: Venkat Bala <venkat@agnostiq.ai>
- Co-authored-by: Will Cunningham <wjcunningham7@gmail.com>


### Changed

- Use `update_config` to modify dask configuration from the cluster process
- Simplify `set_config` logic for dask configuration options on `covalent start`
- Removed default values from click options for dask configuration related values

### Added

- Configured default dask configuration options in `defaults.py`

### Fixed 

- Overwriting config address issue.

### Tests

- Moved misplaced functional/integration tests from the unit tests folder to their respective folders.
- All of the unit tests now use test DB instead of hitting a live DB.
- Updated `tests.yml` so that functional tests are run whenever tests get changed or github actions are changed.
- Several broken tests were also fixed.

## [0.163.0] - 2022-08-04

### Authors

- Alejandro Esquivel <ae@alejandro.ltd>
- Co-authored-by: Casey Jao <casey@agnostiq.ai>
- Will Cunningham <wjcunningham7@users.noreply.github.com>
- Co-authored-by: Scott Wyman Neagle <scott@agnostiq.ai>


### Added

- Added `rsync` dependency in `Dockerfile`

### Removed

- `Makefile` which was previously improperly committed

### Operations

- Functional tests are run only on `develop`
- `tests.yml` can be run manually provided a commit SHA
- `tests.yml` uses a `build` filter to conditionally install and build Covalent if build files are modified
- `docker.yml` is now only for dev work, and is manually triggered given an SHA
- `release.yml` is enhanced to push stable and pre-release images to a public ECR repo

## [0.162.0] - 2022-08-04

### Authors

- Alejandro Esquivel <ae@alejandro.ltd>
- Co-authored-by: Casey Jao <casey@agnostiq.ai>


### Changed

- Updated Base executor to support non-unique `retval_key`s, particularly for use in File Transfer where we may have several CallDeps with the reserved `retval_key` of value `files`.

## [0.161.2] - 2022-08-04

### Authors

- Alejandro Esquivel <ae@alejandro.ltd>
- Co-authored-by: pre-commit-ci[bot] <66853113+pre-commit-ci[bot]@users.noreply.github.com>


### Fixed

- Updated `covalent db migrations` to overwrite `alembic.ini` `script_location` with absolute path to migrations folder
- Updated `covalent db alembic [args]` command to use project root as `cwd` for alembic subprocess  

## [0.161.1] - 2022-08-03

### Authors

- Alejandro Esquivel <ae@alejandro.ltd>
- Scott Wyman Neagle <scott@agnostiq.ai>
- Co-authored-by: Faiyaz Hasan <faiyaz@agnostiq.ai>
- Poojith U Rao <106616820+poojithurao@users.noreply.github.com>
- Co-authored-by: Casey Jao <casey@agnostiq.ai>


### Fixed

- When a list was passed to an electron, the generated electron list
  had metadata copied from the electron. This was resulting in
  call_before and call_after functions being called by the electron
  list as well. The metadata (apart from executor) is now set to
  default values for the electron list.

## [0.161.0] - 2022-08-03

### Authors

- Alejandro Esquivel <ae@alejandro.ltd>
- Scott Wyman Neagle <scott@agnostiq.ai>
- Co-authored-by: Faiyaz Hasan <faiyaz@agnostiq.ai>


### Changed

- Replaced `Session(DispatchDB()._get_data_store().engine)` with `workflow_db.session()`

### Removed

- `DevDataStore` class from `datastore.py`
- workflows manager

## [0.160.1] - 2022-08-02

### Authors

- Alejandro Esquivel <ae@alejandro.ltd>
- Scott Wyman Neagle <scott@agnostiq.ai>


### Fixed

- `script_location` key not found issue when installing with pip (second attempt)

### Docs

- Remove migration guide reference from README

### Operations

- Explicitly check `release == true` in tests.yml

## [0.160.0] - 2022-08-02

### Authors

- Casey Jao <casey@agnostiq.ai>
- Co-authored-by: Faiyaz Hasan <faiyaz@agnostiq.ai>


### Changed

- `Executor.run()` now accepts a `task_metadata` dictionary. Current
  keys consist of `dispatch_id` and `node_id`.

## [0.159.0] - 2022-08-02

### Authors

- Casey Jao <casey@agnostiq.ai>
- Co-authored-by: Faiyaz Hasan <faiyaz@agnostiq.ai>


### Changed

- Database schema has been updated to v11

### Operations

- `paths-filter` will only be run on PRs, i.e on workflow runs, the whole test suite will be run.
- Removed retry action from running on `pytest` steps since they instead use `pytest` retries.
- `codecov.yml` added to enable carry-forward flags
- UI front-end is only built for pull requests when the source changes
- Packaging is only validated on the `develop` branch

## [0.158.0] - 2022-07-29

### Authors

- Okechukwu  Emmanuel Ochia <okechukwu@agnostiq.ai>
- Co-authored-by: Scott Wyman Neagle <scott@agnostiq.ai>
- Will Cunningham <wjcunningham7@users.noreply.github.com>
- Alejandro Esquivel <ae@alejandro.ltd>
- Co-authored-by: pre-commit-ci[bot] <66853113+pre-commit-ci[bot]@users.noreply.github.com>
- Casey Jao <casey@agnostiq.ai>
- Co-authored-by: Faiyaz Hasan <faiyaz@agnostiq.ai>


### Changed

- Construct the result object in the dispatcher `entry_point.py` module in order to avoid the Missing Latticed Id error so frequently.
- Update the sleep statement length to 0.1 seconds in the results.manager.

## [0.157.1] - 2022-07-29

### Authors

- Okechukwu  Emmanuel Ochia <okechukwu@agnostiq.ai>
- Co-authored-by: Scott Wyman Neagle <scott@agnostiq.ai>
- Will Cunningham <wjcunningham7@users.noreply.github.com>
- Alejandro Esquivel <ae@alejandro.ltd>
- Co-authored-by: pre-commit-ci[bot] <66853113+pre-commit-ci[bot]@users.noreply.github.com>
- Casey Jao <casey@agnostiq.ai>

### Fixed

- Pass non-kwargs to electrons in the correct order during dispatch.

## [0.157.0] - 2022-07-28

### Authors

- Okechukwu  Emmanuel Ochia <okechukwu@agnostiq.ai>
- Co-authored-by: Scott Wyman Neagle <scott@agnostiq.ai>
- Will Cunningham <wjcunningham7@users.noreply.github.com>
- Alejandro Esquivel <ae@alejandro.ltd>
- Co-authored-by: pre-commit-ci[bot] <66853113+pre-commit-ci[bot]@users.noreply.github.com>
- Casey Jao <casey@agnostiq.ai>


### Changed

- Expose a public `wait()` function compatible with both calling and dispatching lattices

### Docs

- Updated the RTD on `wait_for()` to use the static `wait()` function

### Operations

- pre-commit autoupdate

### Docs

- Changed the custom executor how-to to be shorter and more concise.
- Re-structured the docs

## [0.156.0] - 2022-07-27

### Authors

- Okechukwu  Emmanuel Ochia <okechukwu@agnostiq.ai>
- Co-authored-by: Scott Wyman Neagle <scott@agnostiq.ai>
- Will Cunningham <wjcunningham7@users.noreply.github.com>
- Alejandro Esquivel <ae@alejandro.ltd>
- Co-authored-by: pre-commit-ci[bot] <66853113+pre-commit-ci[bot]@users.noreply.github.com>


### Added

- Bash decorator is introduced
- Lepton commands can be specified as a list of strings rather than strings alone.

## [0.155.1] - 2022-07-26

### Authors

- Okechukwu  Emmanuel Ochia <okechukwu@agnostiq.ai>
- Co-authored-by: Scott Wyman Neagle <scott@agnostiq.ai>
- Will Cunningham <wjcunningham7@users.noreply.github.com>
- Alejandro Esquivel <ae@alejandro.ltd>
- Co-authored-by: pre-commit-ci[bot] <66853113+pre-commit-ci[bot]@users.noreply.github.com>


### Fixed

- `script_location` key not found issue when running alembic programatically

### Operations

- Fixed syntax errors in `stale.yml` and in `hotfix.yml`
- `docker.yml` triggered after version bump in `develop` instead of before
- Enhanced `tests.yml` to upload coverage reports by domain

## [0.155.0] - 2022-07-26

### Authors

- Alejandro Esquivel <ae@alejandro.ltd>


### Added

- Exposing `alembic {args}` cli commands through: `covalent db alembic {args}`

## [0.154.0] - 2022-07-25

### Authors

- Casey Jao <casey@agnostiq.ai>
- Co-authored-by: Venkat Bala <venkat@agnostiq.ai>
- Alejandro Esquivel <ae@alejandro.ltd>


### Added

- Added methods to programatically fetch information from Alembic without needing subprocess

## [0.153.1] - 2022-07-25

### Authors

- Casey Jao <casey@agnostiq.ai>
- Co-authored-by: Venkat Bala <venkat@agnostiq.ai>


### Fixed

- Stdout and stderr are now captured when using the dask executor.


### Tests

- Fixed Dask cluster CLI tests

## [0.153.0] - 2022-07-25

### Authors

- Faiyaz Hasan <faiyaz@agnostiq.ai>


### Added

- Helper function to load and save files corresponding to the DB filenames.

### Changed

- Files with .txt, .log extensions are stored as strings.
- Get result web request timeout to 2 seconds.

## [0.152.0] - 2022-07-25

### Authors

- Faiyaz Hasan <faiyaz@agnostiq.ai>
- Co-authored-by: Scott Wyman Neagle <scott@agnostiq.ai>


### Changed

- Pass default DataStore object to node value retrieval method in the Results object.

## [0.151.1] - 2022-07-22

### Authors

- Faiyaz Hasan <faiyaz@agnostiq.ai>
- Co-authored-by: Scott Wyman Neagle <scott@agnostiq.ai>


### Fixed

- Adding maximum number of retries and timeout parameter to the get result http call.
- Disabling result_webhook for now.

## [0.151.0] - 2022-07-22

### Authors

- Scott Wyman Neagle <scott@agnostiq.ai>
- Co-authored-by: Will Cunningham <wjcunningham7@gmail.com>
- Sankalp Sanand <sankalp@agnostiq.ai>


### Added

- `BaseAsyncExecutor` has been added which can be inherited by new async-aware executors.

### Changed

- Since tasks were basically submitting the functions to a Dask cluster by default, they have been converted into asyncio `Tasks` instead which support a far larger number of concurrent tasks than previously used `ThreadPool`.

- `tasks_pool` will still be used to schedule tasks which use non-async executors.

- Executor's `executor` will now receive a callable instead of a serialized function. This allows deserializing the function where it is going to be executed while providing a simplified `execute` at the same time.

- `uvloop` is being used instead of the default event loop of `asyncio` for better performance.

- Tests have also been updated to reflect above changes.

### Operations

- Made Santosh the sole owner of `/docs`

## [0.150.0] - 2022-07-22

### Authors

- Faiyaz Hasan <faiyaz@agnostiq.ai>


### Added

- Initialize database tables when the covalent server is started.

## [0.149.0] - 2022-07-21

### Authors

- Scott Wyman Neagle <scott@agnostiq.ai>
- Co-authored-by: Venkat Bala <venkat@agnostiq.ai>


### Removed

- `result.save()`
- `result._write_dispatch_to_python_file()`

## [0.148.0] - 2022-07-21

### Authors

- Alejandro Esquivel <ae@alejandro.ltd>


### Changed

- Changed DataStore default db path to correspond to dispatch db config path

### Operations

- Added workflow to stale and close pull requests


### Docs

- Fixed `get_metadata` calls in examples to remove `results_dir` argument
- Removed YouTube video temporarily

## [0.147.0] - 2022-07-21

### Authors

- Casey Jao <casey@agnostiq.ai>


### Changed

- Simplified interface for custom executors. All the boilerplate has
  been moved to `BaseExecutor`.

## [0.146.0] - 2022-07-20

### Authors

- Casey Jao <casey@agnostiq.ai>
- Co-authored-by: Venkat Bala <venkat@agnostiq.ai>
- Faiyaz Hasan <faiyaz@agnostiq.ai>



### Added

- Ensure that transportable objects are rendered correctly when printing the result object.

### Tests

- Check that user data is not unpickled by the Covalent server process

## [0.145.0] - 2022-07-20

### Authors

- Scott Wyman Neagle <scott@agnostiq.ai>
- Co-authored-by: Venkat Bala <venkat@agnostiq.ai>
- Co-authored-by: Faiyaz Hasan <faiyaz@agnostiq.ai>


### Removed

- `entry_point.get_result()`

### Changed

- get_result to query an HTTP endpoint instead of a DB session

## [0.144.0] - 2022-07-20

### Authors

- Will Cunningham <wjcunningham7@users.noreply.github.com>
- Co-authored-by: Scott Wyman Neagle <scott@agnostiq.ai>
- Alejandro Esquivel <ae@alejandro.ltd>


### Added

- Set up alembic migrations & added migration guide (`alembic/README.md`)

## [0.143.0] - 2022-07-19

### Authors

- Will Cunningham <wjcunningham7@users.noreply.github.com>
- Co-authored-by: Scott Wyman Neagle <scott@agnostiq.ai>


### Changed

- Installation will fail if `cova` is installed while trying to install `covalent`.

## [0.142.0] - 2022-07-19

### Authors

- Poojith U Rao <106616820+poojithurao@users.noreply.github.com>
- Co-authored-by: Will Cunningham <wjcunningham7@gmail.com>
- Anna Hughes <annagwen42@gmail.com>
- Co-authored-by: Poojith <poojith@agnostiq.ai>
- Co-authored-by: Scott Wyman Neagle <scott@agnostiq.ai>
- Casey Jao <casey@agnostiq.ai>
- Co-authored-by: Venkat Bala <venkat@agnostiq.ai>
- Co-authored-by: pre-commit-ci[bot] <66853113+pre-commit-ci[bot]@users.noreply.github.com>
- Faiyaz Hasan <faiyaz@agnostiq.ai>


### Added

- `electron_num`, `completed_electron_num` fields to the Lattice table.

## [0.141.0] - 2022-07-19

### Authors

- Poojith U Rao <106616820+poojithurao@users.noreply.github.com>
- Co-authored-by: Will Cunningham <wjcunningham7@gmail.com>
- Anna Hughes <annagwen42@gmail.com>
- Co-authored-by: Poojith <poojith@agnostiq.ai>
- Co-authored-by: Scott Wyman Neagle <scott@agnostiq.ai>
- Casey Jao <casey@agnostiq.ai>
- Co-authored-by: Venkat Bala <venkat@agnostiq.ai>
- Co-authored-by: pre-commit-ci[bot] <66853113+pre-commit-ci[bot]@users.noreply.github.com>


### Changed

- Deprecate topological sort in favor of inspect in-degree of nodes until they are zero before dispatching task
- Use deepcopy to generate a copy of the metadata dictionary before saving result object to the database

### Docs

- Adding incomplete pennylane kernel tutorial
- Adding quantum ensemble tutorial

## [0.140.0] - 2022-07-19

### Authors

- Faiyaz Hasan <faiyaz@agnostiq.ai>
- Co-authored-by: Venkat Bala <venkat@agnostiq.ai>


### Added

- Fields `deps_filename`, `call_before_filename` and `call_after_filename` to the `Electron` table.
- Re-write the deps / call before and after file contents when inserting / updating electron record in the database.

### Changed

- Modify the test and implementation logic of inserting the electron record with these new fields.
- Field `key` to `key_filename` in `Electron` table.

## [0.139.1] - 2022-07-19

### Authors

- Divyanshu Singh <55018955+divshacker@users.noreply.github.com>
- Co-authored-by: Scott Wyman Neagle <wymnea@protonmail.com>
- Co-authored-by: Scott Wyman Neagle <scott@agnostiq.ai>
- Co-authored-by: Will Cunningham <wjcunningham7@users.noreply.github.com>


### Fixed

- Fixes Reverse IP problem. All References to `0.0.0.0` are changed to `localhost` . More details can be found [here](https://github.com/AgnostiqHQ/covalent/issues/202)

## [0.139.0] - 2022-07-19

### Authors

- Venkat Bala <venkat@agnostiq.ai>
- Co-authored-by: Scott Wyman Neagle <scott@agnostiq.ai>
- Faiyaz Hasan <faiyaz@agnostiq.ai>
- Co-authored-by: Will Cunningham <wjcunningham7@gmail.com>


### Added

- Columns `is_active` in the lattice, eLectron and Electron dependency tables.

### Docs

- Adding a RTD tutorial/steps on creating a custom executor

## [0.138.0] - 2022-07-19

### Authors

- Anna Hughes <annagwen42@gmail.com>
- Co-authored-by: Will Cunningham <wjcunningham7@gmail.com>
- Will Cunningham <wjcunningham7@users.noreply.github.com>
- Co-authored-by: Venkat Bala <venkat@agnostiq.ai>


### Added

- Docker build workflow

### Changed

- Dockerfile uses multi-stage build

### Docs

- New tutorial demonstrating how to solve the MaxCut Problem with QAOA and Covalent

## [0.137.0] - 2022-07-19

### Authors

- Prasanna Venkatesh <54540812+Prasy12@users.noreply.github.com>
- Co-authored-by: Alejandro Esquivel <ae@alejandro.ltd>


### Added

- Ability to hide/show labels on the graph
- Graph layout with elk configurations

### Changed

- Changed API socket calls interval for graph optimization.

### Tests

- Disabled several dask functional tests

## [0.136.0] - 2022-07-18

### Authors

- Scott Wyman Neagle <scott@agnostiq.ai>
- Co-authored-by: Faiyaz Hasan <faiyaz@agnostiq.ai>


### Changed

- Result.save() has been deprecated in favor of Result.persist() and querying the database directly.

## [0.135.0] - 2022-07-18

### Authors

- Casey Jao <casey@agnostiq.ai>
- Co-authored-by: Scott Wyman Neagle <scott@agnostiq.ai>
- Co-authored-by: Alejandro Esquivel <ae@alejandro.ltd>


### Operations

- Psiog is only codeowner of js files
- Fix in changelog action to handle null author when a bot is committing

### Added

- Support injecting return values of calldeps into electrons during workflow execution

## [0.134.0] - 2022-07-15

### Authors

- Casey Jao <casey@agnostiq.ai>
- Co-authored-by: Scott Wyman Neagle <scott@agnostiq.ai>


### Changed

- Covalent server can now process workflows without having their deps installed

## [0.133.0] - 2022-07-15

### Authors

- Will Cunningham <wjcunningham7@users.noreply.github.com>


### Removed

- Removed the deprecated function `draw_inline` as well as the `matplotlib` dependency.

### Operations

- Fixing the retry block for tests

## [0.132.0] - 2022-07-14

### Authors

- Will Cunningham <wjcunningham7@users.noreply.github.com>


### Added

- Bash lepton support reintroduced with some UX modifications to the Lepton class. Leptons which use scripting languages can be specified as either (1) a command run in the shell/console or (2) a call to a function in a library/script. Leptons which use compiled languages must specify a library and a function name.
- The keyword argument `display_name` can be used to override the name appearing in the UI. Particularly useful when the lepton is a command.
- All arguments except for language are now keyword arguments.
- Keyword arguments passed to a Bash lepton are understood to define environment variables within the shell.
- Non-keyword arguments fill in `$1`, `$2`, etc.
- Named outputs enumerate variables within the shell which will be returned to the user. These can be either `Lepton.OUTPUT` or `Lepton.INPUT_OUTPUT` types.

### Added

- New fields to the decomposed result object Database: 

## [0.131.0] - 2022-07-13

### Authors

- Sankalp Sanand <sankalp@agnostiq.ai>
- Co-authored-by: Venkat Bala <venkat@agnostiq.ai>


### Fixed

- `covalent --version` now looks for `covalent` metadata instead of `cova`

### Tests

- Updated the cli test to include whether the correct version number is shown when `covalent --version` is run

### Added

- Method to write electron id corresponding to sublattices in `execution.py` when running `_run_task`.

## [0.130.0] - 2022-07-12

### Authors

- Venkat Bala <venkat@agnostiq.ai>
- Co-authored-by: Scott Wyman Neagle <scott@agnostiq.ai>

### Changed

- Ignoring tests for `cancel_dispatch` and `construct_bash`
- Create a dummy requirements.txt file for pip deps tests
- Fix version of `Werkzeug` package to avoid running into ValueError (unexpected kwarg `as_tuple`)
- Update `customization` how to test by specifying the section header `sdk`

## [0.129.0] - 2022-07-12

### Authors

- Sankalp Sanand <sankalp@agnostiq.ai>
- Co-authored-by: Alejandro Esquivel <ae@alejandro.ltd>

### Added

- Support for `wait_for` type edges when two electrons are connected by their execution side effects instead of output-input relation.

### Changed

- `active_lattice.electron_outputs` now contains the node ids as well for the electron which is being post processed.

## [0.128.1] - 2022-07-12

### Authors

- Faiyaz Hasan <faiyaz@agnostiq.ai>


### Fixed

- `Result.persist` test in `result_test.py`.
- Electron dependency `arg_index` is changed back to Nullable.

## [0.128.0] - 2022-07-12

### Authors

- Okechukwu  Emmanuel Ochia <okechukwu@agnostiq.ai>
- Co-authored-by: Casey Jao <casey@agnostiq.ai>
- Co-authored-by: Alejandro Esquivel <ae@alejandro.ltd>
- Co-authored-by: pre-commit-ci[bot] <66853113+pre-commit-ci[bot]@users.noreply.github.com>

### Added

- File transfer support for leptons

## [0.127.0] - 2022-07-11

### Authors

- Scott Wyman Neagle <scott@agnostiq.ai>
- Co-authored-by: Faiyaz Hasan <faiyaz@agnostiq.ai>
- Co-authored-by: Venkat Bala <venkat@agnostiq.ai>


### Added

- When saving to DB, also persist to the new DB if running in develop mode

### Tests

- Flask app route tests

## [0.126.0] - 2022-07-11

### Authors

- Will Cunningham <wjcunningham7@users.noreply.github.com>
- Alejandro Esquivel <ae@alejandro.ltd>
- Co-authored-by: pre-commit-ci[bot] <66853113+pre-commit-ci[bot]@users.noreply.github.com>
- Co-authored-by: Sankalp Sanand <sankalp@agnostiq.ai>


### Added

- Added Folder class
- Added internal call before/after deps to execute File Transfer operations pre/post electron execution.

### Operations

- Enhanced hotfix action to create branches from existing commits

## [0.125.0] - 2022-07-09

### Authors

- Okechukwu  Emmanuel Ochia <okechukwu@agnostiq.ai>
- Co-authored-by: pre-commit-ci[bot] <66853113+pre-commit-ci[bot]@users.noreply.github.com>
- Co-authored-by: Alejandro Esquivel <ae@alejandro.ltd>
- Venkat Bala <venkat@agnostiq.ai>
- Co-authored-by: Okechukwu Ochia <emmirald@gmail.com>
- Co-authored-by: Scott Wyman Neagle <scott@agnostiq.ai>


### Added

- Dask Cluster CLI functional/unit tests

### Docs

- Updated RTD concepts, how-to-guides, and api docs with electron dependencies.

### Operations

- Separate out running tests and uploading coverage report to circumvent bug in
  retry action

## [0.124.0] - 2022-07-07

### Authors

- Will Cunningham <wjcunningham7@users.noreply.github.com>
- Co-authored-by: Scott Wyman Neagle <scott@agnostiq.ai>
- Faiyaz Hasan <faiyaz@agnostiq.ai>


### Added

- `Result.persist` method in `covalent/_results_manager/result.py`.

### Operations

- Package pre-releases go to `covalent` instead of `cova` on PyPI.

## [0.123.0] - 2022-07-07

### Authors

- Scott Wyman Neagle <scott@agnostiq.ai>
- Co-authored-by: Faiyaz Hasan <faiyaz@agnostiq.ai>
- Will Cunningham <wjcunningham7@users.noreply.github.com>
- Alejandro Esquivel <ae@alejandro.ltd>
- Co-authored-by: pre-commit-ci[bot] <66853113+pre-commit-ci[bot]@users.noreply.github.com>


### Added

- Added Folder class
- Added internal call before/after deps to execute File Transfer operations pre/post electron execution.

### Operations

- `codeql.yml` and `condabuild.yml` run nightly instead of on every PR.
- Style fixes in changelog

## [0.122.1] - 2022-07-06

### Authors

Will Cunningham <wjcunningham7@users.noreply.github.com>
Co-authored-by: Scott Wyman Neagle <scott@agnostiq.ai>


### Operations

- Added license scanner action
- Pre-commit autoupdate

### Tests

- Tests for running workflows with more than one iteration

### Fixed

- Attribute error caused by attempts to retrieve the name from the node function when the node function is set to None

## [0.122.0] - 2022-07-04

### Authors

Faiyaz Hasan <faiyaz@agnostiq.ai>
Co-authored-by: pre-commit-ci[bot] <66853113+pre-commit-ci[bot]@users.noreply.github.com>


### Added

- `covalent/_results_manager/write_result_to_db.py` module and methods to insert / update data in the DB.
- `tests/covalent_tests/results_manager_tests/write_result_to_db_test.py` containing the unit tests for corresponding functions.

### Changed

- Electron `type` column to a string type rather than an `ElectronType` in DB models.
- Primary keys from `BigInteger` to `Integer` in DB models.

## [0.121.0] - 2022-07-04

### Authors

Will Cunningham <wjcunningham7@users.noreply.github.com>
Co-authored-by: Alejandro Esquivel <ae@alejandro.ltd>
Co-authored-by: pre-commit-ci[bot] <66853113+pre-commit-ci[bot]@users.noreply.github.com>


### Removed

- Unused requirements `gunicorn` and `eventlet` in `requirements.txt` as well as `dask` in `tests/requirements.txt`, since it is already included in the core requirements.

### Docs

- Updated the compatibility matrix in the docs.

## [0.120.0] - 2022-07-04

### Authors

Okechukwu  Emmanuel Ochia <okechukwu@agnostiq.ai>
Co-authored-by: Venkat Bala <venkat@agnostiq.ai>
Co-authored-by: pre-commit-ci[bot] <66853113+pre-commit-ci[bot]@users.noreply.github.com>
Co-authored-by: Scott Wyman Neagle <scott@agnostiq.ai>


### Added

- Adding `cluster` CLI options to facilitate interacting with the backend Dask cluster
- Adding options to `covalent start` to enable specifying number of workers, memory limit and threads per worker at cluster startup

### Changed

- Update `DaskAdminWorker` docstring with better explanation

## [0.119.1] - 2022-07-04

### Authors

Scott Wyman Neagle <scott@agnostiq.ai>
Casey Jao <casey@agnostiq.ai>


### Fixed

- `covalent status` checks if the server process is still alive.

### Operations

- Updates to changelog logic to handle multiple authors

## [0.119.0] - 2022-07-03
### Authors
@cjao 


### Added

- Introduce support for pip dependencies

## [0.118.0] - 2022-07-02
### Authors
@AlejandroEsquivel 


### Added

- Introduced File, FileTransfer, and FileTransferStrategy classes to support various File Transfer use cases prior/post electron execution

## [0.117.0] - 2022-07-02
### Authors
@Emmanuel289 


### Added

- Included retry action in 'tests.yaml' workflow.

## [0.116.0] - 2022-06-29
### Authors
@Prasy12 

### Changed

- Changed API socket calls interval for graph optimization.

### Added

- Ability to change to different layouts from the GUI.

## [0.115.0] - 2022-06-28
### Authors
@cjao 


### Added

- Introduce support for `call_before`, `call_after`, and bash dependencies

### Operations

- Unit tests performed on Python 3.10 on Ubuntu and MacOS images as well as 3.9 on MacOS
- Updated codeowners so that AQ Engineers doesn't own this CHANGELOG
- pre-commit autoupdate

## [0.114.0] - 2022-06-23
### Authors
@dependabot[bot] 


### Changed

- Changed eventsource version on webapp yarn-lock file.

### Operations

- Added Github push changelog workflow to append commiters username
- Reusable JavaScript action to parse changelog and update version

## [0.113.0] - 2022-06-21

### Added

- Introduce new db models and object store backends

### Operations

- Syntax fix in hotfix.yml

### Docs

- Added new tutorial: Linear and convolutional autoencoders

## [0.112.0] - 2022-06-20

### Changed

- Changed async version on webapp package-lock file.

## [0.111.0] - 2022-06-20

### Changed

- Changed eventsource version on webapp package-lock file.

### Docs

- Added new tutorial: Covalentified version of the Pennylane Variational Classifier tutorial.

## [0.110.3] - 2022-06-17

### Fixed

- Fix error when parsing electron positional arguments in workflows

### Docs

- Remove hardcoding version info in README.md

## [0.110.2] - 2022-06-10

### Docs

- Fix MNIST tutorial
- Fix Quantum Gravity tutorial
- Update RTD with migration guide compatible with latest release
- Convert all references to `covalent start` from Jupyter notebooks to markdown statements
- Update release notes summary in README.md
- Fixed display issues with figure (in dark mode) and bullet points in tutorials

### Operations

- Added a retry block to the webapp build step in `tests.yml`

## [0.110.1] - 2022-06-10

### Fixed

- Configure dask to not use daemonic processes when creating a cluster

### Operations

- Sync the VERSION file within `covalent` directory to match the root level VERSION
- Manually patch `covalent/VERSION`

## [0.110.0] - 2022-06-10

### Changed

- Web GUI list size and status label colors changed.
- Web GUI graph running icon changed to non-static icon.

### Docs

- Removed references to the Dask executor in RTD as they are no longer needed.

## [0.109.1] - 2022-06-10

### Fixed

- `covalent --version` now works for PyPI releases

## [0.109.0] - 2022-06-10

### Docs

- Update CLI help statements

### Added

- Add CLI functionality to start covalent with/without Dask
- Add CLI support to parse `covalent_ui.log` file

### Operations

- Updating codeowners to establish engineering & psiog ownership

### Docs

- Added new tutorial: Training quantum embedding kernels for classification.

## [0.108.0] - 2022-06-08

### Added

- WCI yaml file

### Docs

- Add pandoc installation updates to contributing guide

## [0.107.0] - 2022-06-07

### Changed

- Skipping stdout/stderr redirection tests until implemented in Dask parent process

### Added

- Simplifed starting the dask cluster using `multiprocessing`
- Added `bokeh==2.4.3` to requirements.txt to enable view Dask dashboard

### Fixed

- Changelog-reminder action now works for PRs from forks.

## [0.106.2] - 2022-06-06

### Fixed

- Specifying the version for package `furo` to `2022.4.7` to prevent breaking doc builds

### Docs

- Added new tutorial: Using Covalent with PennyLane for hybrid computation.

## [0.106.1] - 2022-06-01

### Fixed

- Changelog-reminder action now works for PRs from forks

### Docs

- Removed references to microservices in RTD
- Updated README.md.
- Changed `ct.electron` to `ct.lattice(executor=dask_executor)` in MNIST classifier tutorial

## [0.106.0] - 2022-05-26

### Changed

- Visual theme for Webapp GUI changed in accordance to new theme
- Fonts, colors, icons have been updated

## [0.105.0] - 2022-05-25

### Added

- Add a pre-commit hook for `detect-secrets`.
- Updated the actions in accordance with the migration done in the previous version.

## [0.104.0] - 2022-05-23

### Changed

- Services have been moved to a different codebase. This repo is now hosting the Covalent SDK, local dispatcher backend, Covalent web GUI, and documentation. Version is bumped to `0.104.0` in order to avoid conflicts.
- Update tests to match the current dispatcher api
- Skip testing dask executor until dask executor plugin is made public
- Using 2 thread pools to manage multiple workflows better and the other one for executing electrons in parallel.

### Fixed

- Add psutil and PyYAML to requirements.txt
- Passing the same Electron to multiple inputs of an Electron now works. UI fix pending.
- Dask from `requirements.txt`.

### Removed

- Asyncio usage for electron level concurrency.
- References to dask

### Added

- Functional test added for dask executor with the cluster running locally.
- Scalability tests for different workflows and workflow sizes under `tests/stress_tests/scripts`
- Add sample performance testing workflows under `tests/stress_tests`
- Add pipelines to continuously run the tutorial notebooks
- Create notebook with tasks from RTD

## [0.32.3] - 2022-03-16

### Fixed

- Fix missing UI graph edges between parameters and electrons in certain cases.
- Fix UI crashes in cases where legacy localStorage state was being loaded.

## [0.32.2] - 2022-03-16

### Added

- Images for graphs generated in tutorials and how-tos.
- Note for quantum gravity tutorial to tell users that `tensorflow` doesn't work on M1 Macs.
- `Known Issues` added to `README.md`

### Fixed

- `draw` function usage in tutorials and how-tos now reflects the UI images generated instead of using graphviz.
- Images now render properly in RTD of how-tos.

### Changed

- Reran all the tutorials that could run, generating the outputs again.

## [0.32.1] - 2022-03-15

### Fixed

- CLI now starts server directly in the subprocess instead of as a daemon
- Logs are provided as pipes to Popen instead of using a shell redirect
- Restart behavior fixed
- Default port in `covalent_ui/app.py` uses the config manager

### Removed

- `_graceful_restart` function no longer needed without gunicorn

## [0.32.0] - 2022-03-11

### Added

- Dispatcher microservice API endpoint to dispatch and update workflow.
- Added get runnable task endpoint.

## [0.31.0] - 2022-03-11

### Added

- Runner component's main functionality to run a set of tasks, cancel a task, and get a task's status added to its api.

## [0.30.5] - 2022-03-11

### Updated

- Updated Workflow endpoints & API spec to support upload & download of result objects as pickle files

## [0.30.4] - 2022-03-11

### Fixed

- When executing a task on an alternate Conda environment, Covalent no longer has to be installed on that environment. Previously, a Covalent object (the execution function as a TransportableObject) was passed to the environment. Now it is deserialized to a "normal" Python function, which is passed to the alternate Conda environment.

## [0.30.3] - 2022-03-11

### Fixed

- Fixed the order of output storage in `post_process` which should have been the order in which the electron functions are called instead of being the order in which they are executed. This fixes the order in which the replacement of function calls with their output happens, which further fixes any discrepencies in the results obtained by the user.

- Fixed the `post_process` test to check the order as well.

## [0.30.2] - 2022-03-11

### Changed

- Updated eventlet to 0.31.0

## [0.30.1] - 2022-03-10

### Fixed

- Eliminate unhandled exception in Covalent UI backend when calling fetch_result.

## [0.30.0] - 2022-03-09

### Added

- Skeleton code for writing the different services corresponding to each component in the open source refactor.
- OpenAPI specifications for each of the services.

## [0.29.3] - 2022-03-09

### Fixed

- Covalent UI is built in the Dockerfile, the setup file, the pypi workflow, the tests workflow, and the conda build script.

## [0.29.2] - 2022-03-09

### Added

- Defaults defined in executor plugins are read and used to update the in-memory config, as well as the user config file. But only if the parameter in question wasn't already defined.

### Changed

- Input parameter names and docstrings in _shared_files.config.update_config were changed for clarity.

## [0.29.1] - 2022-03-07

### Changed

- Updated fail-fast strategy to run all tests.

## [0.29.0] - 2022-03-07

### Added

- DispatchDB for storing dispatched results

### Changed

- UI loads dispatches from DispatchDB instead of browser local storage

## [0.28.3] - 2022-03-03

### Fixed

Installed executor plugins don't have to be referred to by their full module name. Eg, use "custom_executor", instead of "covalent_custom_plugin.custom_executor".

## [0.28.2] - 2022-03-03

### Added

- A brief overview of the tutorial structure in the MNIST classification tutorial.

## [0.28.1] - 2022-03-02

### Added

- Conda installation is only supported for Linux in the `Getting Started` guide.
- MNIST classifier tutorial.

### Removed

- Removed handling of default values of function parameters in `get_named_params` in `covalent/_shared_files/utils.py`. So, it is actually being handled by not being handled since now `named_args` and `named_kwargs` will only contain parameters that were passed during the function call and not all of them.

## [0.28.0] - 2022-03-02

### Added

- Lepton support, including for Python modules and C libraries
- How-to guides showing how to use leptons for each of these

## [0.27.6] - 2022-03-01

### Added

- Added feature development basic steps in CONTRIBUTING.md.
- Added section on locally building RTD (read the docs) in the contributing guide.

## [0.27.5] - 2022-03-01

### Fixed

- Missing UI input data after backend change - needed to be derived from graph for electrons, lattice inputs fixed on server-side, combining name and positional args
- Broken UI graph due to variable->edge_name renaming
- Missing UI executor data after server-side renaming

## [0.27.4] - 2022-02-28

### Fixed

- Path used in `covalent/executor/__init__.py` for executor plugin modules needed updating to `covalent/executor/executor_plugins`

### Removed

- Disabled workflow cancellation test due to inconsistent outcomes. Test will be re-enabled after cancellation mechanisms are investigated further.

## [0.27.3] - 2022-02-25

### Added

- Added `USING_DOCKER.md` guide for running docker container.
- Added cli args to covalent UI flask server `covalent_ui/app.py` to modify port and log file path.

### Removed

- Removed gunicorn from cli and Dockerfile.

### Changed

- Updated cli `covalent_dispatcher/_cli/service.py` to run flask server directly, and removed dispatcher and UI flags.
- Using Flask blueprints to merge Dispatcher and UI servers.
- Updated Dockerfile to run flask server directly.
- Creating server PID file manually in `covalent_dispatcher/_cli/service.py`.
- Updated tests and docs to reflect merged servers.
- Changed all mentions of port 47007 (for old UI server) to 48008.

## [0.27.2] - 2022-02-24

### Changed

- Removed unnecessary blockquotes from the How-To guide for creating custom executors
- Changed "Covalent Cloud" to "Covalent" in the main code text

## [0.27.1] - 2022-02-24

### Removed

- Removed AQ-Engineers from CODEOWNERS in order to fix PR review notifications

## [0.27.0] - 2022-02-24

### Added

- Support for positional only, positional or keyword, variable positional, keyword only, variable keyword types of parameters is now added, e.g an electron can now use variable args and variable kwargs if the number/names of parameters are unknown during definition as `def task(*args, **kwargs)` which wasn't possible before.

- `Lattice.args` added to store positional arguments passed to the lattice's workflow function.

- `get_named_params` function added in `_shared_files/utils.py` which will return a tuple containing named positional arguments and named keyword arguments. The names help in showing and storing these parameters in the transport graph.

- Tests to verify whether all kinds of input paramaters are supported by electron or a lattice.

### Changed

- No longer merging positional arguments with keyword arguments, instead they are separately stored in respective nodes in the transport graph.

- `inputs` returned from `_get_inputs` function in `covalent_dispatcher/_core/execution.py` now contains positional as well as keyword arguments which further get passed to the executor.

- Executors now support positional and keyword arguments as inputs to their executable functions.

- Result object's `_inputs` attribute now contains both `args` and `kwargs`.

- `add_node_for_nested_iterables` is renamed to `connect_node_with_others` and `add_node_to_graph` also renamed to `add_collection_node_to_graph` in `electron.py`. Some more variable renames to have appropriate self-explanatory names.

- Nodes and edges in the transport graph now have a better interface to assign attributes to them.

- Edge attribute `variable` renamed to `edge_name`.

- In `serialize` function of the transport graph, if `metadata_only` is True, then only `metadata` attribute of node and `source` and `target` attributes of edge are kept in the then return serialized `data`.

- Updated the tests wherever necessary to reflect the above changes

### Removed

- Deprecated `required_params_passed` since an error will automatically be thrown by the `build_graph` function if any of the required parameters are not passed.

- Removed duplicate attributes from nodes in the transport graph.

## [0.26.1] - 2022-02-23

### Added

- Added Local Executor section to the API read the docs.

## [0.26.0] - 2022-02-23

### Added

- Automated reminders to update the changelog

## [0.25.3] - 2022-02-23

## Added

- Listed common mocking commands in the CONTRIBUTING.md guide.
- Additional guidelines on testing.

## [0.25.2] - 2022-02-21

### Changed

- `backend` metadata name changed to `executor`.
- `_plan_workflow` usage updated to reflect how that executor related information is now stored in the specific executor object.
- Updated tests to reflect the above changes.
- Improved the dispatch cancellation test to provide a robust solution which earlier took 10 minutes to run with uncertainty of failing every now and then.

### Removed

- Removed `TaskExecutionMetadata` as a consequence of removing `execution_args`.

## [0.25.1] - 2022-02-18

### Fixed

- Tracking imports that have been used in the workflow takes less time.

### Added

- User-imports are included in the dispatch_source.py script. Covalent-related imports are commented out.

## [0.25.0] - 2022-02-18

### Added

- UI: Lattice draw() method displays in web UI
- UI: New navigation panel

### Changed

- UI: Animated graph changes, panel opacity

### Fixed

- UI: Fixed "Not Found" pages

## [0.24.21] - 2022-02-18

### Added

- RST document describing the expectations from a tutorial.

## [0.24.20] - 2022-02-17

### Added

- Added how to create custom executors

### Changed

- Changed the description of the hyperlink for choosing executors
- Fixed typos in doc/source/api/getting_started/how_to/execution/creating_custom_executors.ipynb

## [0.24.19] - 2022-02-16

### Added

- CODEOWNERS for certain files.

## [0.24.18] - 2022-02-15

### Added

- The user configuration file can now specify an executor plugin directory.

## [0.24.17] - 2022-02-15

### Added

- Added a how-to for making custom executors.

## [0.24.16] - 2022-02-12

### Added

- Errors now contain the traceback as well as the error message in the result object.
- Added test for `_post_process` in `tests/covalent_dispatcher_tests/_core/execution_test.py`.

### Changed

- Post processing logic in `electron` and dispatcher now relies on the order of execution in the transport graph rather than node's function names to allow for a more reliable pairing of nodes and their outputs.

- Renamed `init_test.py` in `tests/covalent_dispatcher_tests/_core/` to `execution_test.py`.

### Removed

- `exclude_from_postprocess` list which contained some non executable node types removed since only executable nodes are post processed now.

## [0.24.15] - 2022-02-11

### Fixed

- If a user's configuration file does not have a needed exeutor parameter, the default parameter (defined in _shared_files/defaults.py) is used.
- Each executor plugin is no longer initialized upon the import of Covalent. This allows required parameters in executor plugins.

## Changed

- Upon updating the configuration data with a user's configuration file, the complete set is written back to file.

## Added

- Tests for the local and base executors.

## [0.24.14] - 2022-02-11

### Added

- UI: add dashboard cards
- UI: add scaling dots background

### Changed

- UI: reduce sidebar font sizes, refine color theme
- UI: refine scrollbar styling, show on container hover
- UI: format executor parameters as YAML code
- UI: update syntax highlighting scheme
- UI: update index.html description meta tag

## [0.24.13] - 2022-02-11

### Added

- Tests for covalent/_shared_files/config.py

## [0.24.12] - 2022-02-10

### Added

- CodeQL code analyzer

## [0.24.11] - 2022-02-10

### Added

- A new dictionary `_DEFAULT_CONSTRAINTS_DEPRECATED` in defaults.py

### Changed

- The `_DEFAULT_CONSTRAINT_VALUES` dictionary now only contains the `backend` argument

## [0.24.10] - 2022-02-09

### Fixed

- Sporadically failing workflow cancellation test in tests/workflow_stack_test.py

## [0.24.9] - 2022-02-09

## Changed

- Implementation of `_port_from_pid` in covalent_dispatcher/_cli/service.py.

## Added

- Unit tests for command line interface (CLI) functionalities in covalent_dispatcher/_cli/service.py and covalent_dispatcher/_cli/cli.py.

## [0.24.8] - 2022-02-07

### Fixed

- If a user's configuration file does not have a needed parameter, the default parameter (defined in _shared_files/defaults.py) is used.

## [0.24.7] - 2022-02-07

### Added

- Typing: Add Type hint `dispatch_info` parameter.
- Documentation: Updated the return_type description in docstring.

### Changed

- Typing: Change return type annotation to `Generator`.

## [0.24.6] - 2022-02-06

### Added

- Type hint to `deserialize` method of `TransportableObject` of `covalent/_workflow/transport.py`.

### Changed

- Description of `data` in `deserialize` method of `TransportableObject` of `covalent/_workflow/transport.py` from `The serialized transportable object` to `Cloudpickled function`.

## [0.24.5] - 2022-02-05

### Fixed

- Removed dependence on Sentinel module

## [0.24.4] - 2022-02-04

### Added

- Tests across multiple versions of Python and multiple operating systems
- Documentation reflecting supported configurations

## [0.24.3] - 2022-02-04

### Changed

- Typing: Use `bool` in place of `Optional[bool]` as type annotation for `develop` parameter in `covalent_dispatcher.service._graceful_start`
- Typing: Use `Any` in place of `Optional[Any]` as type annotation for `new_value` parameter in `covalent._shared_files.config.get_config`

## [0.24.2] - 2022-02-04

### Fixed

- Updated hyperlink of "How to get the results" from "./collection/query_electron_execution_result" to "./collection/query_multiple_lattice_execution_results" in "doc/source/how_to/index.rst".
- Updated hyperlink of "How to get the result of a particular electron" from "./collection/query_multiple_lattice_execution_results" to "./collection/query_electron_execution_result" in "doc/source/how_to/index.rst".

## [0.24.1] - 2022-02-04

### Changed

- Changelog entries are now required to have the current date to enforce ordering.

## [0.24.0] - 2022-02-03

### Added

- UI: log file output - display in Output tab of all available log file output
- UI: show lattice and electron inputs
- UI: display executor attributes
- UI: display error message on failed status for lattice and electron

### Changed

- UI: re-order sidebar sections according to latest figma designs
- UI: update favicon
- UI: remove dispatch id from tab title
- UI: fit new uuids
- UI: adjust theme text primary and secondary colors

### Fixed

- UI: auto-refresh result state on initial render of listing and graph pages
- UI: graph layout issues: truncate long electron/param names

## [0.23.0] - 2022-02-03

### Added

- Added `BaseDispatcher` class to be used for creating custom dispatchers which allow connection to a dispatcher server.
- `LocalDispatcher` inheriting from `BaseDispatcher` allows connection to a local dispatcher server running on the user's machine.
- Covalent only gives interface to the `LocalDispatcher`'s `dispatch` and `dispatch_sync` methods.
- Tests for both `LocalDispatcher` and `BaseDispatcher` added.

### Changed

- Switched from using `lattice.dispatch` and `lattice.dispatch_sync` to `covalent.dispatch` and `covalent.dispatch_sync`.
- Dispatcher address now is passed as a parameter (`dispatcher_addr`) to `covalent.dispatch` and `covalent.dispatch_sync` instead of a metadata field to lattice.
- Updated tests, how tos, and tutorials to use `covalent.dispatch` and `covalent.dispatch_sync`.
- All the contents of `covalent_dispatcher/_core/__init__.py` are moved to `covalent_dispatcher/_core/execution.py` for better organization. `__init__.py` only contains function imports which are needed by external modules.
- `dispatch`, `dispatch_sync` methods deprecated from `Lattice`.

### Removed

- `_server_dispatch` method removed from `Lattice`.
- `dispatcher` metadata field removed from `lattice`.

## [0.22.19] - 2022-02-03

### Fixed

- `_write_dispatch_to_python_file` isn't called each time a task is saved. It is now only called in the final save in `_run_planned_workflow` (in covalent_dispatcher/_core/__init__.py).

## [0.22.18] - 2022-02-03

### Fixed

- Added type information to result.py

## [0.22.17] - 2022-02-02

### Added

- Replaced `"typing.Optional"` with `"str"` in covalent/executor/base.py
- Added missing type hints to `get_dispatch_context` and `write_streams_to_file` in covalent/executor/base.py, BaseExecutor

## [0.22.16] - 2022-02-02

### Added

- Functions to check if UI and dispatcher servers are running.
- Tests for the `is_ui_running` and `is_server_running` in covalent_dispatcher/_cli/service.py.

## [0.22.15] - 2022-02-01

### Fixed

- Covalent CLI command `covalent purge` will now stop the servers before deleting all the pid files.

### Added

- Test for `purge` method in covalent_dispatcher/_cli/service.py.

### Removed

- Unused `covalent_dispatcher` import from covalent_dispatcher/_cli/service.py.

### Changed

- Moved `_config_manager` import from within the `purge` method to the covalent_dispatcher/_cli/service.py for the purpose of mocking in tests.

## [0.22.14] - 2022-02-01

### Added

- Type hint to `_server_dispatch` method in `covalent/_workflow/lattice.py`.

## [0.22.13] - 2022-01-26

### Fixed

- When the local executor's `log_stdout` and `log_stderr` config variables are relative paths, they should go inside the results directory. Previously that was queried from the config, but now it's queried from the lattice metadata.

### Added

- Tests for the corresponding functions in (`covalent_dispatcher/_core/__init__.py`, `covalent/executor/base.py`, `covalent/executor/executor_plugins/local.py` and `covalent/executor/__init__.py`) affected by the bug fix.

### Changed

- Refactored `_delete_result` in result manager to give the option of deleting the result parent directory.

## [0.22.12] - 2022-01-31

### Added

- Diff check in pypi.yml ensures correct files are packaged

## [0.22.11] - 2022-01-31

### Changed

- Removed codecov token
- Removed Slack notifications from feature branches

## [0.22.10] - 2022-01-29

### Changed

- Running tests, conda, and version workflows on pull requests, not just pushes

## [0.22.9] - 2022-01-27

### Fixed

- Fixing version check action so that it doesn't run on commits that are in develop
- Edited PR template so that markdown checklist appears properly

## [0.22.8] - 2022-01-27

### Fixed

- publish workflow, using `docker buildx` to build images for x86 and ARM, prepare manifest and push to ECR so that pulls will match the correct architecture.
- typo in CONTRIBUTING
- installing `gcc` in Docker image so Docker can build wheels for `dask` and other packages that don't provide ARM wheels

### Changed

- updated versions in `requirements.txt` for `matplotlib` and `dask`

## [0.22.7] - 2022-01-27

### Added

- `MANIFEST.in` did not have `covalent_dispatcher/_service` in it due to which the PyPi package was not being built correctly. Added the `covalent_dispatcher/_service` to the `MANIFEST.in` file.

### Fixed

- setuptools properly including data files during installation

## [0.22.6] - 2022-01-26

### Fixed

- Added service folder in covalent dispatcher to package.

## [0.22.5] - 2022-01-25

### Fixed

- `README.md` images now use master branch's raw image urls hosted on <https://github.com> instead of <https://raw.githubusercontent.com>. Also, switched image rendering from html to markdown.

## [0.22.4] - 2022-01-25

### Fixed

- dispatcher server app included in sdist
- raw image urls properly used

## [0.22.3] - 2022-01-25

### Fixed

- raw image urls used in readme

## [0.22.2] - 2022-01-25

### Fixed

- pypi upload

## [0.22.1] - 2022-01-25

### Added

- Code of conduct
- Manifest.in file
- Citation info
- Action to upload to pypi

### Fixed

- Absolute URLs used in README
- Workflow badges updated URLs
- `install_package_data` -> `include_package_data` in `setup.py`

## [0.22.0] - 2022-01-25

### Changed

- Using public ECR for Docker release

## [0.21.0] - 2022-01-25

### Added

- GitHub pull request templates

## [0.20.0] - 2022-01-25

### Added

- GitHub issue templates

## [0.19.0] - 2022-01-25

### Changed

- Covalent Beta Release

## [0.18.9] - 2022-01-24

### Fixed

- iframe in the docs landing page is now responsive

## [0.18.8] - 2022-01-24

### Changed

- Temporarily removed output tab
- Truncated dispatch id to fit left sidebar, add tooltip to show full id

## [0.18.7] - 2022-01-24

### Changed

- Many stylistic improvements to documentation, README, and CONTRIBUTING.

## [0.18.6] - 2022-01-24

### Added

- Test added to check whether an already decorated function works as expected with Covalent.
- `pennylane` package added to the `requirements-dev.txt` file.

### Changed

- Now using `inspect.signature` instead of `function.__code__` to get the names of function's parameters.

## [0.18.5] - 2022-01-21

### Fixed

- Various CI fixes, including rolling back regression in version validation, caching on s3 hosted badges, applying releases and tags correctly.

## [0.18.4] - 2022-01-21

### Changed

- Removed comments and unused functions in covalent_dispatcher
- `result_class.py` renamed to `result.py`

### Fixed

- Version was not being properly imported inside `covalent/__init__.py`
- `dispatch_sync` was not previously using the `results_dir` metadata field

### Removed

- Credentials in config
- `generate_random_filename_in_cache`
- `is_any_atom`
- `to_json`
- `show_subgraph` option in `draw`
- `calculate_node`

## [0.18.3] - 2022-01-20

### Fixed

- The gunicorn servers now restart more gracefully

## [0.18.2] - 2022-01-21

### Changed

- `tempdir` metadata field removed and replaced with `executor.local.cache_dir`

## [0.18.1] - 2022-01-11

## Added

- Concepts page

## [0.18.0] - 2022-01-20

### Added

- `Result.CANCELLED` status to represent the status of a cancelled dispatch.
- Condition to cancel the whole dispatch if any of the nodes are cancelled.
- `cancel_workflow` function which uses a shared variable provided by Dask (`dask.distributed.Variable`) in a dask client to inform nodes to stop execution.
- Cancel function for dispatcher server API which will allow the server to terminate the dispatch.
- How to notebook for cancelling a dispatched job.
- Test to verify whether cancellation of dispatched jobs is working as expected.
- `cancel` function is available as `covalent.cancel`.

### Changed

- In file `covalent/_shared_files/config.py` instead of using a variable to store and then return the config data, now directly returning the configuration.
- Using `fire_and_forget` to dispatch a job instead of a dictionary of Dask's `Future` objects so that we won't have to manage the lifecycle of those futures.
- The `test_run_dispatcher` test was changed to reflect that the dispatcher no longer uses a dictionary of future objects as it was not being utilized anywhere.

### Removed

- `with dask_client` context was removed as the client created in `covalent_dispatcher/_core/__init__.py` is already being used even without the context. Furthermore, it creates issues when that context is exited which is unnecessary at the first place hence not needed to be resolved.

## [0.17.5] - 2022-01-19

### Changed

- Results directory uses a relative path by default and can be overridden by the environment variable `COVALENT_RESULTS_DIR`.

## [0.17.4] - 2022-01-19

### Changed

- Executor parameters use defaults specified in config TOML
- If relative paths are supplied for stdout and stderr, those files are created inside the results directory

## [0.17.3] - 2022-01-18

### Added

- Sync function
- Covalent CLI tool can restart in developer mode

### Fixed

- Updated the UI address referenced in the README

## [0.17.2] - 2022-01-12

### Added

- Quantum gravity tutorial

### Changed

- Moved VERSION file to top level

## [0.17.1] - 2022-01-19

### Added

- `error` attribute was added to the results object to show which node failed and the reason behind it.
- `stdout` and `stderr` attributes were added to a node's result to store any stdout and stderr printing done inside an electron/node.
- Test to verify whether `stdout` and `stderr` are being stored in the result object.

### Changed

- Redesign of how `redirect_stdout` and `redirect_stderr` contexts in executor now work to allow storing their respective outputs.
- Executors now also return `stdout` and `stderr` strings, along with the execution output, so that they can be stored in their result object.

## [0.17.0] - 2022-01-18

### Added

- Added an attribute `__code__` to electron and lattice which is a copy of their respective function's `__code__` attribute.
- Positional arguments, `args`, are now merged with keyword arguments, `kwargs`, as close as possible to where they are passed. This was done to make sure we support both with minimal changes and without losing the name of variables passed.
- Tests to ensure usage of positional arguments works as intended.

### Changed

- Slight rework to how any print statements in lattice are sent to null.
- Changed `test_dispatcher_functional` in `basic_dispatcher_test.py` to account for the support of `args` and removed a an unnecessary `print` statement.

### Removed

- Removed `args` from electron's `init` as it wasn't being used anywhere.

## [0.16.1] - 2022-01-18

### Changed

- Requirement changed from `dask[complete]` to `dask[distributed]`.

## [0.16.0] - 2022-01-14

### Added

- New UI static demo build
- New UI toolbar functions - orientation, toggle params, minimap
- Sortable and searchable lattice name row

### Changed

- Numerous UI style tweaks, mostly around dispatches table states

### Fixed

- Node sidebar info now updates correctly

## [0.15.11] - 2022-01-18

### Removed

- Unused numpy requirement. Note that numpy is still being installed indirectly as other packages in the requirements rely on it.

## [0.15.10] - 2022-01-16

## Added

- How-to guide for Covalent dispatcher CLI.

## [0.15.9] - 2022-01-18

### Changed

- Switched from using human readable ids to using UUIDs

### Removed

- `human-id` package was removed along with its mention in `requirements.txt` and `meta.yaml`

## [0.15.8] - 2022-01-17

### Removed

- Code breaking text from CLI api documentation.
- Unwanted covalent_dispatcher rst file.

### Changed

- Installation of entire covalent_dispatcher instead of covalent_dispatcher/_service in setup.py.

## [0.15.7] - 2022-01-13

### Fixed

- Functions with multi-line or really long decorators are properly serialized in dispatch_source.py.
- Multi-line Covalent output is properly commented out in dispatch_source.py.

## [0.15.6] - 2022-01-11

### Fixed

- Sub-lattice functions are successfully serialized in the utils.py get_serialized_function_str.

### Added

- Function to scan utilized source files and return a set of imported modules (utils.get_imports_from_source)

## [0.15.5] - 2022-01-12

### Changed

- UI runs on port 47007 and the dispatcher runs on port 48008. This is so that when the servers are later merged, users continue using port 47007 in the browser.
- Small modifications to the documentation
- Small fix to the README

### Removed

- Removed a directory `generated` which was improperly added
- Dispatcher web interface
- sqlalchemy requirement

## [0.15.4] - 2022-01-11

### Changed

- In file `covalent/executor/base.py`, `pickle` was changed to `cloudpickle` because of its universal pickling ability.

### Added

- In docstring of `BaseExecutor`, a note was added specifying that `covalent` with its dependencies is assumed to be installed in the conda environments.
- Above note was also added to the conda env selector how-to.

## [0.15.3] - 2022-01-11

### Changed

- Replaced the generic `RuntimeError` telling users to check if there is an object manipulation taking place inside the lattice to a simple warning. This makes the original error more visible.

## [0.15.2] - 2022-01-11

### Added

- If condition added for handling the case where `__getattr__` of an electron is accessed to detect magic functions.

### Changed

- `ActiveLatticeManager` now subclasses from `threading.local` to make it thread-safe.
- `ValueError` in the lattice manager's `claim` function now also shows the name of the lattice that is currently claimed.
- Changed docstring of `ActiveLatticeManager` to note that now it is thread-safe.
- Sublattice dispatching now no longer deletes the result object file and is dispatched normally instead of in a serverless manner.
- `simulate_nitrogen_and_copper_slab_interaction.ipynb` notebook tutorial now does normal dispatching as well instead of serverless dispatching. Also, now 7 datapoints will be shown instead of 10 earlier.

## [0.15.1] - 2022-01-11

### Fixed

- Passing AWS credentials to reusable workflows as a secret

## [0.15.0] - 2022-01-10

### Added

- Action to push development image to ECR

### Changed

- Made the publish action reusable and callable

## [0.14.1] - 2022-01-02

### Changed

- Updated the README
- Updated classifiers in the setup.py file
- Massaged some RTD pages

## [0.14.0] - 2022-01-07

### Added

- Action to push static UI to S3

## [0.13.2] - 2022-01-07

### Changed

- Completed new UI design work

## [0.13.1] - 2022-01-02

### Added

- Added eventlet requirement

### Changed

- The CLI tool can now manage the UI flask server as well
- [Breaking] The CLI option `-t` has been changed to `-d`, which starts the servers in developer mode and exposes unit tests to the server.

## [0.13.0] - 2022-01-01

### Added

- Config manager in `covalent/_shared_files/config.py`
- Default location for the main config file can be overridden using the environment variable `COVALENT_CONFIG_DIR`
- Ability to set and get configuration using `get_config` and `set_config`

### Changed

- The flask servers now reference the config file
- Defaults reference the config file

### Fixed

- `ValueError` caught when running `covalent stop`
- One of the functional tests was using a malformed path

### Deprecated

- The `electron.to_json` function
- The `generate_random_filename_in_cache` function

### Removed

- The `get_api_token` function

## [0.12.13] - 2022-01-04

## Removed

- Tutorial section headings

## Fixed

- Plot background white color

## [0.12.12] - 2022-01-06

### Fixed

- Having a print statement inside electron and lattice code no longer causes the workflow to fail.

## [0.12.11] - 2022-01-04

### Added

- Completed UI feature set for first release

### Changed

- UI server result serialization improvements
- UI result update webhook no longer fails on request exceptions, logs warning intead

## [0.12.10] - 2021-12-17

### Added

- Astrophysics tutorial

## [0.12.9] - 2022-01-04

### Added

- Added `get_all_node_results` method in `result_class.py` to return result of all node executions.

- Added `test_parallelilization` test to verify whether the execution is now being achieved in parallel.

### Changed

- Removed `LocalCluster` cluster creation usage to a simple `Client` one from Dask.

- Removed unnecessary `to_run` function as we no longer needed to run execution through an asyncio loop.

- Removed `async` from function definition of previously asynchronous functions, `_run_task`, `_run_planned_workflow`, `_plan_workflow`, and `_run_workflow`.

- Removed `uvloop` from requirements.

- Renamed `test_get_results` to `test_get_result`.

- Reran the how to notebooks where execution time was mentioned.

- Changed how `dispatch_info` context manager was working to account for multiple nodes accessing it at the same time.

## [0.12.8] - 2022-01-02

### Changed

- Changed the software license to GNU Affero 3.0

### Removed

- `covalent-ui` directory

## [0.12.7] - 2021-12-29

### Fixed

- Gunicorn logging now uses the `capture-output` flag instead of redirecting stdout and stderr

## [0.12.6] - 2021-12-23

### Changed

- Cleaned up the requirements and moved developer requirements to a separate file inside `tests`

## [0.12.5] - 2021-12-16

### Added

- Conda build CI job

## [0.12.4] - 2021-12-23

### Changed

- Gunicorn server now checks for port availability before starting

### Fixed

- The `covalent start` function now prints the correct port if the server is already running.

## [0.12.3] - 2021-12-14

### Added

- Covalent tutorial comparing quantum support vector machines with support vector machine algorithms implemented in qiskit and scikit-learn.

## [0.12.2] - 2021-12-16

### Fixed

- Now using `--daemon` in gunicorn to start the server, which was the original intention.

## [0.12.1] - 2021-12-16

### Fixed

- Removed finance references from docs
- Fixed some other small errors

### Removed

- Removed one of the failing how-to tests from the functional test suite

## [0.12.0] - 2021-12-16

### Added

- Web UI prototype

## [0.11.1] - 2021-12-14

### Added

- CLI command `covalent status` shows port information

### Fixed

- gunicorn management improved

## [0.11.0] - 2021-12-14

### Added

- Slack notifications for test status

## [0.10.4] - 2021-12-15

### Fixed

- Specifying a non-default results directory in a sub-lattice no longer causes a failure in lattice execution.

## [0.10.3] - 2021-12-14

### Added

- Functional tests for how-to's in documentation

### Changed

- Moved example script to a functional test in the pipeline
- Added a test flag to the CLI tool

## [0.10.2] - 2021-12-14

### Fixed

- Check that only `kwargs` without any default values in the workflow definition need to be passed in `lattice.draw(ax=ax, **kwargs)`.

### Added

- Function to check whether all the parameters without default values for a callable function has been passed added to shared utils.

## [0.10.1] - 2021-12-13

### Fixed

- Content and style fixes for getting started doc.

## [0.10.0] - 2021-12-12

### Changed

- Remove all imports from the `covalent` to the `covalent_dispatcher`, except for `_dispatch_serverless`
- Moved CLI into `covalent_dispatcher`
- Moved executors to `covalent` directory

## [0.9.1] - 2021-12-13

### Fixed

- Updated CONTRIBUTING to clarify docstring style.
- Fixed docstrings for `calculate_node` and `check_constraint_specific_sum`.

## [0.9.0] - 2021-12-10

### Added

- `prefix_separator` for separating non-executable node types from executable ones.

- `subscript_prefix`, `generator_prefix`, `sublattice_prefix`, `attr_prefix` for prefixes of subscripts, generators,
  sublattices, and attributes, when called on an electron and added to the transport graph.

- `exclude_from_postprocess` list of prefixes to denote those nodes which won't be used in post processing the workflow.

- `__int__()`, `__float__()`, `__complex__()` for converting a node to an integer, float, or complex to a value of 0 then handling those types in post processing.

- `__iter__()` generator added to Electron for supporting multiple return values from an electron execution.

- `__getattr__()` added to Electron for supporting attribute access on the node output.

- `__getitem__()` added to Electron for supporting subscripting on the node output.

- `electron_outputs` added as an attribute to lattice.

### Changed

- `electron_list_prefix`, `electron_dict_prefix`, `parameter_prefix` modified to reflect new way to assign prefixes to nodes.

- In `build_graph` instead of ignoring all exceptions, now the exception is shown alongwith the runtime error notifying that object manipulation should be avoided inside a lattice.

- `node_id` changed to `self.node_id` in Electron's `__call__()`.

- `parameter` type electrons now have the default metadata instead of empty dictionary.

- Instead of deserializing and checking whether a sublattice is there, now a `sublattice_prefix` is used to denote when a node is a sublattice.

- In `dispatcher_stack_test`, `test_dispatcher_flow` updated to indicate the new use of `parameter_prefix`.

### Fixed

- When an execution fails due to something happening in `run_workflow`, then result object's status is now failed and the object is saved alongwith throwing the appropriate exception.

## [0.8.5] - 2021-12-10

### Added

- Added tests for choosing specific executors inside electron initialization.
- Added test for choosing specific Conda environments inside electron initialization.

## [0.8.4] - 2021-12-10

### Changed

- Removed _shared_files directory and contents from covalent_dispatcher. Logging in covalent_dispatcher now uses the logger in covalent/_shared_files/logging.py.

## [0.8.3] - 2021-12-10

### Fixed

- Decorator symbols were added to the pseudo-code in the quantum chemistry tutorial.

## [0.8.2] - 2021-12-06

### Added

- Quantum chemistry tutorial.

## [0.8.1] - 2021-12-08

### Added

- Docstrings with typehints for covalent dispatcher functions added.

### Changed

- Replaced `node` to `node_id` in `electron.py`.

- Removed unnecessary `enumerate` in `covalent_dispatcher/_core/__init__.py`.

- Removed `get_node_device_mapping` function from `covalent_dispatcher/_core/__init__.py`
  and moved the definition to directly add the mapping to `workflow_schedule`.

- Replaced iterable length comparison for `executor_specific_exec_cmds` from `if len(executor_specific_exec_cmds) > 0`
  to `if executor_specific_exec_cmds`.

## [0.8.0] - 2021-12-03

### Added

- Executors can now accept the name of a Conda environment. If that environment exists, the operations of any electron using that executor are performed in that Conda environment.

## [0.7.6] - 2021-12-02

### Changed

- How to estimate lattice execution time has been renamed to How to query lattice execution time.
- Change result querying syntax in how-to guides from `lattice.get_result` to
  `covalent.get_result`.
- Choose random port for Dask dashboard address by setting `dashboard_address` to ':0' in
  `LocalCluster`.

## [0.7.5] - 2021-12-02

### Fixed

- "Default" executor plugins are included as part of the package upon install.

## [0.7.4] - 2021-12-02

### Fixed

- Upgraded dask to 2021.10.0 based on a vulnerability report

## [0.7.3] - 2021-12-02

### Added

- Transportable object tests
- Transport graph tests

### Changed

- Variable name node_num to node_id
- Variable name node_idx to node_id

### Fixed

- Transport graph `get_dependencies()` method return type was changed from Dict to List

## [0.7.2] - 2021-12-01

### Fixed

- Date handling in changelog validation

### Removed

- GitLab CI YAML

## [0.7.1] - 2021-12-02

### Added

- A new parameter to a node's result called `sublattice_result` is added.
  This will be of a `Result` type and will contain the result of that sublattice's
  execution. If a normal electron is executed, this will be `None`.

- In `_delete_result` function in `results_manager.py`, an empty results directory
  will now be deleted.

- Name of a sublattice node will also contain `(sublattice)`.

- Added `_dispatch_sync_serverless` which synchronously dispatches without a server
  and waits for a result to be returned. This is the method used to dispatch a sublattice.

- Test for sublatticing is added.

- How-to guide added for sublatticing explaining the new features.

### Changed

- Partially changed `draw` function in `lattice.py` to also draw the subgraph
  of the sublattice when drawing the main graph of the lattice. The change is
  incomplete as we intend to add this feature later.

- Instead of returning `plt`, `draw` now returns the `ax` object.

- `__call__` function in `lattice.py` now runs the lattice's function normally
  instead of dispatching it.

- `_run_task` function now checks whether current node is a sublattice and acts
  accordingly.

### Fixed

- Unnecessary lines to rename the node's name in `covalent_dispatcher/_core/__init__.py` are removed.

- `test_electron_takes_nested_iterables` test was being ignored due to a spelling mistake. Fixed and
  modified to follow the new pattern.

## [0.7.0] - 2021-12-01

### Added

- Electrons can now accept an executor object using the "backend" keyword argument. "backend" can still take a string naming the executor module.
- Electrons and lattices no longer have Slurm metadata associated with the executor, as that information should be contained in the executor object being used as an input argument.
- The "backend" keyword can still be a string specifying the executor module, but only if the executor doesn't need any metadata.
- Executor plugin classes are now directly available to covalent, eg: covalent.executor.LocalExecutor().

## [0.6.7] - 2021-12-01

### Added

- Docstrings without examples for all the functions in core covalent.
- Typehints in those functions as well.
- Used `typing.TYPE_CHECKING` to prevent cyclic imports when writing typehints.

### Changed

- `convert_to_lattice_function` renamed to `convert_to_lattice_function_call`.
- Context managers now raise a `ValueError` instead of a generic `Exception`.

## [0.6.6] - 2021-11-30

### Fixed

- Fixed the version used in the documentation
- Fixed the badge URLs to prevent caching

## [0.6.5] - 2021-11-30

### Fixed

- Broken how-to links

### Removed

- Redundant lines from .gitignore
- *.ipynb from .gitignore

## [0.6.4] - 2021-11-30

### Added

- How-to guides for workflow orchestration.
  - How to construct an electron
  - How to construct a lattice
  - How to add an electron to lattice
  - How to visualize the lattice
  - How to add constraints to lattices
- How-to guides for workflow and subtask execution.
  - How to execute individual electrons
  - How to execute a lattice
  - How to execute multiple lattices
- How-to guides for status querying.
  - How to query electron execution status
  - How to query lattice execution status
  - How to query lattice execution time
- How-to guides for results collection
  - How to query electron execution results
  - How to query lattice execution results
  - How to query multiple lattice execution results
- Str method for the results object.

### Fixed

- Saving the electron execution status when the subtask is running.

## [0.6.3] - 2021-11-29

### Removed

- JWT token requirement.
- Covalent dispatcher login requirement.
- Update covalent login reference in README.md.
- Changed the default dispatcher server port from 5000 to 47007.

## [0.6.2] - 2021-11-28

### Added

- Github action for tests and coverage
- Badges for tests and coverage
- If tests pass then develop is pushed to master
- Add release action which tags and creates a release for minor version upgrades
- Add badges action which runs linter, and upload badges for version, linter score, and platform
- Add publish action (and badge) which builds a Docker image and uploads it to the AWS ECR

## [0.6.1] - 2021-11-27

### Added

- Github action which checks version increment and changelog entry

## [0.6.0] - 2021-11-26

### Added

- New Covalent RTD theme
- sphinx extension sphinx-click for CLI RTD
- Sections in RTD
- init.py in both covalent-dispatcher logger module and cli module for it to be importable in sphinx

### Changed

- docutils version that was conflicting with sphinx

### Removed

- Old aq-theme

## [0.5.1] - 2021-11-25

### Added

- Integration tests combining both covalent and covalent-dispatcher modules to test that
  lattice workflow are properly planned and executed.
- Integration tests for the covalent-dispatcher init module.
- pytest-asyncio added to requirements.

## [0.5.0] - 2021-11-23

### Added

- Results manager file to get results from a file, delete a result, and redispatch a result object.
- Results can also be awaited to only return a result if it has either been completed or failed.
- Results class which is used to store the results with all the information needed to be used again along with saving the results to a file functionality.
- A result object will be a mercurial object which will be updated by the dispatcher and saved to a file throughout the dispatching and execution parts.
- Direct manipulation of the transport graph inside a result object takes place.
- Utility to convert a function definition string to a function and vice-versa.
- Status class to denote the status of a result object and of each node execution in the transport graph.
- Start and end times are now also stored for each node execution as well as for the whole dispatch.
- Logging of `stdout` and `stderr` can be done by passing in the `log_stdout`, `log_stderr` named metadata respectively while dispatching.
- In order to get the result of a certain dispatch, the `dispatch_id`, the `results_dir`, and the `wait` parameter can be passed in. If everything is default, then only the dispatch id is required, waiting will not be done, and the result directory will be in the current working directory with folder name as `results/` inside which every new dispatch will have a new folder named according to their respective dispatch ids, containing:
  - `result.pkl` - (Cloud)pickled result object.
  - `result_info.yaml` - yaml file with high level information about the result and its execution.
  - `dispatch_source.py` - python file generated, containing the original function definitions of lattice and electrons which can be used to dispatch again.

### Changed

- `logfile` named metadata is now `slurm_logfile`.
- Instead of using `jsonpickle`, `cloudpickle` is being used everywhere to maintain consistency.
- `to_json` function uses `json` instead of `jsonpickle` now in electron and lattice definitions.
- `post_processing` moved to the dispatcher, so the dispatcher will now store a finished execution result in the results folder as specified by the user with no requirement of post processing it from the client/user side.
- `run_task` function in dispatcher modified to check if a node has completed execution and return it if it has, else continue its execution. This also takes care of cases if the server has been closed mid execution, then it can be started again from the last saved state, and the user won't have to wait for the whole execution.
- Instead of passing in the transport graph and dispatch id everywhere, the result object is being passed around, except for the `asyncio` part where the dispatch id and results directory is being passed which afterwards lets the core dispatcher know where to get the result object from and operate on it.
- Getting result of parent node executions of the graph, is now being done using the result object's graph. Storing of each execution's result is also done there.
- Tests updated to reflect the changes made. They are also being run in a serverless manner.

### Removed

- `LatticeResult` class removed.
- `jsonpickle` requirement removed.
- `WorkflowExecutionResult`, `TaskExecutionResult`, and `ExecutionError` singleton classes removed.

### Fixed

- Commented out the `jwt_required()` part in `covalent-dispatcher/_service/app.py`, may be removed in later iterations.
- Dispatcher server will now return the error message in the response of getting result if it fails instead of sending every result ever as a response.

## [0.4.3] - 2021-11-23

### Added

- Added a note in Known Issues regarding port conflict warning.

## [0.4.2] - 2021-11-24

### Added

- Added badges to README.md

## [0.4.1] - 2021-11-23

### Changed

- Removed old coverage badge and fixed the badge URL

## [0.4.0] - 2021-11-23

### Added

- Codecov integrations and badge

### Fixed

- Detached pipelines no longer created

## [0.3.0] - 2021-11-23

### Added

- Wrote a Code of Conduct based on <https://www.contributor-covenant.org/>
- Added installation and environment setup details in CONTRIBUTING
- Added Known Issues section to README

## [0.2.0] - 2021-11-22

### Changed

- Removed non-open-source executors from Covalent. The local SLURM executor is now
- a separate repo. Executors are now plugins.

## [0.1.0] - 2021-11-19

### Added

- Pythonic CLI tool. Install the package and run `covalent --help` for a usage description.
- Login and logout functionality.
- Executor registration/deregistration skeleton code.
- Dispatcher service start, stop, status, and restart.

### Changed

- JWT token is stored to file instead of in an environment variable.
- The Dask client attempts to connect to an existing server.

### Removed

- Removed the Bash CLI tool.

### Fixed

- Version assignment in the covalent init file.

## [0.0.3] - 2021-11-17

### Fixed

- Fixed the Dockerfile so that it runs the dispatcher server from the covalent repo.

## [0.0.2] - 2021-11-15

### Changed

- Single line change in ci script so that it doesn't exit after validating the version.
- Using `rules` in `pytest` so that the behavior in test stage is consistent.

## [0.0.1] - 2021-11-15

### Added

- CHANGELOG.md to track changes (this file).
- Semantic versioning in VERSION.
- CI pipeline job to enforce versioning.<|MERGE_RESOLUTION|>--- conflicted
+++ resolved
@@ -41,16 +41,13 @@
 - Adding `nightly.yml` workflow for nightly CI
 - Updated triggers to `tests` and `changelog` workflows
 - Enhanced pre-release workflows
-<<<<<<< HEAD
 - Added CI for Ubuntu 22.04 / Python 3.8, 3.9
 - Added CI for Centos 7 / Python 3.9
 - Added experimental CI for Debian 11 / Python 3.11rc2
 - Renamed Ubuntu images to Debian for accuracy
-=======
 - `codecov` passthrough jobs added for when tests are not run
 - Tests are run on one platform on pushes to `develop` to keep codecov reports accurate
 - Test matrix source triggers changed from `workflow_call` to `schedule` since contexts are inherited
->>>>>>> d893adba
 - Removed badges workflow; version badge is now generated using the latest pre-release tag
 - Removed unused `push_to_s3` workflow
 - Workflows authenticate to AWS using OIDC with specific roles
