# Changelog

All notable changes to this project will be documented in this file.

The format is based on [Keep a Changelog](https://keepachangelog.com/en/1.0.0/),
and this project adheres to [Semantic Versioning](https://semver.org/spec/v2.0.0.html).

## [UNRELEASED]

<<<<<<< HEAD
### Changed

- Made `supervisord` use a specific configuration file instead of root.

### Fixed

- Fixed string comparison to determine whether `COVA_SDK` env variable exists or not.
=======
## [0.80.3] - 2022-04-14

### Fixed
>>>>>>> fc068245

- Re-enabling test actions
- Resolving ui backend endpoint in draw function using config manager

## [0.80.2] - 2022-04-14

### Fixed

- Some legacy config variables are removed.
- The config references `ENV_DEST_DIR` everywhere now

## [0.80.1] - 2022-04-14

### Fixed

- Accessing `ENV_DEST_DIR` env var using `os.environ.get`
- Missing requirements `pyyaml`, `jinja`, and `psutil` added to reqs file

## [0.80.0] - 2022-04-14

### Changed

- Repository is restructured to accomodate the microservices

## [0.79.1] - 2022-04-14

### Fixed

- Installation using `pip install -e .` is fixed with regards to the nats installation.
- Several missing `__init__.py` files are now included.

## [0.79.0] - 2022-04-14

### Added

- Covalent `config` cli command to alter config values or display covalent configuration

### Changed

- Removed environment section from Supervisord config in order to read from root `.env` file instead
- Refactored config manager to use project root `.env` file for configuration

## [0.78.0] - 2022-04-13

### Changed

- `ct.get_result` will return result object if no wait is used.

- Using initial resource as 1 until there is better resource management in runner.

### Fixed

- Fix errors in Dockerfiles

- Update Dockerfiles to use `multi-stage` container builds to reduce final image size

- Install all necessary Python modules in all containers

## [0.77.0] - 2022-04-13

### Added

- nats is installed in the wheel build if not otherwise installed.

## [0.76.0] - 2022-04-13

### Added

- `wait` argument to `ct.get_result`.

### Changed

- Switched to the local executor which is compatible with covalent microservices and removed the old executor.

## [0.75.0] - 2022-04-13

### Tests

- Tests for update workflow in Dispatcher service update_workflow.py module.

### Changed

- Implementation of update_workflow_results in update_workflow.py module in Dispatcher service.

## [0.74.0] - 2022-04-12

### Changed

- Removed misnamed dispatcher plugin stuff and now using the interface functions directly (dispatch, dispatch_sync, get_result).

- `ct.dispatch`, `ct.dispatch_sync`, `ct.get_result`, etc. are going to use the covalent services instead.

## [0.73.0] - 2022-04-12

### Changed

- Arguments and keyword arguments to the function are pickled with cloudpickle, allowing objects that are not pickleable with "normal" pickle to be sent to different processes with the multiprocessing module.

## [0.72.0] - 2022-04-12

### Changed

- Updated the example to use a sublattice.

### Fixed

- Fixed updation of result objects for sublattice and parent lattice.
- Fixed the regular expression to show sublattice results in the UI.

## [0.71.0] - 2022-04-11

### Changed

- Updated Supervisord template configuration to bring up NATS server with high priority before all other services

## [0.70.0] - 2022-04-11

### Tests

- Dispatcher service tests for the `dispatch_workflow.py` module.

### Changed

- Minor refactor of `dispatch_workflow.py` module in Dispatcher service.

## [0.69.0] - 2022-04-08

### Added

- Added Microservices section with links to Swagger hub for individual API docs

## [0.68.0] - 2022-04-07

### Added

- Tests for data and results services

## [0.67.4] - 2022-04-07

### Fixed

- Fix handling of webapp url paths by ui_backend.

## [0.67.3] - 2022-04-07

### Fixed

- The `package-lock.json` file is no longer committed to the codebase

## [0.67.2] - 2022-04-07

### Fixed

- PyPI uploads use a token instead of a username/password pair

## [0.67.1] - 2022-04-07

### Fixed

- Switched UI to results service delete API

## [0.67.0] - 2022-04-07

### Added
- Added environment variables to service declarations in ``docker-compose``.
- Added the Dockerfile and docker-compose configurations for the ``queue-consumer``.

## [0.66.0] - 2022-04-07

### Added

- Batch cancellation endpoint to dispatcher, e.g., `DELETE /api/v0/workflow/cancel?dispatch_id1,dispatch_id2`

### Tests

- Added tests for UI backend endpoints

## [0.65.3] - 2022-04-07

### Fixed

- Syntax error in the `tests.yml` workflow

## [0.65.2] - 2022-04-07

### Fixed

- pypi validation using pre-release tag

## [0.65.1] - 2022-04-07

### Fixed

- Don't fail the CI workflow just because we aren't doing a release

## [0.65.0] - 2022-04-06

### Changed

- Only one docker-compose

## [0.64.2] - 2022-04-06

### Fixed

- The `.dockerignore` file now ignores any unnecessary front-end build files

## [0.64.1] - 2022-04-06

### Fixed

- egg_info invocation

## [0.64.0] - 2022-04-06

### Fixed

- Style fixes via `pre-commit run --all-files`

### Changed

- Pushing microservice images to public ECR

## [0.63.1] - 2022-04-06

### Fixed

- Fixed the version validation in pypi workflow

## [0.63.0] - 2022-04-06

### Changed

- Mark pypi releases as pre

## [0.62.1] - 2022-04-06

### Fixed

- Workflows which run on `develop` or `master` will send Slack alerts to the dev team if they fail.

## [0.62.0] - 2022-04-06

### Changed

- Update `covalent-ui` service in `docker-compose.yaml` to ensure that the uvicorn server listens on `0.0.0.0` for all incoming requests
- Using `ENTRYPOINT` in dockerfiles instead of `CMD`
- Remove `command` option from all services in `docker-compose.yml`

## [0.61.1] - 2022-04-06

### Fixed

- Fixed failures in pushing images to ECR.

## [0.61.0] - 2022-04-06

### Changed

- The results and data service now support batch deleting via query strings

## [0.60.0] - 2022-04-06

### Changed

- List type removed from type annotation for the executor argument in electron/lattice/lepton definitions.
- Input executor argument is converted to an executor class object (if it were a string) in electron/lattice/lepton definitions instead of just before execution in execution.py. As a result, calls to _executor_manager.get_executor are removed from execution.py.
- Rewritten tests to take into account the type change of executor identifiers from strings to executor class objects.

### Fixed

- In covalent/executor/__init__.py, `from importlib import metadata` is used instead of `importlib.metadata`.
- Electron.get_op_function.rename now uses the correct separator string when renaming a function.

## [0.59.0] - 2022-04-06

### Changed

- Fixes for making the whole pipeline work in tandem.

## [0.58.0] - 2022-04-06

### Added

- `nats` service in `docker-compose` files

## [0.57.0] - 2022-04-05

### Added

- Variables to assign service hosts

## [0.56.1] - 2022-04-05

### Fixed

- Fixed various module import errors in the containers for the microservices.

### Tests

- Added tests for post-refactor covalent cli commands: start, stop, restart, status, and logs

## [0.56.0] - 2022-04-05

### Changed

- Changed global variable executor_plugin_name to EXECUTOR_PLUGIN_NAME in executors to conform with PEP8.

## [0.55.0] - 2022-04-04

### Changed

- Changed supervisord http server's default to listen on all interfaces, so that covalent can run on any computer in a trusted LAN (without firewalls/auth).

## [0.54.0] - 2022-04-04

### Added

- Draw workflow draft API to ui_backend service


## [0.53.0] - 2022-04-04

### Added

- Added docker-compose file to run covalent microservices.

## [0.52.0] - 2022-04-04

### Added

- Added delete endpoint to data and results services.

## [0.51.0] - 2022-04-04

### Added

- Folders for tests.

### Changed

- Organization of covalent tests.

## [0.50.0] - 2022-04-03

### Added

- Added GET all results endpoint in Results service
- Optional formatting of GET result endpoint that supports: `binary` or `json`

### Changed

- Changed frontend to support updated result service endpoints with json format

### Removed

- Removed redundant local storage cache on frontend

## [0.49.1] - 2022-04-01

### Fixed

- Using `io.BytesIO` in `update_result` in the results service to prevent creation of a new file in the file system.

## [0.49.0] - 2022-04-01

### Added

- Implement an `overwrite` query param in the `upload` method so that we don't create a new object for every result update

## [0.48.0] - 2022-04-01

### Added

- Added updated dispatching and getting result functions with the option to download result as a file.

### Changed

- Hardcoded filepaths to standardized ServiceURL.`get_route(...)` method when making API requests.

## [0.47.2] - 2022-04-01

### Fixed

- Queue consumer import paths fixed
- Syntax errors in the supervisord template fixed

## [0.47.1] - 2022-04-01

### Fixed

- Supervisord now brings up dispatcher queue consumer worker

## [0.47.0] - 2022-04-01

### Changed

- Updated API calls accross services to use standarized env vars from Settings class
- Normalized env vars accross services and updated Supervisord template

## [0.46.0] - 2022-03-31

### Changed

- Consumers of results service now specify `stream=True` in their get requests.

## [0.45.0] - 2022-03-31

### Changed

- Using `Result.RUNNING` instead of str "RUNNING"
- Using process safe `is_empty` method rather than `empty()` method for multiprocessing queue.
- Multprocessing `is_queue` method.

### Added

- Workflow status as running in the `workflow_status_queue`.

### Tests

- Added a test for the `_check_version` method in `covalent/executor/__init__.py`.

## [0.44.0] - 2022-03-31

### Added

- A version check is done at Covalent startup to ensure that executor plugins are compatible.

## [0.43.0] - 2022-03-31

### Added

- Function to call UI update method in the UI microservice for use in the Dispatcher micro-service.
- Refactor updating results and ui into one function.

## [0.42.2] - 2022-03-31

### Fixed

- Using functions for getting result object in cancel endpoint and sending cancel task signal to runner in the dispatcher.

## [0.42.1] - 2022-03-31

### Fixed

- `update_workflow_results` in `update_workflow.py` now also takes care of sending the next set of tasks to the runner.

- Also handling the cases of sublattices in `update_workflow_results`.

## [0.42.0] - 2022-03-31

### Changed

- Moved some unused for-the-future files to the refactor directory and out of the main codebase.

## [0.41.3] - 2022-03-31

### Fixed

- Dispatch DB is now created upon server start.

## [0.41.2] - 2022-03-30

### Fixed

- Oneline bugfix to remove `fetch --unshallow`

## [0.41.1] - 2022-03-30

### Fixed

- Get master version from release tags rather than master branch

## [0.41.0] - 2022-03-30

### Added

- Dockerized the Dispatcher and Runner Services.
- Added required packages for running containerized instances of the Dispatcher and Runner.

## [0.40.0] - 2022-03-30

### Added

- Dockerized the Data and UI-backend services.
- Required packages to run containerized instances of the Data and UI-backend.

## [0.39.1] - 2022-03-30

### Fixed

- Supervisord & Results service integration by making results service port configurable by an env var

## [0.39.0] - 2022-03-29

### Changed

- Runner and dispatcher implementation in order to integrate the microservices partially complete.

## [0.38.0] - 2022-03-29

### Added

- Added UI backend component to serve post-refactor frontend and dispatch websocket messages to UI using Socket.io
- Updated UI socket.io configuration to use different ws path, and using localstorage for fetching all results (temporary)
- Added post-refactor cli commands to use Supervisord to manage local service processes
- Added `covalent logs` and `covalent config` cli commands

## [0.37.1] - 2022-03-29

### Fixed

- Oneline bugfix in tests.yml

## [0.37.0] - 2022-03-29

### Added

- Results management endpoints; GET, PUT, POST for results object
- Checks in setup.py to confirm node version compatibility.
- Instructions in CONTRIBUTING to address some common Debian setup issues.

## [0.36.1] - 2022-03-29

### Fixed

- Filesystem service now reads config from environment variables.

## [0.36.0] - 2022-03-29

### Added

- Picking up dispatch jobs from the queue and ensuring that only one workflow is processed (locally) at any given time.

### Changed

- Dispatcher implementation in order to integrate with Queuer microservice.

## [0.35.0] - 2022-03-29

### Added

- Automated changelog and version management
- Added a Dockerfile to build an image for OS Queuer.
- Added the required packages to run a container instance of the Queuer.

### Fixed

- Single quotes in github env
- Don't use for loops to iterate over a variable in bash
- Issue with checkout actions
- Run tests on changelog workflow completion instead of push to develop to avoid race condition
- Use covalent ops bot token for automated pushes to develop
- sed command syntax in changelog.yml

## [0.34.5] - 2022-03-28

### Fixed

- Moved `example_dispatch.py` into `tests/` directory.

## [0.34.4] - 2022-03-28

### Added

- Unit tests for utils, leptons, and base executor

## [0.34.3] - 2022-03-27

### Added

- Tests for lattice.py

## [0.34.2] - 2022-03-27

### Added

- Unit tests for the base executor, the results manager, the logger, and leptons

## [0.34.1] - 2022-03-24

### Fixed

- Pinned jinja2 to less than 3.1.0 so that nbconvert remains stable in the docs build.

## [0.34.0] - 2022-03-24

### Added

- API endpoints to upload and download files

## [0.33.1] - 2022-03-24

### Fixed

- Retrieving results from running container via HTTP
- Adding tests for Docker image in workflows

## [0.33.0] - 2022-03-24

### Added

- Slack and webhook notifications

## [0.32.9] - 2022-03-23

### Fixed

- Updated OS Queuer imports to remove top level modules `refactor.queuer`

## [0.32.8] - 2022-03-22

### Added

- Websocket notify endpoint with leaky bucket algo implementation to rate limit messages to frontend

## [0.32.7] - 2022-03-22

### Added

- Queuer API submit endpoint to publish dispatch message to MQ & send result file to Data Service
- API Service class for interfacing with local services
- Tests covering submit endpoint and API Service

## [0.32.6] - 2022-03-22

### Fixed

- Input path for external libraries in the Lepton wrapper can (and should) now be a full path to the file.

## [0.32.5] - 2022-03-21

### Fixed

- Fix HTTP status code for blank POST requests.

## [0.32.4] - 2022-03-17

### Fixed

- Docker commands in docs

## [0.32.3] - 2022-03-16

### Fixed

- Fix missing UI graph edges between parameters and electrons in certain cases.
- Fix UI crashes in cases where legacy localStorage state was being loaded.

## [0.32.2] - 2022-03-16

### Added

- Images for graphs generated in tutorials and how-tos.
- Note for quantum gravity tutorial to tell users that `tensorflow` doesn't work on M1 Macs.
- `Known Issues` added to `README.md`

### Fixed

- `draw` function usage in tutorials and how-tos now reflects the UI images generated instead of using graphviz.
- Images now render properly in RTD of how-tos.

### Changed

- Reran all the tutorials that could run, generating the outputs again.

## [0.32.1] - 2022-03-15

### Fixed

- CLI now starts server directly in the subprocess instead of as a daemon
- Logs are provided as pipes to Popen instead of using a shell redirect
- Restart behavior fixed
- Default port in `covalent_ui/app.py` uses the config manager

### Removed

- `_graceful_restart` function no longer needed without gunicorn

## [0.32.0] - 2022-03-11

### Added

- Dispatcher microservice API endpoint to dispatch and update workflow.
- Added get runnable task endpoint.

## [0.31.0] - 2022-03-11

### Added

- Runner component's main functionality to run a set of tasks, cancel a task, and get a task's status added to its api.

## [0.30.5] - 2022-03-11

### Updated

- Updated Workflow endpoints & API spec to support upload & download of result objects as pickle files

## [0.30.4] - 2022-03-11

### Fixed

- When executing a task on an alternate Conda environment, Covalent no longer has to be installed on that environment. Previously, a Covalent object (the execution function as a TransportableObject) was passed to the environment. Now it is deserialized to a "normal" Python function, which is passed to the alternate Conda environment.

## [0.30.3] - 2022-03-11

### Fixed

- Fixed the order of output storage in `post_process` which should have been the order in which the electron functions are called instead of being the order in which they are executed. This fixes the order in which the replacement of function calls with their output happens, which further fixes any discrepencies in the results obtained by the user.

- Fixed the `post_process` test to check the order as well.

## [0.30.2] - 2022-03-11

### Changed

- Updated eventlet to 0.31.0

## [0.30.1] - 2022-03-10

### Fixed

- Eliminate unhandled exception in Covalent UI backend when calling fetch_result.

## [0.30.0] - 2022-03-09

### Added

- Skeleton code for writing the different services corresponding to each component in the open source refactor.
- OpenAPI specifications for each of the services.

## [0.29.3] - 2022-03-09

### Fixed

- Covalent UI is built in the Dockerfile, the setup file, the pypi workflow, the tests workflow, and the conda build script.

## [0.29.2] - 2022-03-09

### Added

- Defaults defined in executor plugins are read and used to update the in-memory config, as well as the user config file. But only if the parameter in question wasn't already defined.

### Changed

- Input parameter names and docstrings in _shared_files.config.update_config were changed for clarity.

## [0.29.1] - 2022-03-07

### Changed

- Updated fail-fast strategy to run all tests.

## [0.29.0] - 2022-03-07

### Added

- DispatchDB for storing dispatched results

### Changed

- UI loads dispatches from DispatchDB instead of browser local storage

## [0.28.3] - 2022-03-03

### Fixed

Installed executor plugins don't have to be referred to by their full module name. Eg, use "custom_executor", instead of "covalent_custom_plugin.custom_executor".

## [0.28.2] - 2022-03-03

### Added

- A brief overview of the tutorial structure in the MNIST classification tutorial.

## [0.28.1] - 2022-03-02

### Added

- Conda installation is only supported for Linux in the `Getting Started` guide.
- MNIST classifier tutorial.

### Removed

- Removed handling of default values of function parameters in `get_named_params` in `covalent/_shared_files/utils.py`. So, it is actually being handled by not being handled since now `named_args` and `named_kwargs` will only contain parameters that were passed during the function call and not all of them.

## [0.28.0] - 2022-03-02

### Added

- Lepton support, including for Python modules and C libraries
- How-to guides showing how to use leptons for each of these

## [0.27.6] - 2022-03-01

### Added

- Added feature development basic steps in CONTRIBUTING.md.
- Added section on locally building RTD (read the docs) in the contributing guide.

## [0.27.5] - 2022-03-01

### Fixed

- Missing UI input data after backend change - needed to be derived from graph for electrons, lattice inputs fixed on server-side, combining name and positional args
- Broken UI graph due to variable->edge_name renaming
- Missing UI executor data after server-side renaming

## [0.27.4] - 2022-02-28

### Fixed

- Path used in `covalent/executor/__init__.py` for executor plugin modules needed updating to `covalent/executor/executor_plugins`

### Removed

- Disabled workflow cancellation test due to inconsistent outcomes. Test will be re-enabled after cancellation mechanisms are investigated further.

## [0.27.3] - 2022-02-25

### Added

- Added `USING_DOCKER.md` guide for running docker container.
- Added cli args to covalent UI flask server `covalent_ui/app.py` to modify port and log file path.

### Removed

- Removed gunicorn from cli and Dockerfile.

### Changed

- Updated cli `covalent_dispatcher/_cli/service.py` to run flask server directly, and removed dispatcher and UI flags.
- Using Flask blueprints to merge Dispatcher and UI servers.
- Updated Dockerfile to run flask server directly.
- Creating server PID file manually in `covalent_dispatcher/_cli/service.py`.
- Updated tests and docs to reflect merged servers.
- Changed all mentions of port 47007 (for old UI server) to 48008.

## [0.27.2] - 2022-02-24

### Changed

- Removed unnecessary blockquotes from the How-To guide for creating custom executors
- Changed "Covalent Cloud" to "Covalent" in the main code text

## [0.27.1] - 2022-02-24

### Removed

- Removed AQ-Engineers from CODEOWNERS in order to fix PR review notifications

## [0.27.0] - 2022-02-24

### Added

- Support for positional only, positional or keyword, variable positional, keyword only, variable keyword types of parameters is now added, e.g an electron can now use variable args and variable kwargs if the number/names of parameters are unknown during definition as `def task(*args, **kwargs)` which wasn't possible before.

- `Lattice.args` added to store positional arguments passed to the lattice's workflow function.

- `get_named_params` function added in `_shared_files/utils.py` which will return a tuple containing named positional arguments and named keyword arguments. The names help in showing and storing these parameters in the transport graph.

- Tests to verify whether all kinds of input paramaters are supported by electron or a lattice.

### Changed

- No longer merging positional arguments with keyword arguments, instead they are separately stored in respective nodes in the transport graph.

- `inputs` returned from `_get_inputs` function in `covalent_dispatcher/_core/execution.py` now contains positional as well as keyword arguments which further get passed to the executor.

- Executors now support positional and keyword arguments as inputs to their executable functions.

- Result object's `_inputs` attribute now contains both `args` and `kwargs`.

- `add_node_for_nested_iterables` is renamed to `connect_node_with_others` and `add_node_to_graph` also renamed to `add_collection_node_to_graph` in `electron.py`. Some more variable renames to have appropriate self-explanatory names.

- Nodes and edges in the transport graph now have a better interface to assign attributes to them.

- Edge attribute `variable` renamed to `edge_name`.

- In `serialize` function of the transport graph, if `metadata_only` is True, then only `metadata` attribute of node and `source` and `target` attributes of edge are kept in the then return serialized `data`.

- Updated the tests wherever necessary to reflect the above changes

### Removed

- Deprecated `required_params_passed` since an error will automatically be thrown by the `build_graph` function if any of the required parameters are not passed.

- Removed duplicate attributes from nodes in the transport graph.

## [0.26.1] - 2022-02-23

### Added

- Added Local Executor section to the API read the docs.

## [0.26.0] - 2022-02-23

### Added

- Automated reminders to update the changelog

## [0.25.3] - 2022-02-23

## Added

- Listed common mocking commands in the CONTRIBUTING.md guide.
- Additional guidelines on testing.

## [0.25.2] - 2022-02-21

### Changed

- `backend` metadata name changed to `executor`.
- `_plan_workflow` usage updated to reflect how that executor related information is now stored in the specific executor object.
- Updated tests to reflect the above changes.
- Improved the dispatch cancellation test to provide a robust solution which earlier took 10 minutes to run with uncertainty of failing every now and then.

### Removed

- Removed `TaskExecutionMetadata` as a consequence of removing `execution_args`.

## [0.25.1] - 2022-02-18

### Fixed

- Tracking imports that have been used in the workflow takes less time.

### Added

- User-imports are included in the dispatch_source.py script. Covalent-related imports are commented out.

## [0.25.0] - 2022-02-18

### Added

- UI: Lattice draw() method displays in web UI
- UI: New navigation panel

### Changed

- UI: Animated graph changes, panel opacity

### Fixed

- UI: Fixed "Not Found" pages

## [0.24.21] - 2022-02-18

### Added

- RST document describing the expectations from a tutorial.

## [0.24.20] - 2022-02-17

### Added

- Added how to create custom executors

### Changed

- Changed the description of the hyperlink for choosing executors
- Fixed typos in doc/source/api/getting_started/how_to/execution/creating_custom_executors.ipynb

## [0.24.19] - 2022-02-16

### Added

- CODEOWNERS for certain files.

## [0.24.18] - 2022-02-15

### Added

- The user configuration file can now specify an executor plugin directory.

## [0.24.17] - 2022-02-15

### Added

- Added a how-to for making custom executors.

## [0.24.16] - 2022-02-12

### Added

- Errors now contain the traceback as well as the error message in the result object.
- Added test for `_post_process` in `tests/covalent_dispatcher_tests/_core/execution_test.py`.

### Changed

- Post processing logic in `electron` and dispatcher now relies on the order of execution in the transport graph rather than node's function names to allow for a more reliable pairing of nodes and their outputs.

- Renamed `init_test.py` in `tests/covalent_dispatcher_tests/_core/` to `execution_test.py`.

### Removed

- `exclude_from_postprocess` list which contained some non executable node types removed since only executable nodes are post processed now.

## [0.24.15] - 2022-02-11

### Fixed

- If a user's configuration file does not have a needed exeutor parameter, the default parameter (defined in _shared_files/defaults.py) is used.
- Each executor plugin is no longer initialized upon the import of Covalent. This allows required parameters in executor plugins.

## Changed

- Upon updating the configuration data with a user's configuration file, the complete set is written back to file.

## Added

- Tests for the local and base executors.

## [0.24.14] - 2022-02-11

### Added

- UI: add dashboard cards
- UI: add scaling dots background

### Changed

- UI: reduce sidebar font sizes, refine color theme
- UI: refine scrollbar styling, show on container hover
- UI: format executor parameters as YAML code
- UI: update syntax highlighting scheme
- UI: update index.html description meta tag

## [0.24.13] - 2022-02-11

### Added

- Tests for covalent/_shared_files/config.py

## [0.24.12] - 2022-02-10

### Added

- CodeQL code analyzer

## [0.24.11] - 2022-02-10

### Added

- A new dictionary `_DEFAULT_CONSTRAINTS_DEPRECATED` in defaults.py

### Changed

- The `_DEFAULT_CONSTRAINT_VALUES` dictionary now only contains the `backend` argument

## [0.24.10] - 2022-02-09

### Fixed

- Sporadically failing workflow cancellation test in tests/workflow_stack_test.py

## [0.24.9] - 2022-02-09

## Changed

- Implementation of `_port_from_pid` in covalent_dispatcher/_cli/service.py.

## Added

- Unit tests for command line interface (CLI) functionalities in covalent_dispatcher/_cli/service.py and covalent_dispatcher/_cli/cli.py.

## [0.24.8] - 2022-02-07

### Fixed

- If a user's configuration file does not have a needed parameter, the default parameter (defined in _shared_files/defaults.py) is used.

## [0.24.7] - 2022-02-07

### Added

- Typing: Add Type hint `dispatch_info` parameter.
- Documentation: Updated the return_type description in docstring.

### Changed

- Typing: Change return type annotation to `Generator`.

## [0.24.6] - 2022-02-06

### Added

- Type hint to `deserialize` method of `TransportableObject` of `covalent/_workflow/transport.py`.

### Changed

- Description of `data` in `deserialize` method of `TransportableObject` of `covalent/_workflow/transport.py` from `The serialized transportable object` to `Cloudpickled function`.

## [0.24.5] - 2022-02-05

### Fixed

- Removed dependence on Sentinel module

## [0.24.4] - 2022-02-04

### Added

- Tests across multiple versions of Python and multiple operating systems
- Documentation reflecting supported configurations

## [0.24.3] - 2022-02-04

### Changed

- Typing: Use `bool` in place of `Optional[bool]` as type annotation for `develop` parameter in `covalent_dispatcher.service._graceful_start`
- Typing: Use `Any` in place of `Optional[Any]` as type annotation for `new_value` parameter in `covalent._shared_files.config.get_config`

## [0.24.2] - 2022-02-04

### Fixed

- Updated hyperlink of "How to get the results" from "./collection/query_electron_execution_result" to "./collection/query_multiple_lattice_execution_results" in "doc/source/how_to/index.rst".
- Updated hyperlink of "How to get the result of a particular electron" from "./collection/query_multiple_lattice_execution_results" to "./collection/query_electron_execution_result" in "doc/source/how_to/index.rst".

## [0.24.1] - 2022-02-04

### Changed

- Changelog entries are now required to have the current date to enforce ordering.

## [0.24.0] - 2022-02-03

### Added

- UI: log file output - display in Output tab of all available log file output
- UI: show lattice and electron inputs
- UI: display executor attributes
- UI: display error message on failed status for lattice and electron

### Changed

- UI: re-order sidebar sections according to latest figma designs
- UI: update favicon
- UI: remove dispatch id from tab title
- UI: fit new uuids
- UI: adjust theme text primary and secondary colors

### Fixed

- UI: auto-refresh result state on initial render of listing and graph pages
- UI: graph layout issues: truncate long electron/param names

## [0.23.0] - 2022-02-03

### Added

- Added `BaseDispatcher` class to be used for creating custom dispatchers which allow connection to a dispatcher server.
- `LocalDispatcher` inheriting from `BaseDispatcher` allows connection to a local dispatcher server running on the user's machine.
- Covalent only gives interface to the `LocalDispatcher`'s `dispatch` and `dispatch_sync` methods.
- Tests for both `LocalDispatcher` and `BaseDispatcher` added.

### Changed

- Switched from using `lattice.dispatch` and `lattice.dispatch_sync` to `covalent.dispatch` and `covalent.dispatch_sync`.
- Dispatcher address now is passed as a parameter (`dispatcher_addr`) to `covalent.dispatch` and `covalent.dispatch_sync` instead of a metadata field to lattice.
- Updated tests, how tos, and tutorials to use `covalent.dispatch` and `covalent.dispatch_sync`.
- All the contents of `covalent_dispatcher/_core/__init__.py` are moved to `covalent_dispatcher/_core/execution.py` for better organization. `__init__.py` only contains function imports which are needed by external modules.
- `dispatch`, `dispatch_sync` methods deprecated from `Lattice`.

### Removed

- `_server_dispatch` method removed from `Lattice`.
- `dispatcher` metadata field removed from `lattice`.

## [0.22.19] - 2022-02-03

### Fixed

- `_write_dispatch_to_python_file` isn't called each time a task is saved. It is now only called in the final save in `_run_planned_workflow` (in covalent_dispatcher/_core/__init__.py).

## [0.22.18] - 2022-02-03

### Fixed

- Added type information to result.py

## [0.22.17] - 2022-02-02

### Added

- Replaced `"typing.Optional"` with `"str"` in covalent/executor/base.py
- Added missing type hints to `get_dispatch_context` and `write_streams_to_file` in covalent/executor/base.py, BaseExecutor

## [0.22.16] - 2022-02-02

### Added

- Functions to check if UI and dispatcher servers are running.
- Tests for the `is_ui_running` and `is_server_running` in covalent_dispatcher/_cli/service.py.

## [0.22.15] - 2022-02-01

### Fixed

- Covalent CLI command `covalent purge` will now stop the servers before deleting all the pid files.

### Added

- Test for `purge` method in covalent_dispatcher/_cli/service.py.

### Removed

- Unused `covalent_dispatcher` import from covalent_dispatcher/_cli/service.py.

### Changed

- Moved `_config_manager` import from within the `purge` method to the covalent_dispatcher/_cli/service.py for the purpose of mocking in tests.

## [0.22.14] - 2022-02-01

### Added

- Type hint to `_server_dispatch` method in `covalent/_workflow/lattice.py`.

## [0.22.13] - 2022-01-26

### Fixed

- When the local executor's `log_stdout` and `log_stderr` config variables are relative paths, they should go inside the results directory. Previously that was queried from the config, but now it's queried from the lattice metadata.

### Added

- Tests for the corresponding functions in (`covalent_dispatcher/_core/__init__.py`, `covalent/executor/base.py`, `covalent/executor/executor_plugins/local.py` and `covalent/executor/__init__.py`) affected by the bug fix.

### Changed

- Refactored `_delete_result` in result manager to give the option of deleting the result parent directory.

## [0.22.12] - 2022-01-31

### Added

- Diff check in pypi.yml ensures correct files are packaged

## [0.22.11] - 2022-01-31

### Changed

- Removed codecov token
- Removed Slack notifications from feature branches

## [0.22.10] - 2022-01-29

### Changed

- Running tests, conda, and version workflows on pull requests, not just pushes

## [0.22.9] - 2022-01-27

### Fixed

- Fixing version check action so that it doesn't run on commits that are in develop
- Edited PR template so that markdown checklist appears properly

## [0.22.8] - 2022-01-27

### Fixed

- publish workflow, using `docker buildx` to build images for x86 and ARM, prepare manifest and push to ECR so that pulls will match the correct architecture.
- typo in CONTRIBUTING
- installing `gcc` in Docker image so Docker can build wheels for `dask` and other packages that don't provide ARM wheels

### Changed

- updated versions in `requirements.txt` for `matplotlib` and `dask`

## [0.22.7] - 2022-01-27

### Added

- `MANIFEST.in` did not have `covalent_dispatcher/_service` in it due to which the PyPi package was not being built correctly. Added the `covalent_dispatcher/_service` to the `MANIFEST.in` file.

### Fixed

- setuptools properly including data files during installation

## [0.22.6] - 2022-01-26

### Fixed

- Added service folder in covalent dispatcher to package.

## [0.22.5] - 2022-01-25

### Fixed

- `README.md` images now use master branch's raw image urls hosted on <https://github.com> instead of <https://raw.githubusercontent.com>. Also, switched image rendering from html to markdown.

## [0.22.4] - 2022-01-25

### Fixed

- dispatcher server app included in sdist
- raw image urls properly used

## [0.22.3] - 2022-01-25

### Fixed

- raw image urls used in readme

## [0.22.2] - 2022-01-25

### Fixed

- pypi upload

## [0.22.1] - 2022-01-25

### Added

- Code of conduct
- Manifest.in file
- Citation info
- Action to upload to pypi

### Fixed

- Absolute URLs used in README
- Workflow badges updated URLs
- `install_package_data` -> `include_package_data` in `setup.py`

## [0.22.0] - 2022-01-25

### Changed

- Using public ECR for Docker release

## [0.21.0] - 2022-01-25

### Added

- GitHub pull request templates

## [0.20.0] - 2022-01-25

### Added

- GitHub issue templates

## [0.19.0] - 2022-01-25

### Changed

- Covalent Beta Release

## [0.18.9] - 2022-01-24

### Fixed

- iframe in the docs landing page is now responsive

## [0.18.8] - 2022-01-24

### Changed

- Temporarily removed output tab
- Truncated dispatch id to fit left sidebar, add tooltip to show full id

## [0.18.7] - 2022-01-24

### Changed

- Many stylistic improvements to documentation, README, and CONTRIBUTING.

## [0.18.6] - 2022-01-24

### Added

- Test added to check whether an already decorated function works as expected with Covalent.
- `pennylane` package added to the `requirements-dev.txt` file.

### Changed

- Now using `inspect.signature` instead of `function.__code__` to get the names of function's parameters.

## [0.18.5] - 2022-01-21

### Fixed

- Various CI fixes, including rolling back regression in version validation, caching on s3 hosted badges, applying releases and tags correctly.

## [0.18.4] - 2022-01-21

### Changed

- Removed comments and unused functions in covalent_dispatcher
- `result_class.py` renamed to `result.py`

### Fixed

- Version was not being properly imported inside `covalent/__init__.py`
- `dispatch_sync` was not previously using the `results_dir` metadata field

### Removed

- Credentials in config
- `generate_random_filename_in_cache`
- `is_any_atom`
- `to_json`
- `show_subgraph` option in `draw`
- `calculate_node`

## [0.18.3] - 2022-01-20

### Fixed

- The gunicorn servers now restart more gracefully

## [0.18.2] - 2022-01-21

### Changed

- `tempdir` metadata field removed and replaced with `executor.local.cache_dir`

## [0.18.1] - 2022-01-11

## Added

- Concepts page

## [0.18.0] - 2022-01-20

### Added

- `Result.CANCELLED` status to represent the status of a cancelled dispatch.
- Condition to cancel the whole dispatch if any of the nodes are cancelled.
- `cancel_workflow` function which uses a shared variable provided by Dask (`dask.distributed.Variable`) in a dask client to inform nodes to stop execution.
- Cancel function for dispatcher server API which will allow the server to terminate the dispatch.
- How to notebook for cancelling a dispatched job.
- Test to verify whether cancellation of dispatched jobs is working as expected.
- `cancel` function is available as `covalent.cancel`.

### Changed

- In file `covalent/_shared_files/config.py` instead of using a variable to store and then return the config data, now directly returning the configuration.
- Using `fire_and_forget` to dispatch a job instead of a dictionary of Dask's `Future` objects so that we won't have to manage the lifecycle of those futures.
- The `test_run_dispatcher` test was changed to reflect that the dispatcher no longer uses a dictionary of future objects as it was not being utilized anywhere.

### Removed

- `with dask_client` context was removed as the client created in `covalent_dispatcher/_core/__init__.py` is already being used even without the context. Furthermore, it creates issues when that context is exited which is unnecessary at the first place hence not needed to be resolved.

## [0.17.5] - 2022-01-19

### Changed

- Results directory uses a relative path by default and can be overridden by the environment variable `COVALENT_RESULTS_DIR`.

## [0.17.4] - 2022-01-19

### Changed

- Executor parameters use defaults specified in config TOML
- If relative paths are supplied for stdout and stderr, those files are created inside the results directory

## [0.17.3] - 2022-01-18

### Added

- Sync function
- Covalent CLI tool can restart in developer mode

### Fixed

- Updated the UI address referenced in the README

## [0.17.2] - 2022-01-12

### Added

- Quantum gravity tutorial

### Changed

- Moved VERSION file to top level

## [0.17.1] - 2022-01-19

### Added

- `error` attribute was added to the results object to show which node failed and the reason behind it.
- `stdout` and `stderr` attributes were added to a node's result to store any stdout and stderr printing done inside an electron/node.
- Test to verify whether `stdout` and `stderr` are being stored in the result object.

### Changed

- Redesign of how `redirect_stdout` and `redirect_stderr` contexts in executor now work to allow storing their respective outputs.
- Executors now also return `stdout` and `stderr` strings, along with the execution output, so that they can be stored in their result object.

## [0.17.0] - 2022-01-18

### Added

- Added an attribute `__code__` to electron and lattice which is a copy of their respective function's `__code__` attribute.
- Positional arguments, `args`, are now merged with keyword arguments, `kwargs`, as close as possible to where they are passed. This was done to make sure we support both with minimal changes and without losing the name of variables passed.
- Tests to ensure usage of positional arguments works as intended.

### Changed

- Slight rework to how any print statements in lattice are sent to null.
- Changed `test_dispatcher_functional` in `basic_dispatcher_test.py` to account for the support of `args` and removed a an unnecessary `print` statement.

### Removed

- Removed `args` from electron's `init` as it wasn't being used anywhere.

## [0.16.1] - 2022-01-18

### Changed

- Requirement changed from `dask[complete]` to `dask[distributed]`.

## [0.16.0] - 2022-01-14

### Added

- New UI static demo build
- New UI toolbar functions - orientation, toggle params, minimap
- Sortable and searchable lattice name row

### Changed

- Numerous UI style tweaks, mostly around dispatches table states

### Fixed

- Node sidebar info now updates correctly

## [0.15.11] - 2022-01-18

### Removed

- Unused numpy requirement. Note that numpy is still being installed indirectly as other packages in the requirements rely on it.

## [0.15.10] - 2022-01-16

## Added

- How-to guide for Covalent dispatcher CLI.

## [0.15.9] - 2022-01-18

### Changed

- Switched from using human readable ids to using UUIDs

### Removed

- `human-id` package was removed along with its mention in `requirements.txt` and `meta.yaml`

## [0.15.8] - 2022-01-17

### Removed

- Code breaking text from CLI api documentation.
- Unwanted covalent_dispatcher rst file.

### Changed

- Installation of entire covalent_dispatcher instead of covalent_dispatcher/_service in setup.py.

## [0.15.7] - 2022-01-13

### Fixed

- Functions with multi-line or really long decorators are properly serialized in dispatch_source.py.
- Multi-line Covalent output is properly commented out in dispatch_source.py.

## [0.15.6] - 2022-01-11

### Fixed

- Sub-lattice functions are successfully serialized in the utils.py get_serialized_function_str.

### Added

- Function to scan utilized source files and return a set of imported modules (utils.get_imports_from_source)

## [0.15.5] - 2022-01-12

### Changed

- UI runs on port 47007 and the dispatcher runs on port 48008. This is so that when the servers are later merged, users continue using port 47007 in the browser.
- Small modifications to the documentation
- Small fix to the README

### Removed

- Removed a directory `generated` which was improperly added
- Dispatcher web interface
- sqlalchemy requirement

## [0.15.4] - 2022-01-11

### Changed

- In file `covalent/executor/base.py`, `pickle` was changed to `cloudpickle` because of its universal pickling ability.

### Added

- In docstring of `BaseExecutor`, a note was added specifying that `covalent` with its dependencies is assumed to be installed in the conda environments.
- Above note was also added to the conda env selector how-to.

## [0.15.3] - 2022-01-11

### Changed

- Replaced the generic `RuntimeError` telling users to check if there is an object manipulation taking place inside the lattice to a simple warning. This makes the original error more visible.

## [0.15.2] - 2022-01-11

### Added

- If condition added for handling the case where `__getattr__` of an electron is accessed to detect magic functions.

### Changed

- `ActiveLatticeManager` now subclasses from `threading.local` to make it thread-safe.
- `ValueError` in the lattice manager's `claim` function now also shows the name of the lattice that is currently claimed.
- Changed docstring of `ActiveLatticeManager` to note that now it is thread-safe.
- Sublattice dispatching now no longer deletes the result object file and is dispatched normally instead of in a serverless manner.
- `simulate_nitrogen_and_copper_slab_interaction.ipynb` notebook tutorial now does normal dispatching as well instead of serverless dispatching. Also, now 7 datapoints will be shown instead of 10 earlier.

## [0.15.1] - 2022-01-11

### Fixed

- Passing AWS credentials to reusable workflows as a secret

## [0.15.0] - 2022-01-10

### Added

- Action to push development image to ECR

### Changed

- Made the publish action reusable and callable

## [0.14.1] - 2022-01-02

### Changed

- Updated the README
- Updated classifiers in the setup.py file
- Massaged some RTD pages

## [0.14.0] - 2022-01-07

### Added

- Action to push static UI to S3

## [0.13.2] - 2022-01-07

### Changed

- Completed new UI design work

## [0.13.1] - 2022-01-02

### Added

- Added eventlet requirement

### Changed

- The CLI tool can now manage the UI flask server as well
- [Breaking] The CLI option `-t` has been changed to `-d`, which starts the servers in developer mode and exposes unit tests to the server.

## [0.13.0] - 2022-01-01

### Added

- Config manager in `covalent/_shared_files/config.py`
- Default location for the main config file can be overridden using the environment variable `COVALENT_CONFIG_DIR`
- Ability to set and get configuration using `get_config` and `set_config`

### Changed

- The flask servers now reference the config file
- Defaults reference the config file

### Fixed

- `ValueError` caught when running `covalent stop`
- One of the functional tests was using a malformed path

### Deprecated

- The `electron.to_json` function
- The `generate_random_filename_in_cache` function

### Removed

- The `get_api_token` function

## [0.12.13] - 2022-01-04

## Removed

- Tutorial section headings

## Fixed

- Plot background white color

## [0.12.12] - 2022-01-06

### Fixed

- Having a print statement inside electron and lattice code no longer causes the workflow to fail.

## [0.12.11] - 2022-01-04

### Added

- Completed UI feature set for first release

### Changed

- UI server result serialization improvements
- UI result update webhook no longer fails on request exceptions, logs warning intead

## [0.12.10] - 2021-12-17

### Added

- Astrophysics tutorial

## [0.12.9] - 2022-01-04

### Added

- Added `get_all_node_results` method in `result_class.py` to return result of all node executions.

- Added `test_parallelilization` test to verify whether the execution is now being achieved in parallel.

### Changed

- Removed `LocalCluster` cluster creation usage to a simple `Client` one from Dask.

- Removed unnecessary `to_run` function as we no longer needed to run execution through an asyncio loop.

- Removed `async` from function definition of previously asynchronous functions, `_run_task`, `_run_planned_workflow`, `_plan_workflow`, and `_run_workflow`.

- Removed `uvloop` from requirements.

- Renamed `test_get_results` to `test_get_result`.

- Reran the how to notebooks where execution time was mentioned.

- Changed how `dispatch_info` context manager was working to account for multiple nodes accessing it at the same time.

## [0.12.8] - 2022-01-02

### Changed

- Changed the software license to GNU Affero 3.0

### Removed

- `covalent-ui` directory

## [0.12.7] - 2021-12-29

### Fixed

- Gunicorn logging now uses the `capture-output` flag instead of redirecting stdout and stderr

## [0.12.6] - 2021-12-23

### Changed

- Cleaned up the requirements and moved developer requirements to a separate file inside `tests`

## [0.12.5] - 2021-12-16

### Added

- Conda build CI job

## [0.12.4] - 2021-12-23

### Changed

- Gunicorn server now checks for port availability before starting

### Fixed

- The `covalent start` function now prints the correct port if the server is already running.

## [0.12.3] - 2021-12-14

### Added

- Covalent tutorial comparing quantum support vector machines with support vector machine algorithms implemented in qiskit and scikit-learn.

## [0.12.2] - 2021-12-16

### Fixed

- Now using `--daemon` in gunicorn to start the server, which was the original intention.

## [0.12.1] - 2021-12-16

### Fixed

- Removed finance references from docs
- Fixed some other small errors

### Removed

- Removed one of the failing how-to tests from the functional test suite

## [0.12.0] - 2021-12-16

### Added

- Web UI prototype

## [0.11.1] - 2021-12-14

### Added

- CLI command `covalent status` shows port information

### Fixed

- gunicorn management improved

## [0.11.0] - 2021-12-14

### Added

- Slack notifications for test status

## [0.10.4] - 2021-12-15

### Fixed

- Specifying a non-default results directory in a sub-lattice no longer causes a failure in lattice execution.

## [0.10.3] - 2021-12-14

### Added

- Functional tests for how-to's in documentation

### Changed

- Moved example script to a functional test in the pipeline
- Added a test flag to the CLI tool

## [0.10.2] - 2021-12-14

### Fixed

- Check that only `kwargs` without any default values in the workflow definition need to be passed in `lattice.draw(ax=ax, **kwargs)`.

### Added

- Function to check whether all the parameters without default values for a callable function has been passed added to shared utils.

## [0.10.1] - 2021-12-13

### Fixed

- Content and style fixes for getting started doc.

## [0.10.0] - 2021-12-12

### Changed

- Remove all imports from the `covalent` to the `covalent_dispatcher`, except for `_dispatch_serverless`
- Moved CLI into `covalent_dispatcher`
- Moved executors to `covalent` directory

## [0.9.1] - 2021-12-13

### Fixed

- Updated CONTRIBUTING to clarify docstring style.
- Fixed docstrings for `calculate_node` and `check_constraint_specific_sum`.

## [0.9.0] - 2021-12-10

### Added

- `prefix_separator` for separating non-executable node types from executable ones.

- `subscript_prefix`, `generator_prefix`, `sublattice_prefix`, `attr_prefix` for prefixes of subscripts, generators,
  sublattices, and attributes, when called on an electron and added to the transport graph.

- `exclude_from_postprocess` list of prefixes to denote those nodes which won't be used in post processing the workflow.

- `__int__()`, `__float__()`, `__complex__()` for converting a node to an integer, float, or complex to a value of 0 then handling those types in post processing.

- `__iter__()` generator added to Electron for supporting multiple return values from an electron execution.

- `__getattr__()` added to Electron for supporting attribute access on the node output.

- `__getitem__()` added to Electron for supporting subscripting on the node output.

- `electron_outputs` added as an attribute to lattice.

### Changed

- `electron_list_prefix`, `electron_dict_prefix`, `parameter_prefix` modified to reflect new way to assign prefixes to nodes.

- In `build_graph` instead of ignoring all exceptions, now the exception is shown alongwith the runtime error notifying that object manipulation should be avoided inside a lattice.

- `node_id` changed to `self.node_id` in Electron's `__call__()`.

- `parameter` type electrons now have the default metadata instead of empty dictionary.

- Instead of deserializing and checking whether a sublattice is there, now a `sublattice_prefix` is used to denote when a node is a sublattice.

- In `dispatcher_stack_test`, `test_dispatcher_flow` updated to indicate the new use of `parameter_prefix`.

### Fixed

- When an execution fails due to something happening in `run_workflow`, then result object's status is now failed and the object is saved alongwith throwing the appropriate exception.

## [0.8.5] - 2021-12-10

### Added

- Added tests for choosing specific executors inside electron initialization.
- Added test for choosing specific Conda environments inside electron initialization.

## [0.8.4] - 2021-12-10

### Changed

- Removed _shared_files directory and contents from covalent_dispatcher. Logging in covalent_dispatcher now uses the logger in covalent/_shared_files/logging.py.

## [0.8.3] - 2021-12-10

### Fixed

- Decorator symbols were added to the pseudo-code in the quantum chemistry tutorial.

## [0.8.2] - 2021-12-06

### Added

- Quantum chemistry tutorial.

## [0.8.1] - 2021-12-08

### Added

- Docstrings with typehints for covalent dispatcher functions added.

### Changed

- Replaced `node` to `node_id` in `electron.py`.

- Removed unnecessary `enumerate` in `covalent_dispatcher/_core/__init__.py`.

- Removed `get_node_device_mapping` function from `covalent_dispatcher/_core/__init__.py`
  and moved the definition to directly add the mapping to `workflow_schedule`.

- Replaced iterable length comparison for `executor_specific_exec_cmds` from `if len(executor_specific_exec_cmds) > 0`
  to `if executor_specific_exec_cmds`.

## [0.8.0] - 2021-12-03

### Added

- Executors can now accept the name of a Conda environment. If that environment exists, the operations of any electron using that executor are performed in that Conda environment.

## [0.7.6] - 2021-12-02

### Changed

- How to estimate lattice execution time has been renamed to How to query lattice execution time.
- Change result querying syntax in how-to guides from `lattice.get_result` to
  `covalent.get_result`.
- Choose random port for Dask dashboard address by setting `dashboard_address` to ':0' in
  `LocalCluster`.

## [0.7.5] - 2021-12-02

### Fixed

- "Default" executor plugins are included as part of the package upon install.

## [0.7.4] - 2021-12-02

### Fixed

- Upgraded dask to 2021.10.0 based on a vulnerability report

## [0.7.3] - 2021-12-02

### Added

- Transportable object tests
- Transport graph tests

### Changed

- Variable name node_num to node_id
- Variable name node_idx to node_id

### Fixed

- Transport graph `get_dependencies()` method return type was changed from Dict to List

## [0.7.2] - 2021-12-01

### Fixed

- Date handling in changelog validation

### Removed

- GitLab CI YAML

## [0.7.1] - 2021-12-02

### Added

- A new parameter to a node's result called `sublattice_result` is added.
  This will be of a `Result` type and will contain the result of that sublattice's
  execution. If a normal electron is executed, this will be `None`.

- In `_delete_result` function in `results_manager.py`, an empty results directory
  will now be deleted.

- Name of a sublattice node will also contain `(sublattice)`.

- Added `_dispatch_sync_serverless` which synchronously dispatches without a server
  and waits for a result to be returned. This is the method used to dispatch a sublattice.

- Test for sublatticing is added.

- How-to guide added for sublatticing explaining the new features.

### Changed

- Partially changed `draw` function in `lattice.py` to also draw the subgraph
  of the sublattice when drawing the main graph of the lattice. The change is
  incomplete as we intend to add this feature later.

- Instead of returning `plt`, `draw` now returns the `ax` object.

- `__call__` function in `lattice.py` now runs the lattice's function normally
  instead of dispatching it.

- `_run_task` function now checks whether current node is a sublattice and acts
  accordingly.

### Fixed

- Unnecessary lines to rename the node's name in `covalent_dispatcher/_core/__init__.py` are removed.

- `test_electron_takes_nested_iterables` test was being ignored due to a spelling mistake. Fixed and
  modified to follow the new pattern.

## [0.7.0] - 2021-12-01

### Added

- Electrons can now accept an executor object using the "backend" keyword argument. "backend" can still take a string naming the executor module.
- Electrons and lattices no longer have Slurm metadata associated with the executor, as that information should be contained in the executor object being used as an input argument.
- The "backend" keyword can still be a string specifying the executor module, but only if the executor doesn't need any metadata.
- Executor plugin classes are now directly available to covalent, eg: covalent.executor.LocalExecutor().

## [0.6.7] - 2021-12-01

### Added

- Docstrings without examples for all the functions in core covalent.
- Typehints in those functions as well.
- Used `typing.TYPE_CHECKING` to prevent cyclic imports when writing typehints.

### Changed

- `convert_to_lattice_function` renamed to `convert_to_lattice_function_call`.
- Context managers now raise a `ValueError` instead of a generic `Exception`.

## [0.6.6] - 2021-11-30

### Fixed

- Fixed the version used in the documentation
- Fixed the badge URLs to prevent caching

## [0.6.5] - 2021-11-30

### Fixed

- Broken how-to links

### Removed

- Redundant lines from .gitignore
- *.ipynb from .gitignore

## [0.6.4] - 2021-11-30

### Added

- How-to guides for workflow orchestration.
  - How to construct an electron
  - How to construct a lattice
  - How to add an electron to lattice
  - How to visualize the lattice
  - How to add constraints to lattices
- How-to guides for workflow and subtask execution.
  - How to execute individual electrons
  - How to execute a lattice
  - How to execute multiple lattices
- How-to guides for status querying.
  - How to query electron execution status
  - How to query lattice execution status
  - How to query lattice execution time
- How-to guides for results collection
  - How to query electron execution results
  - How to query lattice execution results
  - How to query multiple lattice execution results
- Str method for the results object.

### Fixed

- Saving the electron execution status when the subtask is running.

## [0.6.3] - 2021-11-29

### Removed

- JWT token requirement.
- Covalent dispatcher login requirement.
- Update covalent login reference in README.md.
- Changed the default dispatcher server port from 5000 to 47007.

## [0.6.2] - 2021-11-28

### Added

- Github action for tests and coverage
- Badges for tests and coverage
- If tests pass then develop is pushed to master
- Add release action which tags and creates a release for minor version upgrades
- Add badges action which runs linter, and upload badges for version, linter score, and platform
- Add publish action (and badge) which builds a Docker image and uploads it to the AWS ECR

## [0.6.1] - 2021-11-27

### Added

- Github action which checks version increment and changelog entry

## [0.6.0] - 2021-11-26

### Added

- New Covalent RTD theme
- sphinx extension sphinx-click for CLI RTD
- Sections in RTD
- init.py in both covalent-dispatcher logger module and cli module for it to be importable in sphinx

### Changed

- docutils version that was conflicting with sphinx

### Removed

- Old aq-theme

## [0.5.1] - 2021-11-25

### Added

- Integration tests combining both covalent and covalent-dispatcher modules to test that
  lattice workflow are properly planned and executed.
- Integration tests for the covalent-dispatcher init module.
- pytest-asyncio added to requirements.

## [0.5.0] - 2021-11-23

### Added

- Results manager file to get results from a file, delete a result, and redispatch a result object.
- Results can also be awaited to only return a result if it has either been completed or failed.
- Results class which is used to store the results with all the information needed to be used again along with saving the results to a file functionality.
- A result object will be a mercurial object which will be updated by the dispatcher and saved to a file throughout the dispatching and execution parts.
- Direct manipulation of the transport graph inside a result object takes place.
- Utility to convert a function definition string to a function and vice-versa.
- Status class to denote the status of a result object and of each node execution in the transport graph.
- Start and end times are now also stored for each node execution as well as for the whole dispatch.
- Logging of `stdout` and `stderr` can be done by passing in the `log_stdout`, `log_stderr` named metadata respectively while dispatching.
- In order to get the result of a certain dispatch, the `dispatch_id`, the `results_dir`, and the `wait` parameter can be passed in. If everything is default, then only the dispatch id is required, waiting will not be done, and the result directory will be in the current working directory with folder name as `results/` inside which every new dispatch will have a new folder named according to their respective dispatch ids, containing:
  - `result.pkl` - (Cloud)pickled result object.
  - `result_info.yaml` - yaml file with high level information about the result and its execution.
  - `dispatch_source.py` - python file generated, containing the original function definitions of lattice and electrons which can be used to dispatch again.

### Changed

- `logfile` named metadata is now `slurm_logfile`.
- Instead of using `jsonpickle`, `cloudpickle` is being used everywhere to maintain consistency.
- `to_json` function uses `json` instead of `jsonpickle` now in electron and lattice definitions.
- `post_processing` moved to the dispatcher, so the dispatcher will now store a finished execution result in the results folder as specified by the user with no requirement of post processing it from the client/user side.
- `run_task` function in dispatcher modified to check if a node has completed execution and return it if it has, else continue its execution. This also takes care of cases if the server has been closed mid execution, then it can be started again from the last saved state, and the user won't have to wait for the whole execution.
- Instead of passing in the transport graph and dispatch id everywhere, the result object is being passed around, except for the `asyncio` part where the dispatch id and results directory is being passed which afterwards lets the core dispatcher know where to get the result object from and operate on it.
- Getting result of parent node executions of the graph, is now being done using the result object's graph. Storing of each execution's result is also done there.
- Tests updated to reflect the changes made. They are also being run in a serverless manner.

### Removed

- `LatticeResult` class removed.
- `jsonpickle` requirement removed.
- `WorkflowExecutionResult`, `TaskExecutionResult`, and `ExecutionError` singleton classes removed.

### Fixed

- Commented out the `jwt_required()` part in `covalent-dispatcher/_service/app.py`, may be removed in later iterations.
- Dispatcher server will now return the error message in the response of getting result if it fails instead of sending every result ever as a response.

## [0.4.3] - 2021-11-23

### Added

- Added a note in Known Issues regarding port conflict warning.

## [0.4.2] - 2021-11-24

### Added

- Added badges to README.md

## [0.4.1] - 2021-11-23

### Changed

- Removed old coverage badge and fixed the badge URL

## [0.4.0] - 2021-11-23

### Added

- Codecov integrations and badge

### Fixed

- Detached pipelines no longer created

## [0.3.0] - 2021-11-23

### Added

- Wrote a Code of Conduct based on <https://www.contributor-covenant.org/>
- Added installation and environment setup details in CONTRIBUTING
- Added Known Issues section to README

## [0.2.0] - 2021-11-22

### Changed

- Removed non-open-source executors from Covalent. The local SLURM executor is now
- a separate repo. Executors are now plugins.

## [0.1.0] - 2021-11-19

### Added

- Pythonic CLI tool. Install the package and run `covalent --help` for a usage description.
- Login and logout functionality.
- Executor registration/deregistration skeleton code.
- Dispatcher service start, stop, status, and restart.

### Changed

- JWT token is stored to file instead of in an environment variable.
- The Dask client attempts to connect to an existing server.

### Removed

- Removed the Bash CLI tool.

### Fixed

- Version assignment in the covalent init file.

## [0.0.3] - 2021-11-17

### Fixed

- Fixed the Dockerfile so that it runs the dispatcher server from the covalent repo.

## [0.0.2] - 2021-11-15

### Changed

- Single line change in ci script so that it doesn't exit after validating the version.
- Using `rules` in `pytest` so that the behavior in test stage is consistent.

## [0.0.1] - 2021-11-15

### Added

- CHANGELOG.md to track changes (this file).
- Semantic versioning in VERSION.
- CI pipeline job to enforce versioning.<|MERGE_RESOLUTION|>--- conflicted
+++ resolved
@@ -7,19 +7,17 @@
 
 ## [UNRELEASED]
 
-<<<<<<< HEAD
-### Changed
-
-- Made `supervisord` use a specific configuration file instead of root.
+### Changed
+
+- Made `supervisord` use a specific configuration file instead of looking at root directory.
 
 ### Fixed
 
 - Fixed string comparison to determine whether `COVA_SDK` env variable exists or not.
-=======
+
 ## [0.80.3] - 2022-04-14
 
 ### Fixed
->>>>>>> fc068245
 
 - Re-enabling test actions
 - Resolving ui backend endpoint in draw function using config manager
