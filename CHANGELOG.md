--- conflicted
+++ resolved
@@ -49,16 +49,12 @@
 - Rewrote intro material in README.
 - Changed "Citation" in the README.
 - Renamed "Release Notes" to "What's New?" in the README. Updated What's New with a description of the newest GUI functionality.
-<<<<<<< HEAD
 - Added "Quick Start" guide.
 - Updated and reorganized doc landing page.
 - Rewrote "Getting Started" page.
 - Broke out "Installing from Source" instructions to separate page.
 - Corrected some API class names in headers.
 - Added an executors-and-UI graphic.
-=======
-- Added Azure Batch RTD.
->>>>>>> 35833e19
 
 ## [0.208.0-rc.0] - 2022-11-05
 
