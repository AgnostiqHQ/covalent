# Changelog

All notable changes to this project will be documented in this file.

The format is based on [Keep a Changelog](https://keepachangelog.com/en/1.0.0/),
and this project adheres to [Semantic Versioning](https://semver.org/spec/v2.0.0.html).

## [UNRELEASED]

<<<<<<< HEAD
### Fixed

- Update networking info for the covalent container stack in `docker-compose.yaml`
=======
## [0.84.0] - 2022-04-18

### Changed

- Updated the "How to create a custom executor" how-to Jupyter notebook.
>>>>>>> f7f37c46

## [0.83.1] - 2022-04-18

### Fixed

- Revert exclude in setup.py

## [0.83.0] - 2022-04-18

### Changed

- Increased `connect_timeout` on Dispatcher Queue Consumer NATS connection

## [0.82.0] - 2022-04-18

### Added

- Add a pre-commit hook for `detect-secrets`.

## [0.81.2] - 2022-04-18

### Fixed

- Dispatcher unit test fixed by removing `turtle` import

## [0.81.1] - 2022-04-14

### Fixed

- Fixed bug where `covalent stop` and `covalent start` would not bring the services back up

## [0.81.0] - 2022-04-14

### Changed

- Made `supervisord` use a specific configuration file instead of looking at root directory.

### Fixed

- Fixed string comparison to determine whether `COVA_SDK` env variable exists or not.

## [0.80.3] - 2022-04-14

### Fixed

- Re-enabling test actions
- Resolving ui backend endpoint in draw function using config manager

## [0.80.2] - 2022-04-14

### Fixed

- Some legacy config variables are removed.
- The config references `ENV_DEST_DIR` everywhere now

## [0.80.1] - 2022-04-14

### Fixed

- Accessing `ENV_DEST_DIR` env var using `os.environ.get`
- Missing requirements `pyyaml`, `jinja`, and `psutil` added to reqs file

## [0.80.0] - 2022-04-14

### Changed

- Repository is restructured to accomodate the microservices

## [0.79.1] - 2022-04-14

### Fixed

- Installation using `pip install -e .` is fixed with regards to the nats installation.
- Several missing `__init__.py` files are now included.

## [0.79.0] - 2022-04-14

### Added

- Covalent `config` cli command to alter config values or display covalent configuration

### Changed

- Removed environment section from Supervisord config in order to read from root `.env` file instead
- Refactored config manager to use project root `.env` file for configuration

## [0.78.0] - 2022-04-13

### Changed

- `ct.get_result` will return result object if no wait is used.

- Using initial resource as 1 until there is better resource management in runner.

### Fixed

- Fix errors in Dockerfiles

- Update Dockerfiles to use `multi-stage` container builds to reduce final image size

- Install all necessary Python modules in all containers

## [0.77.0] - 2022-04-13

### Added

- nats is installed in the wheel build if not otherwise installed.

## [0.76.0] - 2022-04-13

### Added

- `wait` argument to `ct.get_result`.

### Changed

- Switched to the local executor which is compatible with covalent microservices and removed the old executor.

## [0.75.0] - 2022-04-13

### Tests

- Tests for update workflow in Dispatcher service update_workflow.py module.

### Changed

- Implementation of update_workflow_results in update_workflow.py module in Dispatcher service.

## [0.74.0] - 2022-04-12

### Changed

- Removed misnamed dispatcher plugin stuff and now using the interface functions directly (dispatch, dispatch_sync, get_result).

- `ct.dispatch`, `ct.dispatch_sync`, `ct.get_result`, etc. are going to use the covalent services instead.

## [0.73.0] - 2022-04-12

### Changed

- Arguments and keyword arguments to the function are pickled with cloudpickle, allowing objects that are not pickleable with "normal" pickle to be sent to different processes with the multiprocessing module.

## [0.72.0] - 2022-04-12

### Changed

- Updated the example to use a sublattice.

### Fixed

- Fixed updation of result objects for sublattice and parent lattice.
- Fixed the regular expression to show sublattice results in the UI.

## [0.71.0] - 2022-04-11

### Changed

- Updated Supervisord template configuration to bring up NATS server with high priority before all other services

## [0.70.0] - 2022-04-11

### Tests

- Dispatcher service tests for the `dispatch_workflow.py` module.

### Changed

- Minor refactor of `dispatch_workflow.py` module in Dispatcher service.

## [0.69.0] - 2022-04-08

### Added

- Added Microservices section with links to Swagger hub for individual API docs

## [0.68.0] - 2022-04-07

### Added

- Tests for data and results services

## [0.67.4] - 2022-04-07

### Fixed

- Fix handling of webapp url paths by ui_backend.

## [0.67.3] - 2022-04-07

### Fixed

- The `package-lock.json` file is no longer committed to the codebase

## [0.67.2] - 2022-04-07

### Fixed

- PyPI uploads use a token instead of a username/password pair

## [0.67.1] - 2022-04-07

### Fixed

- Switched UI to results service delete API

## [0.67.0] - 2022-04-07

### Added
- Added environment variables to service declarations in ``docker-compose``.
- Added the Dockerfile and docker-compose configurations for the ``queue-consumer``.

## [0.66.0] - 2022-04-07

### Added

- Batch cancellation endpoint to dispatcher, e.g., `DELETE /api/v0/workflow/cancel?dispatch_id1,dispatch_id2`

### Tests

- Added tests for UI backend endpoints

## [0.65.3] - 2022-04-07

### Fixed

- Syntax error in the `tests.yml` workflow

## [0.65.2] - 2022-04-07

### Fixed

- pypi validation using pre-release tag

## [0.65.1] - 2022-04-07

### Fixed

- Don't fail the CI workflow just because we aren't doing a release

## [0.65.0] - 2022-04-06

### Changed

- Only one docker-compose

## [0.64.2] - 2022-04-06

### Fixed

- The `.dockerignore` file now ignores any unnecessary front-end build files

## [0.64.1] - 2022-04-06

### Fixed

- egg_info invocation

## [0.64.0] - 2022-04-06

### Fixed

- Style fixes via `pre-commit run --all-files`

### Changed

- Pushing microservice images to public ECR

## [0.63.1] - 2022-04-06

### Fixed

- Fixed the version validation in pypi workflow

## [0.63.0] - 2022-04-06

### Changed

- Mark pypi releases as pre

## [0.62.1] - 2022-04-06

### Fixed

- Workflows which run on `develop` or `master` will send Slack alerts to the dev team if they fail.

## [0.62.0] - 2022-04-06

### Changed

- Update `covalent-ui` service in `docker-compose.yaml` to ensure that the uvicorn server listens on `0.0.0.0` for all incoming requests
- Using `ENTRYPOINT` in dockerfiles instead of `CMD`
- Remove `command` option from all services in `docker-compose.yml`

## [0.61.1] - 2022-04-06

### Fixed

- Fixed failures in pushing images to ECR.

## [0.61.0] - 2022-04-06

### Changed

- The results and data service now support batch deleting via query strings

## [0.60.0] - 2022-04-06

### Changed

- List type removed from type annotation for the executor argument in electron/lattice/lepton definitions.
- Input executor argument is converted to an executor class object (if it were a string) in electron/lattice/lepton definitions instead of just before execution in execution.py. As a result, calls to _executor_manager.get_executor are removed from execution.py.
- Rewritten tests to take into account the type change of executor identifiers from strings to executor class objects.

### Fixed

- In covalent/executor/__init__.py, `from importlib import metadata` is used instead of `importlib.metadata`.
- Electron.get_op_function.rename now uses the correct separator string when renaming a function.

## [0.59.0] - 2022-04-06

### Changed

- Fixes for making the whole pipeline work in tandem.

## [0.58.0] - 2022-04-06

### Added

- `nats` service in `docker-compose` files

## [0.57.0] - 2022-04-05

### Added

- Variables to assign service hosts

## [0.56.1] - 2022-04-05

### Fixed

- Fixed various module import errors in the containers for the microservices.

### Tests

- Added tests for post-refactor covalent cli commands: start, stop, restart, status, and logs

## [0.56.0] - 2022-04-05

### Changed

- Changed global variable executor_plugin_name to EXECUTOR_PLUGIN_NAME in executors to conform with PEP8.

## [0.55.0] - 2022-04-04

### Changed

- Changed supervisord http server's default to listen on all interfaces, so that covalent can run on any computer in a trusted LAN (without firewalls/auth).

## [0.54.0] - 2022-04-04

### Added

- Draw workflow draft API to ui_backend service


## [0.53.0] - 2022-04-04

### Added

- Added docker-compose file to run covalent microservices.

## [0.52.0] - 2022-04-04

### Added

- Added delete endpoint to data and results services.

## [0.51.0] - 2022-04-04

### Added

- Folders for tests.

### Changed

- Organization of covalent tests.

## [0.50.0] - 2022-04-03

### Added

- Added GET all results endpoint in Results service
- Optional formatting of GET result endpoint that supports: `binary` or `json`

### Changed

- Changed frontend to support updated result service endpoints with json format

### Removed

- Removed redundant local storage cache on frontend

## [0.49.1] - 2022-04-01

### Fixed

- Using `io.BytesIO` in `update_result` in the results service to prevent creation of a new file in the file system.

## [0.49.0] - 2022-04-01

### Added

- Implement an `overwrite` query param in the `upload` method so that we don't create a new object for every result update

## [0.48.0] - 2022-04-01

### Added

- Added updated dispatching and getting result functions with the option to download result as a file.

### Changed

- Hardcoded filepaths to standardized ServiceURL.`get_route(...)` method when making API requests.

## [0.47.2] - 2022-04-01

### Fixed

- Queue consumer import paths fixed
- Syntax errors in the supervisord template fixed

## [0.47.1] - 2022-04-01

### Fixed

- Supervisord now brings up dispatcher queue consumer worker

## [0.47.0] - 2022-04-01

### Changed

- Updated API calls accross services to use standarized env vars from Settings class
- Normalized env vars accross services and updated Supervisord template

## [0.46.0] - 2022-03-31

### Changed

- Consumers of results service now specify `stream=True` in their get requests.

## [0.45.0] - 2022-03-31

### Changed

- Using `Result.RUNNING` instead of str "RUNNING"
- Using process safe `is_empty` method rather than `empty()` method for multiprocessing queue.
- Multprocessing `is_queue` method.

### Added

- Workflow status as running in the `workflow_status_queue`.

### Tests

- Added a test for the `_check_version` method in `covalent/executor/__init__.py`.

## [0.44.0] - 2022-03-31

### Added

- A version check is done at Covalent startup to ensure that executor plugins are compatible.

## [0.43.0] - 2022-03-31

### Added

- Function to call UI update method in the UI microservice for use in the Dispatcher micro-service.
- Refactor updating results and ui into one function.

## [0.42.2] - 2022-03-31

### Fixed

- Using functions for getting result object in cancel endpoint and sending cancel task signal to runner in the dispatcher.

## [0.42.1] - 2022-03-31

### Fixed

- `update_workflow_results` in `update_workflow.py` now also takes care of sending the next set of tasks to the runner.

- Also handling the cases of sublattices in `update_workflow_results`.

## [0.42.0] - 2022-03-31

### Changed

- Moved some unused for-the-future files to the refactor directory and out of the main codebase.

## [0.41.3] - 2022-03-31

### Fixed

- Dispatch DB is now created upon server start.

## [0.41.2] - 2022-03-30

### Fixed

- Oneline bugfix to remove `fetch --unshallow`

## [0.41.1] - 2022-03-30

### Fixed

- Get master version from release tags rather than master branch

## [0.41.0] - 2022-03-30

### Added

- Dockerized the Dispatcher and Runner Services.
- Added required packages for running containerized instances of the Dispatcher and Runner.

## [0.40.0] - 2022-03-30

### Added

- Dockerized the Data and UI-backend services.
- Required packages to run containerized instances of the Data and UI-backend.

## [0.39.1] - 2022-03-30

### Fixed

- Supervisord & Results service integration by making results service port configurable by an env var

## [0.39.0] - 2022-03-29

### Changed

- Runner and dispatcher implementation in order to integrate the microservices partially complete.

## [0.38.0] - 2022-03-29

### Added

- Added UI backend component to serve post-refactor frontend and dispatch websocket messages to UI using Socket.io
- Updated UI socket.io configuration to use different ws path, and using localstorage for fetching all results (temporary)
- Added post-refactor cli commands to use Supervisord to manage local service processes
- Added `covalent logs` and `covalent config` cli commands

## [0.37.1] - 2022-03-29

### Fixed

- Oneline bugfix in tests.yml

## [0.37.0] - 2022-03-29

### Added

- Results management endpoints; GET, PUT, POST for results object
- Checks in setup.py to confirm node version compatibility.
- Instructions in CONTRIBUTING to address some common Debian setup issues.

## [0.36.1] - 2022-03-29

### Fixed

- Filesystem service now reads config from environment variables.

## [0.36.0] - 2022-03-29

### Added

- Picking up dispatch jobs from the queue and ensuring that only one workflow is processed (locally) at any given time.

### Changed

- Dispatcher implementation in order to integrate with Queuer microservice.

## [0.35.0] - 2022-03-29

### Added

- Automated changelog and version management
- Added a Dockerfile to build an image for OS Queuer.
- Added the required packages to run a container instance of the Queuer.

### Fixed

- Single quotes in github env
- Don't use for loops to iterate over a variable in bash
- Issue with checkout actions
- Run tests on changelog workflow completion instead of push to develop to avoid race condition
- Use covalent ops bot token for automated pushes to develop
- sed command syntax in changelog.yml

## [0.34.5] - 2022-03-28

### Fixed

- Moved `example_dispatch.py` into `tests/` directory.

## [0.34.4] - 2022-03-28

### Added

- Unit tests for utils, leptons, and base executor

## [0.34.3] - 2022-03-27

### Added

- Tests for lattice.py

## [0.34.2] - 2022-03-27

### Added

- Unit tests for the base executor, the results manager, the logger, and leptons

## [0.34.1] - 2022-03-24

### Fixed

- Pinned jinja2 to less than 3.1.0 so that nbconvert remains stable in the docs build.

## [0.34.0] - 2022-03-24

### Added

- API endpoints to upload and download files

## [0.33.1] - 2022-03-24

### Fixed

- Retrieving results from running container via HTTP
- Adding tests for Docker image in workflows

## [0.33.0] - 2022-03-24

### Added

- Slack and webhook notifications

## [0.32.9] - 2022-03-23

### Fixed

- Updated OS Queuer imports to remove top level modules `refactor.queuer`

## [0.32.8] - 2022-03-22

### Added

- Websocket notify endpoint with leaky bucket algo implementation to rate limit messages to frontend

## [0.32.7] - 2022-03-22

### Added

- Queuer API submit endpoint to publish dispatch message to MQ & send result file to Data Service
- API Service class for interfacing with local services
- Tests covering submit endpoint and API Service

## [0.32.6] - 2022-03-22

### Fixed

- Input path for external libraries in the Lepton wrapper can (and should) now be a full path to the file.

## [0.32.5] - 2022-03-21

### Fixed

- Fix HTTP status code for blank POST requests.

## [0.32.4] - 2022-03-17

### Fixed

- Docker commands in docs

## [0.32.3] - 2022-03-16

### Fixed

- Fix missing UI graph edges between parameters and electrons in certain cases.
- Fix UI crashes in cases where legacy localStorage state was being loaded.

## [0.32.2] - 2022-03-16

### Added

- Images for graphs generated in tutorials and how-tos.
- Note for quantum gravity tutorial to tell users that `tensorflow` doesn't work on M1 Macs.
- `Known Issues` added to `README.md`

### Fixed

- `draw` function usage in tutorials and how-tos now reflects the UI images generated instead of using graphviz.
- Images now render properly in RTD of how-tos.

### Changed

- Reran all the tutorials that could run, generating the outputs again.

## [0.32.1] - 2022-03-15

### Fixed

- CLI now starts server directly in the subprocess instead of as a daemon
- Logs are provided as pipes to Popen instead of using a shell redirect
- Restart behavior fixed
- Default port in `covalent_ui/app.py` uses the config manager

### Removed

- `_graceful_restart` function no longer needed without gunicorn

## [0.32.0] - 2022-03-11

### Added

- Dispatcher microservice API endpoint to dispatch and update workflow.
- Added get runnable task endpoint.

## [0.31.0] - 2022-03-11

### Added

- Runner component's main functionality to run a set of tasks, cancel a task, and get a task's status added to its api.

## [0.30.5] - 2022-03-11

### Updated

- Updated Workflow endpoints & API spec to support upload & download of result objects as pickle files

## [0.30.4] - 2022-03-11

### Fixed

- When executing a task on an alternate Conda environment, Covalent no longer has to be installed on that environment. Previously, a Covalent object (the execution function as a TransportableObject) was passed to the environment. Now it is deserialized to a "normal" Python function, which is passed to the alternate Conda environment.

## [0.30.3] - 2022-03-11

### Fixed

- Fixed the order of output storage in `post_process` which should have been the order in which the electron functions are called instead of being the order in which they are executed. This fixes the order in which the replacement of function calls with their output happens, which further fixes any discrepencies in the results obtained by the user.

- Fixed the `post_process` test to check the order as well.

## [0.30.2] - 2022-03-11

### Changed

- Updated eventlet to 0.31.0

## [0.30.1] - 2022-03-10

### Fixed

- Eliminate unhandled exception in Covalent UI backend when calling fetch_result.

## [0.30.0] - 2022-03-09

### Added

- Skeleton code for writing the different services corresponding to each component in the open source refactor.
- OpenAPI specifications for each of the services.

## [0.29.3] - 2022-03-09

### Fixed

- Covalent UI is built in the Dockerfile, the setup file, the pypi workflow, the tests workflow, and the conda build script.

## [0.29.2] - 2022-03-09

### Added

- Defaults defined in executor plugins are read and used to update the in-memory config, as well as the user config file. But only if the parameter in question wasn't already defined.

### Changed

- Input parameter names and docstrings in _shared_files.config.update_config were changed for clarity.

## [0.29.1] - 2022-03-07

### Changed

- Updated fail-fast strategy to run all tests.

## [0.29.0] - 2022-03-07

### Added

- DispatchDB for storing dispatched results

### Changed

- UI loads dispatches from DispatchDB instead of browser local storage

## [0.28.3] - 2022-03-03

### Fixed

Installed executor plugins don't have to be referred to by their full module name. Eg, use "custom_executor", instead of "covalent_custom_plugin.custom_executor".

## [0.28.2] - 2022-03-03

### Added

- A brief overview of the tutorial structure in the MNIST classification tutorial.

## [0.28.1] - 2022-03-02

### Added

- Conda installation is only supported for Linux in the `Getting Started` guide.
- MNIST classifier tutorial.

### Removed

- Removed handling of default values of function parameters in `get_named_params` in `covalent/_shared_files/utils.py`. So, it is actually being handled by not being handled since now `named_args` and `named_kwargs` will only contain parameters that were passed during the function call and not all of them.

## [0.28.0] - 2022-03-02

### Added

- Lepton support, including for Python modules and C libraries
- How-to guides showing how to use leptons for each of these

## [0.27.6] - 2022-03-01

### Added

- Added feature development basic steps in CONTRIBUTING.md.
- Added section on locally building RTD (read the docs) in the contributing guide.

## [0.27.5] - 2022-03-01

### Fixed

- Missing UI input data after backend change - needed to be derived from graph for electrons, lattice inputs fixed on server-side, combining name and positional args
- Broken UI graph due to variable->edge_name renaming
- Missing UI executor data after server-side renaming

## [0.27.4] - 2022-02-28

### Fixed

- Path used in `covalent/executor/__init__.py` for executor plugin modules needed updating to `covalent/executor/executor_plugins`

### Removed

- Disabled workflow cancellation test due to inconsistent outcomes. Test will be re-enabled after cancellation mechanisms are investigated further.

## [0.27.3] - 2022-02-25

### Added

- Added `USING_DOCKER.md` guide for running docker container.
- Added cli args to covalent UI flask server `covalent_ui/app.py` to modify port and log file path.

### Removed

- Removed gunicorn from cli and Dockerfile.

### Changed

- Updated cli `covalent_dispatcher/_cli/service.py` to run flask server directly, and removed dispatcher and UI flags.
- Using Flask blueprints to merge Dispatcher and UI servers.
- Updated Dockerfile to run flask server directly.
- Creating server PID file manually in `covalent_dispatcher/_cli/service.py`.
- Updated tests and docs to reflect merged servers.
- Changed all mentions of port 47007 (for old UI server) to 48008.

## [0.27.2] - 2022-02-24

### Changed

- Removed unnecessary blockquotes from the How-To guide for creating custom executors
- Changed "Covalent Cloud" to "Covalent" in the main code text

## [0.27.1] - 2022-02-24

### Removed

- Removed AQ-Engineers from CODEOWNERS in order to fix PR review notifications

## [0.27.0] - 2022-02-24

### Added

- Support for positional only, positional or keyword, variable positional, keyword only, variable keyword types of parameters is now added, e.g an electron can now use variable args and variable kwargs if the number/names of parameters are unknown during definition as `def task(*args, **kwargs)` which wasn't possible before.

- `Lattice.args` added to store positional arguments passed to the lattice's workflow function.

- `get_named_params` function added in `_shared_files/utils.py` which will return a tuple containing named positional arguments and named keyword arguments. The names help in showing and storing these parameters in the transport graph.

- Tests to verify whether all kinds of input paramaters are supported by electron or a lattice.

### Changed

- No longer merging positional arguments with keyword arguments, instead they are separately stored in respective nodes in the transport graph.

- `inputs` returned from `_get_inputs` function in `covalent_dispatcher/_core/execution.py` now contains positional as well as keyword arguments which further get passed to the executor.

- Executors now support positional and keyword arguments as inputs to their executable functions.

- Result object's `_inputs` attribute now contains both `args` and `kwargs`.

- `add_node_for_nested_iterables` is renamed to `connect_node_with_others` and `add_node_to_graph` also renamed to `add_collection_node_to_graph` in `electron.py`. Some more variable renames to have appropriate self-explanatory names.

- Nodes and edges in the transport graph now have a better interface to assign attributes to them.

- Edge attribute `variable` renamed to `edge_name`.

- In `serialize` function of the transport graph, if `metadata_only` is True, then only `metadata` attribute of node and `source` and `target` attributes of edge are kept in the then return serialized `data`.

- Updated the tests wherever necessary to reflect the above changes

### Removed

- Deprecated `required_params_passed` since an error will automatically be thrown by the `build_graph` function if any of the required parameters are not passed.

- Removed duplicate attributes from nodes in the transport graph.

## [0.26.1] - 2022-02-23

### Added

- Added Local Executor section to the API read the docs.

## [0.26.0] - 2022-02-23

### Added

- Automated reminders to update the changelog

## [0.25.3] - 2022-02-23

## Added

- Listed common mocking commands in the CONTRIBUTING.md guide.
- Additional guidelines on testing.

## [0.25.2] - 2022-02-21

### Changed

- `backend` metadata name changed to `executor`.
- `_plan_workflow` usage updated to reflect how that executor related information is now stored in the specific executor object.
- Updated tests to reflect the above changes.
- Improved the dispatch cancellation test to provide a robust solution which earlier took 10 minutes to run with uncertainty of failing every now and then.

### Removed

- Removed `TaskExecutionMetadata` as a consequence of removing `execution_args`.

## [0.25.1] - 2022-02-18

### Fixed

- Tracking imports that have been used in the workflow takes less time.

### Added

- User-imports are included in the dispatch_source.py script. Covalent-related imports are commented out.

## [0.25.0] - 2022-02-18

### Added

- UI: Lattice draw() method displays in web UI
- UI: New navigation panel

### Changed

- UI: Animated graph changes, panel opacity

### Fixed

- UI: Fixed "Not Found" pages

## [0.24.21] - 2022-02-18

### Added

- RST document describing the expectations from a tutorial.

## [0.24.20] - 2022-02-17

### Added

- Added how to create custom executors

### Changed

- Changed the description of the hyperlink for choosing executors
- Fixed typos in doc/source/api/getting_started/how_to/execution/creating_custom_executors.ipynb

## [0.24.19] - 2022-02-16

### Added

- CODEOWNERS for certain files.

## [0.24.18] - 2022-02-15

### Added

- The user configuration file can now specify an executor plugin directory.

## [0.24.17] - 2022-02-15

### Added

- Added a how-to for making custom executors.

## [0.24.16] - 2022-02-12

### Added

- Errors now contain the traceback as well as the error message in the result object.
- Added test for `_post_process` in `tests/covalent_dispatcher_tests/_core/execution_test.py`.

### Changed

- Post processing logic in `electron` and dispatcher now relies on the order of execution in the transport graph rather than node's function names to allow for a more reliable pairing of nodes and their outputs.

- Renamed `init_test.py` in `tests/covalent_dispatcher_tests/_core/` to `execution_test.py`.

### Removed

- `exclude_from_postprocess` list which contained some non executable node types removed since only executable nodes are post processed now.

## [0.24.15] - 2022-02-11

### Fixed

- If a user's configuration file does not have a needed exeutor parameter, the default parameter (defined in _shared_files/defaults.py) is used.
- Each executor plugin is no longer initialized upon the import of Covalent. This allows required parameters in executor plugins.

## Changed

- Upon updating the configuration data with a user's configuration file, the complete set is written back to file.

## Added

- Tests for the local and base executors.

## [0.24.14] - 2022-02-11

### Added

- UI: add dashboard cards
- UI: add scaling dots background

### Changed

- UI: reduce sidebar font sizes, refine color theme
- UI: refine scrollbar styling, show on container hover
- UI: format executor parameters as YAML code
- UI: update syntax highlighting scheme
- UI: update index.html description meta tag

## [0.24.13] - 2022-02-11

### Added

- Tests for covalent/_shared_files/config.py

## [0.24.12] - 2022-02-10

### Added

- CodeQL code analyzer

## [0.24.11] - 2022-02-10

### Added

- A new dictionary `_DEFAULT_CONSTRAINTS_DEPRECATED` in defaults.py

### Changed

- The `_DEFAULT_CONSTRAINT_VALUES` dictionary now only contains the `backend` argument

## [0.24.10] - 2022-02-09

### Fixed

- Sporadically failing workflow cancellation test in tests/workflow_stack_test.py

## [0.24.9] - 2022-02-09

## Changed

- Implementation of `_port_from_pid` in covalent_dispatcher/_cli/service.py.

## Added

- Unit tests for command line interface (CLI) functionalities in covalent_dispatcher/_cli/service.py and covalent_dispatcher/_cli/cli.py.

## [0.24.8] - 2022-02-07

### Fixed

- If a user's configuration file does not have a needed parameter, the default parameter (defined in _shared_files/defaults.py) is used.

## [0.24.7] - 2022-02-07

### Added

- Typing: Add Type hint `dispatch_info` parameter.
- Documentation: Updated the return_type description in docstring.

### Changed

- Typing: Change return type annotation to `Generator`.

## [0.24.6] - 2022-02-06

### Added

- Type hint to `deserialize` method of `TransportableObject` of `covalent/_workflow/transport.py`.

### Changed

- Description of `data` in `deserialize` method of `TransportableObject` of `covalent/_workflow/transport.py` from `The serialized transportable object` to `Cloudpickled function`.

## [0.24.5] - 2022-02-05

### Fixed

- Removed dependence on Sentinel module

## [0.24.4] - 2022-02-04

### Added

- Tests across multiple versions of Python and multiple operating systems
- Documentation reflecting supported configurations

## [0.24.3] - 2022-02-04

### Changed

- Typing: Use `bool` in place of `Optional[bool]` as type annotation for `develop` parameter in `covalent_dispatcher.service._graceful_start`
- Typing: Use `Any` in place of `Optional[Any]` as type annotation for `new_value` parameter in `covalent._shared_files.config.get_config`

## [0.24.2] - 2022-02-04

### Fixed

- Updated hyperlink of "How to get the results" from "./collection/query_electron_execution_result" to "./collection/query_multiple_lattice_execution_results" in "doc/source/how_to/index.rst".
- Updated hyperlink of "How to get the result of a particular electron" from "./collection/query_multiple_lattice_execution_results" to "./collection/query_electron_execution_result" in "doc/source/how_to/index.rst".

## [0.24.1] - 2022-02-04

### Changed

- Changelog entries are now required to have the current date to enforce ordering.

## [0.24.0] - 2022-02-03

### Added

- UI: log file output - display in Output tab of all available log file output
- UI: show lattice and electron inputs
- UI: display executor attributes
- UI: display error message on failed status for lattice and electron

### Changed

- UI: re-order sidebar sections according to latest figma designs
- UI: update favicon
- UI: remove dispatch id from tab title
- UI: fit new uuids
- UI: adjust theme text primary and secondary colors

### Fixed

- UI: auto-refresh result state on initial render of listing and graph pages
- UI: graph layout issues: truncate long electron/param names

## [0.23.0] - 2022-02-03

### Added

- Added `BaseDispatcher` class to be used for creating custom dispatchers which allow connection to a dispatcher server.
- `LocalDispatcher` inheriting from `BaseDispatcher` allows connection to a local dispatcher server running on the user's machine.
- Covalent only gives interface to the `LocalDispatcher`'s `dispatch` and `dispatch_sync` methods.
- Tests for both `LocalDispatcher` and `BaseDispatcher` added.

### Changed

- Switched from using `lattice.dispatch` and `lattice.dispatch_sync` to `covalent.dispatch` and `covalent.dispatch_sync`.
- Dispatcher address now is passed as a parameter (`dispatcher_addr`) to `covalent.dispatch` and `covalent.dispatch_sync` instead of a metadata field to lattice.
- Updated tests, how tos, and tutorials to use `covalent.dispatch` and `covalent.dispatch_sync`.
- All the contents of `covalent_dispatcher/_core/__init__.py` are moved to `covalent_dispatcher/_core/execution.py` for better organization. `__init__.py` only contains function imports which are needed by external modules.
- `dispatch`, `dispatch_sync` methods deprecated from `Lattice`.

### Removed

- `_server_dispatch` method removed from `Lattice`.
- `dispatcher` metadata field removed from `lattice`.

## [0.22.19] - 2022-02-03

### Fixed

- `_write_dispatch_to_python_file` isn't called each time a task is saved. It is now only called in the final save in `_run_planned_workflow` (in covalent_dispatcher/_core/__init__.py).

## [0.22.18] - 2022-02-03

### Fixed

- Added type information to result.py

## [0.22.17] - 2022-02-02

### Added

- Replaced `"typing.Optional"` with `"str"` in covalent/executor/base.py
- Added missing type hints to `get_dispatch_context` and `write_streams_to_file` in covalent/executor/base.py, BaseExecutor

## [0.22.16] - 2022-02-02

### Added

- Functions to check if UI and dispatcher servers are running.
- Tests for the `is_ui_running` and `is_server_running` in covalent_dispatcher/_cli/service.py.

## [0.22.15] - 2022-02-01

### Fixed

- Covalent CLI command `covalent purge` will now stop the servers before deleting all the pid files.

### Added

- Test for `purge` method in covalent_dispatcher/_cli/service.py.

### Removed

- Unused `covalent_dispatcher` import from covalent_dispatcher/_cli/service.py.

### Changed

- Moved `_config_manager` import from within the `purge` method to the covalent_dispatcher/_cli/service.py for the purpose of mocking in tests.

## [0.22.14] - 2022-02-01

### Added

- Type hint to `_server_dispatch` method in `covalent/_workflow/lattice.py`.

## [0.22.13] - 2022-01-26

### Fixed

- When the local executor's `log_stdout` and `log_stderr` config variables are relative paths, they should go inside the results directory. Previously that was queried from the config, but now it's queried from the lattice metadata.

### Added

- Tests for the corresponding functions in (`covalent_dispatcher/_core/__init__.py`, `covalent/executor/base.py`, `covalent/executor/executor_plugins/local.py` and `covalent/executor/__init__.py`) affected by the bug fix.

### Changed

- Refactored `_delete_result` in result manager to give the option of deleting the result parent directory.

## [0.22.12] - 2022-01-31

### Added

- Diff check in pypi.yml ensures correct files are packaged

## [0.22.11] - 2022-01-31

### Changed

- Removed codecov token
- Removed Slack notifications from feature branches

## [0.22.10] - 2022-01-29

### Changed

- Running tests, conda, and version workflows on pull requests, not just pushes

## [0.22.9] - 2022-01-27

### Fixed

- Fixing version check action so that it doesn't run on commits that are in develop
- Edited PR template so that markdown checklist appears properly

## [0.22.8] - 2022-01-27

### Fixed

- publish workflow, using `docker buildx` to build images for x86 and ARM, prepare manifest and push to ECR so that pulls will match the correct architecture.
- typo in CONTRIBUTING
- installing `gcc` in Docker image so Docker can build wheels for `dask` and other packages that don't provide ARM wheels

### Changed

- updated versions in `requirements.txt` for `matplotlib` and `dask`

## [0.22.7] - 2022-01-27

### Added

- `MANIFEST.in` did not have `covalent_dispatcher/_service` in it due to which the PyPi package was not being built correctly. Added the `covalent_dispatcher/_service` to the `MANIFEST.in` file.

### Fixed

- setuptools properly including data files during installation

## [0.22.6] - 2022-01-26

### Fixed

- Added service folder in covalent dispatcher to package.

## [0.22.5] - 2022-01-25

### Fixed

- `README.md` images now use master branch's raw image urls hosted on <https://github.com> instead of <https://raw.githubusercontent.com>. Also, switched image rendering from html to markdown.

## [0.22.4] - 2022-01-25

### Fixed

- dispatcher server app included in sdist
- raw image urls properly used

## [0.22.3] - 2022-01-25

### Fixed

- raw image urls used in readme

## [0.22.2] - 2022-01-25

### Fixed

- pypi upload

## [0.22.1] - 2022-01-25

### Added

- Code of conduct
- Manifest.in file
- Citation info
- Action to upload to pypi

### Fixed

- Absolute URLs used in README
- Workflow badges updated URLs
- `install_package_data` -> `include_package_data` in `setup.py`

## [0.22.0] - 2022-01-25

### Changed

- Using public ECR for Docker release

## [0.21.0] - 2022-01-25

### Added

- GitHub pull request templates

## [0.20.0] - 2022-01-25

### Added

- GitHub issue templates

## [0.19.0] - 2022-01-25

### Changed

- Covalent Beta Release

## [0.18.9] - 2022-01-24

### Fixed

- iframe in the docs landing page is now responsive

## [0.18.8] - 2022-01-24

### Changed

- Temporarily removed output tab
- Truncated dispatch id to fit left sidebar, add tooltip to show full id

## [0.18.7] - 2022-01-24

### Changed

- Many stylistic improvements to documentation, README, and CONTRIBUTING.

## [0.18.6] - 2022-01-24

### Added

- Test added to check whether an already decorated function works as expected with Covalent.
- `pennylane` package added to the `requirements-dev.txt` file.

### Changed

- Now using `inspect.signature` instead of `function.__code__` to get the names of function's parameters.

## [0.18.5] - 2022-01-21

### Fixed

- Various CI fixes, including rolling back regression in version validation, caching on s3 hosted badges, applying releases and tags correctly.

## [0.18.4] - 2022-01-21

### Changed

- Removed comments and unused functions in covalent_dispatcher
- `result_class.py` renamed to `result.py`

### Fixed

- Version was not being properly imported inside `covalent/__init__.py`
- `dispatch_sync` was not previously using the `results_dir` metadata field

### Removed

- Credentials in config
- `generate_random_filename_in_cache`
- `is_any_atom`
- `to_json`
- `show_subgraph` option in `draw`
- `calculate_node`

## [0.18.3] - 2022-01-20

### Fixed

- The gunicorn servers now restart more gracefully

## [0.18.2] - 2022-01-21

### Changed

- `tempdir` metadata field removed and replaced with `executor.local.cache_dir`

## [0.18.1] - 2022-01-11

## Added

- Concepts page

## [0.18.0] - 2022-01-20

### Added

- `Result.CANCELLED` status to represent the status of a cancelled dispatch.
- Condition to cancel the whole dispatch if any of the nodes are cancelled.
- `cancel_workflow` function which uses a shared variable provided by Dask (`dask.distributed.Variable`) in a dask client to inform nodes to stop execution.
- Cancel function for dispatcher server API which will allow the server to terminate the dispatch.
- How to notebook for cancelling a dispatched job.
- Test to verify whether cancellation of dispatched jobs is working as expected.
- `cancel` function is available as `covalent.cancel`.

### Changed

- In file `covalent/_shared_files/config.py` instead of using a variable to store and then return the config data, now directly returning the configuration.
- Using `fire_and_forget` to dispatch a job instead of a dictionary of Dask's `Future` objects so that we won't have to manage the lifecycle of those futures.
- The `test_run_dispatcher` test was changed to reflect that the dispatcher no longer uses a dictionary of future objects as it was not being utilized anywhere.

### Removed

- `with dask_client` context was removed as the client created in `covalent_dispatcher/_core/__init__.py` is already being used even without the context. Furthermore, it creates issues when that context is exited which is unnecessary at the first place hence not needed to be resolved.

## [0.17.5] - 2022-01-19

### Changed

- Results directory uses a relative path by default and can be overridden by the environment variable `COVALENT_RESULTS_DIR`.

## [0.17.4] - 2022-01-19

### Changed

- Executor parameters use defaults specified in config TOML
- If relative paths are supplied for stdout and stderr, those files are created inside the results directory

## [0.17.3] - 2022-01-18

### Added

- Sync function
- Covalent CLI tool can restart in developer mode

### Fixed

- Updated the UI address referenced in the README

## [0.17.2] - 2022-01-12

### Added

- Quantum gravity tutorial

### Changed

- Moved VERSION file to top level

## [0.17.1] - 2022-01-19

### Added

- `error` attribute was added to the results object to show which node failed and the reason behind it.
- `stdout` and `stderr` attributes were added to a node's result to store any stdout and stderr printing done inside an electron/node.
- Test to verify whether `stdout` and `stderr` are being stored in the result object.

### Changed

- Redesign of how `redirect_stdout` and `redirect_stderr` contexts in executor now work to allow storing their respective outputs.
- Executors now also return `stdout` and `stderr` strings, along with the execution output, so that they can be stored in their result object.

## [0.17.0] - 2022-01-18

### Added

- Added an attribute `__code__` to electron and lattice which is a copy of their respective function's `__code__` attribute.
- Positional arguments, `args`, are now merged with keyword arguments, `kwargs`, as close as possible to where they are passed. This was done to make sure we support both with minimal changes and without losing the name of variables passed.
- Tests to ensure usage of positional arguments works as intended.

### Changed

- Slight rework to how any print statements in lattice are sent to null.
- Changed `test_dispatcher_functional` in `basic_dispatcher_test.py` to account for the support of `args` and removed a an unnecessary `print` statement.

### Removed

- Removed `args` from electron's `init` as it wasn't being used anywhere.

## [0.16.1] - 2022-01-18

### Changed

- Requirement changed from `dask[complete]` to `dask[distributed]`.

## [0.16.0] - 2022-01-14

### Added

- New UI static demo build
- New UI toolbar functions - orientation, toggle params, minimap
- Sortable and searchable lattice name row

### Changed

- Numerous UI style tweaks, mostly around dispatches table states

### Fixed

- Node sidebar info now updates correctly

## [0.15.11] - 2022-01-18

### Removed

- Unused numpy requirement. Note that numpy is still being installed indirectly as other packages in the requirements rely on it.

## [0.15.10] - 2022-01-16

## Added

- How-to guide for Covalent dispatcher CLI.

## [0.15.9] - 2022-01-18

### Changed

- Switched from using human readable ids to using UUIDs

### Removed

- `human-id` package was removed along with its mention in `requirements.txt` and `meta.yaml`

## [0.15.8] - 2022-01-17

### Removed

- Code breaking text from CLI api documentation.
- Unwanted covalent_dispatcher rst file.

### Changed

- Installation of entire covalent_dispatcher instead of covalent_dispatcher/_service in setup.py.

## [0.15.7] - 2022-01-13

### Fixed

- Functions with multi-line or really long decorators are properly serialized in dispatch_source.py.
- Multi-line Covalent output is properly commented out in dispatch_source.py.

## [0.15.6] - 2022-01-11

### Fixed

- Sub-lattice functions are successfully serialized in the utils.py get_serialized_function_str.

### Added

- Function to scan utilized source files and return a set of imported modules (utils.get_imports_from_source)

## [0.15.5] - 2022-01-12

### Changed

- UI runs on port 47007 and the dispatcher runs on port 48008. This is so that when the servers are later merged, users continue using port 47007 in the browser.
- Small modifications to the documentation
- Small fix to the README

### Removed

- Removed a directory `generated` which was improperly added
- Dispatcher web interface
- sqlalchemy requirement

## [0.15.4] - 2022-01-11

### Changed

- In file `covalent/executor/base.py`, `pickle` was changed to `cloudpickle` because of its universal pickling ability.

### Added

- In docstring of `BaseExecutor`, a note was added specifying that `covalent` with its dependencies is assumed to be installed in the conda environments.
- Above note was also added to the conda env selector how-to.

## [0.15.3] - 2022-01-11

### Changed

- Replaced the generic `RuntimeError` telling users to check if there is an object manipulation taking place inside the lattice to a simple warning. This makes the original error more visible.

## [0.15.2] - 2022-01-11

### Added

- If condition added for handling the case where `__getattr__` of an electron is accessed to detect magic functions.

### Changed

- `ActiveLatticeManager` now subclasses from `threading.local` to make it thread-safe.
- `ValueError` in the lattice manager's `claim` function now also shows the name of the lattice that is currently claimed.
- Changed docstring of `ActiveLatticeManager` to note that now it is thread-safe.
- Sublattice dispatching now no longer deletes the result object file and is dispatched normally instead of in a serverless manner.
- `simulate_nitrogen_and_copper_slab_interaction.ipynb` notebook tutorial now does normal dispatching as well instead of serverless dispatching. Also, now 7 datapoints will be shown instead of 10 earlier.

## [0.15.1] - 2022-01-11

### Fixed

- Passing AWS credentials to reusable workflows as a secret

## [0.15.0] - 2022-01-10

### Added

- Action to push development image to ECR

### Changed

- Made the publish action reusable and callable

## [0.14.1] - 2022-01-02

### Changed

- Updated the README
- Updated classifiers in the setup.py file
- Massaged some RTD pages

## [0.14.0] - 2022-01-07

### Added

- Action to push static UI to S3

## [0.13.2] - 2022-01-07

### Changed

- Completed new UI design work

## [0.13.1] - 2022-01-02

### Added

- Added eventlet requirement

### Changed

- The CLI tool can now manage the UI flask server as well
- [Breaking] The CLI option `-t` has been changed to `-d`, which starts the servers in developer mode and exposes unit tests to the server.

## [0.13.0] - 2022-01-01

### Added

- Config manager in `covalent/_shared_files/config.py`
- Default location for the main config file can be overridden using the environment variable `COVALENT_CONFIG_DIR`
- Ability to set and get configuration using `get_config` and `set_config`

### Changed

- The flask servers now reference the config file
- Defaults reference the config file

### Fixed

- `ValueError` caught when running `covalent stop`
- One of the functional tests was using a malformed path

### Deprecated

- The `electron.to_json` function
- The `generate_random_filename_in_cache` function

### Removed

- The `get_api_token` function

## [0.12.13] - 2022-01-04

## Removed

- Tutorial section headings

## Fixed

- Plot background white color

## [0.12.12] - 2022-01-06

### Fixed

- Having a print statement inside electron and lattice code no longer causes the workflow to fail.

## [0.12.11] - 2022-01-04

### Added

- Completed UI feature set for first release

### Changed

- UI server result serialization improvements
- UI result update webhook no longer fails on request exceptions, logs warning intead

## [0.12.10] - 2021-12-17

### Added

- Astrophysics tutorial

## [0.12.9] - 2022-01-04

### Added

- Added `get_all_node_results` method in `result_class.py` to return result of all node executions.

- Added `test_parallelilization` test to verify whether the execution is now being achieved in parallel.

### Changed

- Removed `LocalCluster` cluster creation usage to a simple `Client` one from Dask.

- Removed unnecessary `to_run` function as we no longer needed to run execution through an asyncio loop.

- Removed `async` from function definition of previously asynchronous functions, `_run_task`, `_run_planned_workflow`, `_plan_workflow`, and `_run_workflow`.

- Removed `uvloop` from requirements.

- Renamed `test_get_results` to `test_get_result`.

- Reran the how to notebooks where execution time was mentioned.

- Changed how `dispatch_info` context manager was working to account for multiple nodes accessing it at the same time.

## [0.12.8] - 2022-01-02

### Changed

- Changed the software license to GNU Affero 3.0

### Removed

- `covalent-ui` directory

## [0.12.7] - 2021-12-29

### Fixed

- Gunicorn logging now uses the `capture-output` flag instead of redirecting stdout and stderr

## [0.12.6] - 2021-12-23

### Changed

- Cleaned up the requirements and moved developer requirements to a separate file inside `tests`

## [0.12.5] - 2021-12-16

### Added

- Conda build CI job

## [0.12.4] - 2021-12-23

### Changed

- Gunicorn server now checks for port availability before starting

### Fixed

- The `covalent start` function now prints the correct port if the server is already running.

## [0.12.3] - 2021-12-14

### Added

- Covalent tutorial comparing quantum support vector machines with support vector machine algorithms implemented in qiskit and scikit-learn.

## [0.12.2] - 2021-12-16

### Fixed

- Now using `--daemon` in gunicorn to start the server, which was the original intention.

## [0.12.1] - 2021-12-16

### Fixed

- Removed finance references from docs
- Fixed some other small errors

### Removed

- Removed one of the failing how-to tests from the functional test suite

## [0.12.0] - 2021-12-16

### Added

- Web UI prototype

## [0.11.1] - 2021-12-14

### Added

- CLI command `covalent status` shows port information

### Fixed

- gunicorn management improved

## [0.11.0] - 2021-12-14

### Added

- Slack notifications for test status

## [0.10.4] - 2021-12-15

### Fixed

- Specifying a non-default results directory in a sub-lattice no longer causes a failure in lattice execution.

## [0.10.3] - 2021-12-14

### Added

- Functional tests for how-to's in documentation

### Changed

- Moved example script to a functional test in the pipeline
- Added a test flag to the CLI tool

## [0.10.2] - 2021-12-14

### Fixed

- Check that only `kwargs` without any default values in the workflow definition need to be passed in `lattice.draw(ax=ax, **kwargs)`.

### Added

- Function to check whether all the parameters without default values for a callable function has been passed added to shared utils.

## [0.10.1] - 2021-12-13

### Fixed

- Content and style fixes for getting started doc.

## [0.10.0] - 2021-12-12

### Changed

- Remove all imports from the `covalent` to the `covalent_dispatcher`, except for `_dispatch_serverless`
- Moved CLI into `covalent_dispatcher`
- Moved executors to `covalent` directory

## [0.9.1] - 2021-12-13

### Fixed

- Updated CONTRIBUTING to clarify docstring style.
- Fixed docstrings for `calculate_node` and `check_constraint_specific_sum`.

## [0.9.0] - 2021-12-10

### Added

- `prefix_separator` for separating non-executable node types from executable ones.

- `subscript_prefix`, `generator_prefix`, `sublattice_prefix`, `attr_prefix` for prefixes of subscripts, generators,
  sublattices, and attributes, when called on an electron and added to the transport graph.

- `exclude_from_postprocess` list of prefixes to denote those nodes which won't be used in post processing the workflow.

- `__int__()`, `__float__()`, `__complex__()` for converting a node to an integer, float, or complex to a value of 0 then handling those types in post processing.

- `__iter__()` generator added to Electron for supporting multiple return values from an electron execution.

- `__getattr__()` added to Electron for supporting attribute access on the node output.

- `__getitem__()` added to Electron for supporting subscripting on the node output.

- `electron_outputs` added as an attribute to lattice.

### Changed

- `electron_list_prefix`, `electron_dict_prefix`, `parameter_prefix` modified to reflect new way to assign prefixes to nodes.

- In `build_graph` instead of ignoring all exceptions, now the exception is shown alongwith the runtime error notifying that object manipulation should be avoided inside a lattice.

- `node_id` changed to `self.node_id` in Electron's `__call__()`.

- `parameter` type electrons now have the default metadata instead of empty dictionary.

- Instead of deserializing and checking whether a sublattice is there, now a `sublattice_prefix` is used to denote when a node is a sublattice.

- In `dispatcher_stack_test`, `test_dispatcher_flow` updated to indicate the new use of `parameter_prefix`.

### Fixed

- When an execution fails due to something happening in `run_workflow`, then result object's status is now failed and the object is saved alongwith throwing the appropriate exception.

## [0.8.5] - 2021-12-10

### Added

- Added tests for choosing specific executors inside electron initialization.
- Added test for choosing specific Conda environments inside electron initialization.

## [0.8.4] - 2021-12-10

### Changed

- Removed _shared_files directory and contents from covalent_dispatcher. Logging in covalent_dispatcher now uses the logger in covalent/_shared_files/logging.py.

## [0.8.3] - 2021-12-10

### Fixed

- Decorator symbols were added to the pseudo-code in the quantum chemistry tutorial.

## [0.8.2] - 2021-12-06

### Added

- Quantum chemistry tutorial.

## [0.8.1] - 2021-12-08

### Added

- Docstrings with typehints for covalent dispatcher functions added.

### Changed

- Replaced `node` to `node_id` in `electron.py`.

- Removed unnecessary `enumerate` in `covalent_dispatcher/_core/__init__.py`.

- Removed `get_node_device_mapping` function from `covalent_dispatcher/_core/__init__.py`
  and moved the definition to directly add the mapping to `workflow_schedule`.

- Replaced iterable length comparison for `executor_specific_exec_cmds` from `if len(executor_specific_exec_cmds) > 0`
  to `if executor_specific_exec_cmds`.

## [0.8.0] - 2021-12-03

### Added

- Executors can now accept the name of a Conda environment. If that environment exists, the operations of any electron using that executor are performed in that Conda environment.

## [0.7.6] - 2021-12-02

### Changed

- How to estimate lattice execution time has been renamed to How to query lattice execution time.
- Change result querying syntax in how-to guides from `lattice.get_result` to
  `covalent.get_result`.
- Choose random port for Dask dashboard address by setting `dashboard_address` to ':0' in
  `LocalCluster`.

## [0.7.5] - 2021-12-02

### Fixed

- "Default" executor plugins are included as part of the package upon install.

## [0.7.4] - 2021-12-02

### Fixed

- Upgraded dask to 2021.10.0 based on a vulnerability report

## [0.7.3] - 2021-12-02

### Added

- Transportable object tests
- Transport graph tests

### Changed

- Variable name node_num to node_id
- Variable name node_idx to node_id

### Fixed

- Transport graph `get_dependencies()` method return type was changed from Dict to List

## [0.7.2] - 2021-12-01

### Fixed

- Date handling in changelog validation

### Removed

- GitLab CI YAML

## [0.7.1] - 2021-12-02

### Added

- A new parameter to a node's result called `sublattice_result` is added.
  This will be of a `Result` type and will contain the result of that sublattice's
  execution. If a normal electron is executed, this will be `None`.

- In `_delete_result` function in `results_manager.py`, an empty results directory
  will now be deleted.

- Name of a sublattice node will also contain `(sublattice)`.

- Added `_dispatch_sync_serverless` which synchronously dispatches without a server
  and waits for a result to be returned. This is the method used to dispatch a sublattice.

- Test for sublatticing is added.

- How-to guide added for sublatticing explaining the new features.

### Changed

- Partially changed `draw` function in `lattice.py` to also draw the subgraph
  of the sublattice when drawing the main graph of the lattice. The change is
  incomplete as we intend to add this feature later.

- Instead of returning `plt`, `draw` now returns the `ax` object.

- `__call__` function in `lattice.py` now runs the lattice's function normally
  instead of dispatching it.

- `_run_task` function now checks whether current node is a sublattice and acts
  accordingly.

### Fixed

- Unnecessary lines to rename the node's name in `covalent_dispatcher/_core/__init__.py` are removed.

- `test_electron_takes_nested_iterables` test was being ignored due to a spelling mistake. Fixed and
  modified to follow the new pattern.

## [0.7.0] - 2021-12-01

### Added

- Electrons can now accept an executor object using the "backend" keyword argument. "backend" can still take a string naming the executor module.
- Electrons and lattices no longer have Slurm metadata associated with the executor, as that information should be contained in the executor object being used as an input argument.
- The "backend" keyword can still be a string specifying the executor module, but only if the executor doesn't need any metadata.
- Executor plugin classes are now directly available to covalent, eg: covalent.executor.LocalExecutor().

## [0.6.7] - 2021-12-01

### Added

- Docstrings without examples for all the functions in core covalent.
- Typehints in those functions as well.
- Used `typing.TYPE_CHECKING` to prevent cyclic imports when writing typehints.

### Changed

- `convert_to_lattice_function` renamed to `convert_to_lattice_function_call`.
- Context managers now raise a `ValueError` instead of a generic `Exception`.

## [0.6.6] - 2021-11-30

### Fixed

- Fixed the version used in the documentation
- Fixed the badge URLs to prevent caching

## [0.6.5] - 2021-11-30

### Fixed

- Broken how-to links

### Removed

- Redundant lines from .gitignore
- *.ipynb from .gitignore

## [0.6.4] - 2021-11-30

### Added

- How-to guides for workflow orchestration.
  - How to construct an electron
  - How to construct a lattice
  - How to add an electron to lattice
  - How to visualize the lattice
  - How to add constraints to lattices
- How-to guides for workflow and subtask execution.
  - How to execute individual electrons
  - How to execute a lattice
  - How to execute multiple lattices
- How-to guides for status querying.
  - How to query electron execution status
  - How to query lattice execution status
  - How to query lattice execution time
- How-to guides for results collection
  - How to query electron execution results
  - How to query lattice execution results
  - How to query multiple lattice execution results
- Str method for the results object.

### Fixed

- Saving the electron execution status when the subtask is running.

## [0.6.3] - 2021-11-29

### Removed

- JWT token requirement.
- Covalent dispatcher login requirement.
- Update covalent login reference in README.md.
- Changed the default dispatcher server port from 5000 to 47007.

## [0.6.2] - 2021-11-28

### Added

- Github action for tests and coverage
- Badges for tests and coverage
- If tests pass then develop is pushed to master
- Add release action which tags and creates a release for minor version upgrades
- Add badges action which runs linter, and upload badges for version, linter score, and platform
- Add publish action (and badge) which builds a Docker image and uploads it to the AWS ECR

## [0.6.1] - 2021-11-27

### Added

- Github action which checks version increment and changelog entry

## [0.6.0] - 2021-11-26

### Added

- New Covalent RTD theme
- sphinx extension sphinx-click for CLI RTD
- Sections in RTD
- init.py in both covalent-dispatcher logger module and cli module for it to be importable in sphinx

### Changed

- docutils version that was conflicting with sphinx

### Removed

- Old aq-theme

## [0.5.1] - 2021-11-25

### Added

- Integration tests combining both covalent and covalent-dispatcher modules to test that
  lattice workflow are properly planned and executed.
- Integration tests for the covalent-dispatcher init module.
- pytest-asyncio added to requirements.

## [0.5.0] - 2021-11-23

### Added

- Results manager file to get results from a file, delete a result, and redispatch a result object.
- Results can also be awaited to only return a result if it has either been completed or failed.
- Results class which is used to store the results with all the information needed to be used again along with saving the results to a file functionality.
- A result object will be a mercurial object which will be updated by the dispatcher and saved to a file throughout the dispatching and execution parts.
- Direct manipulation of the transport graph inside a result object takes place.
- Utility to convert a function definition string to a function and vice-versa.
- Status class to denote the status of a result object and of each node execution in the transport graph.
- Start and end times are now also stored for each node execution as well as for the whole dispatch.
- Logging of `stdout` and `stderr` can be done by passing in the `log_stdout`, `log_stderr` named metadata respectively while dispatching.
- In order to get the result of a certain dispatch, the `dispatch_id`, the `results_dir`, and the `wait` parameter can be passed in. If everything is default, then only the dispatch id is required, waiting will not be done, and the result directory will be in the current working directory with folder name as `results/` inside which every new dispatch will have a new folder named according to their respective dispatch ids, containing:
  - `result.pkl` - (Cloud)pickled result object.
  - `result_info.yaml` - yaml file with high level information about the result and its execution.
  - `dispatch_source.py` - python file generated, containing the original function definitions of lattice and electrons which can be used to dispatch again.

### Changed

- `logfile` named metadata is now `slurm_logfile`.
- Instead of using `jsonpickle`, `cloudpickle` is being used everywhere to maintain consistency.
- `to_json` function uses `json` instead of `jsonpickle` now in electron and lattice definitions.
- `post_processing` moved to the dispatcher, so the dispatcher will now store a finished execution result in the results folder as specified by the user with no requirement of post processing it from the client/user side.
- `run_task` function in dispatcher modified to check if a node has completed execution and return it if it has, else continue its execution. This also takes care of cases if the server has been closed mid execution, then it can be started again from the last saved state, and the user won't have to wait for the whole execution.
- Instead of passing in the transport graph and dispatch id everywhere, the result object is being passed around, except for the `asyncio` part where the dispatch id and results directory is being passed which afterwards lets the core dispatcher know where to get the result object from and operate on it.
- Getting result of parent node executions of the graph, is now being done using the result object's graph. Storing of each execution's result is also done there.
- Tests updated to reflect the changes made. They are also being run in a serverless manner.

### Removed

- `LatticeResult` class removed.
- `jsonpickle` requirement removed.
- `WorkflowExecutionResult`, `TaskExecutionResult`, and `ExecutionError` singleton classes removed.

### Fixed

- Commented out the `jwt_required()` part in `covalent-dispatcher/_service/app.py`, may be removed in later iterations.
- Dispatcher server will now return the error message in the response of getting result if it fails instead of sending every result ever as a response.

## [0.4.3] - 2021-11-23

### Added

- Added a note in Known Issues regarding port conflict warning.

## [0.4.2] - 2021-11-24

### Added

- Added badges to README.md

## [0.4.1] - 2021-11-23

### Changed

- Removed old coverage badge and fixed the badge URL

## [0.4.0] - 2021-11-23

### Added

- Codecov integrations and badge

### Fixed

- Detached pipelines no longer created

## [0.3.0] - 2021-11-23

### Added

- Wrote a Code of Conduct based on <https://www.contributor-covenant.org/>
- Added installation and environment setup details in CONTRIBUTING
- Added Known Issues section to README

## [0.2.0] - 2021-11-22

### Changed

- Removed non-open-source executors from Covalent. The local SLURM executor is now
- a separate repo. Executors are now plugins.

## [0.1.0] - 2021-11-19

### Added

- Pythonic CLI tool. Install the package and run `covalent --help` for a usage description.
- Login and logout functionality.
- Executor registration/deregistration skeleton code.
- Dispatcher service start, stop, status, and restart.

### Changed

- JWT token is stored to file instead of in an environment variable.
- The Dask client attempts to connect to an existing server.

### Removed

- Removed the Bash CLI tool.

### Fixed

- Version assignment in the covalent init file.

## [0.0.3] - 2021-11-17

### Fixed

- Fixed the Dockerfile so that it runs the dispatcher server from the covalent repo.

## [0.0.2] - 2021-11-15

### Changed

- Single line change in ci script so that it doesn't exit after validating the version.
- Using `rules` in `pytest` so that the behavior in test stage is consistent.

## [0.0.1] - 2021-11-15

### Added

- CHANGELOG.md to track changes (this file).
- Semantic versioning in VERSION.
- CI pipeline job to enforce versioning.<|MERGE_RESOLUTION|>--- conflicted
+++ resolved
@@ -7,17 +7,15 @@
 
 ## [UNRELEASED]
 
-<<<<<<< HEAD
-### Fixed
-
-- Update networking info for the covalent container stack in `docker-compose.yaml`
-=======
+### Fixed
+
+- Update container networking for the covalent stack in `docker-compose.yaml`
+
 ## [0.84.0] - 2022-04-18
 
 ### Changed
 
 - Updated the "How to create a custom executor" how-to Jupyter notebook.
->>>>>>> f7f37c46
 
 ## [0.83.1] - 2022-04-18
 
