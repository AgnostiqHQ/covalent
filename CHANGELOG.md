--- conflicted
+++ resolved
@@ -7,11 +7,10 @@
 
 ## [UNRELEASED]
 
-<<<<<<< HEAD
 ### Changed
 
 - Covalent server can now process workflows without having their deps installed
-=======
+
 ## [0.131.0] - 2022-07-13
 
 ### Authors
@@ -45,7 +44,6 @@
 - Create a dummy requirements.txt file for pip deps tests
 - Fix version of `Werkzeug` package to avoid running into ValueError (unexpected kwarg `as_tuple`)
 - Update `customization` how to test by specifying the section header `sdk`
->>>>>>> a76b69ac
 
 ## [0.129.0] - 2022-07-12
 
