--- conflicted
+++ resolved
@@ -7,15 +7,13 @@
 
 ## [UNRELEASED]
 
-<<<<<<< HEAD
 ### Operations
 
 - Syntax fix in hotfix.yml
-=======
+
 ### Docs
 
 - Added new tutorial: Linear and convolutional autoencoders
->>>>>>> 3cc44d04
 
 ## [0.112.0] - 2022-06-20
 
