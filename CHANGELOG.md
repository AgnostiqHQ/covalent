--- conflicted
+++ resolved
@@ -7,7 +7,6 @@
 
 ## [UNRELEASED]
 
-<<<<<<< HEAD
 ### Changed
 
 - Replace Nats message queue (MQ) in Queuer with AWS Simple Queue Service (SQS).
@@ -16,7 +15,7 @@
 ### Added
 
 - `boto3` to the requirements.txt file in the root folder.
-=======
+
 ## [0.96.2] - 2022-05-12
 
 ### Fixed
@@ -28,7 +27,6 @@
 ### Fixed
 
 - Release action issues with inconsistent GitHub context typing
->>>>>>> 38bf5f04
 
 ## [0.96.0] - 2022-05-12
 
