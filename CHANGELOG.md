# Changelog

All notable changes to this project will be documented in this file.

The format is based on [Keep a Changelog](https://keepachangelog.com/en/1.0.0/),
and this project adheres to [Semantic Versioning](https://semver.org/spec/v2.0.0.html).

## [UNRELEASED]

<<<<<<< HEAD
### Docs

- Adding RTD for `AWS Braket` executor
- Adding dropdown menu for the IAM policy
- Delete RTD for other cloud executor to keep changes atomic
=======
## [0.179.0] - 2022-08-16

### Authors



### Changed

- Changed terser package version on webapp yarn-lock file.
>>>>>>> 1feddd96

## [0.178.0] - 2022-08-15

### Authors

- Will Cunningham <wjcunningham7@users.noreply.github.com>
- Co-authored-by: Alejandro Esquivel <ae@alejandro.ltd>
- Casey Jao <casey@agnostiq.ai>


### Changed

- Dispatch workflows as asyncio tasks on the FastAPI event loop instead of in separate threads

### Fixed

- Deconflict wait enum with `ct.wait` function; `wait` -> `WAIT`

### Operations

- Conda package is built and tested on a nightly schedule
- Conda deployment step is added to `release.yml`
- Install yarn and npm on Ubuntu whenever the webapp needs to be built

## [0.177.0] - 2022-08-11

### Authors

- Scott Wyman Neagle <scott@agnostiq.ai>
- Co-authored-by: Faiyaz Hasan <faiyaz@agnostiq.ai>
- Casey Jao <casey@agnostiq.ai>
- Venkat Bala <venkat@agnostiq.ai>
- Co-authored-by: pre-commit-ci[bot] <66853113+pre-commit-ci[bot]@users.noreply.github.com>

### Removed

- `while True` in `app.get_result`

### Changed

- Flask route logic to return 503 when the result is not ready

### Tests

- results_manager tests

### Operations

- Fix conditional checks for `pre-release` and `stable` Covalent docker image builds

## [0.176.0] - 2022-08-11

### Authors

- Scott Wyman Neagle <scott@agnostiq.ai>
- Co-authored-by: Faiyaz Hasan <faiyaz@agnostiq.ai>
- Casey Jao <casey@agnostiq.ai>


### Operations

- Update precommit yaml.

### Removed

- `Lattice.check_consumables()`, `_TransportGraph.get_topologically_sorted_graph()`

### Operations

- Trigger webapp build if `build==true`

## [0.175.0] - 2022-08-11

### Authors

- Scott Wyman Neagle <scott@agnostiq.ai>
- Co-authored-by: Faiyaz Hasan <faiyaz@agnostiq.ai>
- Casey Jao <casey@agnostiq.ai>


### Operations

- Trigger Slack alert for failed tests on `workflow_run`

## [0.174.0] - 2022-08-11

### Authors

- Casey Jao <casey@agnostiq.ai>
- Alejandro Esquivel <ae@alejandro.ltd>


### Changed

- Changed return value for TransferFromRemote and TransferToRemote (download/upload) operations to be consistent and always return filepath tuples

### Docs

- Updated docs with File Transfer return value changes and `files` kwarg injections

### Fixed

- Fixed postprocessing workflows that return an electron with an incoming wait_for edge

## [0.173.0] - 2022-08-10

### Authors

- Sankalp Sanand <sankalp@agnostiq.ai>


### Added

- `--hard` and `--yes` flags added to `covalent purge` for hard purging (also deletes the databse) and autoapproving respectively.

### Changed

- `covalent purge` now shows the user a prompt informing them what dirs and files will be deleted.
- Improved shown messages in some commands.

### Tests

- Updated tests to reflect above changes.

## [0.172.0] - 2022-08-10

### Authors

- Will Cunningham <wjcunningham7@users.noreply.github.com>
- Prasanna Venkatesh <54540812+Prasy12@users.noreply.github.com>
- Co-authored-by: pre-commit-ci[bot] <66853113+pre-commit-ci[bot]@users.noreply.github.com>
- Co-authored-by: Aravind-psiog <100823292+Aravind-psiog@users.noreply.github.com>
- Co-authored-by: ArunPsiog <arun.mukesh@psiog.com>
- Co-authored-by: manjunath.poilath <manjunath.poilath@psiog.com>
- Co-authored-by: Kamalesh-suresh <kamalesh.suresh@psiog.com>
- Co-authored-by: Amalan Jenicious F <amalan.jenicious@psiog.com>
- Co-authored-by: M Shrikanth <shrikanth.mohan@psiog.com>
- Co-authored-by: Casey Jao <casey@agnostiq.ai>
- Co-authored-by: Aravind-psiog <aravind.prabaharan@psiog.com>
- Co-authored-by: Will Cunningham <wjcunningham7@gmail.com>
- Co-authored-by: Alejandro Esquivel <ae@alejandro.ltd>


### Changed

- Covalent dispatcher flask web apis ported to FastAPI in `covalent_dispatcher/_service/app.py`
- Unit tests written for Covalent dispatcher flask web apis ported to FastAPI in `covalent_dispatcher_tests/_service/app.test.py`
- Web apis of `covalent_ui` refactored to adhere to v11 DB schema
- Electron graph mini map has been moved next to controls on the GUI.
- Lattice status and count of completed & total electrons has been moved to the top of the graph on the GUI.
- Some of the Flask APIs earlier consumed by the GUI have been deprecated & removed from the code base.
- APIs exposed by the web app back end have been re-factored to adhere to the new DB schema v10

### Added

- Added count of dispatches by status on the dispatch list section of the GUI.
- APIs that the GUI consumes have been re-written using FastAPI. This includes re-factoring of older APIs and adding of new APIs.
- Added COVALENT_SERVER_IFACE_ANY flag for uvicorn to start with 0.0.0.0

### Docs

- ReadTheDocs landing page has been improved

## [0.171.0] - 2022-08-10

### Authors

- Casey Jao <casey@agnostiq.ai>
- Co-authored-by: Scott Wyman Neagle <scott@agnostiq.ai>

### Added

- Added `covalent migrate_legacy_result_object` command to save pickled Result objects to the DataStore

## [0.170.1] - 2022-08-09

### Authors

- Venkat Bala <venkat@agnostiq.ai>

### Fixed

- Remove `attr` import added inadvertently

### Tests

- Fix `start` cli test, update `set_config` call count

## [0.170.0] - 2022-08-08

### Authors

- Venkat Bala <venkat@agnostiq.ai>
- Co-authored-by: pre-commit-ci[bot] <66853113+pre-commit-ci[bot]@users.noreply.github.com>


### Changed

- Temporarily allow executor plugin variable name to be either in uppercase or lowercase

## [0.169.0] - 2022-08-08

### Authors

- Venkat Bala <venkat@agnostiq.ai>
- Co-authored-by: pre-commit-ci[bot] <66853113+pre-commit-ci[bot]@users.noreply.github.com>


### Added

- Adding a `covalent config` convenience CLI to quickly view retrive the covalent configuration

## [0.168.0] - 2022-08-08

### Authors

- Venkat Bala <venkat@agnostiq.ai>
- Co-authored-by: pre-commit-ci[bot] <66853113+pre-commit-ci[bot]@users.noreply.github.com>


### Added

- Adding `setup/teardown` methods as placeholders for any executor specific setup and teardown tasks

## [0.167.0] - 2022-08-08

### Authors

- Poojith U Rao <106616820+poojithurao@users.noreply.github.com>
- Co-authored-by: Venkat Bala <venkat@agnostiq.ai>
- Co-authored-by: Faiyaz Hasan <faiyaz@agnostiq.ai>
- Co-authored-by: pre-commit-ci[bot] <66853113+pre-commit-ci[bot]@users.noreply.github.com>
- Co-authored-by: Alejandro Esquivel <ae@alejandro.ltd>


### Added

- S3 File transfer strategy

### Fixed

- Adding maximum number of retries and timeout parameter to the get result http call.

## [0.166.0] - 2022-08-07

### Authors

- Venkat Bala <venkat@agnostiq.ai>


### Tests

- Update dask cli test to match Covalent Dask cluster configuration


### Changed

- Remove newline from log stream formatter for better log statment output
- Jsonify covalent cluster cli outputs

## [0.165.0] - 2022-08-06

### Authors

- Casey Jao <casey@agnostiq.ai>


### Changed

- Make `BaseExecutor` and `BaseAsyncExecutor` class siblings, not parent and child.

### Operations

- Only validate webapp if the webapp was built

### Tests

- Fixed randomly failing lattice json serialization test

## [0.164.0] - 2022-08-05

### Authors

- Sankalp Sanand <sankalp@agnostiq.ai>
- Faiyaz Hasan <faiyaz@agnostiq.ai>
- Co-authored-by: pre-commit-ci[bot] <66853113+pre-commit-ci[bot]@users.noreply.github.com>
- Co-authored-by: Venkat Bala <venkat@agnostiq.ai>
- Co-authored-by: Will Cunningham <wjcunningham7@gmail.com>


### Changed

- Use `update_config` to modify dask configuration from the cluster process
- Simplify `set_config` logic for dask configuration options on `covalent start`
- Removed default values from click options for dask configuration related values

### Added

- Configured default dask configuration options in `defaults.py`

### Fixed 

- Overwriting config address issue.

### Tests

- Moved misplaced functional/integration tests from the unit tests folder to their respective folders.
- All of the unit tests now use test DB instead of hitting a live DB.
- Updated `tests.yml` so that functional tests are run whenever tests get changed or github actions are changed.
- Several broken tests were also fixed.

## [0.163.0] - 2022-08-04

### Authors

- Alejandro Esquivel <ae@alejandro.ltd>
- Co-authored-by: Casey Jao <casey@agnostiq.ai>
- Will Cunningham <wjcunningham7@users.noreply.github.com>
- Co-authored-by: Scott Wyman Neagle <scott@agnostiq.ai>


### Added

- Added `rsync` dependency in `Dockerfile`

### Removed

- `Makefile` which was previously improperly committed

### Operations

- Functional tests are run only on `develop`
- `tests.yml` can be run manually provided a commit SHA
- `tests.yml` uses a `build` filter to conditionally install and build Covalent if build files are modified
- `docker.yml` is now only for dev work, and is manually triggered given an SHA
- `release.yml` is enhanced to push stable and pre-release images to a public ECR repo

## [0.162.0] - 2022-08-04

### Authors

- Alejandro Esquivel <ae@alejandro.ltd>
- Co-authored-by: Casey Jao <casey@agnostiq.ai>


### Changed

- Updated Base executor to support non-unique `retval_key`s, particularly for use in File Transfer where we may have several CallDeps with the reserved `retval_key` of value `files`.

## [0.161.2] - 2022-08-04

### Authors

- Alejandro Esquivel <ae@alejandro.ltd>
- Co-authored-by: pre-commit-ci[bot] <66853113+pre-commit-ci[bot]@users.noreply.github.com>


### Fixed

- Updated `covalent db migrations` to overwrite `alembic.ini` `script_location` with absolute path to migrations folder
- Updated `covalent db alembic [args]` command to use project root as `cwd` for alembic subprocess  

## [0.161.1] - 2022-08-03

### Authors

- Alejandro Esquivel <ae@alejandro.ltd>
- Scott Wyman Neagle <scott@agnostiq.ai>
- Co-authored-by: Faiyaz Hasan <faiyaz@agnostiq.ai>
- Poojith U Rao <106616820+poojithurao@users.noreply.github.com>
- Co-authored-by: Casey Jao <casey@agnostiq.ai>


### Fixed

- When a list was passed to an electron, the generated electron list
  had metadata copied from the electron. This was resulting in
  call_before and call_after functions being called by the electron
  list as well. The metadata (apart from executor) is now set to
  default values for the electron list.

## [0.161.0] - 2022-08-03

### Authors

- Alejandro Esquivel <ae@alejandro.ltd>
- Scott Wyman Neagle <scott@agnostiq.ai>
- Co-authored-by: Faiyaz Hasan <faiyaz@agnostiq.ai>


### Changed

- Replaced `Session(DispatchDB()._get_data_store().engine)` with `workflow_db.session()`

### Removed

- `DevDataStore` class from `datastore.py`
- workflows manager

## [0.160.1] - 2022-08-02

### Authors

- Alejandro Esquivel <ae@alejandro.ltd>
- Scott Wyman Neagle <scott@agnostiq.ai>


### Fixed

- `script_location` key not found issue when installing with pip (second attempt)

### Docs

- Remove migration guide reference from README

### Operations

- Explicitly check `release == true` in tests.yml

## [0.160.0] - 2022-08-02

### Authors

- Casey Jao <casey@agnostiq.ai>
- Co-authored-by: Faiyaz Hasan <faiyaz@agnostiq.ai>


### Changed

- `Executor.run()` now accepts a `task_metadata` dictionary. Current
  keys consist of `dispatch_id` and `node_id`.

## [0.159.0] - 2022-08-02

### Authors

- Casey Jao <casey@agnostiq.ai>
- Co-authored-by: Faiyaz Hasan <faiyaz@agnostiq.ai>


### Changed

- Database schema has been updated to v11

### Operations

- `paths-filter` will only be run on PRs, i.e on workflow runs, the whole test suite will be run.
- Removed retry action from running on `pytest` steps since they instead use `pytest` retries.
- `codecov.yml` added to enable carry-forward flags
- UI front-end is only built for pull requests when the source changes
- Packaging is only validated on the `develop` branch

## [0.158.0] - 2022-07-29

### Authors

- Okechukwu  Emmanuel Ochia <okechukwu@agnostiq.ai>
- Co-authored-by: Scott Wyman Neagle <scott@agnostiq.ai>
- Will Cunningham <wjcunningham7@users.noreply.github.com>
- Alejandro Esquivel <ae@alejandro.ltd>
- Co-authored-by: pre-commit-ci[bot] <66853113+pre-commit-ci[bot]@users.noreply.github.com>
- Casey Jao <casey@agnostiq.ai>
- Co-authored-by: Faiyaz Hasan <faiyaz@agnostiq.ai>


### Changed

- Construct the result object in the dispatcher `entry_point.py` module in order to avoid the Missing Latticed Id error so frequently.
- Update the sleep statement length to 0.1 seconds in the results.manager.

## [0.157.1] - 2022-07-29

### Authors

- Okechukwu  Emmanuel Ochia <okechukwu@agnostiq.ai>
- Co-authored-by: Scott Wyman Neagle <scott@agnostiq.ai>
- Will Cunningham <wjcunningham7@users.noreply.github.com>
- Alejandro Esquivel <ae@alejandro.ltd>
- Co-authored-by: pre-commit-ci[bot] <66853113+pre-commit-ci[bot]@users.noreply.github.com>
- Casey Jao <casey@agnostiq.ai>

### Fixed

- Pass non-kwargs to electrons in the correct order during dispatch.

## [0.157.0] - 2022-07-28

### Authors

- Okechukwu  Emmanuel Ochia <okechukwu@agnostiq.ai>
- Co-authored-by: Scott Wyman Neagle <scott@agnostiq.ai>
- Will Cunningham <wjcunningham7@users.noreply.github.com>
- Alejandro Esquivel <ae@alejandro.ltd>
- Co-authored-by: pre-commit-ci[bot] <66853113+pre-commit-ci[bot]@users.noreply.github.com>
- Casey Jao <casey@agnostiq.ai>


### Changed

- Expose a public `wait()` function compatible with both calling and dispatching lattices

### Docs

- Updated the RTD on `wait_for()` to use the static `wait()` function

### Operations

- pre-commit autoupdate

### Docs

- Changed the custom executor how-to to be shorter and more concise.



## [0.156.0] - 2022-07-27

### Authors

- Okechukwu  Emmanuel Ochia <okechukwu@agnostiq.ai>
- Co-authored-by: Scott Wyman Neagle <scott@agnostiq.ai>
- Will Cunningham <wjcunningham7@users.noreply.github.com>
- Alejandro Esquivel <ae@alejandro.ltd>
- Co-authored-by: pre-commit-ci[bot] <66853113+pre-commit-ci[bot]@users.noreply.github.com>


### Added

- Bash decorator is introduced
- Lepton commands can be specified as a list of strings rather than strings alone.

## [0.155.1] - 2022-07-26

### Authors

- Okechukwu  Emmanuel Ochia <okechukwu@agnostiq.ai>
- Co-authored-by: Scott Wyman Neagle <scott@agnostiq.ai>
- Will Cunningham <wjcunningham7@users.noreply.github.com>
- Alejandro Esquivel <ae@alejandro.ltd>
- Co-authored-by: pre-commit-ci[bot] <66853113+pre-commit-ci[bot]@users.noreply.github.com>


### Fixed

- `script_location` key not found issue when running alembic programatically

### Operations

- Fixed syntax errors in `stale.yml` and in `hotfix.yml`
- `docker.yml` triggered after version bump in `develop` instead of before
- Enhanced `tests.yml` to upload coverage reports by domain

## [0.155.0] - 2022-07-26

### Authors

- Alejandro Esquivel <ae@alejandro.ltd>


### Added

- Exposing `alembic {args}` cli commands through: `covalent db alembic {args}`

## [0.154.0] - 2022-07-25

### Authors

- Casey Jao <casey@agnostiq.ai>
- Co-authored-by: Venkat Bala <venkat@agnostiq.ai>
- Alejandro Esquivel <ae@alejandro.ltd>


### Added

- Added methods to programatically fetch information from Alembic without needing subprocess

## [0.153.1] - 2022-07-25

### Authors

- Casey Jao <casey@agnostiq.ai>
- Co-authored-by: Venkat Bala <venkat@agnostiq.ai>


### Fixed

- Stdout and stderr are now captured when using the dask executor.


### Tests

- Fixed Dask cluster CLI tests

## [0.153.0] - 2022-07-25

### Authors

- Faiyaz Hasan <faiyaz@agnostiq.ai>


### Added

- Helper function to load and save files corresponding to the DB filenames.

### Changed

- Files with .txt, .log extensions are stored as strings.
- Get result web request timeout to 2 seconds.

## [0.152.0] - 2022-07-25

### Authors

- Faiyaz Hasan <faiyaz@agnostiq.ai>
- Co-authored-by: Scott Wyman Neagle <scott@agnostiq.ai>


### Changed

- Pass default DataStore object to node value retrieval method in the Results object.

## [0.151.1] - 2022-07-22

### Authors

- Faiyaz Hasan <faiyaz@agnostiq.ai>
- Co-authored-by: Scott Wyman Neagle <scott@agnostiq.ai>


### Fixed

- Adding maximum number of retries and timeout parameter to the get result http call.
- Disabling result_webhook for now.

## [0.151.0] - 2022-07-22

### Authors

- Scott Wyman Neagle <scott@agnostiq.ai>
- Co-authored-by: Will Cunningham <wjcunningham7@gmail.com>
- Sankalp Sanand <sankalp@agnostiq.ai>


### Added

- `BaseAsyncExecutor` has been added which can be inherited by new async-aware executors.

### Changed

- Since tasks were basically submitting the functions to a Dask cluster by default, they have been converted into asyncio `Tasks` instead which support a far larger number of concurrent tasks than previously used `ThreadPool`.

- `tasks_pool` will still be used to schedule tasks which use non-async executors.

- Executor's `executor` will now receive a callable instead of a serialized function. This allows deserializing the function where it is going to be executed while providing a simplified `execute` at the same time.

- `uvloop` is being used instead of the default event loop of `asyncio` for better performance.

- Tests have also been updated to reflect above changes.

### Operations

- Made Santosh the sole owner of `/docs`

## [0.150.0] - 2022-07-22

### Authors

- Faiyaz Hasan <faiyaz@agnostiq.ai>


### Added

- Initialize database tables when the covalent server is started.

## [0.149.0] - 2022-07-21

### Authors

- Scott Wyman Neagle <scott@agnostiq.ai>
- Co-authored-by: Venkat Bala <venkat@agnostiq.ai>


### Removed

- `result.save()`
- `result._write_dispatch_to_python_file()`

## [0.148.0] - 2022-07-21

### Authors

- Alejandro Esquivel <ae@alejandro.ltd>


### Changed

- Changed DataStore default db path to correspond to dispatch db config path

### Operations

- Added workflow to stale and close pull requests


### Docs

- Fixed `get_metadata` calls in examples to remove `results_dir` argument
- Removed YouTube video temporarily

## [0.147.0] - 2022-07-21

### Authors

- Casey Jao <casey@agnostiq.ai>


### Changed

- Simplified interface for custom executors. All the boilerplate has
  been moved to `BaseExecutor`.

## [0.146.0] - 2022-07-20

### Authors

- Casey Jao <casey@agnostiq.ai>
- Co-authored-by: Venkat Bala <venkat@agnostiq.ai>
- Faiyaz Hasan <faiyaz@agnostiq.ai>



### Added

- Ensure that transportable objects are rendered correctly when printing the result object.

### Tests

- Check that user data is not unpickled by the Covalent server process

## [0.145.0] - 2022-07-20

### Authors

- Scott Wyman Neagle <scott@agnostiq.ai>
- Co-authored-by: Venkat Bala <venkat@agnostiq.ai>
- Co-authored-by: Faiyaz Hasan <faiyaz@agnostiq.ai>


### Removed

- `entry_point.get_result()`

### Changed

- get_result to query an HTTP endpoint instead of a DB session

## [0.144.0] - 2022-07-20

### Authors

- Will Cunningham <wjcunningham7@users.noreply.github.com>
- Co-authored-by: Scott Wyman Neagle <scott@agnostiq.ai>
- Alejandro Esquivel <ae@alejandro.ltd>


### Added

- Set up alembic migrations & added migration guide (`alembic/README.md`)

## [0.143.0] - 2022-07-19

### Authors

- Will Cunningham <wjcunningham7@users.noreply.github.com>
- Co-authored-by: Scott Wyman Neagle <scott@agnostiq.ai>


### Changed

- Installation will fail if `cova` is installed while trying to install `covalent`.

## [0.142.0] - 2022-07-19

### Authors

- Poojith U Rao <106616820+poojithurao@users.noreply.github.com>
- Co-authored-by: Will Cunningham <wjcunningham7@gmail.com>
- Anna Hughes <annagwen42@gmail.com>
- Co-authored-by: Poojith <poojith@agnostiq.ai>
- Co-authored-by: Scott Wyman Neagle <scott@agnostiq.ai>
- Casey Jao <casey@agnostiq.ai>
- Co-authored-by: Venkat Bala <venkat@agnostiq.ai>
- Co-authored-by: pre-commit-ci[bot] <66853113+pre-commit-ci[bot]@users.noreply.github.com>
- Faiyaz Hasan <faiyaz@agnostiq.ai>


### Added

- `electron_num`, `completed_electron_num` fields to the Lattice table.

## [0.141.0] - 2022-07-19

### Authors

- Poojith U Rao <106616820+poojithurao@users.noreply.github.com>
- Co-authored-by: Will Cunningham <wjcunningham7@gmail.com>
- Anna Hughes <annagwen42@gmail.com>
- Co-authored-by: Poojith <poojith@agnostiq.ai>
- Co-authored-by: Scott Wyman Neagle <scott@agnostiq.ai>
- Casey Jao <casey@agnostiq.ai>
- Co-authored-by: Venkat Bala <venkat@agnostiq.ai>
- Co-authored-by: pre-commit-ci[bot] <66853113+pre-commit-ci[bot]@users.noreply.github.com>


### Changed

- Deprecate topological sort in favor of inspect in-degree of nodes until they are zero before dispatching task
- Use deepcopy to generate a copy of the metadata dictionary before saving result object to the database

### Docs

- Adding incomplete pennylane kernel tutorial
- Adding quantum ensemble tutorial

## [0.140.0] - 2022-07-19

### Authors

- Faiyaz Hasan <faiyaz@agnostiq.ai>
- Co-authored-by: Venkat Bala <venkat@agnostiq.ai>


### Added

- Fields `deps_filename`, `call_before_filename` and `call_after_filename` to the `Electron` table.
- Re-write the deps / call before and after file contents when inserting / updating electron record in the database.

### Changed

- Modify the test and implementation logic of inserting the electron record with these new fields.
- Field `key` to `key_filename` in `Electron` table.

## [0.139.1] - 2022-07-19

### Authors

- Divyanshu Singh <55018955+divshacker@users.noreply.github.com>
- Co-authored-by: Scott Wyman Neagle <wymnea@protonmail.com>
- Co-authored-by: Scott Wyman Neagle <scott@agnostiq.ai>
- Co-authored-by: Will Cunningham <wjcunningham7@users.noreply.github.com>


### Fixed

- Fixes Reverse IP problem. All References to `0.0.0.0` are changed to `localhost` . More details can be found [here](https://github.com/AgnostiqHQ/covalent/issues/202)

## [0.139.0] - 2022-07-19

### Authors

- Venkat Bala <venkat@agnostiq.ai>
- Co-authored-by: Scott Wyman Neagle <scott@agnostiq.ai>
- Faiyaz Hasan <faiyaz@agnostiq.ai>
- Co-authored-by: Will Cunningham <wjcunningham7@gmail.com>


### Added

- Columns `is_active` in the lattice, eLectron and Electron dependency tables.

### Docs

- Adding a RTD tutorial/steps on creating a custom executor

## [0.138.0] - 2022-07-19

### Authors

- Anna Hughes <annagwen42@gmail.com>
- Co-authored-by: Will Cunningham <wjcunningham7@gmail.com>
- Will Cunningham <wjcunningham7@users.noreply.github.com>
- Co-authored-by: Venkat Bala <venkat@agnostiq.ai>


### Added

- Docker build workflow

### Changed

- Dockerfile uses multi-stage build

### Docs

- New tutorial demonstrating how to solve the MaxCut Problem with QAOA and Covalent

## [0.137.0] - 2022-07-19

### Authors

- Prasanna Venkatesh <54540812+Prasy12@users.noreply.github.com>
- Co-authored-by: Alejandro Esquivel <ae@alejandro.ltd>


### Added

- Ability to hide/show labels on the graph
- Graph layout with elk configurations

### Changed

- Changed API socket calls interval for graph optimization.

### Tests

- Disabled several dask functional tests

## [0.136.0] - 2022-07-18

### Authors

- Scott Wyman Neagle <scott@agnostiq.ai>
- Co-authored-by: Faiyaz Hasan <faiyaz@agnostiq.ai>


### Changed

- Result.save() has been deprecated in favor of Result.persist() and querying the database directly.

## [0.135.0] - 2022-07-18

### Authors

- Casey Jao <casey@agnostiq.ai>
- Co-authored-by: Scott Wyman Neagle <scott@agnostiq.ai>
- Co-authored-by: Alejandro Esquivel <ae@alejandro.ltd>


### Operations

- Psiog is only codeowner of js files
- Fix in changelog action to handle null author when a bot is committing

### Added

- Support injecting return values of calldeps into electrons during workflow execution

## [0.134.0] - 2022-07-15

### Authors

- Casey Jao <casey@agnostiq.ai>
- Co-authored-by: Scott Wyman Neagle <scott@agnostiq.ai>


### Changed

- Covalent server can now process workflows without having their deps installed

## [0.133.0] - 2022-07-15

### Authors

- Will Cunningham <wjcunningham7@users.noreply.github.com>


### Removed

- Removed the deprecated function `draw_inline` as well as the `matplotlib` dependency.

### Operations

- Fixing the retry block for tests

## [0.132.0] - 2022-07-14

### Authors

- Will Cunningham <wjcunningham7@users.noreply.github.com>


### Added

- Bash lepton support reintroduced with some UX modifications to the Lepton class. Leptons which use scripting languages can be specified as either (1) a command run in the shell/console or (2) a call to a function in a library/script. Leptons which use compiled languages must specify a library and a function name.
- The keyword argument `display_name` can be used to override the name appearing in the UI. Particularly useful when the lepton is a command.
- All arguments except for language are now keyword arguments.
- Keyword arguments passed to a Bash lepton are understood to define environment variables within the shell.
- Non-keyword arguments fill in `$1`, `$2`, etc.
- Named outputs enumerate variables within the shell which will be returned to the user. These can be either `Lepton.OUTPUT` or `Lepton.INPUT_OUTPUT` types.

### Added

- New fields to the decomposed result object Database: 

## [0.131.0] - 2022-07-13

### Authors

- Sankalp Sanand <sankalp@agnostiq.ai>
- Co-authored-by: Venkat Bala <venkat@agnostiq.ai>


### Fixed

- `covalent --version` now looks for `covalent` metadata instead of `cova`

### Tests

- Updated the cli test to include whether the correct version number is shown when `covalent --version` is run

### Added

- Method to write electron id corresponding to sublattices in `execution.py` when running `_run_task`.

## [0.130.0] - 2022-07-12

### Authors

- Venkat Bala <venkat@agnostiq.ai>
- Co-authored-by: Scott Wyman Neagle <scott@agnostiq.ai>

### Changed

- Ignoring tests for `cancel_dispatch` and `construct_bash`
- Create a dummy requirements.txt file for pip deps tests
- Fix version of `Werkzeug` package to avoid running into ValueError (unexpected kwarg `as_tuple`)
- Update `customization` how to test by specifying the section header `sdk`

## [0.129.0] - 2022-07-12

### Authors

- Sankalp Sanand <sankalp@agnostiq.ai>
- Co-authored-by: Alejandro Esquivel <ae@alejandro.ltd>

### Added

- Support for `wait_for` type edges when two electrons are connected by their execution side effects instead of output-input relation.

### Changed

- `active_lattice.electron_outputs` now contains the node ids as well for the electron which is being post processed.

## [0.128.1] - 2022-07-12

### Authors

- Faiyaz Hasan <faiyaz@agnostiq.ai>


### Fixed

- `Result.persist` test in `result_test.py`.
- Electron dependency `arg_index` is changed back to Nullable.

## [0.128.0] - 2022-07-12

### Authors

- Okechukwu  Emmanuel Ochia <okechukwu@agnostiq.ai>
- Co-authored-by: Casey Jao <casey@agnostiq.ai>
- Co-authored-by: Alejandro Esquivel <ae@alejandro.ltd>
- Co-authored-by: pre-commit-ci[bot] <66853113+pre-commit-ci[bot]@users.noreply.github.com>

### Added

- File transfer support for leptons

## [0.127.0] - 2022-07-11

### Authors

- Scott Wyman Neagle <scott@agnostiq.ai>
- Co-authored-by: Faiyaz Hasan <faiyaz@agnostiq.ai>
- Co-authored-by: Venkat Bala <venkat@agnostiq.ai>


### Added

- When saving to DB, also persist to the new DB if running in develop mode

### Tests

- Flask app route tests

## [0.126.0] - 2022-07-11

### Authors

- Will Cunningham <wjcunningham7@users.noreply.github.com>
- Alejandro Esquivel <ae@alejandro.ltd>
- Co-authored-by: pre-commit-ci[bot] <66853113+pre-commit-ci[bot]@users.noreply.github.com>
- Co-authored-by: Sankalp Sanand <sankalp@agnostiq.ai>


### Added

- Added Folder class
- Added internal call before/after deps to execute File Transfer operations pre/post electron execution.

### Operations

- Enhanced hotfix action to create branches from existing commits

## [0.125.0] - 2022-07-09

### Authors

- Okechukwu  Emmanuel Ochia <okechukwu@agnostiq.ai>
- Co-authored-by: pre-commit-ci[bot] <66853113+pre-commit-ci[bot]@users.noreply.github.com>
- Co-authored-by: Alejandro Esquivel <ae@alejandro.ltd>
- Venkat Bala <venkat@agnostiq.ai>
- Co-authored-by: Okechukwu Ochia <emmirald@gmail.com>
- Co-authored-by: Scott Wyman Neagle <scott@agnostiq.ai>


### Added

- Dask Cluster CLI functional/unit tests

### Docs

- Updated RTD concepts, how-to-guides, and api docs with electron dependencies.

### Operations

- Separate out running tests and uploading coverage report to circumvent bug in
  retry action

## [0.124.0] - 2022-07-07

### Authors

- Will Cunningham <wjcunningham7@users.noreply.github.com>
- Co-authored-by: Scott Wyman Neagle <scott@agnostiq.ai>
- Faiyaz Hasan <faiyaz@agnostiq.ai>


### Added

- `Result.persist` method in `covalent/_results_manager/result.py`.

### Operations

- Package pre-releases go to `covalent` instead of `cova` on PyPI.

## [0.123.0] - 2022-07-07

### Authors

- Scott Wyman Neagle <scott@agnostiq.ai>
- Co-authored-by: Faiyaz Hasan <faiyaz@agnostiq.ai>
- Will Cunningham <wjcunningham7@users.noreply.github.com>
- Alejandro Esquivel <ae@alejandro.ltd>
- Co-authored-by: pre-commit-ci[bot] <66853113+pre-commit-ci[bot]@users.noreply.github.com>


### Added

- Added Folder class
- Added internal call before/after deps to execute File Transfer operations pre/post electron execution.

### Operations

- `codeql.yml` and `condabuild.yml` run nightly instead of on every PR.
- Style fixes in changelog

## [0.122.1] - 2022-07-06

### Authors

Will Cunningham <wjcunningham7@users.noreply.github.com>
Co-authored-by: Scott Wyman Neagle <scott@agnostiq.ai>


### Operations

- Added license scanner action
- Pre-commit autoupdate

### Tests

- Tests for running workflows with more than one iteration

### Fixed

- Attribute error caused by attempts to retrieve the name from the node function when the node function is set to None

## [0.122.0] - 2022-07-04

### Authors

Faiyaz Hasan <faiyaz@agnostiq.ai>
Co-authored-by: pre-commit-ci[bot] <66853113+pre-commit-ci[bot]@users.noreply.github.com>


### Added

- `covalent/_results_manager/write_result_to_db.py` module and methods to insert / update data in the DB.
- `tests/covalent_tests/results_manager_tests/write_result_to_db_test.py` containing the unit tests for corresponding functions.

### Changed

- Electron `type` column to a string type rather than an `ElectronType` in DB models.
- Primary keys from `BigInteger` to `Integer` in DB models.

## [0.121.0] - 2022-07-04

### Authors

Will Cunningham <wjcunningham7@users.noreply.github.com>
Co-authored-by: Alejandro Esquivel <ae@alejandro.ltd>
Co-authored-by: pre-commit-ci[bot] <66853113+pre-commit-ci[bot]@users.noreply.github.com>


### Removed

- Unused requirements `gunicorn` and `eventlet` in `requirements.txt` as well as `dask` in `tests/requirements.txt`, since it is already included in the core requirements.

### Docs

- Updated the compatibility matrix in the docs.

## [0.120.0] - 2022-07-04

### Authors

Okechukwu  Emmanuel Ochia <okechukwu@agnostiq.ai>
Co-authored-by: Venkat Bala <venkat@agnostiq.ai>
Co-authored-by: pre-commit-ci[bot] <66853113+pre-commit-ci[bot]@users.noreply.github.com>
Co-authored-by: Scott Wyman Neagle <scott@agnostiq.ai>


### Added

- Adding `cluster` CLI options to facilitate interacting with the backend Dask cluster
- Adding options to `covalent start` to enable specifying number of workers, memory limit and threads per worker at cluster startup

### Changed

- Update `DaskAdminWorker` docstring with better explanation

## [0.119.1] - 2022-07-04

### Authors

Scott Wyman Neagle <scott@agnostiq.ai>
Casey Jao <casey@agnostiq.ai>


### Fixed

- `covalent status` checks if the server process is still alive.

### Operations

- Updates to changelog logic to handle multiple authors

## [0.119.0] - 2022-07-03
### Authors
@cjao 


### Added

- Introduce support for pip dependencies

## [0.118.0] - 2022-07-02
### Authors
@AlejandroEsquivel 


### Added

- Introduced File, FileTransfer, and FileTransferStrategy classes to support various File Transfer use cases prior/post electron execution

## [0.117.0] - 2022-07-02
### Authors
@Emmanuel289 


### Added

- Included retry action in 'tests.yaml' workflow.

## [0.116.0] - 2022-06-29
### Authors
@Prasy12 

### Changed

- Changed API socket calls interval for graph optimization.

### Added

- Ability to change to different layouts from the GUI.

## [0.115.0] - 2022-06-28
### Authors
@cjao 


### Added

- Introduce support for `call_before`, `call_after`, and bash dependencies

### Operations

- Unit tests performed on Python 3.10 on Ubuntu and MacOS images as well as 3.9 on MacOS
- Updated codeowners so that AQ Engineers doesn't own this CHANGELOG
- pre-commit autoupdate

## [0.114.0] - 2022-06-23
### Authors
@dependabot[bot] 


### Changed

- Changed eventsource version on webapp yarn-lock file.

### Operations

- Added Github push changelog workflow to append commiters username
- Reusable JavaScript action to parse changelog and update version

## [0.113.0] - 2022-06-21

### Added

- Introduce new db models and object store backends

### Operations

- Syntax fix in hotfix.yml

### Docs

- Added new tutorial: Linear and convolutional autoencoders

## [0.112.0] - 2022-06-20

### Changed

- Changed async version on webapp package-lock file.

## [0.111.0] - 2022-06-20

### Changed

- Changed eventsource version on webapp package-lock file.

### Docs

- Added new tutorial: Covalentified version of the Pennylane Variational Classifier tutorial.

## [0.110.3] - 2022-06-17

### Fixed

- Fix error when parsing electron positional arguments in workflows

### Docs

- Remove hardcoding version info in README.md

## [0.110.2] - 2022-06-10

### Docs

- Fix MNIST tutorial
- Fix Quantum Gravity tutorial
- Update RTD with migration guide compatible with latest release
- Convert all references to `covalent start` from Jupyter notebooks to markdown statements
- Update release notes summary in README.md
- Fixed display issues with figure (in dark mode) and bullet points in tutorials

### Operations

- Added a retry block to the webapp build step in `tests.yml`

## [0.110.1] - 2022-06-10

### Fixed

- Configure dask to not use daemonic processes when creating a cluster

### Operations

- Sync the VERSION file within `covalent` directory to match the root level VERSION
- Manually patch `covalent/VERSION`

## [0.110.0] - 2022-06-10

### Changed

- Web GUI list size and status label colors changed.
- Web GUI graph running icon changed to non-static icon.

### Docs

- Removed references to the Dask executor in RTD as they are no longer needed.

## [0.109.1] - 2022-06-10

### Fixed

- `covalent --version` now works for PyPI releases

## [0.109.0] - 2022-06-10

### Docs

- Update CLI help statements

### Added

- Add CLI functionality to start covalent with/without Dask
- Add CLI support to parse `covalent_ui.log` file

### Operations

- Updating codeowners to establish engineering & psiog ownership

### Docs

- Added new tutorial: Training quantum embedding kernels for classification.

## [0.108.0] - 2022-06-08

### Added

- WCI yaml file

### Docs

- Add pandoc installation updates to contributing guide

## [0.107.0] - 2022-06-07

### Changed

- Skipping stdout/stderr redirection tests until implemented in Dask parent process

### Added

- Simplifed starting the dask cluster using `multiprocessing`
- Added `bokeh==2.4.3` to requirements.txt to enable view Dask dashboard

### Fixed

- Changelog-reminder action now works for PRs from forks.

## [0.106.2] - 2022-06-06

### Fixed

- Specifying the version for package `furo` to `2022.4.7` to prevent breaking doc builds

### Docs

- Added new tutorial: Using Covalent with PennyLane for hybrid computation.

## [0.106.1] - 2022-06-01

### Fixed

- Changelog-reminder action now works for PRs from forks

### Docs

- Removed references to microservices in RTD
- Updated README.md.
- Changed `ct.electron` to `ct.lattice(executor=dask_executor)` in MNIST classifier tutorial

## [0.106.0] - 2022-05-26

### Changed

- Visual theme for Webapp GUI changed in accordance to new theme
- Fonts, colors, icons have been updated

## [0.105.0] - 2022-05-25

### Added

- Add a pre-commit hook for `detect-secrets`.
- Updated the actions in accordance with the migration done in the previous version.

## [0.104.0] - 2022-05-23

### Changed

- Services have been moved to a different codebase. This repo is now hosting the Covalent SDK, local dispatcher backend, Covalent web GUI, and documentation. Version is bumped to `0.104.0` in order to avoid conflicts.
- Update tests to match the current dispatcher api
- Skip testing dask executor until dask executor plugin is made public
- Using 2 thread pools to manage multiple workflows better and the other one for executing electrons in parallel.

### Fixed

- Add psutil and PyYAML to requirements.txt
- Passing the same Electron to multiple inputs of an Electron now works. UI fix pending.
- Dask from `requirements.txt`.

### Removed

- Asyncio usage for electron level concurrency.
- References to dask

### Added

- Functional test added for dask executor with the cluster running locally.
- Scalability tests for different workflows and workflow sizes under `tests/stress_tests/scripts`
- Add sample performance testing workflows under `tests/stress_tests`
- Add pipelines to continuously run the tutorial notebooks
- Create notebook with tasks from RTD

## [0.32.3] - 2022-03-16

### Fixed

- Fix missing UI graph edges between parameters and electrons in certain cases.
- Fix UI crashes in cases where legacy localStorage state was being loaded.

## [0.32.2] - 2022-03-16

### Added

- Images for graphs generated in tutorials and how-tos.
- Note for quantum gravity tutorial to tell users that `tensorflow` doesn't work on M1 Macs.
- `Known Issues` added to `README.md`

### Fixed

- `draw` function usage in tutorials and how-tos now reflects the UI images generated instead of using graphviz.
- Images now render properly in RTD of how-tos.

### Changed

- Reran all the tutorials that could run, generating the outputs again.

## [0.32.1] - 2022-03-15

### Fixed

- CLI now starts server directly in the subprocess instead of as a daemon
- Logs are provided as pipes to Popen instead of using a shell redirect
- Restart behavior fixed
- Default port in `covalent_ui/app.py` uses the config manager

### Removed

- `_graceful_restart` function no longer needed without gunicorn

## [0.32.0] - 2022-03-11

### Added

- Dispatcher microservice API endpoint to dispatch and update workflow.
- Added get runnable task endpoint.

## [0.31.0] - 2022-03-11

### Added

- Runner component's main functionality to run a set of tasks, cancel a task, and get a task's status added to its api.

## [0.30.5] - 2022-03-11

### Updated

- Updated Workflow endpoints & API spec to support upload & download of result objects as pickle files

## [0.30.4] - 2022-03-11

### Fixed

- When executing a task on an alternate Conda environment, Covalent no longer has to be installed on that environment. Previously, a Covalent object (the execution function as a TransportableObject) was passed to the environment. Now it is deserialized to a "normal" Python function, which is passed to the alternate Conda environment.

## [0.30.3] - 2022-03-11

### Fixed

- Fixed the order of output storage in `post_process` which should have been the order in which the electron functions are called instead of being the order in which they are executed. This fixes the order in which the replacement of function calls with their output happens, which further fixes any discrepencies in the results obtained by the user.

- Fixed the `post_process` test to check the order as well.

## [0.30.2] - 2022-03-11

### Changed

- Updated eventlet to 0.31.0

## [0.30.1] - 2022-03-10

### Fixed

- Eliminate unhandled exception in Covalent UI backend when calling fetch_result.

## [0.30.0] - 2022-03-09

### Added

- Skeleton code for writing the different services corresponding to each component in the open source refactor.
- OpenAPI specifications for each of the services.

## [0.29.3] - 2022-03-09

### Fixed

- Covalent UI is built in the Dockerfile, the setup file, the pypi workflow, the tests workflow, and the conda build script.

## [0.29.2] - 2022-03-09

### Added

- Defaults defined in executor plugins are read and used to update the in-memory config, as well as the user config file. But only if the parameter in question wasn't already defined.

### Changed

- Input parameter names and docstrings in _shared_files.config.update_config were changed for clarity.

## [0.29.1] - 2022-03-07

### Changed

- Updated fail-fast strategy to run all tests.

## [0.29.0] - 2022-03-07

### Added

- DispatchDB for storing dispatched results

### Changed

- UI loads dispatches from DispatchDB instead of browser local storage

## [0.28.3] - 2022-03-03

### Fixed

Installed executor plugins don't have to be referred to by their full module name. Eg, use "custom_executor", instead of "covalent_custom_plugin.custom_executor".

## [0.28.2] - 2022-03-03

### Added

- A brief overview of the tutorial structure in the MNIST classification tutorial.

## [0.28.1] - 2022-03-02

### Added

- Conda installation is only supported for Linux in the `Getting Started` guide.
- MNIST classifier tutorial.

### Removed

- Removed handling of default values of function parameters in `get_named_params` in `covalent/_shared_files/utils.py`. So, it is actually being handled by not being handled since now `named_args` and `named_kwargs` will only contain parameters that were passed during the function call and not all of them.

## [0.28.0] - 2022-03-02

### Added

- Lepton support, including for Python modules and C libraries
- How-to guides showing how to use leptons for each of these

## [0.27.6] - 2022-03-01

### Added

- Added feature development basic steps in CONTRIBUTING.md.
- Added section on locally building RTD (read the docs) in the contributing guide.

## [0.27.5] - 2022-03-01

### Fixed

- Missing UI input data after backend change - needed to be derived from graph for electrons, lattice inputs fixed on server-side, combining name and positional args
- Broken UI graph due to variable->edge_name renaming
- Missing UI executor data after server-side renaming

## [0.27.4] - 2022-02-28

### Fixed

- Path used in `covalent/executor/__init__.py` for executor plugin modules needed updating to `covalent/executor/executor_plugins`

### Removed

- Disabled workflow cancellation test due to inconsistent outcomes. Test will be re-enabled after cancellation mechanisms are investigated further.

## [0.27.3] - 2022-02-25

### Added

- Added `USING_DOCKER.md` guide for running docker container.
- Added cli args to covalent UI flask server `covalent_ui/app.py` to modify port and log file path.

### Removed

- Removed gunicorn from cli and Dockerfile.

### Changed

- Updated cli `covalent_dispatcher/_cli/service.py` to run flask server directly, and removed dispatcher and UI flags.
- Using Flask blueprints to merge Dispatcher and UI servers.
- Updated Dockerfile to run flask server directly.
- Creating server PID file manually in `covalent_dispatcher/_cli/service.py`.
- Updated tests and docs to reflect merged servers.
- Changed all mentions of port 47007 (for old UI server) to 48008.

## [0.27.2] - 2022-02-24

### Changed

- Removed unnecessary blockquotes from the How-To guide for creating custom executors
- Changed "Covalent Cloud" to "Covalent" in the main code text

## [0.27.1] - 2022-02-24

### Removed

- Removed AQ-Engineers from CODEOWNERS in order to fix PR review notifications

## [0.27.0] - 2022-02-24

### Added

- Support for positional only, positional or keyword, variable positional, keyword only, variable keyword types of parameters is now added, e.g an electron can now use variable args and variable kwargs if the number/names of parameters are unknown during definition as `def task(*args, **kwargs)` which wasn't possible before.

- `Lattice.args` added to store positional arguments passed to the lattice's workflow function.

- `get_named_params` function added in `_shared_files/utils.py` which will return a tuple containing named positional arguments and named keyword arguments. The names help in showing and storing these parameters in the transport graph.

- Tests to verify whether all kinds of input paramaters are supported by electron or a lattice.

### Changed

- No longer merging positional arguments with keyword arguments, instead they are separately stored in respective nodes in the transport graph.

- `inputs` returned from `_get_inputs` function in `covalent_dispatcher/_core/execution.py` now contains positional as well as keyword arguments which further get passed to the executor.

- Executors now support positional and keyword arguments as inputs to their executable functions.

- Result object's `_inputs` attribute now contains both `args` and `kwargs`.

- `add_node_for_nested_iterables` is renamed to `connect_node_with_others` and `add_node_to_graph` also renamed to `add_collection_node_to_graph` in `electron.py`. Some more variable renames to have appropriate self-explanatory names.

- Nodes and edges in the transport graph now have a better interface to assign attributes to them.

- Edge attribute `variable` renamed to `edge_name`.

- In `serialize` function of the transport graph, if `metadata_only` is True, then only `metadata` attribute of node and `source` and `target` attributes of edge are kept in the then return serialized `data`.

- Updated the tests wherever necessary to reflect the above changes

### Removed

- Deprecated `required_params_passed` since an error will automatically be thrown by the `build_graph` function if any of the required parameters are not passed.

- Removed duplicate attributes from nodes in the transport graph.

## [0.26.1] - 2022-02-23

### Added

- Added Local Executor section to the API read the docs.

## [0.26.0] - 2022-02-23

### Added

- Automated reminders to update the changelog

## [0.25.3] - 2022-02-23

## Added

- Listed common mocking commands in the CONTRIBUTING.md guide.
- Additional guidelines on testing.

## [0.25.2] - 2022-02-21

### Changed

- `backend` metadata name changed to `executor`.
- `_plan_workflow` usage updated to reflect how that executor related information is now stored in the specific executor object.
- Updated tests to reflect the above changes.
- Improved the dispatch cancellation test to provide a robust solution which earlier took 10 minutes to run with uncertainty of failing every now and then.

### Removed

- Removed `TaskExecutionMetadata` as a consequence of removing `execution_args`.

## [0.25.1] - 2022-02-18

### Fixed

- Tracking imports that have been used in the workflow takes less time.

### Added

- User-imports are included in the dispatch_source.py script. Covalent-related imports are commented out.

## [0.25.0] - 2022-02-18

### Added

- UI: Lattice draw() method displays in web UI
- UI: New navigation panel

### Changed

- UI: Animated graph changes, panel opacity

### Fixed

- UI: Fixed "Not Found" pages

## [0.24.21] - 2022-02-18

### Added

- RST document describing the expectations from a tutorial.

## [0.24.20] - 2022-02-17

### Added

- Added how to create custom executors

### Changed

- Changed the description of the hyperlink for choosing executors
- Fixed typos in doc/source/api/getting_started/how_to/execution/creating_custom_executors.ipynb

## [0.24.19] - 2022-02-16

### Added

- CODEOWNERS for certain files.

## [0.24.18] - 2022-02-15

### Added

- The user configuration file can now specify an executor plugin directory.

## [0.24.17] - 2022-02-15

### Added

- Added a how-to for making custom executors.

## [0.24.16] - 2022-02-12

### Added

- Errors now contain the traceback as well as the error message in the result object.
- Added test for `_post_process` in `tests/covalent_dispatcher_tests/_core/execution_test.py`.

### Changed

- Post processing logic in `electron` and dispatcher now relies on the order of execution in the transport graph rather than node's function names to allow for a more reliable pairing of nodes and their outputs.

- Renamed `init_test.py` in `tests/covalent_dispatcher_tests/_core/` to `execution_test.py`.

### Removed

- `exclude_from_postprocess` list which contained some non executable node types removed since only executable nodes are post processed now.

## [0.24.15] - 2022-02-11

### Fixed

- If a user's configuration file does not have a needed exeutor parameter, the default parameter (defined in _shared_files/defaults.py) is used.
- Each executor plugin is no longer initialized upon the import of Covalent. This allows required parameters in executor plugins.

## Changed

- Upon updating the configuration data with a user's configuration file, the complete set is written back to file.

## Added

- Tests for the local and base executors.

## [0.24.14] - 2022-02-11

### Added

- UI: add dashboard cards
- UI: add scaling dots background

### Changed

- UI: reduce sidebar font sizes, refine color theme
- UI: refine scrollbar styling, show on container hover
- UI: format executor parameters as YAML code
- UI: update syntax highlighting scheme
- UI: update index.html description meta tag

## [0.24.13] - 2022-02-11

### Added

- Tests for covalent/_shared_files/config.py

## [0.24.12] - 2022-02-10

### Added

- CodeQL code analyzer

## [0.24.11] - 2022-02-10

### Added

- A new dictionary `_DEFAULT_CONSTRAINTS_DEPRECATED` in defaults.py

### Changed

- The `_DEFAULT_CONSTRAINT_VALUES` dictionary now only contains the `backend` argument

## [0.24.10] - 2022-02-09

### Fixed

- Sporadically failing workflow cancellation test in tests/workflow_stack_test.py

## [0.24.9] - 2022-02-09

## Changed

- Implementation of `_port_from_pid` in covalent_dispatcher/_cli/service.py.

## Added

- Unit tests for command line interface (CLI) functionalities in covalent_dispatcher/_cli/service.py and covalent_dispatcher/_cli/cli.py.

## [0.24.8] - 2022-02-07

### Fixed

- If a user's configuration file does not have a needed parameter, the default parameter (defined in _shared_files/defaults.py) is used.

## [0.24.7] - 2022-02-07

### Added

- Typing: Add Type hint `dispatch_info` parameter.
- Documentation: Updated the return_type description in docstring.

### Changed

- Typing: Change return type annotation to `Generator`.

## [0.24.6] - 2022-02-06

### Added

- Type hint to `deserialize` method of `TransportableObject` of `covalent/_workflow/transport.py`.

### Changed

- Description of `data` in `deserialize` method of `TransportableObject` of `covalent/_workflow/transport.py` from `The serialized transportable object` to `Cloudpickled function`.

## [0.24.5] - 2022-02-05

### Fixed

- Removed dependence on Sentinel module

## [0.24.4] - 2022-02-04

### Added

- Tests across multiple versions of Python and multiple operating systems
- Documentation reflecting supported configurations

## [0.24.3] - 2022-02-04

### Changed

- Typing: Use `bool` in place of `Optional[bool]` as type annotation for `develop` parameter in `covalent_dispatcher.service._graceful_start`
- Typing: Use `Any` in place of `Optional[Any]` as type annotation for `new_value` parameter in `covalent._shared_files.config.get_config`

## [0.24.2] - 2022-02-04

### Fixed

- Updated hyperlink of "How to get the results" from "./collection/query_electron_execution_result" to "./collection/query_multiple_lattice_execution_results" in "doc/source/how_to/index.rst".
- Updated hyperlink of "How to get the result of a particular electron" from "./collection/query_multiple_lattice_execution_results" to "./collection/query_electron_execution_result" in "doc/source/how_to/index.rst".

## [0.24.1] - 2022-02-04

### Changed

- Changelog entries are now required to have the current date to enforce ordering.

## [0.24.0] - 2022-02-03

### Added

- UI: log file output - display in Output tab of all available log file output
- UI: show lattice and electron inputs
- UI: display executor attributes
- UI: display error message on failed status for lattice and electron

### Changed

- UI: re-order sidebar sections according to latest figma designs
- UI: update favicon
- UI: remove dispatch id from tab title
- UI: fit new uuids
- UI: adjust theme text primary and secondary colors

### Fixed

- UI: auto-refresh result state on initial render of listing and graph pages
- UI: graph layout issues: truncate long electron/param names

## [0.23.0] - 2022-02-03

### Added

- Added `BaseDispatcher` class to be used for creating custom dispatchers which allow connection to a dispatcher server.
- `LocalDispatcher` inheriting from `BaseDispatcher` allows connection to a local dispatcher server running on the user's machine.
- Covalent only gives interface to the `LocalDispatcher`'s `dispatch` and `dispatch_sync` methods.
- Tests for both `LocalDispatcher` and `BaseDispatcher` added.

### Changed

- Switched from using `lattice.dispatch` and `lattice.dispatch_sync` to `covalent.dispatch` and `covalent.dispatch_sync`.
- Dispatcher address now is passed as a parameter (`dispatcher_addr`) to `covalent.dispatch` and `covalent.dispatch_sync` instead of a metadata field to lattice.
- Updated tests, how tos, and tutorials to use `covalent.dispatch` and `covalent.dispatch_sync`.
- All the contents of `covalent_dispatcher/_core/__init__.py` are moved to `covalent_dispatcher/_core/execution.py` for better organization. `__init__.py` only contains function imports which are needed by external modules.
- `dispatch`, `dispatch_sync` methods deprecated from `Lattice`.

### Removed

- `_server_dispatch` method removed from `Lattice`.
- `dispatcher` metadata field removed from `lattice`.

## [0.22.19] - 2022-02-03

### Fixed

- `_write_dispatch_to_python_file` isn't called each time a task is saved. It is now only called in the final save in `_run_planned_workflow` (in covalent_dispatcher/_core/__init__.py).

## [0.22.18] - 2022-02-03

### Fixed

- Added type information to result.py

## [0.22.17] - 2022-02-02

### Added

- Replaced `"typing.Optional"` with `"str"` in covalent/executor/base.py
- Added missing type hints to `get_dispatch_context` and `write_streams_to_file` in covalent/executor/base.py, BaseExecutor

## [0.22.16] - 2022-02-02

### Added

- Functions to check if UI and dispatcher servers are running.
- Tests for the `is_ui_running` and `is_server_running` in covalent_dispatcher/_cli/service.py.

## [0.22.15] - 2022-02-01

### Fixed

- Covalent CLI command `covalent purge` will now stop the servers before deleting all the pid files.

### Added

- Test for `purge` method in covalent_dispatcher/_cli/service.py.

### Removed

- Unused `covalent_dispatcher` import from covalent_dispatcher/_cli/service.py.

### Changed

- Moved `_config_manager` import from within the `purge` method to the covalent_dispatcher/_cli/service.py for the purpose of mocking in tests.

## [0.22.14] - 2022-02-01

### Added

- Type hint to `_server_dispatch` method in `covalent/_workflow/lattice.py`.

## [0.22.13] - 2022-01-26

### Fixed

- When the local executor's `log_stdout` and `log_stderr` config variables are relative paths, they should go inside the results directory. Previously that was queried from the config, but now it's queried from the lattice metadata.

### Added

- Tests for the corresponding functions in (`covalent_dispatcher/_core/__init__.py`, `covalent/executor/base.py`, `covalent/executor/executor_plugins/local.py` and `covalent/executor/__init__.py`) affected by the bug fix.

### Changed

- Refactored `_delete_result` in result manager to give the option of deleting the result parent directory.

## [0.22.12] - 2022-01-31

### Added

- Diff check in pypi.yml ensures correct files are packaged

## [0.22.11] - 2022-01-31

### Changed

- Removed codecov token
- Removed Slack notifications from feature branches

## [0.22.10] - 2022-01-29

### Changed

- Running tests, conda, and version workflows on pull requests, not just pushes

## [0.22.9] - 2022-01-27

### Fixed

- Fixing version check action so that it doesn't run on commits that are in develop
- Edited PR template so that markdown checklist appears properly

## [0.22.8] - 2022-01-27

### Fixed

- publish workflow, using `docker buildx` to build images for x86 and ARM, prepare manifest and push to ECR so that pulls will match the correct architecture.
- typo in CONTRIBUTING
- installing `gcc` in Docker image so Docker can build wheels for `dask` and other packages that don't provide ARM wheels

### Changed

- updated versions in `requirements.txt` for `matplotlib` and `dask`

## [0.22.7] - 2022-01-27

### Added

- `MANIFEST.in` did not have `covalent_dispatcher/_service` in it due to which the PyPi package was not being built correctly. Added the `covalent_dispatcher/_service` to the `MANIFEST.in` file.

### Fixed

- setuptools properly including data files during installation

## [0.22.6] - 2022-01-26

### Fixed

- Added service folder in covalent dispatcher to package.

## [0.22.5] - 2022-01-25

### Fixed

- `README.md` images now use master branch's raw image urls hosted on <https://github.com> instead of <https://raw.githubusercontent.com>. Also, switched image rendering from html to markdown.

## [0.22.4] - 2022-01-25

### Fixed

- dispatcher server app included in sdist
- raw image urls properly used

## [0.22.3] - 2022-01-25

### Fixed

- raw image urls used in readme

## [0.22.2] - 2022-01-25

### Fixed

- pypi upload

## [0.22.1] - 2022-01-25

### Added

- Code of conduct
- Manifest.in file
- Citation info
- Action to upload to pypi

### Fixed

- Absolute URLs used in README
- Workflow badges updated URLs
- `install_package_data` -> `include_package_data` in `setup.py`

## [0.22.0] - 2022-01-25

### Changed

- Using public ECR for Docker release

## [0.21.0] - 2022-01-25

### Added

- GitHub pull request templates

## [0.20.0] - 2022-01-25

### Added

- GitHub issue templates

## [0.19.0] - 2022-01-25

### Changed

- Covalent Beta Release

## [0.18.9] - 2022-01-24

### Fixed

- iframe in the docs landing page is now responsive

## [0.18.8] - 2022-01-24

### Changed

- Temporarily removed output tab
- Truncated dispatch id to fit left sidebar, add tooltip to show full id

## [0.18.7] - 2022-01-24

### Changed

- Many stylistic improvements to documentation, README, and CONTRIBUTING.

## [0.18.6] - 2022-01-24

### Added

- Test added to check whether an already decorated function works as expected with Covalent.
- `pennylane` package added to the `requirements-dev.txt` file.

### Changed

- Now using `inspect.signature` instead of `function.__code__` to get the names of function's parameters.

## [0.18.5] - 2022-01-21

### Fixed

- Various CI fixes, including rolling back regression in version validation, caching on s3 hosted badges, applying releases and tags correctly.

## [0.18.4] - 2022-01-21

### Changed

- Removed comments and unused functions in covalent_dispatcher
- `result_class.py` renamed to `result.py`

### Fixed

- Version was not being properly imported inside `covalent/__init__.py`
- `dispatch_sync` was not previously using the `results_dir` metadata field

### Removed

- Credentials in config
- `generate_random_filename_in_cache`
- `is_any_atom`
- `to_json`
- `show_subgraph` option in `draw`
- `calculate_node`

## [0.18.3] - 2022-01-20

### Fixed

- The gunicorn servers now restart more gracefully

## [0.18.2] - 2022-01-21

### Changed

- `tempdir` metadata field removed and replaced with `executor.local.cache_dir`

## [0.18.1] - 2022-01-11

## Added

- Concepts page

## [0.18.0] - 2022-01-20

### Added

- `Result.CANCELLED` status to represent the status of a cancelled dispatch.
- Condition to cancel the whole dispatch if any of the nodes are cancelled.
- `cancel_workflow` function which uses a shared variable provided by Dask (`dask.distributed.Variable`) in a dask client to inform nodes to stop execution.
- Cancel function for dispatcher server API which will allow the server to terminate the dispatch.
- How to notebook for cancelling a dispatched job.
- Test to verify whether cancellation of dispatched jobs is working as expected.
- `cancel` function is available as `covalent.cancel`.

### Changed

- In file `covalent/_shared_files/config.py` instead of using a variable to store and then return the config data, now directly returning the configuration.
- Using `fire_and_forget` to dispatch a job instead of a dictionary of Dask's `Future` objects so that we won't have to manage the lifecycle of those futures.
- The `test_run_dispatcher` test was changed to reflect that the dispatcher no longer uses a dictionary of future objects as it was not being utilized anywhere.

### Removed

- `with dask_client` context was removed as the client created in `covalent_dispatcher/_core/__init__.py` is already being used even without the context. Furthermore, it creates issues when that context is exited which is unnecessary at the first place hence not needed to be resolved.

## [0.17.5] - 2022-01-19

### Changed

- Results directory uses a relative path by default and can be overridden by the environment variable `COVALENT_RESULTS_DIR`.

## [0.17.4] - 2022-01-19

### Changed

- Executor parameters use defaults specified in config TOML
- If relative paths are supplied for stdout and stderr, those files are created inside the results directory

## [0.17.3] - 2022-01-18

### Added

- Sync function
- Covalent CLI tool can restart in developer mode

### Fixed

- Updated the UI address referenced in the README

## [0.17.2] - 2022-01-12

### Added

- Quantum gravity tutorial

### Changed

- Moved VERSION file to top level

## [0.17.1] - 2022-01-19

### Added

- `error` attribute was added to the results object to show which node failed and the reason behind it.
- `stdout` and `stderr` attributes were added to a node's result to store any stdout and stderr printing done inside an electron/node.
- Test to verify whether `stdout` and `stderr` are being stored in the result object.

### Changed

- Redesign of how `redirect_stdout` and `redirect_stderr` contexts in executor now work to allow storing their respective outputs.
- Executors now also return `stdout` and `stderr` strings, along with the execution output, so that they can be stored in their result object.

## [0.17.0] - 2022-01-18

### Added

- Added an attribute `__code__` to electron and lattice which is a copy of their respective function's `__code__` attribute.
- Positional arguments, `args`, are now merged with keyword arguments, `kwargs`, as close as possible to where they are passed. This was done to make sure we support both with minimal changes and without losing the name of variables passed.
- Tests to ensure usage of positional arguments works as intended.

### Changed

- Slight rework to how any print statements in lattice are sent to null.
- Changed `test_dispatcher_functional` in `basic_dispatcher_test.py` to account for the support of `args` and removed a an unnecessary `print` statement.

### Removed

- Removed `args` from electron's `init` as it wasn't being used anywhere.

## [0.16.1] - 2022-01-18

### Changed

- Requirement changed from `dask[complete]` to `dask[distributed]`.

## [0.16.0] - 2022-01-14

### Added

- New UI static demo build
- New UI toolbar functions - orientation, toggle params, minimap
- Sortable and searchable lattice name row

### Changed

- Numerous UI style tweaks, mostly around dispatches table states

### Fixed

- Node sidebar info now updates correctly

## [0.15.11] - 2022-01-18

### Removed

- Unused numpy requirement. Note that numpy is still being installed indirectly as other packages in the requirements rely on it.

## [0.15.10] - 2022-01-16

## Added

- How-to guide for Covalent dispatcher CLI.

## [0.15.9] - 2022-01-18

### Changed

- Switched from using human readable ids to using UUIDs

### Removed

- `human-id` package was removed along with its mention in `requirements.txt` and `meta.yaml`

## [0.15.8] - 2022-01-17

### Removed

- Code breaking text from CLI api documentation.
- Unwanted covalent_dispatcher rst file.

### Changed

- Installation of entire covalent_dispatcher instead of covalent_dispatcher/_service in setup.py.

## [0.15.7] - 2022-01-13

### Fixed

- Functions with multi-line or really long decorators are properly serialized in dispatch_source.py.
- Multi-line Covalent output is properly commented out in dispatch_source.py.

## [0.15.6] - 2022-01-11

### Fixed

- Sub-lattice functions are successfully serialized in the utils.py get_serialized_function_str.

### Added

- Function to scan utilized source files and return a set of imported modules (utils.get_imports_from_source)

## [0.15.5] - 2022-01-12

### Changed

- UI runs on port 47007 and the dispatcher runs on port 48008. This is so that when the servers are later merged, users continue using port 47007 in the browser.
- Small modifications to the documentation
- Small fix to the README

### Removed

- Removed a directory `generated` which was improperly added
- Dispatcher web interface
- sqlalchemy requirement

## [0.15.4] - 2022-01-11

### Changed

- In file `covalent/executor/base.py`, `pickle` was changed to `cloudpickle` because of its universal pickling ability.

### Added

- In docstring of `BaseExecutor`, a note was added specifying that `covalent` with its dependencies is assumed to be installed in the conda environments.
- Above note was also added to the conda env selector how-to.

## [0.15.3] - 2022-01-11

### Changed

- Replaced the generic `RuntimeError` telling users to check if there is an object manipulation taking place inside the lattice to a simple warning. This makes the original error more visible.

## [0.15.2] - 2022-01-11

### Added

- If condition added for handling the case where `__getattr__` of an electron is accessed to detect magic functions.

### Changed

- `ActiveLatticeManager` now subclasses from `threading.local` to make it thread-safe.
- `ValueError` in the lattice manager's `claim` function now also shows the name of the lattice that is currently claimed.
- Changed docstring of `ActiveLatticeManager` to note that now it is thread-safe.
- Sublattice dispatching now no longer deletes the result object file and is dispatched normally instead of in a serverless manner.
- `simulate_nitrogen_and_copper_slab_interaction.ipynb` notebook tutorial now does normal dispatching as well instead of serverless dispatching. Also, now 7 datapoints will be shown instead of 10 earlier.

## [0.15.1] - 2022-01-11

### Fixed

- Passing AWS credentials to reusable workflows as a secret

## [0.15.0] - 2022-01-10

### Added

- Action to push development image to ECR

### Changed

- Made the publish action reusable and callable

## [0.14.1] - 2022-01-02

### Changed

- Updated the README
- Updated classifiers in the setup.py file
- Massaged some RTD pages

## [0.14.0] - 2022-01-07

### Added

- Action to push static UI to S3

## [0.13.2] - 2022-01-07

### Changed

- Completed new UI design work

## [0.13.1] - 2022-01-02

### Added

- Added eventlet requirement

### Changed

- The CLI tool can now manage the UI flask server as well
- [Breaking] The CLI option `-t` has been changed to `-d`, which starts the servers in developer mode and exposes unit tests to the server.

## [0.13.0] - 2022-01-01

### Added

- Config manager in `covalent/_shared_files/config.py`
- Default location for the main config file can be overridden using the environment variable `COVALENT_CONFIG_DIR`
- Ability to set and get configuration using `get_config` and `set_config`

### Changed

- The flask servers now reference the config file
- Defaults reference the config file

### Fixed

- `ValueError` caught when running `covalent stop`
- One of the functional tests was using a malformed path

### Deprecated

- The `electron.to_json` function
- The `generate_random_filename_in_cache` function

### Removed

- The `get_api_token` function

## [0.12.13] - 2022-01-04

## Removed

- Tutorial section headings

## Fixed

- Plot background white color

## [0.12.12] - 2022-01-06

### Fixed

- Having a print statement inside electron and lattice code no longer causes the workflow to fail.

## [0.12.11] - 2022-01-04

### Added

- Completed UI feature set for first release

### Changed

- UI server result serialization improvements
- UI result update webhook no longer fails on request exceptions, logs warning intead

## [0.12.10] - 2021-12-17

### Added

- Astrophysics tutorial

## [0.12.9] - 2022-01-04

### Added

- Added `get_all_node_results` method in `result_class.py` to return result of all node executions.

- Added `test_parallelilization` test to verify whether the execution is now being achieved in parallel.

### Changed

- Removed `LocalCluster` cluster creation usage to a simple `Client` one from Dask.

- Removed unnecessary `to_run` function as we no longer needed to run execution through an asyncio loop.

- Removed `async` from function definition of previously asynchronous functions, `_run_task`, `_run_planned_workflow`, `_plan_workflow`, and `_run_workflow`.

- Removed `uvloop` from requirements.

- Renamed `test_get_results` to `test_get_result`.

- Reran the how to notebooks where execution time was mentioned.

- Changed how `dispatch_info` context manager was working to account for multiple nodes accessing it at the same time.

## [0.12.8] - 2022-01-02

### Changed

- Changed the software license to GNU Affero 3.0

### Removed

- `covalent-ui` directory

## [0.12.7] - 2021-12-29

### Fixed

- Gunicorn logging now uses the `capture-output` flag instead of redirecting stdout and stderr

## [0.12.6] - 2021-12-23

### Changed

- Cleaned up the requirements and moved developer requirements to a separate file inside `tests`

## [0.12.5] - 2021-12-16

### Added

- Conda build CI job

## [0.12.4] - 2021-12-23

### Changed

- Gunicorn server now checks for port availability before starting

### Fixed

- The `covalent start` function now prints the correct port if the server is already running.

## [0.12.3] - 2021-12-14

### Added

- Covalent tutorial comparing quantum support vector machines with support vector machine algorithms implemented in qiskit and scikit-learn.

## [0.12.2] - 2021-12-16

### Fixed

- Now using `--daemon` in gunicorn to start the server, which was the original intention.

## [0.12.1] - 2021-12-16

### Fixed

- Removed finance references from docs
- Fixed some other small errors

### Removed

- Removed one of the failing how-to tests from the functional test suite

## [0.12.0] - 2021-12-16

### Added

- Web UI prototype

## [0.11.1] - 2021-12-14

### Added

- CLI command `covalent status` shows port information

### Fixed

- gunicorn management improved

## [0.11.0] - 2021-12-14

### Added

- Slack notifications for test status

## [0.10.4] - 2021-12-15

### Fixed

- Specifying a non-default results directory in a sub-lattice no longer causes a failure in lattice execution.

## [0.10.3] - 2021-12-14

### Added

- Functional tests for how-to's in documentation

### Changed

- Moved example script to a functional test in the pipeline
- Added a test flag to the CLI tool

## [0.10.2] - 2021-12-14

### Fixed

- Check that only `kwargs` without any default values in the workflow definition need to be passed in `lattice.draw(ax=ax, **kwargs)`.

### Added

- Function to check whether all the parameters without default values for a callable function has been passed added to shared utils.

## [0.10.1] - 2021-12-13

### Fixed

- Content and style fixes for getting started doc.

## [0.10.0] - 2021-12-12

### Changed

- Remove all imports from the `covalent` to the `covalent_dispatcher`, except for `_dispatch_serverless`
- Moved CLI into `covalent_dispatcher`
- Moved executors to `covalent` directory

## [0.9.1] - 2021-12-13

### Fixed

- Updated CONTRIBUTING to clarify docstring style.
- Fixed docstrings for `calculate_node` and `check_constraint_specific_sum`.

## [0.9.0] - 2021-12-10

### Added

- `prefix_separator` for separating non-executable node types from executable ones.

- `subscript_prefix`, `generator_prefix`, `sublattice_prefix`, `attr_prefix` for prefixes of subscripts, generators,
  sublattices, and attributes, when called on an electron and added to the transport graph.

- `exclude_from_postprocess` list of prefixes to denote those nodes which won't be used in post processing the workflow.

- `__int__()`, `__float__()`, `__complex__()` for converting a node to an integer, float, or complex to a value of 0 then handling those types in post processing.

- `__iter__()` generator added to Electron for supporting multiple return values from an electron execution.

- `__getattr__()` added to Electron for supporting attribute access on the node output.

- `__getitem__()` added to Electron for supporting subscripting on the node output.

- `electron_outputs` added as an attribute to lattice.

### Changed

- `electron_list_prefix`, `electron_dict_prefix`, `parameter_prefix` modified to reflect new way to assign prefixes to nodes.

- In `build_graph` instead of ignoring all exceptions, now the exception is shown alongwith the runtime error notifying that object manipulation should be avoided inside a lattice.

- `node_id` changed to `self.node_id` in Electron's `__call__()`.

- `parameter` type electrons now have the default metadata instead of empty dictionary.

- Instead of deserializing and checking whether a sublattice is there, now a `sublattice_prefix` is used to denote when a node is a sublattice.

- In `dispatcher_stack_test`, `test_dispatcher_flow` updated to indicate the new use of `parameter_prefix`.

### Fixed

- When an execution fails due to something happening in `run_workflow`, then result object's status is now failed and the object is saved alongwith throwing the appropriate exception.

## [0.8.5] - 2021-12-10

### Added

- Added tests for choosing specific executors inside electron initialization.
- Added test for choosing specific Conda environments inside electron initialization.

## [0.8.4] - 2021-12-10

### Changed

- Removed _shared_files directory and contents from covalent_dispatcher. Logging in covalent_dispatcher now uses the logger in covalent/_shared_files/logging.py.

## [0.8.3] - 2021-12-10

### Fixed

- Decorator symbols were added to the pseudo-code in the quantum chemistry tutorial.

## [0.8.2] - 2021-12-06

### Added

- Quantum chemistry tutorial.

## [0.8.1] - 2021-12-08

### Added

- Docstrings with typehints for covalent dispatcher functions added.

### Changed

- Replaced `node` to `node_id` in `electron.py`.

- Removed unnecessary `enumerate` in `covalent_dispatcher/_core/__init__.py`.

- Removed `get_node_device_mapping` function from `covalent_dispatcher/_core/__init__.py`
  and moved the definition to directly add the mapping to `workflow_schedule`.

- Replaced iterable length comparison for `executor_specific_exec_cmds` from `if len(executor_specific_exec_cmds) > 0`
  to `if executor_specific_exec_cmds`.

## [0.8.0] - 2021-12-03

### Added

- Executors can now accept the name of a Conda environment. If that environment exists, the operations of any electron using that executor are performed in that Conda environment.

## [0.7.6] - 2021-12-02

### Changed

- How to estimate lattice execution time has been renamed to How to query lattice execution time.
- Change result querying syntax in how-to guides from `lattice.get_result` to
  `covalent.get_result`.
- Choose random port for Dask dashboard address by setting `dashboard_address` to ':0' in
  `LocalCluster`.

## [0.7.5] - 2021-12-02

### Fixed

- "Default" executor plugins are included as part of the package upon install.

## [0.7.4] - 2021-12-02

### Fixed

- Upgraded dask to 2021.10.0 based on a vulnerability report

## [0.7.3] - 2021-12-02

### Added

- Transportable object tests
- Transport graph tests

### Changed

- Variable name node_num to node_id
- Variable name node_idx to node_id

### Fixed

- Transport graph `get_dependencies()` method return type was changed from Dict to List

## [0.7.2] - 2021-12-01

### Fixed

- Date handling in changelog validation

### Removed

- GitLab CI YAML

## [0.7.1] - 2021-12-02

### Added

- A new parameter to a node's result called `sublattice_result` is added.
  This will be of a `Result` type and will contain the result of that sublattice's
  execution. If a normal electron is executed, this will be `None`.

- In `_delete_result` function in `results_manager.py`, an empty results directory
  will now be deleted.

- Name of a sublattice node will also contain `(sublattice)`.

- Added `_dispatch_sync_serverless` which synchronously dispatches without a server
  and waits for a result to be returned. This is the method used to dispatch a sublattice.

- Test for sublatticing is added.

- How-to guide added for sublatticing explaining the new features.

### Changed

- Partially changed `draw` function in `lattice.py` to also draw the subgraph
  of the sublattice when drawing the main graph of the lattice. The change is
  incomplete as we intend to add this feature later.

- Instead of returning `plt`, `draw` now returns the `ax` object.

- `__call__` function in `lattice.py` now runs the lattice's function normally
  instead of dispatching it.

- `_run_task` function now checks whether current node is a sublattice and acts
  accordingly.

### Fixed

- Unnecessary lines to rename the node's name in `covalent_dispatcher/_core/__init__.py` are removed.

- `test_electron_takes_nested_iterables` test was being ignored due to a spelling mistake. Fixed and
  modified to follow the new pattern.

## [0.7.0] - 2021-12-01

### Added

- Electrons can now accept an executor object using the "backend" keyword argument. "backend" can still take a string naming the executor module.
- Electrons and lattices no longer have Slurm metadata associated with the executor, as that information should be contained in the executor object being used as an input argument.
- The "backend" keyword can still be a string specifying the executor module, but only if the executor doesn't need any metadata.
- Executor plugin classes are now directly available to covalent, eg: covalent.executor.LocalExecutor().

## [0.6.7] - 2021-12-01

### Added

- Docstrings without examples for all the functions in core covalent.
- Typehints in those functions as well.
- Used `typing.TYPE_CHECKING` to prevent cyclic imports when writing typehints.

### Changed

- `convert_to_lattice_function` renamed to `convert_to_lattice_function_call`.
- Context managers now raise a `ValueError` instead of a generic `Exception`.

## [0.6.6] - 2021-11-30

### Fixed

- Fixed the version used in the documentation
- Fixed the badge URLs to prevent caching

## [0.6.5] - 2021-11-30

### Fixed

- Broken how-to links

### Removed

- Redundant lines from .gitignore
- *.ipynb from .gitignore

## [0.6.4] - 2021-11-30

### Added

- How-to guides for workflow orchestration.
  - How to construct an electron
  - How to construct a lattice
  - How to add an electron to lattice
  - How to visualize the lattice
  - How to add constraints to lattices
- How-to guides for workflow and subtask execution.
  - How to execute individual electrons
  - How to execute a lattice
  - How to execute multiple lattices
- How-to guides for status querying.
  - How to query electron execution status
  - How to query lattice execution status
  - How to query lattice execution time
- How-to guides for results collection
  - How to query electron execution results
  - How to query lattice execution results
  - How to query multiple lattice execution results
- Str method for the results object.

### Fixed

- Saving the electron execution status when the subtask is running.

## [0.6.3] - 2021-11-29

### Removed

- JWT token requirement.
- Covalent dispatcher login requirement.
- Update covalent login reference in README.md.
- Changed the default dispatcher server port from 5000 to 47007.

## [0.6.2] - 2021-11-28

### Added

- Github action for tests and coverage
- Badges for tests and coverage
- If tests pass then develop is pushed to master
- Add release action which tags and creates a release for minor version upgrades
- Add badges action which runs linter, and upload badges for version, linter score, and platform
- Add publish action (and badge) which builds a Docker image and uploads it to the AWS ECR

## [0.6.1] - 2021-11-27

### Added

- Github action which checks version increment and changelog entry

## [0.6.0] - 2021-11-26

### Added

- New Covalent RTD theme
- sphinx extension sphinx-click for CLI RTD
- Sections in RTD
- init.py in both covalent-dispatcher logger module and cli module for it to be importable in sphinx

### Changed

- docutils version that was conflicting with sphinx

### Removed

- Old aq-theme

## [0.5.1] - 2021-11-25

### Added

- Integration tests combining both covalent and covalent-dispatcher modules to test that
  lattice workflow are properly planned and executed.
- Integration tests for the covalent-dispatcher init module.
- pytest-asyncio added to requirements.

## [0.5.0] - 2021-11-23

### Added

- Results manager file to get results from a file, delete a result, and redispatch a result object.
- Results can also be awaited to only return a result if it has either been completed or failed.
- Results class which is used to store the results with all the information needed to be used again along with saving the results to a file functionality.
- A result object will be a mercurial object which will be updated by the dispatcher and saved to a file throughout the dispatching and execution parts.
- Direct manipulation of the transport graph inside a result object takes place.
- Utility to convert a function definition string to a function and vice-versa.
- Status class to denote the status of a result object and of each node execution in the transport graph.
- Start and end times are now also stored for each node execution as well as for the whole dispatch.
- Logging of `stdout` and `stderr` can be done by passing in the `log_stdout`, `log_stderr` named metadata respectively while dispatching.
- In order to get the result of a certain dispatch, the `dispatch_id`, the `results_dir`, and the `wait` parameter can be passed in. If everything is default, then only the dispatch id is required, waiting will not be done, and the result directory will be in the current working directory with folder name as `results/` inside which every new dispatch will have a new folder named according to their respective dispatch ids, containing:
  - `result.pkl` - (Cloud)pickled result object.
  - `result_info.yaml` - yaml file with high level information about the result and its execution.
  - `dispatch_source.py` - python file generated, containing the original function definitions of lattice and electrons which can be used to dispatch again.

### Changed

- `logfile` named metadata is now `slurm_logfile`.
- Instead of using `jsonpickle`, `cloudpickle` is being used everywhere to maintain consistency.
- `to_json` function uses `json` instead of `jsonpickle` now in electron and lattice definitions.
- `post_processing` moved to the dispatcher, so the dispatcher will now store a finished execution result in the results folder as specified by the user with no requirement of post processing it from the client/user side.
- `run_task` function in dispatcher modified to check if a node has completed execution and return it if it has, else continue its execution. This also takes care of cases if the server has been closed mid execution, then it can be started again from the last saved state, and the user won't have to wait for the whole execution.
- Instead of passing in the transport graph and dispatch id everywhere, the result object is being passed around, except for the `asyncio` part where the dispatch id and results directory is being passed which afterwards lets the core dispatcher know where to get the result object from and operate on it.
- Getting result of parent node executions of the graph, is now being done using the result object's graph. Storing of each execution's result is also done there.
- Tests updated to reflect the changes made. They are also being run in a serverless manner.

### Removed

- `LatticeResult` class removed.
- `jsonpickle` requirement removed.
- `WorkflowExecutionResult`, `TaskExecutionResult`, and `ExecutionError` singleton classes removed.

### Fixed

- Commented out the `jwt_required()` part in `covalent-dispatcher/_service/app.py`, may be removed in later iterations.
- Dispatcher server will now return the error message in the response of getting result if it fails instead of sending every result ever as a response.

## [0.4.3] - 2021-11-23

### Added

- Added a note in Known Issues regarding port conflict warning.

## [0.4.2] - 2021-11-24

### Added

- Added badges to README.md

## [0.4.1] - 2021-11-23

### Changed

- Removed old coverage badge and fixed the badge URL

## [0.4.0] - 2021-11-23

### Added

- Codecov integrations and badge

### Fixed

- Detached pipelines no longer created

## [0.3.0] - 2021-11-23

### Added

- Wrote a Code of Conduct based on <https://www.contributor-covenant.org/>
- Added installation and environment setup details in CONTRIBUTING
- Added Known Issues section to README

## [0.2.0] - 2021-11-22

### Changed

- Removed non-open-source executors from Covalent. The local SLURM executor is now
- a separate repo. Executors are now plugins.

## [0.1.0] - 2021-11-19

### Added

- Pythonic CLI tool. Install the package and run `covalent --help` for a usage description.
- Login and logout functionality.
- Executor registration/deregistration skeleton code.
- Dispatcher service start, stop, status, and restart.

### Changed

- JWT token is stored to file instead of in an environment variable.
- The Dask client attempts to connect to an existing server.

### Removed

- Removed the Bash CLI tool.

### Fixed

- Version assignment in the covalent init file.

## [0.0.3] - 2021-11-17

### Fixed

- Fixed the Dockerfile so that it runs the dispatcher server from the covalent repo.

## [0.0.2] - 2021-11-15

### Changed

- Single line change in ci script so that it doesn't exit after validating the version.
- Using `rules` in `pytest` so that the behavior in test stage is consistent.

## [0.0.1] - 2021-11-15

### Added

- CHANGELOG.md to track changes (this file).
- Semantic versioning in VERSION.
- CI pipeline job to enforce versioning.<|MERGE_RESOLUTION|>--- conflicted
+++ resolved
@@ -7,13 +7,12 @@
 
 ## [UNRELEASED]
 
-<<<<<<< HEAD
 ### Docs
 
 - Adding RTD for `AWS Braket` executor
 - Adding dropdown menu for the IAM policy
 - Delete RTD for other cloud executor to keep changes atomic
-=======
+
 ## [0.179.0] - 2022-08-16
 
 ### Authors
@@ -23,7 +22,6 @@
 ### Changed
 
 - Changed terser package version on webapp yarn-lock file.
->>>>>>> 1feddd96
 
 ## [0.178.0] - 2022-08-15
 
