# Changelog

All notable changes to this project will be documented in this file.

The format is based on [Keep a Changelog](https://keepachangelog.com/en/1.0.0/),
and this project adheres to [Semantic Versioning](https://semver.org/spec/v2.0.0.html).

## [UNRELEASED]

<<<<<<< HEAD
### Changed

- Replace Nats message queue (MQ) in Queuer with AWS Simple Queue Service (SQS).
- Replace reading from Nats MQ to SQS in `queue_consumer.py`.
=======
## [0.96.0] - 2022-05-12
>>>>>>> 9d9e1bc9

### Fixed

- Fixed high CPU consumption on UI backend by disabling uvicorn reload.

### Docs

- Updated the video URL

### Changed

- Disabled ops bot in workflows
- Re-enabled ops bot in workflows

## [0.95.0] - 2022-04-25

### Added

- Support for Bash tasks
- How-to guide demonstrating usage
- Unit test for bash lepton

### Docs

- Updated server management how-to guide

## [0.94.0] - 2022-04-25

### Added

- Coverage reports now granular per service plus SDK.

## [0.93.1] - 2022-04-24

### Fixed

- Test action.

### Docs

- Added migration guide from `0.3x` to Read The Docs and `README.md`

## [0.93.0] - 2022-04-22

### Added

- Automatic hotfix action

## [0.92.0] - 2022-04-22


### Changed

- Moved sublattice's node update in parent lattice from `get_runnable_tasks` to `update_workflow` to accurately represent when a sublattice actually starts executing.

### Fixed

- Fixed the cancel url endpoint.

- Cancelling a workflow for lattices and sublattices works even if they are partially run.

## [0.91.0] - 2022-04-21

### Fixed

- Don't send the whole result object when only one node needs to be updated.

- The input arguments are being shown correctly in the UI.

### Changed

- Ensured that the lattice / sublattices tasks order are stored in the tasks queue correctly.

- Accomodated the conditions in tasks queue where remaining tasks are non-executable, in order to correctly update the workflow status.

### Docs

- Update microservice documentation

## [0.90.0] - 2022-04-21

### Added

- Enabled inactive unit tests in Actions.

### Docs

- Updated the Python badge
- Changed a relative URL in the README to an absolute URL
- Added link to SwaggerHub in README

## [0.89.6] - 2022-04-21

### Fixed

- Correctly pass inputs when calling workflows

### Docs

- Restructured the README
- Updated the README
- Updated Getting Started, How-To Configuration Guide, CLI API documentation

## [0.89.5] - 2022-04-20

### Fixed

- Don't duplicate tags
- Release conditions
- Pypi version syntax

## [0.89.4] - 2022-04-20

### Docs

- Updated the how-to notebooks for compatibility with the micro-services refactor.
- Updated machine learning and quantum gravity tutorials to point to the correct web UI address.
- Updated the quantum chemistry tutorial.
- Update the concepts page according to the new web UI.

### Fixed

- Fixed how environment variables are loaded on startup

## [0.89.3] - 2022-04-20

### Fixed

- Push-to-ECR steps for `master` and `develop` workflows.
- Don't specify runs-on for reusable call

## [0.89.2] - 2022-04-19

### Fixed

- Use workflow_call to automatically call reusable workflow

## [0.89.1] - 2022-04-19

### Fixed

- Reusable workflow called at job level

## [0.89.0] - 2022-04-19

### Changed

- Made release.yml callable and moved the pypi job into that workflow

### Docs

- Updated the astronomy tutorial with cosmetic changes

## [0.88.1] - 2022-04-19

### Fixed

- Setup on MacOS installs nats similar to how it's done on Linux.

## [0.88.0] - 2022-04-19

### Changed

- Lattice in the result object is now pickled separately and a different instance of transport graph is used for modifications than the one in lattice in order to prevent unpickling the lattice everytime result object is read/written to.

- Updated tests to match above change.

## [0.87.1] - 2022-04-19

### Fixed

- Detect secrets syntax in Dockerfile

## [0.87.0] - 2022-04-18

### Changed

- Removed unused `DATA_OS_SVC_HOST_URI` env var from docker compose file & Dockerfile placeholders

## [0.86.1] - 2022-04-18

### Fixed

- Updated the README banner url

## [0.86.0] - 2022-04-18

### Changed

- `sync` method now uses `requests` to query the results service

## [0.85.1] - 2022-04-18

### Fixed

- Fix container networking for the local covalent stack in `docker-compose.yml`

## Changed

- UI refresh: updated covalent logo, new font, nav icons, status colors

## [0.85.0] - 2022-04-18

### Changed

- Covalent branding updated using new guidelines

## [0.84.1] - 2022-04-18

### Fixed

- Nats server shuts down properly when using `covalent stop` or `covalent restart`

## [0.84.0] - 2022-04-18

### Changed

- Updated the "How to create a custom executor" how-to Jupyter notebook.

## [0.83.1] - 2022-04-18

### Fixed

- Revert exclude in setup.py

## [0.83.0] - 2022-04-18

### Changed

- Increased `connect_timeout` on Dispatcher Queue Consumer NATS connection

## [0.82.0] - 2022-04-18

### Added

- Add a pre-commit hook for `detect-secrets`.

## [0.81.2] - 2022-04-18

### Fixed

- Dispatcher unit test fixed by removing `turtle` import

## [0.81.1] - 2022-04-14

### Fixed

- Fixed bug where `covalent stop` and `covalent start` would not bring the services back up

## [0.81.0] - 2022-04-14

### Changed

- Made `supervisord` use a specific configuration file instead of looking at root directory.

### Fixed

- Fixed string comparison to determine whether `COVA_SDK` env variable exists or not.

## [0.80.3] - 2022-04-14

### Fixed

- Re-enabling test actions
- Resolving ui backend endpoint in draw function using config manager

## [0.80.2] - 2022-04-14

### Fixed

- Some legacy config variables are removed.
- The config references `ENV_DEST_DIR` everywhere now

## [0.80.1] - 2022-04-14

### Fixed

- Accessing `ENV_DEST_DIR` env var using `os.environ.get`
- Missing requirements `pyyaml`, `jinja`, and `psutil` added to reqs file

## [0.80.0] - 2022-04-14

### Changed

- Repository is restructured to accomodate the microservices

## [0.79.1] - 2022-04-14

### Fixed

- Installation using `pip install -e .` is fixed with regards to the nats installation.
- Several missing `__init__.py` files are now included.

## [0.79.0] - 2022-04-14

### Added

- Covalent `config` cli command to alter config values or display covalent configuration

### Changed

- Removed environment section from Supervisord config in order to read from root `.env` file instead
- Refactored config manager to use project root `.env` file for configuration

## [0.78.0] - 2022-04-13

### Changed

- `ct.get_result` will return result object if no wait is used.

- Using initial resource as 1 until there is better resource management in runner.

### Fixed

- Fix errors in Dockerfiles

- Update Dockerfiles to use `multi-stage` container builds to reduce final image size

- Install all necessary Python modules in all containers

## [0.77.0] - 2022-04-13

### Added

- nats is installed in the wheel build if not otherwise installed.

## [0.76.0] - 2022-04-13

### Added

- `wait` argument to `ct.get_result`.

### Changed

- Switched to the local executor which is compatible with covalent microservices and removed the old executor.

## [0.75.0] - 2022-04-13

### Tests

- Tests for update workflow in Dispatcher service update_workflow.py module.

### Changed

- Implementation of update_workflow_results in update_workflow.py module in Dispatcher service.

## [0.74.0] - 2022-04-12

### Changed

- Removed misnamed dispatcher plugin stuff and now using the interface functions directly (dispatch, dispatch_sync, get_result).

- `ct.dispatch`, `ct.dispatch_sync`, `ct.get_result`, etc. are going to use the covalent services instead.

## [0.73.0] - 2022-04-12

### Changed

- Arguments and keyword arguments to the function are pickled with cloudpickle, allowing objects that are not pickleable with "normal" pickle to be sent to different processes with the multiprocessing module.

## [0.72.0] - 2022-04-12

### Changed

- Updated the example to use a sublattice.

### Fixed

- Fixed updation of result objects for sublattice and parent lattice.
- Fixed the regular expression to show sublattice results in the UI.

## [0.71.0] - 2022-04-11

### Changed

- Updated Supervisord template configuration to bring up NATS server with high priority before all other services

## [0.70.0] - 2022-04-11

### Tests

- Dispatcher service tests for the `dispatch_workflow.py` module.

### Changed

- Minor refactor of `dispatch_workflow.py` module in Dispatcher service.

## [0.69.0] - 2022-04-08

### Added

- Added Microservices section with links to Swagger hub for individual API docs

## [0.68.0] - 2022-04-07

### Added

- Tests for data and results services

## [0.67.4] - 2022-04-07

### Fixed

- Fix handling of webapp url paths by ui_backend.

## [0.67.3] - 2022-04-07

### Fixed

- The `package-lock.json` file is no longer committed to the codebase

## [0.67.2] - 2022-04-07

### Fixed

- PyPI uploads use a token instead of a username/password pair

## [0.67.1] - 2022-04-07

### Fixed

- Switched UI to results service delete API

## [0.67.0] - 2022-04-07

### Added
- Added environment variables to service declarations in ``docker-compose``.
- Added the Dockerfile and docker-compose configurations for the ``queue-consumer``.

## [0.66.0] - 2022-04-07

### Added

- Batch cancellation endpoint to dispatcher, e.g., `DELETE /api/v0/workflow/cancel?dispatch_id1,dispatch_id2`

### Tests

- Added tests for UI backend endpoints

## [0.65.3] - 2022-04-07

### Fixed

- Syntax error in the `tests.yml` workflow

## [0.65.2] - 2022-04-07

### Fixed

- pypi validation using pre-release tag

## [0.65.1] - 2022-04-07

### Fixed

- Don't fail the CI workflow just because we aren't doing a release

## [0.65.0] - 2022-04-06

### Changed

- Only one docker-compose

## [0.64.2] - 2022-04-06

### Fixed

- The `.dockerignore` file now ignores any unnecessary front-end build files

## [0.64.1] - 2022-04-06

### Fixed

- egg_info invocation

## [0.64.0] - 2022-04-06

### Fixed

- Style fixes via `pre-commit run --all-files`

### Changed

- Pushing microservice images to public ECR

## [0.63.1] - 2022-04-06

### Fixed

- Fixed the version validation in pypi workflow

## [0.63.0] - 2022-04-06

### Changed

- Mark pypi releases as pre

## [0.62.1] - 2022-04-06

### Fixed

- Workflows which run on `develop` or `master` will send Slack alerts to the dev team if they fail.

## [0.62.0] - 2022-04-06

### Changed

- Update `covalent-ui` service in `docker-compose.yaml` to ensure that the uvicorn server listens on `0.0.0.0` for all incoming requests
- Using `ENTRYPOINT` in dockerfiles instead of `CMD`
- Remove `command` option from all services in `docker-compose.yml`

## [0.61.1] - 2022-04-06

### Fixed

- Fixed failures in pushing images to ECR.

## [0.61.0] - 2022-04-06

### Changed

- The results and data service now support batch deleting via query strings

## [0.60.0] - 2022-04-06

### Changed

- List type removed from type annotation for the executor argument in electron/lattice/lepton definitions.
- Input executor argument is converted to an executor class object (if it were a string) in electron/lattice/lepton definitions instead of just before execution in execution.py. As a result, calls to _executor_manager.get_executor are removed from execution.py.
- Rewritten tests to take into account the type change of executor identifiers from strings to executor class objects.

### Fixed

- In covalent/executor/__init__.py, `from importlib import metadata` is used instead of `importlib.metadata`.
- Electron.get_op_function.rename now uses the correct separator string when renaming a function.

## [0.59.0] - 2022-04-06

### Changed

- Fixes for making the whole pipeline work in tandem.

## [0.58.0] - 2022-04-06

### Added

- `nats` service in `docker-compose` files

## [0.57.0] - 2022-04-05

### Added

- Variables to assign service hosts

## [0.56.1] - 2022-04-05

### Fixed

- Fixed various module import errors in the containers for the microservices.

### Tests

- Added tests for post-refactor covalent cli commands: start, stop, restart, status, and logs

## [0.56.0] - 2022-04-05

### Changed

- Changed global variable executor_plugin_name to EXECUTOR_PLUGIN_NAME in executors to conform with PEP8.

## [0.55.0] - 2022-04-04

### Changed

- Changed supervisord http server's default to listen on all interfaces, so that covalent can run on any computer in a trusted LAN (without firewalls/auth).

## [0.54.0] - 2022-04-04

### Added

- Draw workflow draft API to ui_backend service


## [0.53.0] - 2022-04-04

### Added

- Added docker-compose file to run covalent microservices.

## [0.52.0] - 2022-04-04

### Added

- Added delete endpoint to data and results services.

## [0.51.0] - 2022-04-04

### Added

- Folders for tests.

### Changed

- Organization of covalent tests.

## [0.50.0] - 2022-04-03

### Added

- Added GET all results endpoint in Results service
- Optional formatting of GET result endpoint that supports: `binary` or `json`

### Changed

- Changed frontend to support updated result service endpoints with json format

### Removed

- Removed redundant local storage cache on frontend

## [0.49.1] - 2022-04-01

### Fixed

- Using `io.BytesIO` in `update_result` in the results service to prevent creation of a new file in the file system.

## [0.49.0] - 2022-04-01

### Added

- Implement an `overwrite` query param in the `upload` method so that we don't create a new object for every result update

## [0.48.0] - 2022-04-01

### Added

- Added updated dispatching and getting result functions with the option to download result as a file.

### Changed

- Hardcoded filepaths to standardized ServiceURL.`get_route(...)` method when making API requests.

## [0.47.2] - 2022-04-01

### Fixed

- Queue consumer import paths fixed
- Syntax errors in the supervisord template fixed

## [0.47.1] - 2022-04-01

### Fixed

- Supervisord now brings up dispatcher queue consumer worker

## [0.47.0] - 2022-04-01

### Changed

- Updated API calls accross services to use standarized env vars from Settings class
- Normalized env vars accross services and updated Supervisord template

## [0.46.0] - 2022-03-31

### Changed

- Consumers of results service now specify `stream=True` in their get requests.

## [0.45.0] - 2022-03-31

### Changed

- Using `Result.RUNNING` instead of str "RUNNING"
- Using process safe `is_empty` method rather than `empty()` method for multiprocessing queue.
- Multprocessing `is_queue` method.

### Added

- Workflow status as running in the `workflow_status_queue`.

### Tests

- Added a test for the `_check_version` method in `covalent/executor/__init__.py`.

## [0.44.0] - 2022-03-31

### Added

- A version check is done at Covalent startup to ensure that executor plugins are compatible.

## [0.43.0] - 2022-03-31

### Added

- Function to call UI update method in the UI microservice for use in the Dispatcher micro-service.
- Refactor updating results and ui into one function.

## [0.42.2] - 2022-03-31

### Fixed

- Using functions for getting result object in cancel endpoint and sending cancel task signal to runner in the dispatcher.

## [0.42.1] - 2022-03-31

### Fixed

- `update_workflow_results` in `update_workflow.py` now also takes care of sending the next set of tasks to the runner.

- Also handling the cases of sublattices in `update_workflow_results`.

## [0.42.0] - 2022-03-31

### Changed

- Moved some unused for-the-future files to the refactor directory and out of the main codebase.

## [0.41.3] - 2022-03-31

### Fixed

- Dispatch DB is now created upon server start.

## [0.41.2] - 2022-03-30

### Fixed

- Oneline bugfix to remove `fetch --unshallow`

## [0.41.1] - 2022-03-30

### Fixed

- Get master version from release tags rather than master branch

## [0.41.0] - 2022-03-30

### Added

- Dockerized the Dispatcher and Runner Services.
- Added required packages for running containerized instances of the Dispatcher and Runner.

## [0.40.0] - 2022-03-30

### Added

- Dockerized the Data and UI-backend services.
- Required packages to run containerized instances of the Data and UI-backend.

## [0.39.1] - 2022-03-30

### Fixed

- Supervisord & Results service integration by making results service port configurable by an env var

## [0.39.0] - 2022-03-29

### Changed

- Runner and dispatcher implementation in order to integrate the microservices partially complete.

## [0.38.0] - 2022-03-29

### Added

- Added UI backend component to serve post-refactor frontend and dispatch websocket messages to UI using Socket.io
- Updated UI socket.io configuration to use different ws path, and using localstorage for fetching all results (temporary)
- Added post-refactor cli commands to use Supervisord to manage local service processes
- Added `covalent logs` and `covalent config` cli commands

## [0.37.1] - 2022-03-29

### Fixed

- Oneline bugfix in tests.yml

## [0.37.0] - 2022-03-29

### Added

- Results management endpoints; GET, PUT, POST for results object
- Checks in setup.py to confirm node version compatibility.
- Instructions in CONTRIBUTING to address some common Debian setup issues.

## [0.36.1] - 2022-03-29

### Fixed

- Filesystem service now reads config from environment variables.

## [0.36.0] - 2022-03-29

### Added

- Picking up dispatch jobs from the queue and ensuring that only one workflow is processed (locally) at any given time.

### Changed

- Dispatcher implementation in order to integrate with Queuer microservice.

## [0.35.0] - 2022-03-29

### Added

- Automated changelog and version management
- Added a Dockerfile to build an image for OS Queuer.
- Added the required packages to run a container instance of the Queuer.

### Fixed

- Single quotes in github env
- Don't use for loops to iterate over a variable in bash
- Issue with checkout actions
- Run tests on changelog workflow completion instead of push to develop to avoid race condition
- Use covalent ops bot token for automated pushes to develop
- sed command syntax in changelog.yml

## [0.34.5] - 2022-03-28

### Fixed

- Moved `example_dispatch.py` into `tests/` directory.

## [0.34.4] - 2022-03-28

### Added

- Unit tests for utils, leptons, and base executor

## [0.34.3] - 2022-03-27

### Added

- Tests for lattice.py

## [0.34.2] - 2022-03-27

### Added

- Unit tests for the base executor, the results manager, the logger, and leptons

## [0.34.1] - 2022-03-24

### Fixed

- Pinned jinja2 to less than 3.1.0 so that nbconvert remains stable in the docs build.

## [0.34.0] - 2022-03-24

### Added

- API endpoints to upload and download files

## [0.33.1] - 2022-03-24

### Fixed

- Retrieving results from running container via HTTP
- Adding tests for Docker image in workflows

## [0.33.0] - 2022-03-24

### Added

- Slack and webhook notifications

## [0.32.9] - 2022-03-23

### Fixed

- Updated OS Queuer imports to remove top level modules `refactor.queuer`

## [0.32.8] - 2022-03-22

### Added

- Websocket notify endpoint with leaky bucket algo implementation to rate limit messages to frontend

## [0.32.7] - 2022-03-22

### Added

- Queuer API submit endpoint to publish dispatch message to MQ & send result file to Data Service
- API Service class for interfacing with local services
- Tests covering submit endpoint and API Service

## [0.32.6] - 2022-03-22

### Fixed

- Input path for external libraries in the Lepton wrapper can (and should) now be a full path to the file.

## [0.32.5] - 2022-03-21

### Fixed

- Fix HTTP status code for blank POST requests.

## [0.32.4] - 2022-03-17

### Fixed

- Docker commands in docs

## [0.32.3] - 2022-03-16

### Fixed

- Fix missing UI graph edges between parameters and electrons in certain cases.
- Fix UI crashes in cases where legacy localStorage state was being loaded.

## [0.32.2] - 2022-03-16

### Added

- Images for graphs generated in tutorials and how-tos.
- Note for quantum gravity tutorial to tell users that `tensorflow` doesn't work on M1 Macs.
- `Known Issues` added to `README.md`

### Fixed

- `draw` function usage in tutorials and how-tos now reflects the UI images generated instead of using graphviz.
- Images now render properly in RTD of how-tos.

### Changed

- Reran all the tutorials that could run, generating the outputs again.

## [0.32.1] - 2022-03-15

### Fixed

- CLI now starts server directly in the subprocess instead of as a daemon
- Logs are provided as pipes to Popen instead of using a shell redirect
- Restart behavior fixed
- Default port in `covalent_ui/app.py` uses the config manager

### Removed

- `_graceful_restart` function no longer needed without gunicorn

## [0.32.0] - 2022-03-11

### Added

- Dispatcher microservice API endpoint to dispatch and update workflow.
- Added get runnable task endpoint.

## [0.31.0] - 2022-03-11

### Added

- Runner component's main functionality to run a set of tasks, cancel a task, and get a task's status added to its api.

## [0.30.5] - 2022-03-11

### Updated

- Updated Workflow endpoints & API spec to support upload & download of result objects as pickle files

## [0.30.4] - 2022-03-11

### Fixed

- When executing a task on an alternate Conda environment, Covalent no longer has to be installed on that environment. Previously, a Covalent object (the execution function as a TransportableObject) was passed to the environment. Now it is deserialized to a "normal" Python function, which is passed to the alternate Conda environment.

## [0.30.3] - 2022-03-11

### Fixed

- Fixed the order of output storage in `post_process` which should have been the order in which the electron functions are called instead of being the order in which they are executed. This fixes the order in which the replacement of function calls with their output happens, which further fixes any discrepencies in the results obtained by the user.

- Fixed the `post_process` test to check the order as well.

## [0.30.2] - 2022-03-11

### Changed

- Updated eventlet to 0.31.0

## [0.30.1] - 2022-03-10

### Fixed

- Eliminate unhandled exception in Covalent UI backend when calling fetch_result.

## [0.30.0] - 2022-03-09

### Added

- Skeleton code for writing the different services corresponding to each component in the open source refactor.
- OpenAPI specifications for each of the services.

## [0.29.3] - 2022-03-09

### Fixed

- Covalent UI is built in the Dockerfile, the setup file, the pypi workflow, the tests workflow, and the conda build script.

## [0.29.2] - 2022-03-09

### Added

- Defaults defined in executor plugins are read and used to update the in-memory config, as well as the user config file. But only if the parameter in question wasn't already defined.

### Changed

- Input parameter names and docstrings in _shared_files.config.update_config were changed for clarity.

## [0.29.1] - 2022-03-07

### Changed

- Updated fail-fast strategy to run all tests.

## [0.29.0] - 2022-03-07

### Added

- DispatchDB for storing dispatched results

### Changed

- UI loads dispatches from DispatchDB instead of browser local storage

## [0.28.3] - 2022-03-03

### Fixed

Installed executor plugins don't have to be referred to by their full module name. Eg, use "custom_executor", instead of "covalent_custom_plugin.custom_executor".

## [0.28.2] - 2022-03-03

### Added

- A brief overview of the tutorial structure in the MNIST classification tutorial.

## [0.28.1] - 2022-03-02

### Added

- Conda installation is only supported for Linux in the `Getting Started` guide.
- MNIST classifier tutorial.

### Removed

- Removed handling of default values of function parameters in `get_named_params` in `covalent/_shared_files/utils.py`. So, it is actually being handled by not being handled since now `named_args` and `named_kwargs` will only contain parameters that were passed during the function call and not all of them.

## [0.28.0] - 2022-03-02

### Added

- Lepton support, including for Python modules and C libraries
- How-to guides showing how to use leptons for each of these

## [0.27.6] - 2022-03-01

### Added

- Added feature development basic steps in CONTRIBUTING.md.
- Added section on locally building RTD (read the docs) in the contributing guide.

## [0.27.5] - 2022-03-01

### Fixed

- Missing UI input data after backend change - needed to be derived from graph for electrons, lattice inputs fixed on server-side, combining name and positional args
- Broken UI graph due to variable->edge_name renaming
- Missing UI executor data after server-side renaming

## [0.27.4] - 2022-02-28

### Fixed

- Path used in `covalent/executor/__init__.py` for executor plugin modules needed updating to `covalent/executor/executor_plugins`

### Removed

- Disabled workflow cancellation test due to inconsistent outcomes. Test will be re-enabled after cancellation mechanisms are investigated further.

## [0.27.3] - 2022-02-25

### Added

- Added `USING_DOCKER.md` guide for running docker container.
- Added cli args to covalent UI flask server `covalent_ui/app.py` to modify port and log file path.

### Removed

- Removed gunicorn from cli and Dockerfile.

### Changed

- Updated cli `covalent_dispatcher/_cli/service.py` to run flask server directly, and removed dispatcher and UI flags.
- Using Flask blueprints to merge Dispatcher and UI servers.
- Updated Dockerfile to run flask server directly.
- Creating server PID file manually in `covalent_dispatcher/_cli/service.py`.
- Updated tests and docs to reflect merged servers.
- Changed all mentions of port 47007 (for old UI server) to 48008.

## [0.27.2] - 2022-02-24

### Changed

- Removed unnecessary blockquotes from the How-To guide for creating custom executors
- Changed "Covalent Cloud" to "Covalent" in the main code text

## [0.27.1] - 2022-02-24

### Removed

- Removed AQ-Engineers from CODEOWNERS in order to fix PR review notifications

## [0.27.0] - 2022-02-24

### Added

- Support for positional only, positional or keyword, variable positional, keyword only, variable keyword types of parameters is now added, e.g an electron can now use variable args and variable kwargs if the number/names of parameters are unknown during definition as `def task(*args, **kwargs)` which wasn't possible before.

- `Lattice.args` added to store positional arguments passed to the lattice's workflow function.

- `get_named_params` function added in `_shared_files/utils.py` which will return a tuple containing named positional arguments and named keyword arguments. The names help in showing and storing these parameters in the transport graph.

- Tests to verify whether all kinds of input paramaters are supported by electron or a lattice.

### Changed

- No longer merging positional arguments with keyword arguments, instead they are separately stored in respective nodes in the transport graph.

- `inputs` returned from `_get_inputs` function in `covalent_dispatcher/_core/execution.py` now contains positional as well as keyword arguments which further get passed to the executor.

- Executors now support positional and keyword arguments as inputs to their executable functions.

- Result object's `_inputs` attribute now contains both `args` and `kwargs`.

- `add_node_for_nested_iterables` is renamed to `connect_node_with_others` and `add_node_to_graph` also renamed to `add_collection_node_to_graph` in `electron.py`. Some more variable renames to have appropriate self-explanatory names.

- Nodes and edges in the transport graph now have a better interface to assign attributes to them.

- Edge attribute `variable` renamed to `edge_name`.

- In `serialize` function of the transport graph, if `metadata_only` is True, then only `metadata` attribute of node and `source` and `target` attributes of edge are kept in the then return serialized `data`.

- Updated the tests wherever necessary to reflect the above changes

### Removed

- Deprecated `required_params_passed` since an error will automatically be thrown by the `build_graph` function if any of the required parameters are not passed.

- Removed duplicate attributes from nodes in the transport graph.

## [0.26.1] - 2022-02-23

### Added

- Added Local Executor section to the API read the docs.

## [0.26.0] - 2022-02-23

### Added

- Automated reminders to update the changelog

## [0.25.3] - 2022-02-23

## Added

- Listed common mocking commands in the CONTRIBUTING.md guide.
- Additional guidelines on testing.

## [0.25.2] - 2022-02-21

### Changed

- `backend` metadata name changed to `executor`.
- `_plan_workflow` usage updated to reflect how that executor related information is now stored in the specific executor object.
- Updated tests to reflect the above changes.
- Improved the dispatch cancellation test to provide a robust solution which earlier took 10 minutes to run with uncertainty of failing every now and then.

### Removed

- Removed `TaskExecutionMetadata` as a consequence of removing `execution_args`.

## [0.25.1] - 2022-02-18

### Fixed

- Tracking imports that have been used in the workflow takes less time.

### Added

- User-imports are included in the dispatch_source.py script. Covalent-related imports are commented out.

## [0.25.0] - 2022-02-18

### Added

- UI: Lattice draw() method displays in web UI
- UI: New navigation panel

### Changed

- UI: Animated graph changes, panel opacity

### Fixed

- UI: Fixed "Not Found" pages

## [0.24.21] - 2022-02-18

### Added

- RST document describing the expectations from a tutorial.

## [0.24.20] - 2022-02-17

### Added

- Added how to create custom executors

### Changed

- Changed the description of the hyperlink for choosing executors
- Fixed typos in doc/source/api/getting_started/how_to/execution/creating_custom_executors.ipynb

## [0.24.19] - 2022-02-16

### Added

- CODEOWNERS for certain files.

## [0.24.18] - 2022-02-15

### Added

- The user configuration file can now specify an executor plugin directory.

## [0.24.17] - 2022-02-15

### Added

- Added a how-to for making custom executors.

## [0.24.16] - 2022-02-12

### Added

- Errors now contain the traceback as well as the error message in the result object.
- Added test for `_post_process` in `tests/covalent_dispatcher_tests/_core/execution_test.py`.

### Changed

- Post processing logic in `electron` and dispatcher now relies on the order of execution in the transport graph rather than node's function names to allow for a more reliable pairing of nodes and their outputs.

- Renamed `init_test.py` in `tests/covalent_dispatcher_tests/_core/` to `execution_test.py`.

### Removed

- `exclude_from_postprocess` list which contained some non executable node types removed since only executable nodes are post processed now.

## [0.24.15] - 2022-02-11

### Fixed

- If a user's configuration file does not have a needed exeutor parameter, the default parameter (defined in _shared_files/defaults.py) is used.
- Each executor plugin is no longer initialized upon the import of Covalent. This allows required parameters in executor plugins.

## Changed

- Upon updating the configuration data with a user's configuration file, the complete set is written back to file.

## Added

- Tests for the local and base executors.

## [0.24.14] - 2022-02-11

### Added

- UI: add dashboard cards
- UI: add scaling dots background

### Changed

- UI: reduce sidebar font sizes, refine color theme
- UI: refine scrollbar styling, show on container hover
- UI: format executor parameters as YAML code
- UI: update syntax highlighting scheme
- UI: update index.html description meta tag

## [0.24.13] - 2022-02-11

### Added

- Tests for covalent/_shared_files/config.py

## [0.24.12] - 2022-02-10

### Added

- CodeQL code analyzer

## [0.24.11] - 2022-02-10

### Added

- A new dictionary `_DEFAULT_CONSTRAINTS_DEPRECATED` in defaults.py

### Changed

- The `_DEFAULT_CONSTRAINT_VALUES` dictionary now only contains the `backend` argument

## [0.24.10] - 2022-02-09

### Fixed

- Sporadically failing workflow cancellation test in tests/workflow_stack_test.py

## [0.24.9] - 2022-02-09

## Changed

- Implementation of `_port_from_pid` in covalent_dispatcher/_cli/service.py.

## Added

- Unit tests for command line interface (CLI) functionalities in covalent_dispatcher/_cli/service.py and covalent_dispatcher/_cli/cli.py.

## [0.24.8] - 2022-02-07

### Fixed

- If a user's configuration file does not have a needed parameter, the default parameter (defined in _shared_files/defaults.py) is used.

## [0.24.7] - 2022-02-07

### Added

- Typing: Add Type hint `dispatch_info` parameter.
- Documentation: Updated the return_type description in docstring.

### Changed

- Typing: Change return type annotation to `Generator`.

## [0.24.6] - 2022-02-06

### Added

- Type hint to `deserialize` method of `TransportableObject` of `covalent/_workflow/transport.py`.

### Changed

- Description of `data` in `deserialize` method of `TransportableObject` of `covalent/_workflow/transport.py` from `The serialized transportable object` to `Cloudpickled function`.

## [0.24.5] - 2022-02-05

### Fixed

- Removed dependence on Sentinel module

## [0.24.4] - 2022-02-04

### Added

- Tests across multiple versions of Python and multiple operating systems
- Documentation reflecting supported configurations

## [0.24.3] - 2022-02-04

### Changed

- Typing: Use `bool` in place of `Optional[bool]` as type annotation for `develop` parameter in `covalent_dispatcher.service._graceful_start`
- Typing: Use `Any` in place of `Optional[Any]` as type annotation for `new_value` parameter in `covalent._shared_files.config.get_config`

## [0.24.2] - 2022-02-04

### Fixed

- Updated hyperlink of "How to get the results" from "./collection/query_electron_execution_result" to "./collection/query_multiple_lattice_execution_results" in "doc/source/how_to/index.rst".
- Updated hyperlink of "How to get the result of a particular electron" from "./collection/query_multiple_lattice_execution_results" to "./collection/query_electron_execution_result" in "doc/source/how_to/index.rst".

## [0.24.1] - 2022-02-04

### Changed

- Changelog entries are now required to have the current date to enforce ordering.

## [0.24.0] - 2022-02-03

### Added

- UI: log file output - display in Output tab of all available log file output
- UI: show lattice and electron inputs
- UI: display executor attributes
- UI: display error message on failed status for lattice and electron

### Changed

- UI: re-order sidebar sections according to latest figma designs
- UI: update favicon
- UI: remove dispatch id from tab title
- UI: fit new uuids
- UI: adjust theme text primary and secondary colors

### Fixed

- UI: auto-refresh result state on initial render of listing and graph pages
- UI: graph layout issues: truncate long electron/param names

## [0.23.0] - 2022-02-03

### Added

- Added `BaseDispatcher` class to be used for creating custom dispatchers which allow connection to a dispatcher server.
- `LocalDispatcher` inheriting from `BaseDispatcher` allows connection to a local dispatcher server running on the user's machine.
- Covalent only gives interface to the `LocalDispatcher`'s `dispatch` and `dispatch_sync` methods.
- Tests for both `LocalDispatcher` and `BaseDispatcher` added.

### Changed

- Switched from using `lattice.dispatch` and `lattice.dispatch_sync` to `covalent.dispatch` and `covalent.dispatch_sync`.
- Dispatcher address now is passed as a parameter (`dispatcher_addr`) to `covalent.dispatch` and `covalent.dispatch_sync` instead of a metadata field to lattice.
- Updated tests, how tos, and tutorials to use `covalent.dispatch` and `covalent.dispatch_sync`.
- All the contents of `covalent_dispatcher/_core/__init__.py` are moved to `covalent_dispatcher/_core/execution.py` for better organization. `__init__.py` only contains function imports which are needed by external modules.
- `dispatch`, `dispatch_sync` methods deprecated from `Lattice`.

### Removed

- `_server_dispatch` method removed from `Lattice`.
- `dispatcher` metadata field removed from `lattice`.

## [0.22.19] - 2022-02-03

### Fixed

- `_write_dispatch_to_python_file` isn't called each time a task is saved. It is now only called in the final save in `_run_planned_workflow` (in covalent_dispatcher/_core/__init__.py).

## [0.22.18] - 2022-02-03

### Fixed

- Added type information to result.py

## [0.22.17] - 2022-02-02

### Added

- Replaced `"typing.Optional"` with `"str"` in covalent/executor/base.py
- Added missing type hints to `get_dispatch_context` and `write_streams_to_file` in covalent/executor/base.py, BaseExecutor

## [0.22.16] - 2022-02-02

### Added

- Functions to check if UI and dispatcher servers are running.
- Tests for the `is_ui_running` and `is_server_running` in covalent_dispatcher/_cli/service.py.

## [0.22.15] - 2022-02-01

### Fixed

- Covalent CLI command `covalent purge` will now stop the servers before deleting all the pid files.

### Added

- Test for `purge` method in covalent_dispatcher/_cli/service.py.

### Removed

- Unused `covalent_dispatcher` import from covalent_dispatcher/_cli/service.py.

### Changed

- Moved `_config_manager` import from within the `purge` method to the covalent_dispatcher/_cli/service.py for the purpose of mocking in tests.

## [0.22.14] - 2022-02-01

### Added

- Type hint to `_server_dispatch` method in `covalent/_workflow/lattice.py`.

## [0.22.13] - 2022-01-26

### Fixed

- When the local executor's `log_stdout` and `log_stderr` config variables are relative paths, they should go inside the results directory. Previously that was queried from the config, but now it's queried from the lattice metadata.

### Added

- Tests for the corresponding functions in (`covalent_dispatcher/_core/__init__.py`, `covalent/executor/base.py`, `covalent/executor/executor_plugins/local.py` and `covalent/executor/__init__.py`) affected by the bug fix.

### Changed

- Refactored `_delete_result` in result manager to give the option of deleting the result parent directory.

## [0.22.12] - 2022-01-31

### Added

- Diff check in pypi.yml ensures correct files are packaged

## [0.22.11] - 2022-01-31

### Changed

- Removed codecov token
- Removed Slack notifications from feature branches

## [0.22.10] - 2022-01-29

### Changed

- Running tests, conda, and version workflows on pull requests, not just pushes

## [0.22.9] - 2022-01-27

### Fixed

- Fixing version check action so that it doesn't run on commits that are in develop
- Edited PR template so that markdown checklist appears properly

## [0.22.8] - 2022-01-27

### Fixed

- publish workflow, using `docker buildx` to build images for x86 and ARM, prepare manifest and push to ECR so that pulls will match the correct architecture.
- typo in CONTRIBUTING
- installing `gcc` in Docker image so Docker can build wheels for `dask` and other packages that don't provide ARM wheels

### Changed

- updated versions in `requirements.txt` for `matplotlib` and `dask`

## [0.22.7] - 2022-01-27

### Added

- `MANIFEST.in` did not have `covalent_dispatcher/_service` in it due to which the PyPi package was not being built correctly. Added the `covalent_dispatcher/_service` to the `MANIFEST.in` file.

### Fixed

- setuptools properly including data files during installation

## [0.22.6] - 2022-01-26

### Fixed

- Added service folder in covalent dispatcher to package.

## [0.22.5] - 2022-01-25

### Fixed

- `README.md` images now use master branch's raw image urls hosted on <https://github.com> instead of <https://raw.githubusercontent.com>. Also, switched image rendering from html to markdown.

## [0.22.4] - 2022-01-25

### Fixed

- dispatcher server app included in sdist
- raw image urls properly used

## [0.22.3] - 2022-01-25

### Fixed

- raw image urls used in readme

## [0.22.2] - 2022-01-25

### Fixed

- pypi upload

## [0.22.1] - 2022-01-25

### Added

- Code of conduct
- Manifest.in file
- Citation info
- Action to upload to pypi

### Fixed

- Absolute URLs used in README
- Workflow badges updated URLs
- `install_package_data` -> `include_package_data` in `setup.py`

## [0.22.0] - 2022-01-25

### Changed

- Using public ECR for Docker release

## [0.21.0] - 2022-01-25

### Added

- GitHub pull request templates

## [0.20.0] - 2022-01-25

### Added

- GitHub issue templates

## [0.19.0] - 2022-01-25

### Changed

- Covalent Beta Release

## [0.18.9] - 2022-01-24

### Fixed

- iframe in the docs landing page is now responsive

## [0.18.8] - 2022-01-24

### Changed

- Temporarily removed output tab
- Truncated dispatch id to fit left sidebar, add tooltip to show full id

## [0.18.7] - 2022-01-24

### Changed

- Many stylistic improvements to documentation, README, and CONTRIBUTING.

## [0.18.6] - 2022-01-24

### Added

- Test added to check whether an already decorated function works as expected with Covalent.
- `pennylane` package added to the `requirements-dev.txt` file.

### Changed

- Now using `inspect.signature` instead of `function.__code__` to get the names of function's parameters.

## [0.18.5] - 2022-01-21

### Fixed

- Various CI fixes, including rolling back regression in version validation, caching on s3 hosted badges, applying releases and tags correctly.

## [0.18.4] - 2022-01-21

### Changed

- Removed comments and unused functions in covalent_dispatcher
- `result_class.py` renamed to `result.py`

### Fixed

- Version was not being properly imported inside `covalent/__init__.py`
- `dispatch_sync` was not previously using the `results_dir` metadata field

### Removed

- Credentials in config
- `generate_random_filename_in_cache`
- `is_any_atom`
- `to_json`
- `show_subgraph` option in `draw`
- `calculate_node`

## [0.18.3] - 2022-01-20

### Fixed

- The gunicorn servers now restart more gracefully

## [0.18.2] - 2022-01-21

### Changed

- `tempdir` metadata field removed and replaced with `executor.local.cache_dir`

## [0.18.1] - 2022-01-11

## Added

- Concepts page

## [0.18.0] - 2022-01-20

### Added

- `Result.CANCELLED` status to represent the status of a cancelled dispatch.
- Condition to cancel the whole dispatch if any of the nodes are cancelled.
- `cancel_workflow` function which uses a shared variable provided by Dask (`dask.distributed.Variable`) in a dask client to inform nodes to stop execution.
- Cancel function for dispatcher server API which will allow the server to terminate the dispatch.
- How to notebook for cancelling a dispatched job.
- Test to verify whether cancellation of dispatched jobs is working as expected.
- `cancel` function is available as `covalent.cancel`.

### Changed

- In file `covalent/_shared_files/config.py` instead of using a variable to store and then return the config data, now directly returning the configuration.
- Using `fire_and_forget` to dispatch a job instead of a dictionary of Dask's `Future` objects so that we won't have to manage the lifecycle of those futures.
- The `test_run_dispatcher` test was changed to reflect that the dispatcher no longer uses a dictionary of future objects as it was not being utilized anywhere.

### Removed

- `with dask_client` context was removed as the client created in `covalent_dispatcher/_core/__init__.py` is already being used even without the context. Furthermore, it creates issues when that context is exited which is unnecessary at the first place hence not needed to be resolved.

## [0.17.5] - 2022-01-19

### Changed

- Results directory uses a relative path by default and can be overridden by the environment variable `COVALENT_RESULTS_DIR`.

## [0.17.4] - 2022-01-19

### Changed

- Executor parameters use defaults specified in config TOML
- If relative paths are supplied for stdout and stderr, those files are created inside the results directory

## [0.17.3] - 2022-01-18

### Added

- Sync function
- Covalent CLI tool can restart in developer mode

### Fixed

- Updated the UI address referenced in the README

## [0.17.2] - 2022-01-12

### Added

- Quantum gravity tutorial

### Changed

- Moved VERSION file to top level

## [0.17.1] - 2022-01-19

### Added

- `error` attribute was added to the results object to show which node failed and the reason behind it.
- `stdout` and `stderr` attributes were added to a node's result to store any stdout and stderr printing done inside an electron/node.
- Test to verify whether `stdout` and `stderr` are being stored in the result object.

### Changed

- Redesign of how `redirect_stdout` and `redirect_stderr` contexts in executor now work to allow storing their respective outputs.
- Executors now also return `stdout` and `stderr` strings, along with the execution output, so that they can be stored in their result object.

## [0.17.0] - 2022-01-18

### Added

- Added an attribute `__code__` to electron and lattice which is a copy of their respective function's `__code__` attribute.
- Positional arguments, `args`, are now merged with keyword arguments, `kwargs`, as close as possible to where they are passed. This was done to make sure we support both with minimal changes and without losing the name of variables passed.
- Tests to ensure usage of positional arguments works as intended.

### Changed

- Slight rework to how any print statements in lattice are sent to null.
- Changed `test_dispatcher_functional` in `basic_dispatcher_test.py` to account for the support of `args` and removed a an unnecessary `print` statement.

### Removed

- Removed `args` from electron's `init` as it wasn't being used anywhere.

## [0.16.1] - 2022-01-18

### Changed

- Requirement changed from `dask[complete]` to `dask[distributed]`.

## [0.16.0] - 2022-01-14

### Added

- New UI static demo build
- New UI toolbar functions - orientation, toggle params, minimap
- Sortable and searchable lattice name row

### Changed

- Numerous UI style tweaks, mostly around dispatches table states

### Fixed

- Node sidebar info now updates correctly

## [0.15.11] - 2022-01-18

### Removed

- Unused numpy requirement. Note that numpy is still being installed indirectly as other packages in the requirements rely on it.

## [0.15.10] - 2022-01-16

## Added

- How-to guide for Covalent dispatcher CLI.

## [0.15.9] - 2022-01-18

### Changed

- Switched from using human readable ids to using UUIDs

### Removed

- `human-id` package was removed along with its mention in `requirements.txt` and `meta.yaml`

## [0.15.8] - 2022-01-17

### Removed

- Code breaking text from CLI api documentation.
- Unwanted covalent_dispatcher rst file.

### Changed

- Installation of entire covalent_dispatcher instead of covalent_dispatcher/_service in setup.py.

## [0.15.7] - 2022-01-13

### Fixed

- Functions with multi-line or really long decorators are properly serialized in dispatch_source.py.
- Multi-line Covalent output is properly commented out in dispatch_source.py.

## [0.15.6] - 2022-01-11

### Fixed

- Sub-lattice functions are successfully serialized in the utils.py get_serialized_function_str.

### Added

- Function to scan utilized source files and return a set of imported modules (utils.get_imports_from_source)

## [0.15.5] - 2022-01-12

### Changed

- UI runs on port 47007 and the dispatcher runs on port 48008. This is so that when the servers are later merged, users continue using port 47007 in the browser.
- Small modifications to the documentation
- Small fix to the README

### Removed

- Removed a directory `generated` which was improperly added
- Dispatcher web interface
- sqlalchemy requirement

## [0.15.4] - 2022-01-11

### Changed

- In file `covalent/executor/base.py`, `pickle` was changed to `cloudpickle` because of its universal pickling ability.

### Added

- In docstring of `BaseExecutor`, a note was added specifying that `covalent` with its dependencies is assumed to be installed in the conda environments.
- Above note was also added to the conda env selector how-to.

## [0.15.3] - 2022-01-11

### Changed

- Replaced the generic `RuntimeError` telling users to check if there is an object manipulation taking place inside the lattice to a simple warning. This makes the original error more visible.

## [0.15.2] - 2022-01-11

### Added

- If condition added for handling the case where `__getattr__` of an electron is accessed to detect magic functions.

### Changed

- `ActiveLatticeManager` now subclasses from `threading.local` to make it thread-safe.
- `ValueError` in the lattice manager's `claim` function now also shows the name of the lattice that is currently claimed.
- Changed docstring of `ActiveLatticeManager` to note that now it is thread-safe.
- Sublattice dispatching now no longer deletes the result object file and is dispatched normally instead of in a serverless manner.
- `simulate_nitrogen_and_copper_slab_interaction.ipynb` notebook tutorial now does normal dispatching as well instead of serverless dispatching. Also, now 7 datapoints will be shown instead of 10 earlier.

## [0.15.1] - 2022-01-11

### Fixed

- Passing AWS credentials to reusable workflows as a secret

## [0.15.0] - 2022-01-10

### Added

- Action to push development image to ECR

### Changed

- Made the publish action reusable and callable

## [0.14.1] - 2022-01-02

### Changed

- Updated the README
- Updated classifiers in the setup.py file
- Massaged some RTD pages

## [0.14.0] - 2022-01-07

### Added

- Action to push static UI to S3

## [0.13.2] - 2022-01-07

### Changed

- Completed new UI design work

## [0.13.1] - 2022-01-02

### Added

- Added eventlet requirement

### Changed

- The CLI tool can now manage the UI flask server as well
- [Breaking] The CLI option `-t` has been changed to `-d`, which starts the servers in developer mode and exposes unit tests to the server.

## [0.13.0] - 2022-01-01

### Added

- Config manager in `covalent/_shared_files/config.py`
- Default location for the main config file can be overridden using the environment variable `COVALENT_CONFIG_DIR`
- Ability to set and get configuration using `get_config` and `set_config`

### Changed

- The flask servers now reference the config file
- Defaults reference the config file

### Fixed

- `ValueError` caught when running `covalent stop`
- One of the functional tests was using a malformed path

### Deprecated

- The `electron.to_json` function
- The `generate_random_filename_in_cache` function

### Removed

- The `get_api_token` function

## [0.12.13] - 2022-01-04

## Removed

- Tutorial section headings

## Fixed

- Plot background white color

## [0.12.12] - 2022-01-06

### Fixed

- Having a print statement inside electron and lattice code no longer causes the workflow to fail.

## [0.12.11] - 2022-01-04

### Added

- Completed UI feature set for first release

### Changed

- UI server result serialization improvements
- UI result update webhook no longer fails on request exceptions, logs warning intead

## [0.12.10] - 2021-12-17

### Added

- Astrophysics tutorial

## [0.12.9] - 2022-01-04

### Added

- Added `get_all_node_results` method in `result_class.py` to return result of all node executions.

- Added `test_parallelilization` test to verify whether the execution is now being achieved in parallel.

### Changed

- Removed `LocalCluster` cluster creation usage to a simple `Client` one from Dask.

- Removed unnecessary `to_run` function as we no longer needed to run execution through an asyncio loop.

- Removed `async` from function definition of previously asynchronous functions, `_run_task`, `_run_planned_workflow`, `_plan_workflow`, and `_run_workflow`.

- Removed `uvloop` from requirements.

- Renamed `test_get_results` to `test_get_result`.

- Reran the how to notebooks where execution time was mentioned.

- Changed how `dispatch_info` context manager was working to account for multiple nodes accessing it at the same time.

## [0.12.8] - 2022-01-02

### Changed

- Changed the software license to GNU Affero 3.0

### Removed

- `covalent-ui` directory

## [0.12.7] - 2021-12-29

### Fixed

- Gunicorn logging now uses the `capture-output` flag instead of redirecting stdout and stderr

## [0.12.6] - 2021-12-23

### Changed

- Cleaned up the requirements and moved developer requirements to a separate file inside `tests`

## [0.12.5] - 2021-12-16

### Added

- Conda build CI job

## [0.12.4] - 2021-12-23

### Changed

- Gunicorn server now checks for port availability before starting

### Fixed

- The `covalent start` function now prints the correct port if the server is already running.

## [0.12.3] - 2021-12-14

### Added

- Covalent tutorial comparing quantum support vector machines with support vector machine algorithms implemented in qiskit and scikit-learn.

## [0.12.2] - 2021-12-16

### Fixed

- Now using `--daemon` in gunicorn to start the server, which was the original intention.

## [0.12.1] - 2021-12-16

### Fixed

- Removed finance references from docs
- Fixed some other small errors

### Removed

- Removed one of the failing how-to tests from the functional test suite

## [0.12.0] - 2021-12-16

### Added

- Web UI prototype

## [0.11.1] - 2021-12-14

### Added

- CLI command `covalent status` shows port information

### Fixed

- gunicorn management improved

## [0.11.0] - 2021-12-14

### Added

- Slack notifications for test status

## [0.10.4] - 2021-12-15

### Fixed

- Specifying a non-default results directory in a sub-lattice no longer causes a failure in lattice execution.

## [0.10.3] - 2021-12-14

### Added

- Functional tests for how-to's in documentation

### Changed

- Moved example script to a functional test in the pipeline
- Added a test flag to the CLI tool

## [0.10.2] - 2021-12-14

### Fixed

- Check that only `kwargs` without any default values in the workflow definition need to be passed in `lattice.draw(ax=ax, **kwargs)`.

### Added

- Function to check whether all the parameters without default values for a callable function has been passed added to shared utils.

## [0.10.1] - 2021-12-13

### Fixed

- Content and style fixes for getting started doc.

## [0.10.0] - 2021-12-12

### Changed

- Remove all imports from the `covalent` to the `covalent_dispatcher`, except for `_dispatch_serverless`
- Moved CLI into `covalent_dispatcher`
- Moved executors to `covalent` directory

## [0.9.1] - 2021-12-13

### Fixed

- Updated CONTRIBUTING to clarify docstring style.
- Fixed docstrings for `calculate_node` and `check_constraint_specific_sum`.

## [0.9.0] - 2021-12-10

### Added

- `prefix_separator` for separating non-executable node types from executable ones.

- `subscript_prefix`, `generator_prefix`, `sublattice_prefix`, `attr_prefix` for prefixes of subscripts, generators,
  sublattices, and attributes, when called on an electron and added to the transport graph.

- `exclude_from_postprocess` list of prefixes to denote those nodes which won't be used in post processing the workflow.

- `__int__()`, `__float__()`, `__complex__()` for converting a node to an integer, float, or complex to a value of 0 then handling those types in post processing.

- `__iter__()` generator added to Electron for supporting multiple return values from an electron execution.

- `__getattr__()` added to Electron for supporting attribute access on the node output.

- `__getitem__()` added to Electron for supporting subscripting on the node output.

- `electron_outputs` added as an attribute to lattice.

### Changed

- `electron_list_prefix`, `electron_dict_prefix`, `parameter_prefix` modified to reflect new way to assign prefixes to nodes.

- In `build_graph` instead of ignoring all exceptions, now the exception is shown alongwith the runtime error notifying that object manipulation should be avoided inside a lattice.

- `node_id` changed to `self.node_id` in Electron's `__call__()`.

- `parameter` type electrons now have the default metadata instead of empty dictionary.

- Instead of deserializing and checking whether a sublattice is there, now a `sublattice_prefix` is used to denote when a node is a sublattice.

- In `dispatcher_stack_test`, `test_dispatcher_flow` updated to indicate the new use of `parameter_prefix`.

### Fixed

- When an execution fails due to something happening in `run_workflow`, then result object's status is now failed and the object is saved alongwith throwing the appropriate exception.

## [0.8.5] - 2021-12-10

### Added

- Added tests for choosing specific executors inside electron initialization.
- Added test for choosing specific Conda environments inside electron initialization.

## [0.8.4] - 2021-12-10

### Changed

- Removed _shared_files directory and contents from covalent_dispatcher. Logging in covalent_dispatcher now uses the logger in covalent/_shared_files/logging.py.

## [0.8.3] - 2021-12-10

### Fixed

- Decorator symbols were added to the pseudo-code in the quantum chemistry tutorial.

## [0.8.2] - 2021-12-06

### Added

- Quantum chemistry tutorial.

## [0.8.1] - 2021-12-08

### Added

- Docstrings with typehints for covalent dispatcher functions added.

### Changed

- Replaced `node` to `node_id` in `electron.py`.

- Removed unnecessary `enumerate` in `covalent_dispatcher/_core/__init__.py`.

- Removed `get_node_device_mapping` function from `covalent_dispatcher/_core/__init__.py`
  and moved the definition to directly add the mapping to `workflow_schedule`.

- Replaced iterable length comparison for `executor_specific_exec_cmds` from `if len(executor_specific_exec_cmds) > 0`
  to `if executor_specific_exec_cmds`.

## [0.8.0] - 2021-12-03

### Added

- Executors can now accept the name of a Conda environment. If that environment exists, the operations of any electron using that executor are performed in that Conda environment.

## [0.7.6] - 2021-12-02

### Changed

- How to estimate lattice execution time has been renamed to How to query lattice execution time.
- Change result querying syntax in how-to guides from `lattice.get_result` to
  `covalent.get_result`.
- Choose random port for Dask dashboard address by setting `dashboard_address` to ':0' in
  `LocalCluster`.

## [0.7.5] - 2021-12-02

### Fixed

- "Default" executor plugins are included as part of the package upon install.

## [0.7.4] - 2021-12-02

### Fixed

- Upgraded dask to 2021.10.0 based on a vulnerability report

## [0.7.3] - 2021-12-02

### Added

- Transportable object tests
- Transport graph tests

### Changed

- Variable name node_num to node_id
- Variable name node_idx to node_id

### Fixed

- Transport graph `get_dependencies()` method return type was changed from Dict to List

## [0.7.2] - 2021-12-01

### Fixed

- Date handling in changelog validation

### Removed

- GitLab CI YAML

## [0.7.1] - 2021-12-02

### Added

- A new parameter to a node's result called `sublattice_result` is added.
  This will be of a `Result` type and will contain the result of that sublattice's
  execution. If a normal electron is executed, this will be `None`.

- In `_delete_result` function in `results_manager.py`, an empty results directory
  will now be deleted.

- Name of a sublattice node will also contain `(sublattice)`.

- Added `_dispatch_sync_serverless` which synchronously dispatches without a server
  and waits for a result to be returned. This is the method used to dispatch a sublattice.

- Test for sublatticing is added.

- How-to guide added for sublatticing explaining the new features.

### Changed

- Partially changed `draw` function in `lattice.py` to also draw the subgraph
  of the sublattice when drawing the main graph of the lattice. The change is
  incomplete as we intend to add this feature later.

- Instead of returning `plt`, `draw` now returns the `ax` object.

- `__call__` function in `lattice.py` now runs the lattice's function normally
  instead of dispatching it.

- `_run_task` function now checks whether current node is a sublattice and acts
  accordingly.

### Fixed

- Unnecessary lines to rename the node's name in `covalent_dispatcher/_core/__init__.py` are removed.

- `test_electron_takes_nested_iterables` test was being ignored due to a spelling mistake. Fixed and
  modified to follow the new pattern.

## [0.7.0] - 2021-12-01

### Added

- Electrons can now accept an executor object using the "backend" keyword argument. "backend" can still take a string naming the executor module.
- Electrons and lattices no longer have Slurm metadata associated with the executor, as that information should be contained in the executor object being used as an input argument.
- The "backend" keyword can still be a string specifying the executor module, but only if the executor doesn't need any metadata.
- Executor plugin classes are now directly available to covalent, eg: covalent.executor.LocalExecutor().

## [0.6.7] - 2021-12-01

### Added

- Docstrings without examples for all the functions in core covalent.
- Typehints in those functions as well.
- Used `typing.TYPE_CHECKING` to prevent cyclic imports when writing typehints.

### Changed

- `convert_to_lattice_function` renamed to `convert_to_lattice_function_call`.
- Context managers now raise a `ValueError` instead of a generic `Exception`.

## [0.6.6] - 2021-11-30

### Fixed

- Fixed the version used in the documentation
- Fixed the badge URLs to prevent caching

## [0.6.5] - 2021-11-30

### Fixed

- Broken how-to links

### Removed

- Redundant lines from .gitignore
- *.ipynb from .gitignore

## [0.6.4] - 2021-11-30

### Added

- How-to guides for workflow orchestration.
  - How to construct an electron
  - How to construct a lattice
  - How to add an electron to lattice
  - How to visualize the lattice
  - How to add constraints to lattices
- How-to guides for workflow and subtask execution.
  - How to execute individual electrons
  - How to execute a lattice
  - How to execute multiple lattices
- How-to guides for status querying.
  - How to query electron execution status
  - How to query lattice execution status
  - How to query lattice execution time
- How-to guides for results collection
  - How to query electron execution results
  - How to query lattice execution results
  - How to query multiple lattice execution results
- Str method for the results object.

### Fixed

- Saving the electron execution status when the subtask is running.

## [0.6.3] - 2021-11-29

### Removed

- JWT token requirement.
- Covalent dispatcher login requirement.
- Update covalent login reference in README.md.
- Changed the default dispatcher server port from 5000 to 47007.

## [0.6.2] - 2021-11-28

### Added

- Github action for tests and coverage
- Badges for tests and coverage
- If tests pass then develop is pushed to master
- Add release action which tags and creates a release for minor version upgrades
- Add badges action which runs linter, and upload badges for version, linter score, and platform
- Add publish action (and badge) which builds a Docker image and uploads it to the AWS ECR

## [0.6.1] - 2021-11-27

### Added

- Github action which checks version increment and changelog entry

## [0.6.0] - 2021-11-26

### Added

- New Covalent RTD theme
- sphinx extension sphinx-click for CLI RTD
- Sections in RTD
- init.py in both covalent-dispatcher logger module and cli module for it to be importable in sphinx

### Changed

- docutils version that was conflicting with sphinx

### Removed

- Old aq-theme

## [0.5.1] - 2021-11-25

### Added

- Integration tests combining both covalent and covalent-dispatcher modules to test that
  lattice workflow are properly planned and executed.
- Integration tests for the covalent-dispatcher init module.
- pytest-asyncio added to requirements.

## [0.5.0] - 2021-11-23

### Added

- Results manager file to get results from a file, delete a result, and redispatch a result object.
- Results can also be awaited to only return a result if it has either been completed or failed.
- Results class which is used to store the results with all the information needed to be used again along with saving the results to a file functionality.
- A result object will be a mercurial object which will be updated by the dispatcher and saved to a file throughout the dispatching and execution parts.
- Direct manipulation of the transport graph inside a result object takes place.
- Utility to convert a function definition string to a function and vice-versa.
- Status class to denote the status of a result object and of each node execution in the transport graph.
- Start and end times are now also stored for each node execution as well as for the whole dispatch.
- Logging of `stdout` and `stderr` can be done by passing in the `log_stdout`, `log_stderr` named metadata respectively while dispatching.
- In order to get the result of a certain dispatch, the `dispatch_id`, the `results_dir`, and the `wait` parameter can be passed in. If everything is default, then only the dispatch id is required, waiting will not be done, and the result directory will be in the current working directory with folder name as `results/` inside which every new dispatch will have a new folder named according to their respective dispatch ids, containing:
  - `result.pkl` - (Cloud)pickled result object.
  - `result_info.yaml` - yaml file with high level information about the result and its execution.
  - `dispatch_source.py` - python file generated, containing the original function definitions of lattice and electrons which can be used to dispatch again.

### Changed

- `logfile` named metadata is now `slurm_logfile`.
- Instead of using `jsonpickle`, `cloudpickle` is being used everywhere to maintain consistency.
- `to_json` function uses `json` instead of `jsonpickle` now in electron and lattice definitions.
- `post_processing` moved to the dispatcher, so the dispatcher will now store a finished execution result in the results folder as specified by the user with no requirement of post processing it from the client/user side.
- `run_task` function in dispatcher modified to check if a node has completed execution and return it if it has, else continue its execution. This also takes care of cases if the server has been closed mid execution, then it can be started again from the last saved state, and the user won't have to wait for the whole execution.
- Instead of passing in the transport graph and dispatch id everywhere, the result object is being passed around, except for the `asyncio` part where the dispatch id and results directory is being passed which afterwards lets the core dispatcher know where to get the result object from and operate on it.
- Getting result of parent node executions of the graph, is now being done using the result object's graph. Storing of each execution's result is also done there.
- Tests updated to reflect the changes made. They are also being run in a serverless manner.

### Removed

- `LatticeResult` class removed.
- `jsonpickle` requirement removed.
- `WorkflowExecutionResult`, `TaskExecutionResult`, and `ExecutionError` singleton classes removed.

### Fixed

- Commented out the `jwt_required()` part in `covalent-dispatcher/_service/app.py`, may be removed in later iterations.
- Dispatcher server will now return the error message in the response of getting result if it fails instead of sending every result ever as a response.

## [0.4.3] - 2021-11-23

### Added

- Added a note in Known Issues regarding port conflict warning.

## [0.4.2] - 2021-11-24

### Added

- Added badges to README.md

## [0.4.1] - 2021-11-23

### Changed

- Removed old coverage badge and fixed the badge URL

## [0.4.0] - 2021-11-23

### Added

- Codecov integrations and badge

### Fixed

- Detached pipelines no longer created

## [0.3.0] - 2021-11-23

### Added

- Wrote a Code of Conduct based on <https://www.contributor-covenant.org/>
- Added installation and environment setup details in CONTRIBUTING
- Added Known Issues section to README

## [0.2.0] - 2021-11-22

### Changed

- Removed non-open-source executors from Covalent. The local SLURM executor is now
- a separate repo. Executors are now plugins.

## [0.1.0] - 2021-11-19

### Added

- Pythonic CLI tool. Install the package and run `covalent --help` for a usage description.
- Login and logout functionality.
- Executor registration/deregistration skeleton code.
- Dispatcher service start, stop, status, and restart.

### Changed

- JWT token is stored to file instead of in an environment variable.
- The Dask client attempts to connect to an existing server.

### Removed

- Removed the Bash CLI tool.

### Fixed

- Version assignment in the covalent init file.

## [0.0.3] - 2021-11-17

### Fixed

- Fixed the Dockerfile so that it runs the dispatcher server from the covalent repo.

## [0.0.2] - 2021-11-15

### Changed

- Single line change in ci script so that it doesn't exit after validating the version.
- Using `rules` in `pytest` so that the behavior in test stage is consistent.

## [0.0.1] - 2021-11-15

### Added

- CHANGELOG.md to track changes (this file).
- Semantic versioning in VERSION.
- CI pipeline job to enforce versioning.<|MERGE_RESOLUTION|>--- conflicted
+++ resolved
@@ -7,14 +7,12 @@
 
 ## [UNRELEASED]
 
-<<<<<<< HEAD
 ### Changed
 
 - Replace Nats message queue (MQ) in Queuer with AWS Simple Queue Service (SQS).
 - Replace reading from Nats MQ to SQS in `queue_consumer.py`.
-=======
+
 ## [0.96.0] - 2022-05-12
->>>>>>> 9d9e1bc9
 
 ### Fixed
 
