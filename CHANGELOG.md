--- conflicted
+++ resolved
@@ -7,12 +7,11 @@
 
 ## [UNRELEASED]
 
-<<<<<<< HEAD
 ### Removed
 
 - `result.save()`
 - `result._write_dispatch_to_python_file()`
-=======
+
 ## [0.148.0] - 2022-07-21
 
 ### Authors
@@ -27,7 +26,6 @@
 ### Operations
 
 - Added workflow to stale and close pull requests
->>>>>>> 87b67838
 
 ### Docs
 
