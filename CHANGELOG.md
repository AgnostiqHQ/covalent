# Changelog

All notable changes to this project will be documented in this file.

The format is based on [Keep a Changelog](https://keepachangelog.com/en/1.0.0/),
and this project adheres to [Semantic Versioning](https://semver.org/spec/v2.0.0.html).

## [UNRELEASED]

<<<<<<< HEAD
### Changed

- Updated `.env` location to `$HOME/.cache/covalent`
=======
## [0.89.5] - 2022-04-20

### Fixed

- Don't duplicate tags
- Release conditions
- Pypi version syntax

## [0.89.4] - 2022-04-20
>>>>>>> edcc651b

### Docs

- Updated the how-to notebooks for compatibility with the micro-services refactor.
- Updated machine learning and quantum gravity tutorials to point to the correct web UI address.
- Updated the quantum chemistry tutorial.
- Update the concepts page according to the new web UI.

### Fixed

- Fixed how environment variables are loaded on startup

## [0.89.3] - 2022-04-20

### Fixed

- Push-to-ECR steps for `master` and `develop` workflows.
- Don't specify runs-on for reusable call

## [0.89.2] - 2022-04-19

### Fixed

- Use workflow_call to automatically call reusable workflow

## [0.89.1] - 2022-04-19

### Fixed

- Reusable workflow called at job level

## [0.89.0] - 2022-04-19

### Changed

- Made release.yml callable and moved the pypi job into that workflow

### Docs

- Updated the astronomy tutorial with cosmetic changes

## [0.88.1] - 2022-04-19

### Fixed

- Setup on MacOS installs nats similar to how it's done on Linux.

## [0.88.0] - 2022-04-19

### Changed

- Lattice in the result object is now pickled separately and a different instance of transport graph is used for modifications than the one in lattice in order to prevent unpickling the lattice everytime result object is read/written to.

- Updated tests to match above change.

## [0.87.1] - 2022-04-19

### Fixed

- Detect secrets syntax in Dockerfile

## [0.87.0] - 2022-04-18

### Changed

- Removed unused `DATA_OS_SVC_HOST_URI` env var from docker compose file & Dockerfile placeholders

## [0.86.1] - 2022-04-18

### Fixed

- Updated the README banner url

## [0.86.0] - 2022-04-18

### Changed

- `sync` method now uses `requests` to query the results service

## [0.85.1] - 2022-04-18

### Fixed

- Fix container networking for the local covalent stack in `docker-compose.yml`

## Changed

- UI refresh: updated covalent logo, new font, nav icons, status colors

## [0.85.0] - 2022-04-18

### Changed

- Covalent branding updated using new guidelines

## [0.84.1] - 2022-04-18

### Fixed

- Nats server shuts down properly when using `covalent stop` or `covalent restart`

## [0.84.0] - 2022-04-18

### Changed

- Updated the "How to create a custom executor" how-to Jupyter notebook.

## [0.83.1] - 2022-04-18

### Fixed

- Revert exclude in setup.py

## [0.83.0] - 2022-04-18

### Changed

- Increased `connect_timeout` on Dispatcher Queue Consumer NATS connection

## [0.82.0] - 2022-04-18

### Added

- Add a pre-commit hook for `detect-secrets`.

## [0.81.2] - 2022-04-18

### Fixed

- Dispatcher unit test fixed by removing `turtle` import

## [0.81.1] - 2022-04-14

### Fixed

- Fixed bug where `covalent stop` and `covalent start` would not bring the services back up

## [0.81.0] - 2022-04-14

### Changed

- Made `supervisord` use a specific configuration file instead of looking at root directory.

### Fixed

- Fixed string comparison to determine whether `COVA_SDK` env variable exists or not.

## [0.80.3] - 2022-04-14

### Fixed

- Re-enabling test actions
- Resolving ui backend endpoint in draw function using config manager

## [0.80.2] - 2022-04-14

### Fixed

- Some legacy config variables are removed.
- The config references `ENV_DEST_DIR` everywhere now

## [0.80.1] - 2022-04-14

### Fixed

- Accessing `ENV_DEST_DIR` env var using `os.environ.get`
- Missing requirements `pyyaml`, `jinja`, and `psutil` added to reqs file

## [0.80.0] - 2022-04-14

### Changed

- Repository is restructured to accomodate the microservices

## [0.79.1] - 2022-04-14

### Fixed

- Installation using `pip install -e .` is fixed with regards to the nats installation.
- Several missing `__init__.py` files are now included.

## [0.79.0] - 2022-04-14

### Added

- Covalent `config` cli command to alter config values or display covalent configuration

### Changed

- Removed environment section from Supervisord config in order to read from root `.env` file instead
- Refactored config manager to use project root `.env` file for configuration

## [0.78.0] - 2022-04-13

### Changed

- `ct.get_result` will return result object if no wait is used.

- Using initial resource as 1 until there is better resource management in runner.

### Fixed

- Fix errors in Dockerfiles

- Update Dockerfiles to use `multi-stage` container builds to reduce final image size

- Install all necessary Python modules in all containers

## [0.77.0] - 2022-04-13

### Added

- nats is installed in the wheel build if not otherwise installed.

## [0.76.0] - 2022-04-13

### Added

- `wait` argument to `ct.get_result`.

### Changed

- Switched to the local executor which is compatible with covalent microservices and removed the old executor.

## [0.75.0] - 2022-04-13

### Tests

- Tests for update workflow in Dispatcher service update_workflow.py module.

### Changed

- Implementation of update_workflow_results in update_workflow.py module in Dispatcher service.

## [0.74.0] - 2022-04-12

### Changed

- Removed misnamed dispatcher plugin stuff and now using the interface functions directly (dispatch, dispatch_sync, get_result).

- `ct.dispatch`, `ct.dispatch_sync`, `ct.get_result`, etc. are going to use the covalent services instead.

## [0.73.0] - 2022-04-12

### Changed

- Arguments and keyword arguments to the function are pickled with cloudpickle, allowing objects that are not pickleable with "normal" pickle to be sent to different processes with the multiprocessing module.

## [0.72.0] - 2022-04-12

### Changed

- Updated the example to use a sublattice.

### Fixed

- Fixed updation of result objects for sublattice and parent lattice.
- Fixed the regular expression to show sublattice results in the UI.

## [0.71.0] - 2022-04-11

### Changed

- Updated Supervisord template configuration to bring up NATS server with high priority before all other services

## [0.70.0] - 2022-04-11

### Tests

- Dispatcher service tests for the `dispatch_workflow.py` module.

### Changed

- Minor refactor of `dispatch_workflow.py` module in Dispatcher service.

## [0.69.0] - 2022-04-08

### Added

- Added Microservices section with links to Swagger hub for individual API docs

## [0.68.0] - 2022-04-07

### Added

- Tests for data and results services

## [0.67.4] - 2022-04-07

### Fixed

- Fix handling of webapp url paths by ui_backend.

## [0.67.3] - 2022-04-07

### Fixed

- The `package-lock.json` file is no longer committed to the codebase

## [0.67.2] - 2022-04-07

### Fixed

- PyPI uploads use a token instead of a username/password pair

## [0.67.1] - 2022-04-07

### Fixed

- Switched UI to results service delete API

## [0.67.0] - 2022-04-07

### Added
- Added environment variables to service declarations in ``docker-compose``.
- Added the Dockerfile and docker-compose configurations for the ``queue-consumer``.

## [0.66.0] - 2022-04-07

### Added

- Batch cancellation endpoint to dispatcher, e.g., `DELETE /api/v0/workflow/cancel?dispatch_id1,dispatch_id2`

### Tests

- Added tests for UI backend endpoints

## [0.65.3] - 2022-04-07

### Fixed

- Syntax error in the `tests.yml` workflow

## [0.65.2] - 2022-04-07

### Fixed

- pypi validation using pre-release tag

## [0.65.1] - 2022-04-07

### Fixed

- Don't fail the CI workflow just because we aren't doing a release

## [0.65.0] - 2022-04-06

### Changed

- Only one docker-compose

## [0.64.2] - 2022-04-06

### Fixed

- The `.dockerignore` file now ignores any unnecessary front-end build files

## [0.64.1] - 2022-04-06

### Fixed

- egg_info invocation

## [0.64.0] - 2022-04-06

### Fixed

- Style fixes via `pre-commit run --all-files`

### Changed

- Pushing microservice images to public ECR

## [0.63.1] - 2022-04-06

### Fixed

- Fixed the version validation in pypi workflow

## [0.63.0] - 2022-04-06

### Changed

- Mark pypi releases as pre

## [0.62.1] - 2022-04-06

### Fixed

- Workflows which run on `develop` or `master` will send Slack alerts to the dev team if they fail.

## [0.62.0] - 2022-04-06

### Changed

- Update `covalent-ui` service in `docker-compose.yaml` to ensure that the uvicorn server listens on `0.0.0.0` for all incoming requests
- Using `ENTRYPOINT` in dockerfiles instead of `CMD`
- Remove `command` option from all services in `docker-compose.yml`

## [0.61.1] - 2022-04-06

### Fixed

- Fixed failures in pushing images to ECR.

## [0.61.0] - 2022-04-06

### Changed

- The results and data service now support batch deleting via query strings

## [0.60.0] - 2022-04-06

### Changed

- List type removed from type annotation for the executor argument in electron/lattice/lepton definitions.
- Input executor argument is converted to an executor class object (if it were a string) in electron/lattice/lepton definitions instead of just before execution in execution.py. As a result, calls to _executor_manager.get_executor are removed from execution.py.
- Rewritten tests to take into account the type change of executor identifiers from strings to executor class objects.

### Fixed

- In covalent/executor/__init__.py, `from importlib import metadata` is used instead of `importlib.metadata`.
- Electron.get_op_function.rename now uses the correct separator string when renaming a function.

## [0.59.0] - 2022-04-06

### Changed

- Fixes for making the whole pipeline work in tandem.

## [0.58.0] - 2022-04-06

### Added

- `nats` service in `docker-compose` files

## [0.57.0] - 2022-04-05

### Added

- Variables to assign service hosts

## [0.56.1] - 2022-04-05

### Fixed

- Fixed various module import errors in the containers for the microservices.

### Tests

- Added tests for post-refactor covalent cli commands: start, stop, restart, status, and logs

## [0.56.0] - 2022-04-05

### Changed

- Changed global variable executor_plugin_name to EXECUTOR_PLUGIN_NAME in executors to conform with PEP8.

## [0.55.0] - 2022-04-04

### Changed

- Changed supervisord http server's default to listen on all interfaces, so that covalent can run on any computer in a trusted LAN (without firewalls/auth).

## [0.54.0] - 2022-04-04

### Added

- Draw workflow draft API to ui_backend service


## [0.53.0] - 2022-04-04

### Added

- Added docker-compose file to run covalent microservices.

## [0.52.0] - 2022-04-04

### Added

- Added delete endpoint to data and results services.

## [0.51.0] - 2022-04-04

### Added

- Folders for tests.

### Changed

- Organization of covalent tests.

## [0.50.0] - 2022-04-03

### Added

- Added GET all results endpoint in Results service
- Optional formatting of GET result endpoint that supports: `binary` or `json`

### Changed

- Changed frontend to support updated result service endpoints with json format

### Removed

- Removed redundant local storage cache on frontend

## [0.49.1] - 2022-04-01

### Fixed

- Using `io.BytesIO` in `update_result` in the results service to prevent creation of a new file in the file system.

## [0.49.0] - 2022-04-01

### Added

- Implement an `overwrite` query param in the `upload` method so that we don't create a new object for every result update

## [0.48.0] - 2022-04-01

### Added

- Added updated dispatching and getting result functions with the option to download result as a file.

### Changed

- Hardcoded filepaths to standardized ServiceURL.`get_route(...)` method when making API requests.

## [0.47.2] - 2022-04-01

### Fixed

- Queue consumer import paths fixed
- Syntax errors in the supervisord template fixed

## [0.47.1] - 2022-04-01

### Fixed

- Supervisord now brings up dispatcher queue consumer worker

## [0.47.0] - 2022-04-01

### Changed

- Updated API calls accross services to use standarized env vars from Settings class
- Normalized env vars accross services and updated Supervisord template

## [0.46.0] - 2022-03-31

### Changed

- Consumers of results service now specify `stream=True` in their get requests.

## [0.45.0] - 2022-03-31

### Changed

- Using `Result.RUNNING` instead of str "RUNNING"
- Using process safe `is_empty` method rather than `empty()` method for multiprocessing queue.
- Multprocessing `is_queue` method.

### Added

- Workflow status as running in the `workflow_status_queue`.

### Tests

- Added a test for the `_check_version` method in `covalent/executor/__init__.py`.

## [0.44.0] - 2022-03-31

### Added

- A version check is done at Covalent startup to ensure that executor plugins are compatible.

## [0.43.0] - 2022-03-31

### Added

- Function to call UI update method in the UI microservice for use in the Dispatcher micro-service.
- Refactor updating results and ui into one function.

## [0.42.2] - 2022-03-31

### Fixed

- Using functions for getting result object in cancel endpoint and sending cancel task signal to runner in the dispatcher.

## [0.42.1] - 2022-03-31

### Fixed

- `update_workflow_results` in `update_workflow.py` now also takes care of sending the next set of tasks to the runner.

- Also handling the cases of sublattices in `update_workflow_results`.

## [0.42.0] - 2022-03-31

### Changed

- Moved some unused for-the-future files to the refactor directory and out of the main codebase.

## [0.41.3] - 2022-03-31

### Fixed

- Dispatch DB is now created upon server start.

## [0.41.2] - 2022-03-30

### Fixed

- Oneline bugfix to remove `fetch --unshallow`

## [0.41.1] - 2022-03-30

### Fixed

- Get master version from release tags rather than master branch

## [0.41.0] - 2022-03-30

### Added

- Dockerized the Dispatcher and Runner Services.
- Added required packages for running containerized instances of the Dispatcher and Runner.

## [0.40.0] - 2022-03-30

### Added

- Dockerized the Data and UI-backend services.
- Required packages to run containerized instances of the Data and UI-backend.

## [0.39.1] - 2022-03-30

### Fixed

- Supervisord & Results service integration by making results service port configurable by an env var

## [0.39.0] - 2022-03-29

### Changed

- Runner and dispatcher implementation in order to integrate the microservices partially complete.

## [0.38.0] - 2022-03-29

### Added

- Added UI backend component to serve post-refactor frontend and dispatch websocket messages to UI using Socket.io
- Updated UI socket.io configuration to use different ws path, and using localstorage for fetching all results (temporary)
- Added post-refactor cli commands to use Supervisord to manage local service processes
- Added `covalent logs` and `covalent config` cli commands

## [0.37.1] - 2022-03-29

### Fixed

- Oneline bugfix in tests.yml

## [0.37.0] - 2022-03-29

### Added

- Results management endpoints; GET, PUT, POST for results object
- Checks in setup.py to confirm node version compatibility.
- Instructions in CONTRIBUTING to address some common Debian setup issues.

## [0.36.1] - 2022-03-29

### Fixed

- Filesystem service now reads config from environment variables.

## [0.36.0] - 2022-03-29

### Added

- Picking up dispatch jobs from the queue and ensuring that only one workflow is processed (locally) at any given time.

### Changed

- Dispatcher implementation in order to integrate with Queuer microservice.

## [0.35.0] - 2022-03-29

### Added

- Automated changelog and version management
- Added a Dockerfile to build an image for OS Queuer.
- Added the required packages to run a container instance of the Queuer.

### Fixed

- Single quotes in github env
- Don't use for loops to iterate over a variable in bash
- Issue with checkout actions
- Run tests on changelog workflow completion instead of push to develop to avoid race condition
- Use covalent ops bot token for automated pushes to develop
- sed command syntax in changelog.yml

## [0.34.5] - 2022-03-28

### Fixed

- Moved `example_dispatch.py` into `tests/` directory.

## [0.34.4] - 2022-03-28

### Added

- Unit tests for utils, leptons, and base executor

## [0.34.3] - 2022-03-27

### Added

- Tests for lattice.py

## [0.34.2] - 2022-03-27

### Added

- Unit tests for the base executor, the results manager, the logger, and leptons

## [0.34.1] - 2022-03-24

### Fixed

- Pinned jinja2 to less than 3.1.0 so that nbconvert remains stable in the docs build.

## [0.34.0] - 2022-03-24

### Added

- API endpoints to upload and download files

## [0.33.1] - 2022-03-24

### Fixed

- Retrieving results from running container via HTTP
- Adding tests for Docker image in workflows

## [0.33.0] - 2022-03-24

### Added

- Slack and webhook notifications

## [0.32.9] - 2022-03-23

### Fixed

- Updated OS Queuer imports to remove top level modules `refactor.queuer`

## [0.32.8] - 2022-03-22

### Added

- Websocket notify endpoint with leaky bucket algo implementation to rate limit messages to frontend

## [0.32.7] - 2022-03-22

### Added

- Queuer API submit endpoint to publish dispatch message to MQ & send result file to Data Service
- API Service class for interfacing with local services
- Tests covering submit endpoint and API Service

## [0.32.6] - 2022-03-22

### Fixed

- Input path for external libraries in the Lepton wrapper can (and should) now be a full path to the file.

## [0.32.5] - 2022-03-21

### Fixed

- Fix HTTP status code for blank POST requests.

## [0.32.4] - 2022-03-17

### Fixed

- Docker commands in docs

## [0.32.3] - 2022-03-16

### Fixed

- Fix missing UI graph edges between parameters and electrons in certain cases.
- Fix UI crashes in cases where legacy localStorage state was being loaded.

## [0.32.2] - 2022-03-16

### Added

- Images for graphs generated in tutorials and how-tos.
- Note for quantum gravity tutorial to tell users that `tensorflow` doesn't work on M1 Macs.
- `Known Issues` added to `README.md`

### Fixed

- `draw` function usage in tutorials and how-tos now reflects the UI images generated instead of using graphviz.
- Images now render properly in RTD of how-tos.

### Changed

- Reran all the tutorials that could run, generating the outputs again.

## [0.32.1] - 2022-03-15

### Fixed

- CLI now starts server directly in the subprocess instead of as a daemon
- Logs are provided as pipes to Popen instead of using a shell redirect
- Restart behavior fixed
- Default port in `covalent_ui/app.py` uses the config manager

### Removed

- `_graceful_restart` function no longer needed without gunicorn

## [0.32.0] - 2022-03-11

### Added

- Dispatcher microservice API endpoint to dispatch and update workflow.
- Added get runnable task endpoint.

## [0.31.0] - 2022-03-11

### Added

- Runner component's main functionality to run a set of tasks, cancel a task, and get a task's status added to its api.

## [0.30.5] - 2022-03-11

### Updated

- Updated Workflow endpoints & API spec to support upload & download of result objects as pickle files

## [0.30.4] - 2022-03-11

### Fixed

- When executing a task on an alternate Conda environment, Covalent no longer has to be installed on that environment. Previously, a Covalent object (the execution function as a TransportableObject) was passed to the environment. Now it is deserialized to a "normal" Python function, which is passed to the alternate Conda environment.

## [0.30.3] - 2022-03-11

### Fixed

- Fixed the order of output storage in `post_process` which should have been the order in which the electron functions are called instead of being the order in which they are executed. This fixes the order in which the replacement of function calls with their output happens, which further fixes any discrepencies in the results obtained by the user.

- Fixed the `post_process` test to check the order as well.

## [0.30.2] - 2022-03-11

### Changed

- Updated eventlet to 0.31.0

## [0.30.1] - 2022-03-10

### Fixed

- Eliminate unhandled exception in Covalent UI backend when calling fetch_result.

## [0.30.0] - 2022-03-09

### Added

- Skeleton code for writing the different services corresponding to each component in the open source refactor.
- OpenAPI specifications for each of the services.

## [0.29.3] - 2022-03-09

### Fixed

- Covalent UI is built in the Dockerfile, the setup file, the pypi workflow, the tests workflow, and the conda build script.

## [0.29.2] - 2022-03-09

### Added

- Defaults defined in executor plugins are read and used to update the in-memory config, as well as the user config file. But only if the parameter in question wasn't already defined.

### Changed

- Input parameter names and docstrings in _shared_files.config.update_config were changed for clarity.

## [0.29.1] - 2022-03-07

### Changed

- Updated fail-fast strategy to run all tests.

## [0.29.0] - 2022-03-07

### Added

- DispatchDB for storing dispatched results

### Changed

- UI loads dispatches from DispatchDB instead of browser local storage

## [0.28.3] - 2022-03-03

### Fixed

Installed executor plugins don't have to be referred to by their full module name. Eg, use "custom_executor", instead of "covalent_custom_plugin.custom_executor".

## [0.28.2] - 2022-03-03

### Added

- A brief overview of the tutorial structure in the MNIST classification tutorial.

## [0.28.1] - 2022-03-02

### Added

- Conda installation is only supported for Linux in the `Getting Started` guide.
- MNIST classifier tutorial.

### Removed

- Removed handling of default values of function parameters in `get_named_params` in `covalent/_shared_files/utils.py`. So, it is actually being handled by not being handled since now `named_args` and `named_kwargs` will only contain parameters that were passed during the function call and not all of them.

## [0.28.0] - 2022-03-02

### Added

- Lepton support, including for Python modules and C libraries
- How-to guides showing how to use leptons for each of these

## [0.27.6] - 2022-03-01

### Added

- Added feature development basic steps in CONTRIBUTING.md.
- Added section on locally building RTD (read the docs) in the contributing guide.

## [0.27.5] - 2022-03-01

### Fixed

- Missing UI input data after backend change - needed to be derived from graph for electrons, lattice inputs fixed on server-side, combining name and positional args
- Broken UI graph due to variable->edge_name renaming
- Missing UI executor data after server-side renaming

## [0.27.4] - 2022-02-28

### Fixed

- Path used in `covalent/executor/__init__.py` for executor plugin modules needed updating to `covalent/executor/executor_plugins`

### Removed

- Disabled workflow cancellation test due to inconsistent outcomes. Test will be re-enabled after cancellation mechanisms are investigated further.

## [0.27.3] - 2022-02-25

### Added

- Added `USING_DOCKER.md` guide for running docker container.
- Added cli args to covalent UI flask server `covalent_ui/app.py` to modify port and log file path.

### Removed

- Removed gunicorn from cli and Dockerfile.

### Changed

- Updated cli `covalent_dispatcher/_cli/service.py` to run flask server directly, and removed dispatcher and UI flags.
- Using Flask blueprints to merge Dispatcher and UI servers.
- Updated Dockerfile to run flask server directly.
- Creating server PID file manually in `covalent_dispatcher/_cli/service.py`.
- Updated tests and docs to reflect merged servers.
- Changed all mentions of port 47007 (for old UI server) to 48008.

## [0.27.2] - 2022-02-24

### Changed

- Removed unnecessary blockquotes from the How-To guide for creating custom executors
- Changed "Covalent Cloud" to "Covalent" in the main code text

## [0.27.1] - 2022-02-24

### Removed

- Removed AQ-Engineers from CODEOWNERS in order to fix PR review notifications

## [0.27.0] - 2022-02-24

### Added

- Support for positional only, positional or keyword, variable positional, keyword only, variable keyword types of parameters is now added, e.g an electron can now use variable args and variable kwargs if the number/names of parameters are unknown during definition as `def task(*args, **kwargs)` which wasn't possible before.

- `Lattice.args` added to store positional arguments passed to the lattice's workflow function.

- `get_named_params` function added in `_shared_files/utils.py` which will return a tuple containing named positional arguments and named keyword arguments. The names help in showing and storing these parameters in the transport graph.

- Tests to verify whether all kinds of input paramaters are supported by electron or a lattice.

### Changed

- No longer merging positional arguments with keyword arguments, instead they are separately stored in respective nodes in the transport graph.

- `inputs` returned from `_get_inputs` function in `covalent_dispatcher/_core/execution.py` now contains positional as well as keyword arguments which further get passed to the executor.

- Executors now support positional and keyword arguments as inputs to their executable functions.

- Result object's `_inputs` attribute now contains both `args` and `kwargs`.

- `add_node_for_nested_iterables` is renamed to `connect_node_with_others` and `add_node_to_graph` also renamed to `add_collection_node_to_graph` in `electron.py`. Some more variable renames to have appropriate self-explanatory names.

- Nodes and edges in the transport graph now have a better interface to assign attributes to them.

- Edge attribute `variable` renamed to `edge_name`.

- In `serialize` function of the transport graph, if `metadata_only` is True, then only `metadata` attribute of node and `source` and `target` attributes of edge are kept in the then return serialized `data`.

- Updated the tests wherever necessary to reflect the above changes

### Removed

- Deprecated `required_params_passed` since an error will automatically be thrown by the `build_graph` function if any of the required parameters are not passed.

- Removed duplicate attributes from nodes in the transport graph.

## [0.26.1] - 2022-02-23

### Added

- Added Local Executor section to the API read the docs.

## [0.26.0] - 2022-02-23

### Added

- Automated reminders to update the changelog

## [0.25.3] - 2022-02-23

## Added

- Listed common mocking commands in the CONTRIBUTING.md guide.
- Additional guidelines on testing.

## [0.25.2] - 2022-02-21

### Changed

- `backend` metadata name changed to `executor`.
- `_plan_workflow` usage updated to reflect how that executor related information is now stored in the specific executor object.
- Updated tests to reflect the above changes.
- Improved the dispatch cancellation test to provide a robust solution which earlier took 10 minutes to run with uncertainty of failing every now and then.

### Removed

- Removed `TaskExecutionMetadata` as a consequence of removing `execution_args`.

## [0.25.1] - 2022-02-18

### Fixed

- Tracking imports that have been used in the workflow takes less time.

### Added

- User-imports are included in the dispatch_source.py script. Covalent-related imports are commented out.

## [0.25.0] - 2022-02-18

### Added

- UI: Lattice draw() method displays in web UI
- UI: New navigation panel

### Changed

- UI: Animated graph changes, panel opacity

### Fixed

- UI: Fixed "Not Found" pages

## [0.24.21] - 2022-02-18

### Added

- RST document describing the expectations from a tutorial.

## [0.24.20] - 2022-02-17

### Added

- Added how to create custom executors

### Changed

- Changed the description of the hyperlink for choosing executors
- Fixed typos in doc/source/api/getting_started/how_to/execution/creating_custom_executors.ipynb

## [0.24.19] - 2022-02-16

### Added

- CODEOWNERS for certain files.

## [0.24.18] - 2022-02-15

### Added

- The user configuration file can now specify an executor plugin directory.

## [0.24.17] - 2022-02-15

### Added

- Added a how-to for making custom executors.

## [0.24.16] - 2022-02-12

### Added

- Errors now contain the traceback as well as the error message in the result object.
- Added test for `_post_process` in `tests/covalent_dispatcher_tests/_core/execution_test.py`.

### Changed

- Post processing logic in `electron` and dispatcher now relies on the order of execution in the transport graph rather than node's function names to allow for a more reliable pairing of nodes and their outputs.

- Renamed `init_test.py` in `tests/covalent_dispatcher_tests/_core/` to `execution_test.py`.

### Removed

- `exclude_from_postprocess` list which contained some non executable node types removed since only executable nodes are post processed now.

## [0.24.15] - 2022-02-11

### Fixed

- If a user's configuration file does not have a needed exeutor parameter, the default parameter (defined in _shared_files/defaults.py) is used.
- Each executor plugin is no longer initialized upon the import of Covalent. This allows required parameters in executor plugins.

## Changed

- Upon updating the configuration data with a user's configuration file, the complete set is written back to file.

## Added

- Tests for the local and base executors.

## [0.24.14] - 2022-02-11

### Added

- UI: add dashboard cards
- UI: add scaling dots background

### Changed

- UI: reduce sidebar font sizes, refine color theme
- UI: refine scrollbar styling, show on container hover
- UI: format executor parameters as YAML code
- UI: update syntax highlighting scheme
- UI: update index.html description meta tag

## [0.24.13] - 2022-02-11

### Added

- Tests for covalent/_shared_files/config.py

## [0.24.12] - 2022-02-10

### Added

- CodeQL code analyzer

## [0.24.11] - 2022-02-10

### Added

- A new dictionary `_DEFAULT_CONSTRAINTS_DEPRECATED` in defaults.py

### Changed

- The `_DEFAULT_CONSTRAINT_VALUES` dictionary now only contains the `backend` argument

## [0.24.10] - 2022-02-09

### Fixed

- Sporadically failing workflow cancellation test in tests/workflow_stack_test.py

## [0.24.9] - 2022-02-09

## Changed

- Implementation of `_port_from_pid` in covalent_dispatcher/_cli/service.py.

## Added

- Unit tests for command line interface (CLI) functionalities in covalent_dispatcher/_cli/service.py and covalent_dispatcher/_cli/cli.py.

## [0.24.8] - 2022-02-07

### Fixed

- If a user's configuration file does not have a needed parameter, the default parameter (defined in _shared_files/defaults.py) is used.

## [0.24.7] - 2022-02-07

### Added

- Typing: Add Type hint `dispatch_info` parameter.
- Documentation: Updated the return_type description in docstring.

### Changed

- Typing: Change return type annotation to `Generator`.

## [0.24.6] - 2022-02-06

### Added

- Type hint to `deserialize` method of `TransportableObject` of `covalent/_workflow/transport.py`.

### Changed

- Description of `data` in `deserialize` method of `TransportableObject` of `covalent/_workflow/transport.py` from `The serialized transportable object` to `Cloudpickled function`.

## [0.24.5] - 2022-02-05

### Fixed

- Removed dependence on Sentinel module

## [0.24.4] - 2022-02-04

### Added

- Tests across multiple versions of Python and multiple operating systems
- Documentation reflecting supported configurations

## [0.24.3] - 2022-02-04

### Changed

- Typing: Use `bool` in place of `Optional[bool]` as type annotation for `develop` parameter in `covalent_dispatcher.service._graceful_start`
- Typing: Use `Any` in place of `Optional[Any]` as type annotation for `new_value` parameter in `covalent._shared_files.config.get_config`

## [0.24.2] - 2022-02-04

### Fixed

- Updated hyperlink of "How to get the results" from "./collection/query_electron_execution_result" to "./collection/query_multiple_lattice_execution_results" in "doc/source/how_to/index.rst".
- Updated hyperlink of "How to get the result of a particular electron" from "./collection/query_multiple_lattice_execution_results" to "./collection/query_electron_execution_result" in "doc/source/how_to/index.rst".

## [0.24.1] - 2022-02-04

### Changed

- Changelog entries are now required to have the current date to enforce ordering.

## [0.24.0] - 2022-02-03

### Added

- UI: log file output - display in Output tab of all available log file output
- UI: show lattice and electron inputs
- UI: display executor attributes
- UI: display error message on failed status for lattice and electron

### Changed

- UI: re-order sidebar sections according to latest figma designs
- UI: update favicon
- UI: remove dispatch id from tab title
- UI: fit new uuids
- UI: adjust theme text primary and secondary colors

### Fixed

- UI: auto-refresh result state on initial render of listing and graph pages
- UI: graph layout issues: truncate long electron/param names

## [0.23.0] - 2022-02-03

### Added

- Added `BaseDispatcher` class to be used for creating custom dispatchers which allow connection to a dispatcher server.
- `LocalDispatcher` inheriting from `BaseDispatcher` allows connection to a local dispatcher server running on the user's machine.
- Covalent only gives interface to the `LocalDispatcher`'s `dispatch` and `dispatch_sync` methods.
- Tests for both `LocalDispatcher` and `BaseDispatcher` added.

### Changed

- Switched from using `lattice.dispatch` and `lattice.dispatch_sync` to `covalent.dispatch` and `covalent.dispatch_sync`.
- Dispatcher address now is passed as a parameter (`dispatcher_addr`) to `covalent.dispatch` and `covalent.dispatch_sync` instead of a metadata field to lattice.
- Updated tests, how tos, and tutorials to use `covalent.dispatch` and `covalent.dispatch_sync`.
- All the contents of `covalent_dispatcher/_core/__init__.py` are moved to `covalent_dispatcher/_core/execution.py` for better organization. `__init__.py` only contains function imports which are needed by external modules.
- `dispatch`, `dispatch_sync` methods deprecated from `Lattice`.

### Removed

- `_server_dispatch` method removed from `Lattice`.
- `dispatcher` metadata field removed from `lattice`.

## [0.22.19] - 2022-02-03

### Fixed

- `_write_dispatch_to_python_file` isn't called each time a task is saved. It is now only called in the final save in `_run_planned_workflow` (in covalent_dispatcher/_core/__init__.py).

## [0.22.18] - 2022-02-03

### Fixed

- Added type information to result.py

## [0.22.17] - 2022-02-02

### Added

- Replaced `"typing.Optional"` with `"str"` in covalent/executor/base.py
- Added missing type hints to `get_dispatch_context` and `write_streams_to_file` in covalent/executor/base.py, BaseExecutor

## [0.22.16] - 2022-02-02

### Added

- Functions to check if UI and dispatcher servers are running.
- Tests for the `is_ui_running` and `is_server_running` in covalent_dispatcher/_cli/service.py.

## [0.22.15] - 2022-02-01

### Fixed

- Covalent CLI command `covalent purge` will now stop the servers before deleting all the pid files.

### Added

- Test for `purge` method in covalent_dispatcher/_cli/service.py.

### Removed

- Unused `covalent_dispatcher` import from covalent_dispatcher/_cli/service.py.

### Changed

- Moved `_config_manager` import from within the `purge` method to the covalent_dispatcher/_cli/service.py for the purpose of mocking in tests.

## [0.22.14] - 2022-02-01

### Added

- Type hint to `_server_dispatch` method in `covalent/_workflow/lattice.py`.

## [0.22.13] - 2022-01-26

### Fixed

- When the local executor's `log_stdout` and `log_stderr` config variables are relative paths, they should go inside the results directory. Previously that was queried from the config, but now it's queried from the lattice metadata.

### Added

- Tests for the corresponding functions in (`covalent_dispatcher/_core/__init__.py`, `covalent/executor/base.py`, `covalent/executor/executor_plugins/local.py` and `covalent/executor/__init__.py`) affected by the bug fix.

### Changed

- Refactored `_delete_result` in result manager to give the option of deleting the result parent directory.

## [0.22.12] - 2022-01-31

### Added

- Diff check in pypi.yml ensures correct files are packaged

## [0.22.11] - 2022-01-31

### Changed

- Removed codecov token
- Removed Slack notifications from feature branches

## [0.22.10] - 2022-01-29

### Changed

- Running tests, conda, and version workflows on pull requests, not just pushes

## [0.22.9] - 2022-01-27

### Fixed

- Fixing version check action so that it doesn't run on commits that are in develop
- Edited PR template so that markdown checklist appears properly

## [0.22.8] - 2022-01-27

### Fixed

- publish workflow, using `docker buildx` to build images for x86 and ARM, prepare manifest and push to ECR so that pulls will match the correct architecture.
- typo in CONTRIBUTING
- installing `gcc` in Docker image so Docker can build wheels for `dask` and other packages that don't provide ARM wheels

### Changed

- updated versions in `requirements.txt` for `matplotlib` and `dask`

## [0.22.7] - 2022-01-27

### Added

- `MANIFEST.in` did not have `covalent_dispatcher/_service` in it due to which the PyPi package was not being built correctly. Added the `covalent_dispatcher/_service` to the `MANIFEST.in` file.

### Fixed

- setuptools properly including data files during installation

## [0.22.6] - 2022-01-26

### Fixed

- Added service folder in covalent dispatcher to package.

## [0.22.5] - 2022-01-25

### Fixed

- `README.md` images now use master branch's raw image urls hosted on <https://github.com> instead of <https://raw.githubusercontent.com>. Also, switched image rendering from html to markdown.

## [0.22.4] - 2022-01-25

### Fixed

- dispatcher server app included in sdist
- raw image urls properly used

## [0.22.3] - 2022-01-25

### Fixed

- raw image urls used in readme

## [0.22.2] - 2022-01-25

### Fixed

- pypi upload

## [0.22.1] - 2022-01-25

### Added

- Code of conduct
- Manifest.in file
- Citation info
- Action to upload to pypi

### Fixed

- Absolute URLs used in README
- Workflow badges updated URLs
- `install_package_data` -> `include_package_data` in `setup.py`

## [0.22.0] - 2022-01-25

### Changed

- Using public ECR for Docker release

## [0.21.0] - 2022-01-25

### Added

- GitHub pull request templates

## [0.20.0] - 2022-01-25

### Added

- GitHub issue templates

## [0.19.0] - 2022-01-25

### Changed

- Covalent Beta Release

## [0.18.9] - 2022-01-24

### Fixed

- iframe in the docs landing page is now responsive

## [0.18.8] - 2022-01-24

### Changed

- Temporarily removed output tab
- Truncated dispatch id to fit left sidebar, add tooltip to show full id

## [0.18.7] - 2022-01-24

### Changed

- Many stylistic improvements to documentation, README, and CONTRIBUTING.

## [0.18.6] - 2022-01-24

### Added

- Test added to check whether an already decorated function works as expected with Covalent.
- `pennylane` package added to the `requirements-dev.txt` file.

### Changed

- Now using `inspect.signature` instead of `function.__code__` to get the names of function's parameters.

## [0.18.5] - 2022-01-21

### Fixed

- Various CI fixes, including rolling back regression in version validation, caching on s3 hosted badges, applying releases and tags correctly.

## [0.18.4] - 2022-01-21

### Changed

- Removed comments and unused functions in covalent_dispatcher
- `result_class.py` renamed to `result.py`

### Fixed

- Version was not being properly imported inside `covalent/__init__.py`
- `dispatch_sync` was not previously using the `results_dir` metadata field

### Removed

- Credentials in config
- `generate_random_filename_in_cache`
- `is_any_atom`
- `to_json`
- `show_subgraph` option in `draw`
- `calculate_node`

## [0.18.3] - 2022-01-20

### Fixed

- The gunicorn servers now restart more gracefully

## [0.18.2] - 2022-01-21

### Changed

- `tempdir` metadata field removed and replaced with `executor.local.cache_dir`

## [0.18.1] - 2022-01-11

## Added

- Concepts page

## [0.18.0] - 2022-01-20

### Added

- `Result.CANCELLED` status to represent the status of a cancelled dispatch.
- Condition to cancel the whole dispatch if any of the nodes are cancelled.
- `cancel_workflow` function which uses a shared variable provided by Dask (`dask.distributed.Variable`) in a dask client to inform nodes to stop execution.
- Cancel function for dispatcher server API which will allow the server to terminate the dispatch.
- How to notebook for cancelling a dispatched job.
- Test to verify whether cancellation of dispatched jobs is working as expected.
- `cancel` function is available as `covalent.cancel`.

### Changed

- In file `covalent/_shared_files/config.py` instead of using a variable to store and then return the config data, now directly returning the configuration.
- Using `fire_and_forget` to dispatch a job instead of a dictionary of Dask's `Future` objects so that we won't have to manage the lifecycle of those futures.
- The `test_run_dispatcher` test was changed to reflect that the dispatcher no longer uses a dictionary of future objects as it was not being utilized anywhere.

### Removed

- `with dask_client` context was removed as the client created in `covalent_dispatcher/_core/__init__.py` is already being used even without the context. Furthermore, it creates issues when that context is exited which is unnecessary at the first place hence not needed to be resolved.

## [0.17.5] - 2022-01-19

### Changed

- Results directory uses a relative path by default and can be overridden by the environment variable `COVALENT_RESULTS_DIR`.

## [0.17.4] - 2022-01-19

### Changed

- Executor parameters use defaults specified in config TOML
- If relative paths are supplied for stdout and stderr, those files are created inside the results directory

## [0.17.3] - 2022-01-18

### Added

- Sync function
- Covalent CLI tool can restart in developer mode

### Fixed

- Updated the UI address referenced in the README

## [0.17.2] - 2022-01-12

### Added

- Quantum gravity tutorial

### Changed

- Moved VERSION file to top level

## [0.17.1] - 2022-01-19

### Added

- `error` attribute was added to the results object to show which node failed and the reason behind it.
- `stdout` and `stderr` attributes were added to a node's result to store any stdout and stderr printing done inside an electron/node.
- Test to verify whether `stdout` and `stderr` are being stored in the result object.

### Changed

- Redesign of how `redirect_stdout` and `redirect_stderr` contexts in executor now work to allow storing their respective outputs.
- Executors now also return `stdout` and `stderr` strings, along with the execution output, so that they can be stored in their result object.

## [0.17.0] - 2022-01-18

### Added

- Added an attribute `__code__` to electron and lattice which is a copy of their respective function's `__code__` attribute.
- Positional arguments, `args`, are now merged with keyword arguments, `kwargs`, as close as possible to where they are passed. This was done to make sure we support both with minimal changes and without losing the name of variables passed.
- Tests to ensure usage of positional arguments works as intended.

### Changed

- Slight rework to how any print statements in lattice are sent to null.
- Changed `test_dispatcher_functional` in `basic_dispatcher_test.py` to account for the support of `args` and removed a an unnecessary `print` statement.

### Removed

- Removed `args` from electron's `init` as it wasn't being used anywhere.

## [0.16.1] - 2022-01-18

### Changed

- Requirement changed from `dask[complete]` to `dask[distributed]`.

## [0.16.0] - 2022-01-14

### Added

- New UI static demo build
- New UI toolbar functions - orientation, toggle params, minimap
- Sortable and searchable lattice name row

### Changed

- Numerous UI style tweaks, mostly around dispatches table states

### Fixed

- Node sidebar info now updates correctly

## [0.15.11] - 2022-01-18

### Removed

- Unused numpy requirement. Note that numpy is still being installed indirectly as other packages in the requirements rely on it.

## [0.15.10] - 2022-01-16

## Added

- How-to guide for Covalent dispatcher CLI.

## [0.15.9] - 2022-01-18

### Changed

- Switched from using human readable ids to using UUIDs

### Removed

- `human-id` package was removed along with its mention in `requirements.txt` and `meta.yaml`

## [0.15.8] - 2022-01-17

### Removed

- Code breaking text from CLI api documentation.
- Unwanted covalent_dispatcher rst file.

### Changed

- Installation of entire covalent_dispatcher instead of covalent_dispatcher/_service in setup.py.

## [0.15.7] - 2022-01-13

### Fixed

- Functions with multi-line or really long decorators are properly serialized in dispatch_source.py.
- Multi-line Covalent output is properly commented out in dispatch_source.py.

## [0.15.6] - 2022-01-11

### Fixed

- Sub-lattice functions are successfully serialized in the utils.py get_serialized_function_str.

### Added

- Function to scan utilized source files and return a set of imported modules (utils.get_imports_from_source)

## [0.15.5] - 2022-01-12

### Changed

- UI runs on port 47007 and the dispatcher runs on port 48008. This is so that when the servers are later merged, users continue using port 47007 in the browser.
- Small modifications to the documentation
- Small fix to the README

### Removed

- Removed a directory `generated` which was improperly added
- Dispatcher web interface
- sqlalchemy requirement

## [0.15.4] - 2022-01-11

### Changed

- In file `covalent/executor/base.py`, `pickle` was changed to `cloudpickle` because of its universal pickling ability.

### Added

- In docstring of `BaseExecutor`, a note was added specifying that `covalent` with its dependencies is assumed to be installed in the conda environments.
- Above note was also added to the conda env selector how-to.

## [0.15.3] - 2022-01-11

### Changed

- Replaced the generic `RuntimeError` telling users to check if there is an object manipulation taking place inside the lattice to a simple warning. This makes the original error more visible.

## [0.15.2] - 2022-01-11

### Added

- If condition added for handling the case where `__getattr__` of an electron is accessed to detect magic functions.

### Changed

- `ActiveLatticeManager` now subclasses from `threading.local` to make it thread-safe.
- `ValueError` in the lattice manager's `claim` function now also shows the name of the lattice that is currently claimed.
- Changed docstring of `ActiveLatticeManager` to note that now it is thread-safe.
- Sublattice dispatching now no longer deletes the result object file and is dispatched normally instead of in a serverless manner.
- `simulate_nitrogen_and_copper_slab_interaction.ipynb` notebook tutorial now does normal dispatching as well instead of serverless dispatching. Also, now 7 datapoints will be shown instead of 10 earlier.

## [0.15.1] - 2022-01-11

### Fixed

- Passing AWS credentials to reusable workflows as a secret

## [0.15.0] - 2022-01-10

### Added

- Action to push development image to ECR

### Changed

- Made the publish action reusable and callable

## [0.14.1] - 2022-01-02

### Changed

- Updated the README
- Updated classifiers in the setup.py file
- Massaged some RTD pages

## [0.14.0] - 2022-01-07

### Added

- Action to push static UI to S3

## [0.13.2] - 2022-01-07

### Changed

- Completed new UI design work

## [0.13.1] - 2022-01-02

### Added

- Added eventlet requirement

### Changed

- The CLI tool can now manage the UI flask server as well
- [Breaking] The CLI option `-t` has been changed to `-d`, which starts the servers in developer mode and exposes unit tests to the server.

## [0.13.0] - 2022-01-01

### Added

- Config manager in `covalent/_shared_files/config.py`
- Default location for the main config file can be overridden using the environment variable `COVALENT_CONFIG_DIR`
- Ability to set and get configuration using `get_config` and `set_config`

### Changed

- The flask servers now reference the config file
- Defaults reference the config file

### Fixed

- `ValueError` caught when running `covalent stop`
- One of the functional tests was using a malformed path

### Deprecated

- The `electron.to_json` function
- The `generate_random_filename_in_cache` function

### Removed

- The `get_api_token` function

## [0.12.13] - 2022-01-04

## Removed

- Tutorial section headings

## Fixed

- Plot background white color

## [0.12.12] - 2022-01-06

### Fixed

- Having a print statement inside electron and lattice code no longer causes the workflow to fail.

## [0.12.11] - 2022-01-04

### Added

- Completed UI feature set for first release

### Changed

- UI server result serialization improvements
- UI result update webhook no longer fails on request exceptions, logs warning intead

## [0.12.10] - 2021-12-17

### Added

- Astrophysics tutorial

## [0.12.9] - 2022-01-04

### Added

- Added `get_all_node_results` method in `result_class.py` to return result of all node executions.

- Added `test_parallelilization` test to verify whether the execution is now being achieved in parallel.

### Changed

- Removed `LocalCluster` cluster creation usage to a simple `Client` one from Dask.

- Removed unnecessary `to_run` function as we no longer needed to run execution through an asyncio loop.

- Removed `async` from function definition of previously asynchronous functions, `_run_task`, `_run_planned_workflow`, `_plan_workflow`, and `_run_workflow`.

- Removed `uvloop` from requirements.

- Renamed `test_get_results` to `test_get_result`.

- Reran the how to notebooks where execution time was mentioned.

- Changed how `dispatch_info` context manager was working to account for multiple nodes accessing it at the same time.

## [0.12.8] - 2022-01-02

### Changed

- Changed the software license to GNU Affero 3.0

### Removed

- `covalent-ui` directory

## [0.12.7] - 2021-12-29

### Fixed

- Gunicorn logging now uses the `capture-output` flag instead of redirecting stdout and stderr

## [0.12.6] - 2021-12-23

### Changed

- Cleaned up the requirements and moved developer requirements to a separate file inside `tests`

## [0.12.5] - 2021-12-16

### Added

- Conda build CI job

## [0.12.4] - 2021-12-23

### Changed

- Gunicorn server now checks for port availability before starting

### Fixed

- The `covalent start` function now prints the correct port if the server is already running.

## [0.12.3] - 2021-12-14

### Added

- Covalent tutorial comparing quantum support vector machines with support vector machine algorithms implemented in qiskit and scikit-learn.

## [0.12.2] - 2021-12-16

### Fixed

- Now using `--daemon` in gunicorn to start the server, which was the original intention.

## [0.12.1] - 2021-12-16

### Fixed

- Removed finance references from docs
- Fixed some other small errors

### Removed

- Removed one of the failing how-to tests from the functional test suite

## [0.12.0] - 2021-12-16

### Added

- Web UI prototype

## [0.11.1] - 2021-12-14

### Added

- CLI command `covalent status` shows port information

### Fixed

- gunicorn management improved

## [0.11.0] - 2021-12-14

### Added

- Slack notifications for test status

## [0.10.4] - 2021-12-15

### Fixed

- Specifying a non-default results directory in a sub-lattice no longer causes a failure in lattice execution.

## [0.10.3] - 2021-12-14

### Added

- Functional tests for how-to's in documentation

### Changed

- Moved example script to a functional test in the pipeline
- Added a test flag to the CLI tool

## [0.10.2] - 2021-12-14

### Fixed

- Check that only `kwargs` without any default values in the workflow definition need to be passed in `lattice.draw(ax=ax, **kwargs)`.

### Added

- Function to check whether all the parameters without default values for a callable function has been passed added to shared utils.

## [0.10.1] - 2021-12-13

### Fixed

- Content and style fixes for getting started doc.

## [0.10.0] - 2021-12-12

### Changed

- Remove all imports from the `covalent` to the `covalent_dispatcher`, except for `_dispatch_serverless`
- Moved CLI into `covalent_dispatcher`
- Moved executors to `covalent` directory

## [0.9.1] - 2021-12-13

### Fixed

- Updated CONTRIBUTING to clarify docstring style.
- Fixed docstrings for `calculate_node` and `check_constraint_specific_sum`.

## [0.9.0] - 2021-12-10

### Added

- `prefix_separator` for separating non-executable node types from executable ones.

- `subscript_prefix`, `generator_prefix`, `sublattice_prefix`, `attr_prefix` for prefixes of subscripts, generators,
  sublattices, and attributes, when called on an electron and added to the transport graph.

- `exclude_from_postprocess` list of prefixes to denote those nodes which won't be used in post processing the workflow.

- `__int__()`, `__float__()`, `__complex__()` for converting a node to an integer, float, or complex to a value of 0 then handling those types in post processing.

- `__iter__()` generator added to Electron for supporting multiple return values from an electron execution.

- `__getattr__()` added to Electron for supporting attribute access on the node output.

- `__getitem__()` added to Electron for supporting subscripting on the node output.

- `electron_outputs` added as an attribute to lattice.

### Changed

- `electron_list_prefix`, `electron_dict_prefix`, `parameter_prefix` modified to reflect new way to assign prefixes to nodes.

- In `build_graph` instead of ignoring all exceptions, now the exception is shown alongwith the runtime error notifying that object manipulation should be avoided inside a lattice.

- `node_id` changed to `self.node_id` in Electron's `__call__()`.

- `parameter` type electrons now have the default metadata instead of empty dictionary.

- Instead of deserializing and checking whether a sublattice is there, now a `sublattice_prefix` is used to denote when a node is a sublattice.

- In `dispatcher_stack_test`, `test_dispatcher_flow` updated to indicate the new use of `parameter_prefix`.

### Fixed

- When an execution fails due to something happening in `run_workflow`, then result object's status is now failed and the object is saved alongwith throwing the appropriate exception.

## [0.8.5] - 2021-12-10

### Added

- Added tests for choosing specific executors inside electron initialization.
- Added test for choosing specific Conda environments inside electron initialization.

## [0.8.4] - 2021-12-10

### Changed

- Removed _shared_files directory and contents from covalent_dispatcher. Logging in covalent_dispatcher now uses the logger in covalent/_shared_files/logging.py.

## [0.8.3] - 2021-12-10

### Fixed

- Decorator symbols were added to the pseudo-code in the quantum chemistry tutorial.

## [0.8.2] - 2021-12-06

### Added

- Quantum chemistry tutorial.

## [0.8.1] - 2021-12-08

### Added

- Docstrings with typehints for covalent dispatcher functions added.

### Changed

- Replaced `node` to `node_id` in `electron.py`.

- Removed unnecessary `enumerate` in `covalent_dispatcher/_core/__init__.py`.

- Removed `get_node_device_mapping` function from `covalent_dispatcher/_core/__init__.py`
  and moved the definition to directly add the mapping to `workflow_schedule`.

- Replaced iterable length comparison for `executor_specific_exec_cmds` from `if len(executor_specific_exec_cmds) > 0`
  to `if executor_specific_exec_cmds`.

## [0.8.0] - 2021-12-03

### Added

- Executors can now accept the name of a Conda environment. If that environment exists, the operations of any electron using that executor are performed in that Conda environment.

## [0.7.6] - 2021-12-02

### Changed

- How to estimate lattice execution time has been renamed to How to query lattice execution time.
- Change result querying syntax in how-to guides from `lattice.get_result` to
  `covalent.get_result`.
- Choose random port for Dask dashboard address by setting `dashboard_address` to ':0' in
  `LocalCluster`.

## [0.7.5] - 2021-12-02

### Fixed

- "Default" executor plugins are included as part of the package upon install.

## [0.7.4] - 2021-12-02

### Fixed

- Upgraded dask to 2021.10.0 based on a vulnerability report

## [0.7.3] - 2021-12-02

### Added

- Transportable object tests
- Transport graph tests

### Changed

- Variable name node_num to node_id
- Variable name node_idx to node_id

### Fixed

- Transport graph `get_dependencies()` method return type was changed from Dict to List

## [0.7.2] - 2021-12-01

### Fixed

- Date handling in changelog validation

### Removed

- GitLab CI YAML

## [0.7.1] - 2021-12-02

### Added

- A new parameter to a node's result called `sublattice_result` is added.
  This will be of a `Result` type and will contain the result of that sublattice's
  execution. If a normal electron is executed, this will be `None`.

- In `_delete_result` function in `results_manager.py`, an empty results directory
  will now be deleted.

- Name of a sublattice node will also contain `(sublattice)`.

- Added `_dispatch_sync_serverless` which synchronously dispatches without a server
  and waits for a result to be returned. This is the method used to dispatch a sublattice.

- Test for sublatticing is added.

- How-to guide added for sublatticing explaining the new features.

### Changed

- Partially changed `draw` function in `lattice.py` to also draw the subgraph
  of the sublattice when drawing the main graph of the lattice. The change is
  incomplete as we intend to add this feature later.

- Instead of returning `plt`, `draw` now returns the `ax` object.

- `__call__` function in `lattice.py` now runs the lattice's function normally
  instead of dispatching it.

- `_run_task` function now checks whether current node is a sublattice and acts
  accordingly.

### Fixed

- Unnecessary lines to rename the node's name in `covalent_dispatcher/_core/__init__.py` are removed.

- `test_electron_takes_nested_iterables` test was being ignored due to a spelling mistake. Fixed and
  modified to follow the new pattern.

## [0.7.0] - 2021-12-01

### Added

- Electrons can now accept an executor object using the "backend" keyword argument. "backend" can still take a string naming the executor module.
- Electrons and lattices no longer have Slurm metadata associated with the executor, as that information should be contained in the executor object being used as an input argument.
- The "backend" keyword can still be a string specifying the executor module, but only if the executor doesn't need any metadata.
- Executor plugin classes are now directly available to covalent, eg: covalent.executor.LocalExecutor().

## [0.6.7] - 2021-12-01

### Added

- Docstrings without examples for all the functions in core covalent.
- Typehints in those functions as well.
- Used `typing.TYPE_CHECKING` to prevent cyclic imports when writing typehints.

### Changed

- `convert_to_lattice_function` renamed to `convert_to_lattice_function_call`.
- Context managers now raise a `ValueError` instead of a generic `Exception`.

## [0.6.6] - 2021-11-30

### Fixed

- Fixed the version used in the documentation
- Fixed the badge URLs to prevent caching

## [0.6.5] - 2021-11-30

### Fixed

- Broken how-to links

### Removed

- Redundant lines from .gitignore
- *.ipynb from .gitignore

## [0.6.4] - 2021-11-30

### Added

- How-to guides for workflow orchestration.
  - How to construct an electron
  - How to construct a lattice
  - How to add an electron to lattice
  - How to visualize the lattice
  - How to add constraints to lattices
- How-to guides for workflow and subtask execution.
  - How to execute individual electrons
  - How to execute a lattice
  - How to execute multiple lattices
- How-to guides for status querying.
  - How to query electron execution status
  - How to query lattice execution status
  - How to query lattice execution time
- How-to guides for results collection
  - How to query electron execution results
  - How to query lattice execution results
  - How to query multiple lattice execution results
- Str method for the results object.

### Fixed

- Saving the electron execution status when the subtask is running.

## [0.6.3] - 2021-11-29

### Removed

- JWT token requirement.
- Covalent dispatcher login requirement.
- Update covalent login reference in README.md.
- Changed the default dispatcher server port from 5000 to 47007.

## [0.6.2] - 2021-11-28

### Added

- Github action for tests and coverage
- Badges for tests and coverage
- If tests pass then develop is pushed to master
- Add release action which tags and creates a release for minor version upgrades
- Add badges action which runs linter, and upload badges for version, linter score, and platform
- Add publish action (and badge) which builds a Docker image and uploads it to the AWS ECR

## [0.6.1] - 2021-11-27

### Added

- Github action which checks version increment and changelog entry

## [0.6.0] - 2021-11-26

### Added

- New Covalent RTD theme
- sphinx extension sphinx-click for CLI RTD
- Sections in RTD
- init.py in both covalent-dispatcher logger module and cli module for it to be importable in sphinx

### Changed

- docutils version that was conflicting with sphinx

### Removed

- Old aq-theme

## [0.5.1] - 2021-11-25

### Added

- Integration tests combining both covalent and covalent-dispatcher modules to test that
  lattice workflow are properly planned and executed.
- Integration tests for the covalent-dispatcher init module.
- pytest-asyncio added to requirements.

## [0.5.0] - 2021-11-23

### Added

- Results manager file to get results from a file, delete a result, and redispatch a result object.
- Results can also be awaited to only return a result if it has either been completed or failed.
- Results class which is used to store the results with all the information needed to be used again along with saving the results to a file functionality.
- A result object will be a mercurial object which will be updated by the dispatcher and saved to a file throughout the dispatching and execution parts.
- Direct manipulation of the transport graph inside a result object takes place.
- Utility to convert a function definition string to a function and vice-versa.
- Status class to denote the status of a result object and of each node execution in the transport graph.
- Start and end times are now also stored for each node execution as well as for the whole dispatch.
- Logging of `stdout` and `stderr` can be done by passing in the `log_stdout`, `log_stderr` named metadata respectively while dispatching.
- In order to get the result of a certain dispatch, the `dispatch_id`, the `results_dir`, and the `wait` parameter can be passed in. If everything is default, then only the dispatch id is required, waiting will not be done, and the result directory will be in the current working directory with folder name as `results/` inside which every new dispatch will have a new folder named according to their respective dispatch ids, containing:
  - `result.pkl` - (Cloud)pickled result object.
  - `result_info.yaml` - yaml file with high level information about the result and its execution.
  - `dispatch_source.py` - python file generated, containing the original function definitions of lattice and electrons which can be used to dispatch again.

### Changed

- `logfile` named metadata is now `slurm_logfile`.
- Instead of using `jsonpickle`, `cloudpickle` is being used everywhere to maintain consistency.
- `to_json` function uses `json` instead of `jsonpickle` now in electron and lattice definitions.
- `post_processing` moved to the dispatcher, so the dispatcher will now store a finished execution result in the results folder as specified by the user with no requirement of post processing it from the client/user side.
- `run_task` function in dispatcher modified to check if a node has completed execution and return it if it has, else continue its execution. This also takes care of cases if the server has been closed mid execution, then it can be started again from the last saved state, and the user won't have to wait for the whole execution.
- Instead of passing in the transport graph and dispatch id everywhere, the result object is being passed around, except for the `asyncio` part where the dispatch id and results directory is being passed which afterwards lets the core dispatcher know where to get the result object from and operate on it.
- Getting result of parent node executions of the graph, is now being done using the result object's graph. Storing of each execution's result is also done there.
- Tests updated to reflect the changes made. They are also being run in a serverless manner.

### Removed

- `LatticeResult` class removed.
- `jsonpickle` requirement removed.
- `WorkflowExecutionResult`, `TaskExecutionResult`, and `ExecutionError` singleton classes removed.

### Fixed

- Commented out the `jwt_required()` part in `covalent-dispatcher/_service/app.py`, may be removed in later iterations.
- Dispatcher server will now return the error message in the response of getting result if it fails instead of sending every result ever as a response.

## [0.4.3] - 2021-11-23

### Added

- Added a note in Known Issues regarding port conflict warning.

## [0.4.2] - 2021-11-24

### Added

- Added badges to README.md

## [0.4.1] - 2021-11-23

### Changed

- Removed old coverage badge and fixed the badge URL

## [0.4.0] - 2021-11-23

### Added

- Codecov integrations and badge

### Fixed

- Detached pipelines no longer created

## [0.3.0] - 2021-11-23

### Added

- Wrote a Code of Conduct based on <https://www.contributor-covenant.org/>
- Added installation and environment setup details in CONTRIBUTING
- Added Known Issues section to README

## [0.2.0] - 2021-11-22

### Changed

- Removed non-open-source executors from Covalent. The local SLURM executor is now
- a separate repo. Executors are now plugins.

## [0.1.0] - 2021-11-19

### Added

- Pythonic CLI tool. Install the package and run `covalent --help` for a usage description.
- Login and logout functionality.
- Executor registration/deregistration skeleton code.
- Dispatcher service start, stop, status, and restart.

### Changed

- JWT token is stored to file instead of in an environment variable.
- The Dask client attempts to connect to an existing server.

### Removed

- Removed the Bash CLI tool.

### Fixed

- Version assignment in the covalent init file.

## [0.0.3] - 2021-11-17

### Fixed

- Fixed the Dockerfile so that it runs the dispatcher server from the covalent repo.

## [0.0.2] - 2021-11-15

### Changed

- Single line change in ci script so that it doesn't exit after validating the version.
- Using `rules` in `pytest` so that the behavior in test stage is consistent.

## [0.0.1] - 2021-11-15

### Added

- CHANGELOG.md to track changes (this file).
- Semantic versioning in VERSION.
- CI pipeline job to enforce versioning.<|MERGE_RESOLUTION|>--- conflicted
+++ resolved
@@ -7,11 +7,10 @@
 
 ## [UNRELEASED]
 
-<<<<<<< HEAD
 ### Changed
 
 - Updated `.env` location to `$HOME/.cache/covalent`
-=======
+
 ## [0.89.5] - 2022-04-20
 
 ### Fixed
@@ -21,7 +20,6 @@
 - Pypi version syntax
 
 ## [0.89.4] - 2022-04-20
->>>>>>> edcc651b
 
 ### Docs
 
