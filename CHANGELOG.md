# Changelog

All notable changes to this project will be documented in this file.

The format is based on [Keep a Changelog](https://keepachangelog.com/en/1.0.0/),
and this project adheres to [Semantic Versioning](https://semver.org/spec/v2.0.0.html).

## [UNRELEASED]

<<<<<<< HEAD
#### Authors

@venkatBala

### Docs

- Synced with develop to ensure no files other than the ones related to CLI updates are modified

### Added

- Adding `cluster` CLI options to facilitate interacting the backend Dask
  cluster

- Adding options to `covalent start` to allow specifying number of workers,
  memory limit per worker and threads per worker with which to launch the
  cluster with

=======
## [0.117.0] - 2022-07-02
### Authors
@Emmanuel289 


### Added

- Included retry action in 'tests.yaml' workflow.
>>>>>>> 2d62e0fa

## [0.116.0] - 2022-06-29
### Authors
@Prasy12 

### Changed

- Changed API socket calls interval for graph optimization.

### Added

- Ability to change to different layouts from the GUI.

## [0.115.0] - 2022-06-28
### Authors
@cjao 


### Added

- Introduce support for `call_before`, `call_after`, and bash dependencies

### Operations

- Updated codeowners so that AQ Engineers doesn't own this CHANGELOG
- pre-commit autoupdate

## [0.114.0] - 2022-06-23
### Authors
@dependabot[bot] 


### Changed

- Changed eventsource version on webapp yarn-lock file.

### Operations

- Added Github push changelog workflow to append commiters username
- Reusable JavaScript action to parse changelog and update version

## [0.113.0] - 2022-06-21

### Added

- Introduce new db models and object store backends

### Operations

- Syntax fix in hotfix.yml

### Docs

- Added new tutorial: Linear and convolutional autoencoders

## [0.112.0] - 2022-06-20

### Changed

- Changed async version on webapp package-lock file.

## [0.111.0] - 2022-06-20

### Changed

- Changed eventsource version on webapp package-lock file.

### Docs

- Added new tutorial: Covalentified version of the Pennylane Variational Classifier tutorial.

## [0.110.3] - 2022-06-17

### Fixed

- Fix error when parsing electron positional arguments in workflows

### Docs

- Remove hardcoding version info in README.md

## [0.110.2] - 2022-06-10

### Docs

- Fix MNIST tutorial
- Fix Quantum Gravity tutorial
- Update RTD with migration guide compatible with latest release
- Convert all references to `covalent start` from Jupyter notebooks to markdown statements
- Update release notes summary in README.md
- Fixed display issues with figure (in dark mode) and bullet points in tutorials

### Operations

- Added a retry block to the webapp build step in `tests.yml`

## [0.110.1] - 2022-06-10

### Fixed

- Configure dask to not use daemonic processes when creating a cluster

### Operations

- Sync the VERSION file within `covalent` directory to match the root level VERSION
- Manually patch `covalent/VERSION`

## [0.110.0] - 2022-06-10

### Changed

- Web GUI list size and status label colors changed.
- Web GUI graph running icon changed to non-static icon.

### Docs

- Removed references to the Dask executor in RTD as they are no longer needed.

## [0.109.1] - 2022-06-10

### Fixed

- `covalent --version` now works for PyPI releases

## [0.109.0] - 2022-06-10

### Docs

- Update CLI help statements

### Added

- CLI option for starting Covalent server without Dask.

### Docs

- Added new tutorial: Training quantum embedding kernels for classification.

## [0.108.0] - 2022-06-08

### Added

- WCI yaml file

### Docs

- Add pandoc installation updates to contributing guide

## [0.107.0] - 2022-06-07

### Changed

- Skipping stdout/stderr redirection tests until implemented in Dask parent process

### Added

- Simplifed starting the dask cluster using `multiprocessing`
- Added `bokeh==2.4.3` to requirements.txt to enable view Dask dashboard

### Fixed

- Changelog-reminder action now works for PRs from forks.

## [0.106.2] - 2022-06-06

### Fixed

- Specifying the version for package `furo` to `2022.4.7` to prevent breaking doc builds

### Docs

- Added new tutorial: Using Covalent with PennyLane for hybrid computation.

## [0.106.1] - 2022-06-01

### Fixed

- Changelog-reminder action now works for PRs from forks

### Docs

- Removed references to microservices in RTD
- Updated README.md.
- Changed `ct.electron` to `ct.lattice(executor=dask_executor)` in MNIST classifier tutorial

## [0.106.0] - 2022-05-26

### Changed

- Visual theme for Webapp GUI changed in accordance to new theme
- Fonts, colors, icons have been updated

## [0.105.0] - 2022-05-25

### Added

- Add a pre-commit hook for `detect-secrets`.
- Updated the actions in accordance with the migration done in the previous version.

## [0.104.0] - 2022-05-23

### Changed

- Services have been moved to a different codebase. This repo is now hosting the Covalent SDK, local dispatcher backend, Covalent web GUI, and documentation. Version is bumped to `0.104.0` in order to avoid conflicts.
- Update tests to match the current dispatcher api
- Skip testing dask executor until dask executor plugin is made public
- Using 2 thread pools to manage multiple workflows better and the other one for executing electrons in parallel.

### Fixed

- Add psutil and PyYAML to requirements.txt
- Passing the same Electron to multiple inputs of an Electron now works. UI fix pending.
- Dask from `requirements.txt`.

### Removed

- Asyncio usage for electron level concurrency.
- References to dask

### Added

- Functional test added for dask executor with the cluster running locally.
- Scalability tests for different workflows and workflow sizes under `tests/stress_tests/scripts`
- Add sample performance testing workflows under `tests/stress_tests`
- Add pipelines to continuously run the tutorial notebooks
- Create notebook with tasks from RTD

## [0.32.3] - 2022-03-16

### Fixed

- Fix missing UI graph edges between parameters and electrons in certain cases.
- Fix UI crashes in cases where legacy localStorage state was being loaded.

## [0.32.2] - 2022-03-16

### Added

- Images for graphs generated in tutorials and how-tos.
- Note for quantum gravity tutorial to tell users that `tensorflow` doesn't work on M1 Macs.
- `Known Issues` added to `README.md`

### Fixed

- `draw` function usage in tutorials and how-tos now reflects the UI images generated instead of using graphviz.
- Images now render properly in RTD of how-tos.

### Changed

- Reran all the tutorials that could run, generating the outputs again.

## [0.32.1] - 2022-03-15

### Fixed

- CLI now starts server directly in the subprocess instead of as a daemon
- Logs are provided as pipes to Popen instead of using a shell redirect
- Restart behavior fixed
- Default port in `covalent_ui/app.py` uses the config manager

### Removed

- `_graceful_restart` function no longer needed without gunicorn

## [0.32.0] - 2022-03-11

### Added

- Dispatcher microservice API endpoint to dispatch and update workflow.
- Added get runnable task endpoint.

## [0.31.0] - 2022-03-11

### Added

- Runner component's main functionality to run a set of tasks, cancel a task, and get a task's status added to its api.

## [0.30.5] - 2022-03-11

### Updated

- Updated Workflow endpoints & API spec to support upload & download of result objects as pickle files

## [0.30.4] - 2022-03-11

### Fixed

- When executing a task on an alternate Conda environment, Covalent no longer has to be installed on that environment. Previously, a Covalent object (the execution function as a TransportableObject) was passed to the environment. Now it is deserialized to a "normal" Python function, which is passed to the alternate Conda environment.

## [0.30.3] - 2022-03-11

### Fixed

- Fixed the order of output storage in `post_process` which should have been the order in which the electron functions are called instead of being the order in which they are executed. This fixes the order in which the replacement of function calls with their output happens, which further fixes any discrepencies in the results obtained by the user.

- Fixed the `post_process` test to check the order as well.

## [0.30.2] - 2022-03-11

### Changed

- Updated eventlet to 0.31.0

## [0.30.1] - 2022-03-10

### Fixed

- Eliminate unhandled exception in Covalent UI backend when calling fetch_result.

## [0.30.0] - 2022-03-09

### Added

- Skeleton code for writing the different services corresponding to each component in the open source refactor.
- OpenAPI specifications for each of the services.

## [0.29.3] - 2022-03-09

### Fixed

- Covalent UI is built in the Dockerfile, the setup file, the pypi workflow, the tests workflow, and the conda build script.

## [0.29.2] - 2022-03-09

### Added

- Defaults defined in executor plugins are read and used to update the in-memory config, as well as the user config file. But only if the parameter in question wasn't already defined.

### Changed

- Input parameter names and docstrings in _shared_files.config.update_config were changed for clarity.

## [0.29.1] - 2022-03-07

### Changed

- Updated fail-fast strategy to run all tests.

## [0.29.0] - 2022-03-07

### Added

- DispatchDB for storing dispatched results

### Changed

- UI loads dispatches from DispatchDB instead of browser local storage

## [0.28.3] - 2022-03-03

### Fixed

Installed executor plugins don't have to be referred to by their full module name. Eg, use "custom_executor", instead of "covalent_custom_plugin.custom_executor".

## [0.28.2] - 2022-03-03

### Added

- A brief overview of the tutorial structure in the MNIST classification tutorial.

## [0.28.1] - 2022-03-02

### Added

- Conda installation is only supported for Linux in the `Getting Started` guide.
- MNIST classifier tutorial.

### Removed

- Removed handling of default values of function parameters in `get_named_params` in `covalent/_shared_files/utils.py`. So, it is actually being handled by not being handled since now `named_args` and `named_kwargs` will only contain parameters that were passed during the function call and not all of them.

## [0.28.0] - 2022-03-02

### Added

- Lepton support, including for Python modules and C libraries
- How-to guides showing how to use leptons for each of these

## [0.27.6] - 2022-03-01

### Added

- Added feature development basic steps in CONTRIBUTING.md.
- Added section on locally building RTD (read the docs) in the contributing guide.

## [0.27.5] - 2022-03-01

### Fixed

- Missing UI input data after backend change - needed to be derived from graph for electrons, lattice inputs fixed on server-side, combining name and positional args
- Broken UI graph due to variable->edge_name renaming
- Missing UI executor data after server-side renaming

## [0.27.4] - 2022-02-28

### Fixed

- Path used in `covalent/executor/__init__.py` for executor plugin modules needed updating to `covalent/executor/executor_plugins`

### Removed

- Disabled workflow cancellation test due to inconsistent outcomes. Test will be re-enabled after cancellation mechanisms are investigated further.

## [0.27.3] - 2022-02-25

### Added

- Added `USING_DOCKER.md` guide for running docker container.
- Added cli args to covalent UI flask server `covalent_ui/app.py` to modify port and log file path.

### Removed

- Removed gunicorn from cli and Dockerfile.

### Changed

- Updated cli `covalent_dispatcher/_cli/service.py` to run flask server directly, and removed dispatcher and UI flags.
- Using Flask blueprints to merge Dispatcher and UI servers.
- Updated Dockerfile to run flask server directly.
- Creating server PID file manually in `covalent_dispatcher/_cli/service.py`.
- Updated tests and docs to reflect merged servers.
- Changed all mentions of port 47007 (for old UI server) to 48008.

## [0.27.2] - 2022-02-24

### Changed

- Removed unnecessary blockquotes from the How-To guide for creating custom executors
- Changed "Covalent Cloud" to "Covalent" in the main code text

## [0.27.1] - 2022-02-24

### Removed

- Removed AQ-Engineers from CODEOWNERS in order to fix PR review notifications

## [0.27.0] - 2022-02-24

### Added

- Support for positional only, positional or keyword, variable positional, keyword only, variable keyword types of parameters is now added, e.g an electron can now use variable args and variable kwargs if the number/names of parameters are unknown during definition as `def task(*args, **kwargs)` which wasn't possible before.

- `Lattice.args` added to store positional arguments passed to the lattice's workflow function.

- `get_named_params` function added in `_shared_files/utils.py` which will return a tuple containing named positional arguments and named keyword arguments. The names help in showing and storing these parameters in the transport graph.

- Tests to verify whether all kinds of input paramaters are supported by electron or a lattice.

### Changed

- No longer merging positional arguments with keyword arguments, instead they are separately stored in respective nodes in the transport graph.

- `inputs` returned from `_get_inputs` function in `covalent_dispatcher/_core/execution.py` now contains positional as well as keyword arguments which further get passed to the executor.

- Executors now support positional and keyword arguments as inputs to their executable functions.

- Result object's `_inputs` attribute now contains both `args` and `kwargs`.

- `add_node_for_nested_iterables` is renamed to `connect_node_with_others` and `add_node_to_graph` also renamed to `add_collection_node_to_graph` in `electron.py`. Some more variable renames to have appropriate self-explanatory names.

- Nodes and edges in the transport graph now have a better interface to assign attributes to them.

- Edge attribute `variable` renamed to `edge_name`.

- In `serialize` function of the transport graph, if `metadata_only` is True, then only `metadata` attribute of node and `source` and `target` attributes of edge are kept in the then return serialized `data`.

- Updated the tests wherever necessary to reflect the above changes

### Removed

- Deprecated `required_params_passed` since an error will automatically be thrown by the `build_graph` function if any of the required parameters are not passed.

- Removed duplicate attributes from nodes in the transport graph.

## [0.26.1] - 2022-02-23

### Added

- Added Local Executor section to the API read the docs.

## [0.26.0] - 2022-02-23

### Added

- Automated reminders to update the changelog

## [0.25.3] - 2022-02-23

## Added

- Listed common mocking commands in the CONTRIBUTING.md guide.
- Additional guidelines on testing.

## [0.25.2] - 2022-02-21

### Changed

- `backend` metadata name changed to `executor`.
- `_plan_workflow` usage updated to reflect how that executor related information is now stored in the specific executor object.
- Updated tests to reflect the above changes.
- Improved the dispatch cancellation test to provide a robust solution which earlier took 10 minutes to run with uncertainty of failing every now and then.

### Removed

- Removed `TaskExecutionMetadata` as a consequence of removing `execution_args`.

## [0.25.1] - 2022-02-18

### Fixed

- Tracking imports that have been used in the workflow takes less time.

### Added

- User-imports are included in the dispatch_source.py script. Covalent-related imports are commented out.

## [0.25.0] - 2022-02-18

### Added

- UI: Lattice draw() method displays in web UI
- UI: New navigation panel

### Changed

- UI: Animated graph changes, panel opacity

### Fixed

- UI: Fixed "Not Found" pages

## [0.24.21] - 2022-02-18

### Added

- RST document describing the expectations from a tutorial.

## [0.24.20] - 2022-02-17

### Added

- Added how to create custom executors

### Changed

- Changed the description of the hyperlink for choosing executors
- Fixed typos in doc/source/api/getting_started/how_to/execution/creating_custom_executors.ipynb

## [0.24.19] - 2022-02-16

### Added

- CODEOWNERS for certain files.

## [0.24.18] - 2022-02-15

### Added

- The user configuration file can now specify an executor plugin directory.

## [0.24.17] - 2022-02-15

### Added

- Added a how-to for making custom executors.

## [0.24.16] - 2022-02-12

### Added

- Errors now contain the traceback as well as the error message in the result object.
- Added test for `_post_process` in `tests/covalent_dispatcher_tests/_core/execution_test.py`.

### Changed

- Post processing logic in `electron` and dispatcher now relies on the order of execution in the transport graph rather than node's function names to allow for a more reliable pairing of nodes and their outputs.

- Renamed `init_test.py` in `tests/covalent_dispatcher_tests/_core/` to `execution_test.py`.

### Removed

- `exclude_from_postprocess` list which contained some non executable node types removed since only executable nodes are post processed now.

## [0.24.15] - 2022-02-11

### Fixed

- If a user's configuration file does not have a needed exeutor parameter, the default parameter (defined in _shared_files/defaults.py) is used.
- Each executor plugin is no longer initialized upon the import of Covalent. This allows required parameters in executor plugins.

## Changed

- Upon updating the configuration data with a user's configuration file, the complete set is written back to file.

## Added

- Tests for the local and base executors.

## [0.24.14] - 2022-02-11

### Added

- UI: add dashboard cards
- UI: add scaling dots background

### Changed

- UI: reduce sidebar font sizes, refine color theme
- UI: refine scrollbar styling, show on container hover
- UI: format executor parameters as YAML code
- UI: update syntax highlighting scheme
- UI: update index.html description meta tag

## [0.24.13] - 2022-02-11

### Added

- Tests for covalent/_shared_files/config.py

## [0.24.12] - 2022-02-10

### Added

- CodeQL code analyzer

## [0.24.11] - 2022-02-10

### Added

- A new dictionary `_DEFAULT_CONSTRAINTS_DEPRECATED` in defaults.py

### Changed

- The `_DEFAULT_CONSTRAINT_VALUES` dictionary now only contains the `backend` argument

## [0.24.10] - 2022-02-09

### Fixed

- Sporadically failing workflow cancellation test in tests/workflow_stack_test.py

## [0.24.9] - 2022-02-09

## Changed

- Implementation of `_port_from_pid` in covalent_dispatcher/_cli/service.py.

## Added

- Unit tests for command line interface (CLI) functionalities in covalent_dispatcher/_cli/service.py and covalent_dispatcher/_cli/cli.py.

## [0.24.8] - 2022-02-07

### Fixed

- If a user's configuration file does not have a needed parameter, the default parameter (defined in _shared_files/defaults.py) is used.

## [0.24.7] - 2022-02-07

### Added

- Typing: Add Type hint `dispatch_info` parameter.
- Documentation: Updated the return_type description in docstring.

### Changed

- Typing: Change return type annotation to `Generator`.

## [0.24.6] - 2022-02-06

### Added

- Type hint to `deserialize` method of `TransportableObject` of `covalent/_workflow/transport.py`.

### Changed

- Description of `data` in `deserialize` method of `TransportableObject` of `covalent/_workflow/transport.py` from `The serialized transportable object` to `Cloudpickled function`.

## [0.24.5] - 2022-02-05

### Fixed

- Removed dependence on Sentinel module

## [0.24.4] - 2022-02-04

### Added

- Tests across multiple versions of Python and multiple operating systems
- Documentation reflecting supported configurations

## [0.24.3] - 2022-02-04

### Changed

- Typing: Use `bool` in place of `Optional[bool]` as type annotation for `develop` parameter in `covalent_dispatcher.service._graceful_start`
- Typing: Use `Any` in place of `Optional[Any]` as type annotation for `new_value` parameter in `covalent._shared_files.config.get_config`

## [0.24.2] - 2022-02-04

### Fixed

- Updated hyperlink of "How to get the results" from "./collection/query_electron_execution_result" to "./collection/query_multiple_lattice_execution_results" in "doc/source/how_to/index.rst".
- Updated hyperlink of "How to get the result of a particular electron" from "./collection/query_multiple_lattice_execution_results" to "./collection/query_electron_execution_result" in "doc/source/how_to/index.rst".

## [0.24.1] - 2022-02-04

### Changed

- Changelog entries are now required to have the current date to enforce ordering.

## [0.24.0] - 2022-02-03

### Added

- UI: log file output - display in Output tab of all available log file output
- UI: show lattice and electron inputs
- UI: display executor attributes
- UI: display error message on failed status for lattice and electron

### Changed

- UI: re-order sidebar sections according to latest figma designs
- UI: update favicon
- UI: remove dispatch id from tab title
- UI: fit new uuids
- UI: adjust theme text primary and secondary colors

### Fixed

- UI: auto-refresh result state on initial render of listing and graph pages
- UI: graph layout issues: truncate long electron/param names

## [0.23.0] - 2022-02-03

### Added

- Added `BaseDispatcher` class to be used for creating custom dispatchers which allow connection to a dispatcher server.
- `LocalDispatcher` inheriting from `BaseDispatcher` allows connection to a local dispatcher server running on the user's machine.
- Covalent only gives interface to the `LocalDispatcher`'s `dispatch` and `dispatch_sync` methods.
- Tests for both `LocalDispatcher` and `BaseDispatcher` added.

### Changed

- Switched from using `lattice.dispatch` and `lattice.dispatch_sync` to `covalent.dispatch` and `covalent.dispatch_sync`.
- Dispatcher address now is passed as a parameter (`dispatcher_addr`) to `covalent.dispatch` and `covalent.dispatch_sync` instead of a metadata field to lattice.
- Updated tests, how tos, and tutorials to use `covalent.dispatch` and `covalent.dispatch_sync`.
- All the contents of `covalent_dispatcher/_core/__init__.py` are moved to `covalent_dispatcher/_core/execution.py` for better organization. `__init__.py` only contains function imports which are needed by external modules.
- `dispatch`, `dispatch_sync` methods deprecated from `Lattice`.

### Removed

- `_server_dispatch` method removed from `Lattice`.
- `dispatcher` metadata field removed from `lattice`.

## [0.22.19] - 2022-02-03

### Fixed

- `_write_dispatch_to_python_file` isn't called each time a task is saved. It is now only called in the final save in `_run_planned_workflow` (in covalent_dispatcher/_core/__init__.py).

## [0.22.18] - 2022-02-03

### Fixed

- Added type information to result.py

## [0.22.17] - 2022-02-02

### Added

- Replaced `"typing.Optional"` with `"str"` in covalent/executor/base.py
- Added missing type hints to `get_dispatch_context` and `write_streams_to_file` in covalent/executor/base.py, BaseExecutor

## [0.22.16] - 2022-02-02

### Added

- Functions to check if UI and dispatcher servers are running.
- Tests for the `is_ui_running` and `is_server_running` in covalent_dispatcher/_cli/service.py.

## [0.22.15] - 2022-02-01

### Fixed

- Covalent CLI command `covalent purge` will now stop the servers before deleting all the pid files.

### Added

- Test for `purge` method in covalent_dispatcher/_cli/service.py.

### Removed

- Unused `covalent_dispatcher` import from covalent_dispatcher/_cli/service.py.

### Changed

- Moved `_config_manager` import from within the `purge` method to the covalent_dispatcher/_cli/service.py for the purpose of mocking in tests.

## [0.22.14] - 2022-02-01

### Added

- Type hint to `_server_dispatch` method in `covalent/_workflow/lattice.py`.

## [0.22.13] - 2022-01-26

### Fixed

- When the local executor's `log_stdout` and `log_stderr` config variables are relative paths, they should go inside the results directory. Previously that was queried from the config, but now it's queried from the lattice metadata.

### Added

- Tests for the corresponding functions in (`covalent_dispatcher/_core/__init__.py`, `covalent/executor/base.py`, `covalent/executor/executor_plugins/local.py` and `covalent/executor/__init__.py`) affected by the bug fix.

### Changed

- Refactored `_delete_result` in result manager to give the option of deleting the result parent directory.

## [0.22.12] - 2022-01-31

### Added

- Diff check in pypi.yml ensures correct files are packaged

## [0.22.11] - 2022-01-31

### Changed

- Removed codecov token
- Removed Slack notifications from feature branches

## [0.22.10] - 2022-01-29

### Changed

- Running tests, conda, and version workflows on pull requests, not just pushes

## [0.22.9] - 2022-01-27

### Fixed

- Fixing version check action so that it doesn't run on commits that are in develop
- Edited PR template so that markdown checklist appears properly

## [0.22.8] - 2022-01-27

### Fixed

- publish workflow, using `docker buildx` to build images for x86 and ARM, prepare manifest and push to ECR so that pulls will match the correct architecture.
- typo in CONTRIBUTING
- installing `gcc` in Docker image so Docker can build wheels for `dask` and other packages that don't provide ARM wheels

### Changed

- updated versions in `requirements.txt` for `matplotlib` and `dask`

## [0.22.7] - 2022-01-27

### Added

- `MANIFEST.in` did not have `covalent_dispatcher/_service` in it due to which the PyPi package was not being built correctly. Added the `covalent_dispatcher/_service` to the `MANIFEST.in` file.

### Fixed

- setuptools properly including data files during installation

## [0.22.6] - 2022-01-26

### Fixed

- Added service folder in covalent dispatcher to package.

## [0.22.5] - 2022-01-25

### Fixed

- `README.md` images now use master branch's raw image urls hosted on <https://github.com> instead of <https://raw.githubusercontent.com>. Also, switched image rendering from html to markdown.

## [0.22.4] - 2022-01-25

### Fixed

- dispatcher server app included in sdist
- raw image urls properly used

## [0.22.3] - 2022-01-25

### Fixed

- raw image urls used in readme

## [0.22.2] - 2022-01-25

### Fixed

- pypi upload

## [0.22.1] - 2022-01-25

### Added

- Code of conduct
- Manifest.in file
- Citation info
- Action to upload to pypi

### Fixed

- Absolute URLs used in README
- Workflow badges updated URLs
- `install_package_data` -> `include_package_data` in `setup.py`

## [0.22.0] - 2022-01-25

### Changed

- Using public ECR for Docker release

## [0.21.0] - 2022-01-25

### Added

- GitHub pull request templates

## [0.20.0] - 2022-01-25

### Added

- GitHub issue templates

## [0.19.0] - 2022-01-25

### Changed

- Covalent Beta Release

## [0.18.9] - 2022-01-24

### Fixed

- iframe in the docs landing page is now responsive

## [0.18.8] - 2022-01-24

### Changed

- Temporarily removed output tab
- Truncated dispatch id to fit left sidebar, add tooltip to show full id

## [0.18.7] - 2022-01-24

### Changed

- Many stylistic improvements to documentation, README, and CONTRIBUTING.

## [0.18.6] - 2022-01-24

### Added

- Test added to check whether an already decorated function works as expected with Covalent.
- `pennylane` package added to the `requirements-dev.txt` file.

### Changed

- Now using `inspect.signature` instead of `function.__code__` to get the names of function's parameters.

## [0.18.5] - 2022-01-21

### Fixed

- Various CI fixes, including rolling back regression in version validation, caching on s3 hosted badges, applying releases and tags correctly.

## [0.18.4] - 2022-01-21

### Changed

- Removed comments and unused functions in covalent_dispatcher
- `result_class.py` renamed to `result.py`

### Fixed

- Version was not being properly imported inside `covalent/__init__.py`
- `dispatch_sync` was not previously using the `results_dir` metadata field

### Removed

- Credentials in config
- `generate_random_filename_in_cache`
- `is_any_atom`
- `to_json`
- `show_subgraph` option in `draw`
- `calculate_node`

## [0.18.3] - 2022-01-20

### Fixed

- The gunicorn servers now restart more gracefully

## [0.18.2] - 2022-01-21

### Changed

- `tempdir` metadata field removed and replaced with `executor.local.cache_dir`

## [0.18.1] - 2022-01-11

## Added

- Concepts page

## [0.18.0] - 2022-01-20

### Added

- `Result.CANCELLED` status to represent the status of a cancelled dispatch.
- Condition to cancel the whole dispatch if any of the nodes are cancelled.
- `cancel_workflow` function which uses a shared variable provided by Dask (`dask.distributed.Variable`) in a dask client to inform nodes to stop execution.
- Cancel function for dispatcher server API which will allow the server to terminate the dispatch.
- How to notebook for cancelling a dispatched job.
- Test to verify whether cancellation of dispatched jobs is working as expected.
- `cancel` function is available as `covalent.cancel`.

### Changed

- In file `covalent/_shared_files/config.py` instead of using a variable to store and then return the config data, now directly returning the configuration.
- Using `fire_and_forget` to dispatch a job instead of a dictionary of Dask's `Future` objects so that we won't have to manage the lifecycle of those futures.
- The `test_run_dispatcher` test was changed to reflect that the dispatcher no longer uses a dictionary of future objects as it was not being utilized anywhere.

### Removed

- `with dask_client` context was removed as the client created in `covalent_dispatcher/_core/__init__.py` is already being used even without the context. Furthermore, it creates issues when that context is exited which is unnecessary at the first place hence not needed to be resolved.

## [0.17.5] - 2022-01-19

### Changed

- Results directory uses a relative path by default and can be overridden by the environment variable `COVALENT_RESULTS_DIR`.

## [0.17.4] - 2022-01-19

### Changed

- Executor parameters use defaults specified in config TOML
- If relative paths are supplied for stdout and stderr, those files are created inside the results directory

## [0.17.3] - 2022-01-18

### Added

- Sync function
- Covalent CLI tool can restart in developer mode

### Fixed

- Updated the UI address referenced in the README

## [0.17.2] - 2022-01-12

### Added

- Quantum gravity tutorial

### Changed

- Moved VERSION file to top level

## [0.17.1] - 2022-01-19

### Added

- `error` attribute was added to the results object to show which node failed and the reason behind it.
- `stdout` and `stderr` attributes were added to a node's result to store any stdout and stderr printing done inside an electron/node.
- Test to verify whether `stdout` and `stderr` are being stored in the result object.

### Changed

- Redesign of how `redirect_stdout` and `redirect_stderr` contexts in executor now work to allow storing their respective outputs.
- Executors now also return `stdout` and `stderr` strings, along with the execution output, so that they can be stored in their result object.

## [0.17.0] - 2022-01-18

### Added

- Added an attribute `__code__` to electron and lattice which is a copy of their respective function's `__code__` attribute.
- Positional arguments, `args`, are now merged with keyword arguments, `kwargs`, as close as possible to where they are passed. This was done to make sure we support both with minimal changes and without losing the name of variables passed.
- Tests to ensure usage of positional arguments works as intended.

### Changed

- Slight rework to how any print statements in lattice are sent to null.
- Changed `test_dispatcher_functional` in `basic_dispatcher_test.py` to account for the support of `args` and removed a an unnecessary `print` statement.

### Removed

- Removed `args` from electron's `init` as it wasn't being used anywhere.

## [0.16.1] - 2022-01-18

### Changed

- Requirement changed from `dask[complete]` to `dask[distributed]`.

## [0.16.0] - 2022-01-14

### Added

- New UI static demo build
- New UI toolbar functions - orientation, toggle params, minimap
- Sortable and searchable lattice name row

### Changed

- Numerous UI style tweaks, mostly around dispatches table states

### Fixed

- Node sidebar info now updates correctly

## [0.15.11] - 2022-01-18

### Removed

- Unused numpy requirement. Note that numpy is still being installed indirectly as other packages in the requirements rely on it.

## [0.15.10] - 2022-01-16

## Added

- How-to guide for Covalent dispatcher CLI.

## [0.15.9] - 2022-01-18

### Changed

- Switched from using human readable ids to using UUIDs

### Removed

- `human-id` package was removed along with its mention in `requirements.txt` and `meta.yaml`

## [0.15.8] - 2022-01-17

### Removed

- Code breaking text from CLI api documentation.
- Unwanted covalent_dispatcher rst file.

### Changed

- Installation of entire covalent_dispatcher instead of covalent_dispatcher/_service in setup.py.

## [0.15.7] - 2022-01-13

### Fixed

- Functions with multi-line or really long decorators are properly serialized in dispatch_source.py.
- Multi-line Covalent output is properly commented out in dispatch_source.py.

## [0.15.6] - 2022-01-11

### Fixed

- Sub-lattice functions are successfully serialized in the utils.py get_serialized_function_str.

### Added

- Function to scan utilized source files and return a set of imported modules (utils.get_imports_from_source)

## [0.15.5] - 2022-01-12

### Changed

- UI runs on port 47007 and the dispatcher runs on port 48008. This is so that when the servers are later merged, users continue using port 47007 in the browser.
- Small modifications to the documentation
- Small fix to the README

### Removed

- Removed a directory `generated` which was improperly added
- Dispatcher web interface
- sqlalchemy requirement

## [0.15.4] - 2022-01-11

### Changed

- In file `covalent/executor/base.py`, `pickle` was changed to `cloudpickle` because of its universal pickling ability.

### Added

- In docstring of `BaseExecutor`, a note was added specifying that `covalent` with its dependencies is assumed to be installed in the conda environments.
- Above note was also added to the conda env selector how-to.

## [0.15.3] - 2022-01-11

### Changed

- Replaced the generic `RuntimeError` telling users to check if there is an object manipulation taking place inside the lattice to a simple warning. This makes the original error more visible.

## [0.15.2] - 2022-01-11

### Added

- If condition added for handling the case where `__getattr__` of an electron is accessed to detect magic functions.

### Changed

- `ActiveLatticeManager` now subclasses from `threading.local` to make it thread-safe.
- `ValueError` in the lattice manager's `claim` function now also shows the name of the lattice that is currently claimed.
- Changed docstring of `ActiveLatticeManager` to note that now it is thread-safe.
- Sublattice dispatching now no longer deletes the result object file and is dispatched normally instead of in a serverless manner.
- `simulate_nitrogen_and_copper_slab_interaction.ipynb` notebook tutorial now does normal dispatching as well instead of serverless dispatching. Also, now 7 datapoints will be shown instead of 10 earlier.

## [0.15.1] - 2022-01-11

### Fixed

- Passing AWS credentials to reusable workflows as a secret

## [0.15.0] - 2022-01-10

### Added

- Action to push development image to ECR

### Changed

- Made the publish action reusable and callable

## [0.14.1] - 2022-01-02

### Changed

- Updated the README
- Updated classifiers in the setup.py file
- Massaged some RTD pages

## [0.14.0] - 2022-01-07

### Added

- Action to push static UI to S3

## [0.13.2] - 2022-01-07

### Changed

- Completed new UI design work

## [0.13.1] - 2022-01-02

### Added

- Added eventlet requirement

### Changed

- The CLI tool can now manage the UI flask server as well
- [Breaking] The CLI option `-t` has been changed to `-d`, which starts the servers in developer mode and exposes unit tests to the server.

## [0.13.0] - 2022-01-01

### Added

- Config manager in `covalent/_shared_files/config.py`
- Default location for the main config file can be overridden using the environment variable `COVALENT_CONFIG_DIR`
- Ability to set and get configuration using `get_config` and `set_config`

### Changed

- The flask servers now reference the config file
- Defaults reference the config file

### Fixed

- `ValueError` caught when running `covalent stop`
- One of the functional tests was using a malformed path

### Deprecated

- The `electron.to_json` function
- The `generate_random_filename_in_cache` function

### Removed

- The `get_api_token` function

## [0.12.13] - 2022-01-04

## Removed

- Tutorial section headings

## Fixed

- Plot background white color

## [0.12.12] - 2022-01-06

### Fixed

- Having a print statement inside electron and lattice code no longer causes the workflow to fail.

## [0.12.11] - 2022-01-04

### Added

- Completed UI feature set for first release

### Changed

- UI server result serialization improvements
- UI result update webhook no longer fails on request exceptions, logs warning intead

## [0.12.10] - 2021-12-17

### Added

- Astrophysics tutorial

## [0.12.9] - 2022-01-04

### Added

- Added `get_all_node_results` method in `result_class.py` to return result of all node executions.

- Added `test_parallelilization` test to verify whether the execution is now being achieved in parallel.

### Changed

- Removed `LocalCluster` cluster creation usage to a simple `Client` one from Dask.

- Removed unnecessary `to_run` function as we no longer needed to run execution through an asyncio loop.

- Removed `async` from function definition of previously asynchronous functions, `_run_task`, `_run_planned_workflow`, `_plan_workflow`, and `_run_workflow`.

- Removed `uvloop` from requirements.

- Renamed `test_get_results` to `test_get_result`.

- Reran the how to notebooks where execution time was mentioned.

- Changed how `dispatch_info` context manager was working to account for multiple nodes accessing it at the same time.

## [0.12.8] - 2022-01-02

### Changed

- Changed the software license to GNU Affero 3.0

### Removed

- `covalent-ui` directory

## [0.12.7] - 2021-12-29

### Fixed

- Gunicorn logging now uses the `capture-output` flag instead of redirecting stdout and stderr

## [0.12.6] - 2021-12-23

### Changed

- Cleaned up the requirements and moved developer requirements to a separate file inside `tests`

## [0.12.5] - 2021-12-16

### Added

- Conda build CI job

## [0.12.4] - 2021-12-23

### Changed

- Gunicorn server now checks for port availability before starting

### Fixed

- The `covalent start` function now prints the correct port if the server is already running.

## [0.12.3] - 2021-12-14

### Added

- Covalent tutorial comparing quantum support vector machines with support vector machine algorithms implemented in qiskit and scikit-learn.

## [0.12.2] - 2021-12-16

### Fixed

- Now using `--daemon` in gunicorn to start the server, which was the original intention.

## [0.12.1] - 2021-12-16

### Fixed

- Removed finance references from docs
- Fixed some other small errors

### Removed

- Removed one of the failing how-to tests from the functional test suite

## [0.12.0] - 2021-12-16

### Added

- Web UI prototype

## [0.11.1] - 2021-12-14

### Added

- CLI command `covalent status` shows port information

### Fixed

- gunicorn management improved

## [0.11.0] - 2021-12-14

### Added

- Slack notifications for test status

## [0.10.4] - 2021-12-15

### Fixed

- Specifying a non-default results directory in a sub-lattice no longer causes a failure in lattice execution.

## [0.10.3] - 2021-12-14

### Added

- Functional tests for how-to's in documentation

### Changed

- Moved example script to a functional test in the pipeline
- Added a test flag to the CLI tool

## [0.10.2] - 2021-12-14

### Fixed

- Check that only `kwargs` without any default values in the workflow definition need to be passed in `lattice.draw(ax=ax, **kwargs)`.

### Added

- Function to check whether all the parameters without default values for a callable function has been passed added to shared utils.

## [0.10.1] - 2021-12-13

### Fixed

- Content and style fixes for getting started doc.

## [0.10.0] - 2021-12-12

### Changed

- Remove all imports from the `covalent` to the `covalent_dispatcher`, except for `_dispatch_serverless`
- Moved CLI into `covalent_dispatcher`
- Moved executors to `covalent` directory

## [0.9.1] - 2021-12-13

### Fixed

- Updated CONTRIBUTING to clarify docstring style.
- Fixed docstrings for `calculate_node` and `check_constraint_specific_sum`.

## [0.9.0] - 2021-12-10

### Added

- `prefix_separator` for separating non-executable node types from executable ones.

- `subscript_prefix`, `generator_prefix`, `sublattice_prefix`, `attr_prefix` for prefixes of subscripts, generators,
  sublattices, and attributes, when called on an electron and added to the transport graph.

- `exclude_from_postprocess` list of prefixes to denote those nodes which won't be used in post processing the workflow.

- `__int__()`, `__float__()`, `__complex__()` for converting a node to an integer, float, or complex to a value of 0 then handling those types in post processing.

- `__iter__()` generator added to Electron for supporting multiple return values from an electron execution.

- `__getattr__()` added to Electron for supporting attribute access on the node output.

- `__getitem__()` added to Electron for supporting subscripting on the node output.

- `electron_outputs` added as an attribute to lattice.

### Changed

- `electron_list_prefix`, `electron_dict_prefix`, `parameter_prefix` modified to reflect new way to assign prefixes to nodes.

- In `build_graph` instead of ignoring all exceptions, now the exception is shown alongwith the runtime error notifying that object manipulation should be avoided inside a lattice.

- `node_id` changed to `self.node_id` in Electron's `__call__()`.

- `parameter` type electrons now have the default metadata instead of empty dictionary.

- Instead of deserializing and checking whether a sublattice is there, now a `sublattice_prefix` is used to denote when a node is a sublattice.

- In `dispatcher_stack_test`, `test_dispatcher_flow` updated to indicate the new use of `parameter_prefix`.

### Fixed

- When an execution fails due to something happening in `run_workflow`, then result object's status is now failed and the object is saved alongwith throwing the appropriate exception.

## [0.8.5] - 2021-12-10

### Added

- Added tests for choosing specific executors inside electron initialization.
- Added test for choosing specific Conda environments inside electron initialization.

## [0.8.4] - 2021-12-10

### Changed

- Removed _shared_files directory and contents from covalent_dispatcher. Logging in covalent_dispatcher now uses the logger in covalent/_shared_files/logging.py.

## [0.8.3] - 2021-12-10

### Fixed

- Decorator symbols were added to the pseudo-code in the quantum chemistry tutorial.

## [0.8.2] - 2021-12-06

### Added

- Quantum chemistry tutorial.

## [0.8.1] - 2021-12-08

### Added

- Docstrings with typehints for covalent dispatcher functions added.

### Changed

- Replaced `node` to `node_id` in `electron.py`.

- Removed unnecessary `enumerate` in `covalent_dispatcher/_core/__init__.py`.

- Removed `get_node_device_mapping` function from `covalent_dispatcher/_core/__init__.py`
  and moved the definition to directly add the mapping to `workflow_schedule`.

- Replaced iterable length comparison for `executor_specific_exec_cmds` from `if len(executor_specific_exec_cmds) > 0`
  to `if executor_specific_exec_cmds`.

## [0.8.0] - 2021-12-03

### Added

- Executors can now accept the name of a Conda environment. If that environment exists, the operations of any electron using that executor are performed in that Conda environment.

## [0.7.6] - 2021-12-02

### Changed

- How to estimate lattice execution time has been renamed to How to query lattice execution time.
- Change result querying syntax in how-to guides from `lattice.get_result` to
  `covalent.get_result`.
- Choose random port for Dask dashboard address by setting `dashboard_address` to ':0' in
  `LocalCluster`.

## [0.7.5] - 2021-12-02

### Fixed

- "Default" executor plugins are included as part of the package upon install.

## [0.7.4] - 2021-12-02

### Fixed

- Upgraded dask to 2021.10.0 based on a vulnerability report

## [0.7.3] - 2021-12-02

### Added

- Transportable object tests
- Transport graph tests

### Changed

- Variable name node_num to node_id
- Variable name node_idx to node_id

### Fixed

- Transport graph `get_dependencies()` method return type was changed from Dict to List

## [0.7.2] - 2021-12-01

### Fixed

- Date handling in changelog validation

### Removed

- GitLab CI YAML

## [0.7.1] - 2021-12-02

### Added

- A new parameter to a node's result called `sublattice_result` is added.
  This will be of a `Result` type and will contain the result of that sublattice's
  execution. If a normal electron is executed, this will be `None`.

- In `_delete_result` function in `results_manager.py`, an empty results directory
  will now be deleted.

- Name of a sublattice node will also contain `(sublattice)`.

- Added `_dispatch_sync_serverless` which synchronously dispatches without a server
  and waits for a result to be returned. This is the method used to dispatch a sublattice.

- Test for sublatticing is added.

- How-to guide added for sublatticing explaining the new features.

### Changed

- Partially changed `draw` function in `lattice.py` to also draw the subgraph
  of the sublattice when drawing the main graph of the lattice. The change is
  incomplete as we intend to add this feature later.

- Instead of returning `plt`, `draw` now returns the `ax` object.

- `__call__` function in `lattice.py` now runs the lattice's function normally
  instead of dispatching it.

- `_run_task` function now checks whether current node is a sublattice and acts
  accordingly.

### Fixed

- Unnecessary lines to rename the node's name in `covalent_dispatcher/_core/__init__.py` are removed.

- `test_electron_takes_nested_iterables` test was being ignored due to a spelling mistake. Fixed and
  modified to follow the new pattern.

## [0.7.0] - 2021-12-01

### Added

- Electrons can now accept an executor object using the "backend" keyword argument. "backend" can still take a string naming the executor module.
- Electrons and lattices no longer have Slurm metadata associated with the executor, as that information should be contained in the executor object being used as an input argument.
- The "backend" keyword can still be a string specifying the executor module, but only if the executor doesn't need any metadata.
- Executor plugin classes are now directly available to covalent, eg: covalent.executor.LocalExecutor().

## [0.6.7] - 2021-12-01

### Added

- Docstrings without examples for all the functions in core covalent.
- Typehints in those functions as well.
- Used `typing.TYPE_CHECKING` to prevent cyclic imports when writing typehints.

### Changed

- `convert_to_lattice_function` renamed to `convert_to_lattice_function_call`.
- Context managers now raise a `ValueError` instead of a generic `Exception`.

## [0.6.6] - 2021-11-30

### Fixed

- Fixed the version used in the documentation
- Fixed the badge URLs to prevent caching

## [0.6.5] - 2021-11-30

### Fixed

- Broken how-to links

### Removed

- Redundant lines from .gitignore
- *.ipynb from .gitignore

## [0.6.4] - 2021-11-30

### Added

- How-to guides for workflow orchestration.
  - How to construct an electron
  - How to construct a lattice
  - How to add an electron to lattice
  - How to visualize the lattice
  - How to add constraints to lattices
- How-to guides for workflow and subtask execution.
  - How to execute individual electrons
  - How to execute a lattice
  - How to execute multiple lattices
- How-to guides for status querying.
  - How to query electron execution status
  - How to query lattice execution status
  - How to query lattice execution time
- How-to guides for results collection
  - How to query electron execution results
  - How to query lattice execution results
  - How to query multiple lattice execution results
- Str method for the results object.

### Fixed

- Saving the electron execution status when the subtask is running.

## [0.6.3] - 2021-11-29

### Removed

- JWT token requirement.
- Covalent dispatcher login requirement.
- Update covalent login reference in README.md.
- Changed the default dispatcher server port from 5000 to 47007.

## [0.6.2] - 2021-11-28

### Added

- Github action for tests and coverage
- Badges for tests and coverage
- If tests pass then develop is pushed to master
- Add release action which tags and creates a release for minor version upgrades
- Add badges action which runs linter, and upload badges for version, linter score, and platform
- Add publish action (and badge) which builds a Docker image and uploads it to the AWS ECR

## [0.6.1] - 2021-11-27

### Added

- Github action which checks version increment and changelog entry

## [0.6.0] - 2021-11-26

### Added

- New Covalent RTD theme
- sphinx extension sphinx-click for CLI RTD
- Sections in RTD
- init.py in both covalent-dispatcher logger module and cli module for it to be importable in sphinx

### Changed

- docutils version that was conflicting with sphinx

### Removed

- Old aq-theme

## [0.5.1] - 2021-11-25

### Added

- Integration tests combining both covalent and covalent-dispatcher modules to test that
  lattice workflow are properly planned and executed.
- Integration tests for the covalent-dispatcher init module.
- pytest-asyncio added to requirements.

## [0.5.0] - 2021-11-23

### Added

- Results manager file to get results from a file, delete a result, and redispatch a result object.
- Results can also be awaited to only return a result if it has either been completed or failed.
- Results class which is used to store the results with all the information needed to be used again along with saving the results to a file functionality.
- A result object will be a mercurial object which will be updated by the dispatcher and saved to a file throughout the dispatching and execution parts.
- Direct manipulation of the transport graph inside a result object takes place.
- Utility to convert a function definition string to a function and vice-versa.
- Status class to denote the status of a result object and of each node execution in the transport graph.
- Start and end times are now also stored for each node execution as well as for the whole dispatch.
- Logging of `stdout` and `stderr` can be done by passing in the `log_stdout`, `log_stderr` named metadata respectively while dispatching.
- In order to get the result of a certain dispatch, the `dispatch_id`, the `results_dir`, and the `wait` parameter can be passed in. If everything is default, then only the dispatch id is required, waiting will not be done, and the result directory will be in the current working directory with folder name as `results/` inside which every new dispatch will have a new folder named according to their respective dispatch ids, containing:
  - `result.pkl` - (Cloud)pickled result object.
  - `result_info.yaml` - yaml file with high level information about the result and its execution.
  - `dispatch_source.py` - python file generated, containing the original function definitions of lattice and electrons which can be used to dispatch again.

### Changed

- `logfile` named metadata is now `slurm_logfile`.
- Instead of using `jsonpickle`, `cloudpickle` is being used everywhere to maintain consistency.
- `to_json` function uses `json` instead of `jsonpickle` now in electron and lattice definitions.
- `post_processing` moved to the dispatcher, so the dispatcher will now store a finished execution result in the results folder as specified by the user with no requirement of post processing it from the client/user side.
- `run_task` function in dispatcher modified to check if a node has completed execution and return it if it has, else continue its execution. This also takes care of cases if the server has been closed mid execution, then it can be started again from the last saved state, and the user won't have to wait for the whole execution.
- Instead of passing in the transport graph and dispatch id everywhere, the result object is being passed around, except for the `asyncio` part where the dispatch id and results directory is being passed which afterwards lets the core dispatcher know where to get the result object from and operate on it.
- Getting result of parent node executions of the graph, is now being done using the result object's graph. Storing of each execution's result is also done there.
- Tests updated to reflect the changes made. They are also being run in a serverless manner.

### Removed

- `LatticeResult` class removed.
- `jsonpickle` requirement removed.
- `WorkflowExecutionResult`, `TaskExecutionResult`, and `ExecutionError` singleton classes removed.

### Fixed

- Commented out the `jwt_required()` part in `covalent-dispatcher/_service/app.py`, may be removed in later iterations.
- Dispatcher server will now return the error message in the response of getting result if it fails instead of sending every result ever as a response.

## [0.4.3] - 2021-11-23

### Added

- Added a note in Known Issues regarding port conflict warning.

## [0.4.2] - 2021-11-24

### Added

- Added badges to README.md

## [0.4.1] - 2021-11-23

### Changed

- Removed old coverage badge and fixed the badge URL

## [0.4.0] - 2021-11-23

### Added

- Codecov integrations and badge

### Fixed

- Detached pipelines no longer created

## [0.3.0] - 2021-11-23

### Added

- Wrote a Code of Conduct based on <https://www.contributor-covenant.org/>
- Added installation and environment setup details in CONTRIBUTING
- Added Known Issues section to README

## [0.2.0] - 2021-11-22

### Changed

- Removed non-open-source executors from Covalent. The local SLURM executor is now
- a separate repo. Executors are now plugins.

## [0.1.0] - 2021-11-19

### Added

- Pythonic CLI tool. Install the package and run `covalent --help` for a usage description.
- Login and logout functionality.
- Executor registration/deregistration skeleton code.
- Dispatcher service start, stop, status, and restart.

### Changed

- JWT token is stored to file instead of in an environment variable.
- The Dask client attempts to connect to an existing server.

### Removed

- Removed the Bash CLI tool.

### Fixed

- Version assignment in the covalent init file.

## [0.0.3] - 2021-11-17

### Fixed

- Fixed the Dockerfile so that it runs the dispatcher server from the covalent repo.

## [0.0.2] - 2021-11-15

### Changed

- Single line change in ci script so that it doesn't exit after validating the version.
- Using `rules` in `pytest` so that the behavior in test stage is consistent.

## [0.0.1] - 2021-11-15

### Added

- CHANGELOG.md to track changes (this file).
- Semantic versioning in VERSION.
- CI pipeline job to enforce versioning.<|MERGE_RESOLUTION|>--- conflicted
+++ resolved
@@ -6,11 +6,6 @@
 and this project adheres to [Semantic Versioning](https://semver.org/spec/v2.0.0.html).
 
 ## [UNRELEASED]
-
-<<<<<<< HEAD
-#### Authors
-
-@venkatBala
 
 ### Docs
 
@@ -25,7 +20,6 @@
   memory limit per worker and threads per worker with which to launch the
   cluster with
 
-=======
 ## [0.117.0] - 2022-07-02
 ### Authors
 @Emmanuel289 
@@ -34,7 +28,6 @@
 ### Added
 
 - Included retry action in 'tests.yaml' workflow.
->>>>>>> 2d62e0fa
 
 ## [0.116.0] - 2022-06-29
 ### Authors
