--- conflicted
+++ resolved
@@ -7,11 +7,6 @@
 
 ## [UNRELEASED]
 
-<<<<<<< HEAD
-### Operations
-
-- Adding a new `aws_ami` job to `release.yml` to build the Covalent self-hosted AMI using packer
-=======
 ### Docs
 
 - Updated EC2 RTD with config & cloud resources table
@@ -30,6 +25,7 @@
 - Added CI for Centos 7 / Python 3.9
 - Added experimental CI for Debian 11 / Python 3.11rc2
 - Renamed Ubuntu images to Debian for accuracy
+- Adding a new `aws_ami` job to `release.yml` to build the Covalent self-hosted AMI using packer
 
 ## [0.199.0] - 2022-09-29
 
@@ -49,7 +45,6 @@
 - Co-authored-by: pre-commit-ci[bot] <66853113+pre-commit-ci[bot]@users.noreply.github.com>
 - Co-authored-by: Faiyaz Hasan <faiyaz@agnostiq.ai>
 - Co-authored-by: Alejandro Esquivel <ae@alejandro.ltd>
->>>>>>> 8f718924
 
 ### Tests
 
