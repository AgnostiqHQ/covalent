--- conflicted
+++ resolved
@@ -7,11 +7,10 @@
 
 ## [UNRELEASED]
 
-<<<<<<< HEAD
 ### Fixed
 
 - Adding maximum number of retries and timeout parameter to the get result http call.
-=======
+
 ## [0.151.0] - 2022-07-22
 
 ### Authors
@@ -36,7 +35,6 @@
 - `uvloop` is being used instead of the default event loop of `asyncio` for better performance.
 
 - Tests have also been updated to reflect above changes.
->>>>>>> e51bebcf
 
 ### Operations
 
