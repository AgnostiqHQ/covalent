--- conflicted
+++ resolved
@@ -7,12 +7,11 @@
 
 ## [UNRELEASED]
 
-<<<<<<< HEAD
 ### Added
 
 - Bash decorator is introduced
 - Lepton commands can be specified as a list of strings rather than strings alone.
-=======
+
 ## [0.134.0] - 2022-07-15
 
 ### Authors
@@ -39,7 +38,6 @@
 ### Operations
 
 - Fixing the retry block for tests
->>>>>>> c1b5790c
 
 ## [0.132.0] - 2022-07-14
 
