# Changelog

All notable changes to this project will be documented in this file.

The format is based on [Keep a Changelog](https://keepachangelog.com/en/1.0.0/),
and this project adheres to [Semantic Versioning](https://semver.org/spec/v2.0.0.html).

## [UNRELEASED]

<<<<<<< HEAD
### Added
=======
### Docs

- Update `AWS Lambda` executor RTD with steps to extend the base executor image for installing custom packages

### Changed
>>>>>>> 9335a001

- Adding more tests to bring up code coverage

### Operations

- Updated pre-commit hook versions

## [0.217.0-rc.0] - 2023-02-12

### Authors

- Faiyaz Hasan <faiyaz@agnostiq.ai>
- dwelsch-esi <116022979+dwelsch-esi@users.noreply.github.com>
- Co-authored-by: dwelsch-memverge <david.welsch@memverge.com>
- Co-authored-by: pre-commit-ci[bot] <66853113+pre-commit-ci[bot]@users.noreply.github.com>
- Co-authored-by: Santosh kumar <29346072+santoshkumarradha@users.noreply.github.com>
- Co-authored-by: Will Cunningham <wjcunningham7@gmail.com>

### Fixed

- Redispatch bug.

### Changed

- Location of function to load result from the database now moved to load module in covalent_dispatcher/_db folde.

### Added
- API endpoint for redispatching.
- Unit and functional tests for redispatching.

### Docs
- Updated self-deployment (server deployment). 

## [0.216.0-rc.0] - 2023-02-05

### Authors

- Venkat Bala <15014089+venkatBala@users.noreply.github.com>
- Co-authored-by: Alejandro Esquivel <ae@alejandro.ltd>
- Faiyaz Hasan <faiyaz@agnostiq.ai>
- Ara Ghukasyan <38226926+araghukas@users.noreply.github.com>


### Removed

- References to specific IBMQ hub/group/project in tutorial 5

### Added

- TransportGraphOps class for diffing operations on transport graphs.
- Added make derived dispatch method.
- Apply electron updates method to _TransportGraph.

### Operations

- Added job in `nightly` to trigger base executor image builds after a Covalent `pre-release`

## [0.215.0-rc.0] - 2023-02-01

### Authors

- Faiyaz Hasan <faiyaz@agnostiq.ai>
- Alejandro Esquivel <ae@alejandro.ltd>

### Docs

- Added IBMQ tutorial

### Added

- Workflow re-dispatching functionality.

## [0.214.0-rc.0] - 2023-01-25

### Authors

- Faiyaz Hasan <faiyaz@agnostiq.ai>
- Alejandro Esquivel <ae@alejandro.ltd>


### Operations

- Fixed stable-changelog action removed `.catch` added `.on('error')`
- Removed AWS base executor deployment from `release.yml`
- Removed experimental tests from nightly test matrix (will be brought back but in different workflow)
- Updated release workflow to continue if release tag already exists

### Removed

- Slurm executor reference from qaoa tutorial since it's not compatible with conda env at the moment.

### Fixed

- Braket pip installation instructions.

## [0.213.2-rc.0] - 2023-01-21

### Authors

- Will Cunningham <wjcunningham7@users.noreply.github.com>


### Fixed

- Removing the entrypoint for SDK-only install
- Updating client requirements to match server versions

## [0.213.1-rc.0] - 2023-01-20

### Authors

- Faiyaz Hasan <faiyaz@agnostiq.ai>
- Alejandro Esquivel <ae@alejandro.ltd>
- dwelsch-esi <116022979+dwelsch-esi@users.noreply.github.com>


### Fixed

- Load plugins only when COVALENT_PLUGIN_LOAD environment variable has been set to a Truthy value.

### Docs
- Published Self-Deployment Guide

## [0.213.0-rc.0] - 2023-01-18

### Authors

- dwelsch-esi <116022979+dwelsch-esi@users.noreply.github.com>
- Co-authored-by: dwelsch-memverge <david.welsch@memverge.com>
- Co-authored-by: pre-commit-ci[bot] <66853113+pre-commit-ci[bot]@users.noreply.github.com>
- Sankalp Sanand <sankalp@agnostiq.ai>
- Co-authored-by: kessler-frost <ssanand@hawk.iit.edu>
- Co-authored-by: Faiyaz Hasan <faiyaz@agnostiq.ai>
- Co-authored-by: Casey Jao <casey@agnostiq.ai>
- Co-authored-by: Santosh kumar <29346072+santoshkumarradha@users.noreply.github.com>
- Co-authored-by: Will Cunningham <wjcunningham7@gmail.com>
- Will Cunningham <wjcunningham7@users.noreply.github.com>
- Co-authored-by: Alejandro Esquivel <ae@alejandro.ltd>


### Fixed

- MNIST tutorial now shows non-Null outputs and the classifier training log image has been updated.
- Minor changes to tutorials: autoencoder, quantum and classical svm, ensemble classification, iris classification with Pennylane, quantum chemistry, DNN tutorial, qaoa, spacetime tutorial etc.
- The range of `networkx` versions in requirements.txt weren't compatible with each other, thus it is pinned to `2.8.6` now
- SDK-only sdist and installation should now work as expected, not packaging the server

### Added

- Added `dispatcher_addr` argument to `ct.get_result` similar to `ct.dispatch` so that it doesn't always fallback to using the default configured address

### Tests

- Updated `_get_result_from_dispatcher` test to verify whether using a link directly works or not

### Docs
- Revised UI reference. Added Settings page documentation.
- Added broken UI links in README

## [0.212.1-rc.0] - 2023-01-14

### Authors

- Casey Jao <casey@agnostiq.ai>


### Fixed

- Fixed naming of collection nodes (was breaking postprocessing)
- Restored compatibility with stable release of AWS executors


## [0.212.0-rc.0] - 2023-01-13

### Authors

- Prasanna Venkatesh <54540812+Prasy12@users.noreply.github.com>
- Co-authored-by: kamalesh.suresh <kamalesh.suresh@psiog.com>
- Co-authored-by: Amalan Jenicious F <amalan.jenicious@psiog.com>
- Co-authored-by: Alejandro Esquivel <ae@alejandro.ltd>


### Added

- Front-end pending unit tests for the GUI.

## [0.211.1-rc.0] - 2023-01-12

### Authors

- Prasanna Venkatesh <54540812+Prasy12@users.noreply.github.com>
- Co-authored-by: Aravind-psiog <aravind.prabaharan@psiog.com>
- Co-authored-by: ArunPsiog <arun.mukesh@psiog.com>
- Co-authored-by: Alejandro Esquivel <ae@alejandro.ltd>

### Fixed

- Optimization of logs on the GUI for large log file sizes.
- Fixed UI pagination not working for more than 11 pages
- Runtime field counting down for select running dispatches

## [0.211.0-rc.0] - 2023-01-10

### Authors

- Alejandro Esquivel <ae@alejandro.ltd>


### Changed
- Changed decode-uri-component package version on webapp yarn-lock file.
- Changed json5 package version on webapp yarn-lock file.

## [0.210.0-rc.0] - 2023-01-05

### Authors

- Alejandro Esquivel <ae@alejandro.ltd>


### Changed

- Reverted nightly frequency back to once a day

### Docs

- Updated compatibility matrix

## [0.209.1-rc.0] - 2022-12-15

### Authors

- Alejandro Esquivel <ae@alejandro.ltd>
- dwelsch-esi <116022979+dwelsch-esi@users.noreply.github.com>
- Co-authored-by: dwelsch-memverge <david.welsch@memverge.com>
- Co-authored-by: Santosh kumar <29346072+santoshkumarradha@users.noreply.github.com>
- Co-authored-by: pre-commit-ci[bot] <66853113+pre-commit-ci[bot]@users.noreply.github.com>
- Co-authored-by: santoshkumarradha <santosh@agnostiq.ai>
- RaviPsiog <111348352+RaviPsiog@users.noreply.github.com>
- Co-authored-by: RaviPsiog <ravieja.gurram@psiog.com>
- Co-authored-by: Faiyaz Hasan <faiyaz@agnostiq.ai>
- Casey Jao <casey@agnostiq.ai>
- Co-authored-by: Will Cunningham <wjcunningham7@users.noreply.github.com>
- Prasanna Venkatesh <54540812+Prasy12@users.noreply.github.com>
- Ara Ghukasyan <38226926+araghukas@users.noreply.github.com>
- Venkat Bala <15014089+venkatBala@users.noreply.github.com>
- Co-authored-by: Venkat Bala <venkat@agnostiq.ai>


### Fixed

- Removed merge conflict symbols in changelog

## [0.209.0-rc.0] - 2022-12-15

### Authors

- Alejandro Esquivel <ae@alejandro.ltd>
- dwelsch-esi <116022979+dwelsch-esi@users.noreply.github.com>
- Co-authored-by: dwelsch-memverge <david.welsch@memverge.com>
- Co-authored-by: Santosh kumar <29346072+santoshkumarradha@users.noreply.github.com>
- Co-authored-by: pre-commit-ci[bot] <66853113+pre-commit-ci[bot]@users.noreply.github.com>
- Co-authored-by: santoshkumarradha <santosh@agnostiq.ai>
- RaviPsiog <111348352+RaviPsiog@users.noreply.github.com>
- Co-authored-by: RaviPsiog <ravieja.gurram@psiog.com>
- Co-authored-by: Faiyaz Hasan <faiyaz@agnostiq.ai>
- Casey Jao <casey@agnostiq.ai>
- Co-authored-by: Will Cunningham <wjcunningham7@users.noreply.github.com>
- Prasanna Venkatesh <54540812+Prasy12@users.noreply.github.com>
- Ara Ghukasyan <38226926+araghukas@users.noreply.github.com>
- Venkat Bala <15014089+venkatBala@users.noreply.github.com>
- Co-authored-by: Venkat Bala <venkat@agnostiq.ai>


### Added

- Adding support for PostgresQL DB backend
- Added check for `COVALENT_DATABASE_URL`, if exists connect sqlalchemy engine using that
- Adding `COVALENT_DATABASE_USER` and `COVALENT_DATABASE_PASSWORD` environment variables
- Adding `COVALENT_DATABASE_HOSTNAME` and `COVALENT_DATABASE_PORT` environment variables for easy configuration

### Changed

- Updated `requirements.txt` to include `pyscopg2`
- Refactored execution.py into loosely coupled modular pieces

### Fixed

- Build graph now sets all unset lattice constraints from defaults
- Fixed all failing functional tests
- Fixed local executor tests on MacOS by adding ProcessPoolExecutor

### Changed

- Updated `directory` like default environment variable paths to avoid creating redundant nested directories when self-hosting

### Docs

- Adding `Deployment` section for self-hosting guide

### Docs

- Rewrote Concepts section in docs
- Split Concepts into API, server, and UI sections
- Added new examples and graphics for Concepts

### Fixed

- Respecting specified AWS profile & region in remote executed S3 file transfers, defaulting to env vars of execution backend

### Added

- Added `TaskRuntimeError` exception for executor plugin implementations to signal to Covalent that a task raised an
  unhandled exception while running in the executor backend.
- Added environment variable for a remote database backend
- Added support for mysql and postgresql

### Changed

- Docs for Covalent's Slurm plugin updated with explanation for optional `srun` parameters.
- Electron errors are segregated by type; task runtime errors are
  stored in `stderr` while the `error` attribute of a node is reserved
  for exceptions raised by Covalent itself.
- When tasks fail in a workflow, the Lattice ErrorCard in the UI summarizes the failed tasks.

### Fixed

- Electrons will inherit the lattice executors.
- Sublattices inherit the parent lattice executor.
- When several electrons are running concurrently, their stdout and stderr are stored in the correct graph nodes.
- Electron errors now appear in the Electron ErrorCard when one clicks on a failed task in the UI.
- When an electron raises an exception during execution, the local and dask executors now try to recover any output that was already
  written.
- Fixed functional tests.
- Added `requirements-client.txt` to MANIFEST file
- Respecting specified AWS profile & region in remote executed S3 file transfers, defaulting to env vars of execution backend
- Fixed local executor tests on MacOS (second attempt)
- The `initialize_results_dir` method attempts to use an environment variable instead of the results directory in the payload
- Modified certain sqlalchemy commands for postgres compatibility
- Removed references to results_dir in the payload

### Docs


- Added DNN tutorial
- Updated AWS Plugins install instructions
- Updated AWS Plugins documentation (minor fixes)
- Rewrote intro material in README.
- Changed "Citation" in the README.
- Renamed "Release Notes" to "What's New?" in the README. Updated What's New with a description of the newest GUI functionality.
- Added "Quick Start" guide.
- Updated and reorganized doc landing page.
- Rewrote "Getting Started" page.
- Broke out "Installing from Source" instructions to separate page.
- Corrected some API class names in headers.
- Added an executors-and-UI graphic.
- Adding `Deployment` section for self-hosting guide


## [0.208.0-rc.0] - 2022-11-05

### Authors

- Faiyaz Hasan <faiyaz@agnostiq.ai>
- Casey Jao <casey@agnostiq.ai>
- Alejandro Esquivel <ae@alejandro.ltd>

### Operations

- Reverted nightly schedule back to daily at 4:00am
- Added Alejandro to PAUL_BLART group to allow trigerring of releases

### Added

- Support for transferring the contents of folders to and from S3 buckets using the file transfer module.

### Docs

- Rewrote intro material in README.
- Changed "Citation" in the README.
- Renamed "Release Notes" to "What's New?" in the README. Updated What's New with a description of the newest GUI functionality.

### Fixed

- Folder transfer unit test.
- Folder transfer download bug
- Result objects now print correctly when nodes fail

### Changed

- Width of lattice name column on dispatch list GUI.
- Optimzing larger graphs for better performance.

## [0.207.0-rc.0] - 2022-10-26

### Authors

- Alejandro Esquivel <ae@alejandro.ltd>
- Co-authored-by: pre-commit-ci[bot] <66853113+pre-commit-ci[bot]@users.noreply.github.com>


### Changed

- Running migrations automatically if none have run in the past (fresh installs, after purging)

## [0.206.0-rc.0] - 2022-10-26

### Authors

- Akalanka <8133713+boneyag@users.noreply.github.com>
- Co-authored-by: Will Cunningham <wjcunningham7@users.noreply.github.com>
- Co-authored-by: Scott Wyman Neagle <scott@agnostiq.ai>
- Scott Wyman Neagle <wymnea@protonmail.com>
- Co-authored-by: Will Cunningham <wjcunningham7@gmail.com>
- Co-authored-by: Alejandro Esquivel <ae@alejandro.ltd>
- Co-authored-by: Faiyaz Hasan <faiyaz@agnostiq.ai>
- Casey Jao <casey@agnostiq.ai>
- Venkat Bala <15014089+venkatBala@users.noreply.github.com>


### Docs

- Updated AWS Lambda executor docs to address conflict with using public ecr registries

### Docs

- Fixed missing RTD content under API section for covalent, cli, leptons, deps, data transfer

### Fixed

- Enabling logging by default
- Removed debugging output
- Clarify cli output when `covalent db migrate` needs to be run

### Changed

- Single line call to join instead of a for loop
- Updated black, mirrors-prettier, and detect-secrets in pre-commit hooks

### Operations

- Updated hotfix logic to run on a merge to a release branch
- CodeQL workflow uses a test matrix to scan all repos in the Covalent ecosystem

## [0.205.0-rc.0] - 2022-10-19

### Authors

- Alejandro Esquivel <ae@alejandro.ltd>
- Venkat Bala <15014089+venkatBala@users.noreply.github.com>
- Casey Jao <casey@agnostiq.ai>


### Changed

- Made `root_dispatch_id` nullable to circumvent migration issues with sqlite in certain platforms

### Operations

- Updated all CI Slack alerts to all go to the #covalent-ci channel

### Fixed

- Rendering newlines in ErrorCard on the UI for displaying error stacktraces
- VERSION incrementing logic in changelog
- Fixed v11 migration to use render as batch to make DROP operations compatible with sqlite

## [0.204.1-rc.0] - 2022-10-18

### Authors

- Alejandro Esquivel <ae@alejandro.ltd>
- Venkat Bala <15014089+venkatBala@users.noreply.github.com>
- Casey Jao <casey@agnostiq.ai>


### Fixed

- `covalent restart` honors the `sdk.no_cluster` setting

### Docs

- Updated RTD with details about the new AWS lambda executor interface

### Operations

- Removed PAUL_BLART check on build sdist step in release.yml
- Consolidated pre & stable build into one step in release.yml

## [0.204.0-rc.0] - 2022-10-17

### Authors

- Alejandro Esquivel <ae@alejandro.ltd>
- Prasanna Venkatesh <54540812+Prasy12@users.noreply.github.com>
- Co-authored-by: Aravind-psiog <aravind.prabaharan@psiog.com>
- Co-authored-by: Manjunath PV <manjunath.poilath@psiog.com>
- Co-authored-by: pre-commit-ci[bot] <66853113+pre-commit-ci[bot]@users.noreply.github.com>
- Co-authored-by: RaviPsiog <raviteja.gurram@psiog.com>
- Co-authored-by: RaviPsiog <ravieja.gurram@psiog.com>
- Aravind <100823292+Aravind-psiog@users.noreply.github.com>
- Co-authored-by: Prasy12 <prasanna.venkatesh@psiog.com>


### Operations

- Fixing the validate distribution step given changes in -rc0 suffix to version

### Added

- RTD for User Interface
- Minor GUI fixes

### Fixed

- Re-applying default executor fix post config file reunification

## [0.203.0-rc.0] - 2022-10-14

### Authors

- Prasanna Venkatesh <54540812+Prasy12@users.noreply.github.com>
- Co-authored-by: Aravind-psiog <aravind.prabaharan@psiog.com>
- Co-authored-by: kamalesh.suresh <kamalesh.suresh@psiog.com>
- Co-authored-by: pre-commit-ci[bot] <66853113+pre-commit-ci[bot]@users.noreply.github.com>
- Casey Jao <casey@agnostiq.ai>
- Scott Wyman Neagle <wymnea@protonmail.com>
- Co-authored-by: Scott Wyman Neagle <scott@agnostiq.ai>
- Co-authored-by: Alejandro Esquivel <ae@alejandro.ltd>
- Will Cunningham <wjcunningham7@users.noreply.github.com>
- Will Cunningham <wjcunningham7@gmail.com>


### Added

- Ability to use terminal on the GUI.

### Fixed

- Exceptions when instantiating executors are handled
- Covalent start now waits for the server to settle before returning

### Operations

- updated hotfix logic to run on a merge to a release branch
- Fixing js github actions dist by re-building from develop
- Fixing syntax in describe action & compiled action manually

## [0.202.0] - 2022-10-11

### Authors

- Prasanna Venkatesh <54540812+Prasy12@users.noreply.github.com>
- Co-authored-by: ArunPsiog <arun.mukesh@psiog.com>
- Co-authored-by: kamalesh.suresh <kamalesh.suresh@psiog.com>
- Co-authored-by: Amalan Jenicious F <amalan.jenicious@psiog.com>
- Co-authored-by: Alejandro Esquivel <ae@alejandro.ltd>
- Casey Jao <casey@agnostiq.ai>


### Added

- Ability to view sublattices list as part of the main lattice
- Ability to view subalattices graph as part of main lattice


### Fixed

- Electron dependencies are no longer written twice to the DB during a workflow

## [0.201.0] - 2022-10-09

### Authors

- Venkat Bala <15014089+venkatBala@users.noreply.github.com>
- Will Cunningham <wjcunningham7@users.noreply.github.com>
- Co-authored-by: Scott Wyman Neagle <scott@agnostiq.ai>
- Co-authored-by: Alejandro Esquivel <ae@alejandro.ltd>
- Aravind <100823292+Aravind-psiog@users.noreply.github.com>
- Co-authored-by: Amalan Jenicious F <amalan.jenicious@psiog.com>
- Co-authored-by: kamalesh.suresh <kamalesh.suresh@psiog.com>
- Co-authored-by: Prasy12 <prasanna.venkatesh@psiog.com>
- Co-authored-by: ArunPsiog <arun.mukesh@psiog.com>
- Co-authored-by: pre-commit-ci[bot] <66853113+pre-commit-ci[bot]@users.noreply.github.com>
- Co-authored-by: Casey Jao <casey@agnostiq.ai>
- Co-authored-by: Will Cunningham <wjcunningham7@gmail.com>
- Okechukwu  Emmanuel Ochia <okechukwu@agnostiq.ai>
- Scott Wyman Neagle <wymnea@protonmail.com>


### Docs

- Added AWS Plugins RTD page

### Fixed

- Updated import statements in alembic `env.py` file to refer to updated location of `DataStore` class
- Imports in entry_point

### Docs

- Fixed the docstring for `get_node_error`

### Changed

- move `upsert_lattice_data()` to dispatcher
- move `upsert_electron_data()` to dispatcher
- move `insert_electron_dependency_data()` to dispatcher
- move `persist()` to dispatcher
- move `get_unique_id()` to dispatcher
- move `initialize_result_object()` to dispatcher

### Removed

- `get_node_value` from `Result`

### Tests

- Updated more functional tests

## [0.200.0] - 2022-10-05

### Authors

- Venkat Bala <15014089+venkatBala@users.noreply.github.com>
- Scott Wyman Neagle <scott@agnostiq.ai>
- Co-authored-by: Faiyaz Hasan <faiyaz@agnostiq.ai>
- Co-authored-by: Will Cunningham <wjcunningham7@gmail.com>
- Will Cunningham <wjcunningham7@users.noreply.github.com>
- Co-authored-by: Alejandro Esquivel <ae@alejandro.ltd>
- Co-authored-by: pre-commit-ci[bot] <66853113+pre-commit-ci[bot]@users.noreply.github.com>
- Aravind <100823292+Aravind-psiog@users.noreply.github.com>
- Co-authored-by: Amalan Jenicious F <amalan.jenicious@psiog.com>
- Co-authored-by: kamalesh.suresh <kamalesh.suresh@psiog.com>
- Co-authored-by: Prasy12 <prasanna.venkatesh@psiog.com>
- Co-authored-by: ArunPsiog <arun.mukesh@psiog.com>
- Co-authored-by: Casey Jao <casey@agnostiq.ai>
- Okechukwu  Emmanuel Ochia <okechukwu@agnostiq.ai>


## Docs

- Updated ECS Executor RTD with config & cloud resources table

### Added

- Ability to view the configuration file on the GUI as settings
- Ability to copy python objects for inputs and results for lattice and electrons

### Fixed

- Minor GUI bugs and improvements

### Docs

- Updated Lambda Executor RTD with config & cloud resources table
- Updated EC2, Braket, and Batch AWS Executors RTD with config & cloud resources table

### Operations

- Fixed syntax issues in `nightly.yml`
- Add `repository` arg to checkout in `version`
- fix `octokit` request action route, update env token
- create stable versions for stable releases
- add `fetch-depth: 0` to fetch entire history
- fix regex for matching version
- add `persist-credentials: false` in nightly
- Update `nightly` schedule to midnight EST
- Added CI for Ubuntu 22.04 / Python 3.8, 3.9
- Added CI for Centos 7 / Python 3.9
- Added experimental CI for Debian 11 / Python 3.11rc2
- Renamed Ubuntu images to Debian for accuracy
- Adding boilerplate workflow
- Syntax fixes in release.yml
- Verbose failure messages in boilerplate workflow
- Change license.yml to pip-license-checker action

## [0.199.0] - 2022-09-29

### Authors

- Venkat Bala <15014089+venkatBala@users.noreply.github.com>
- Co-authored-by: Will Cunningham <wjcunningham7@gmail.com>
- Co-authored-by: Scott Wyman Neagle <scott@agnostiq.ai>
- Will Cunningham <wjcunningham7@users.noreply.github.com>
- Sankalp Sanand <sankalp@agnostiq.ai>
- Casey Jao <casey@agnostiq.ai>
- Prasanna Venkatesh <54540812+Prasy12@users.noreply.github.com>
- Co-authored-by: Manjunath PV <manjunath.poilath@psiog.com>
- Co-authored-by: kamalesh.suresh <kamalesh.suresh@psiog.com>
- Co-authored-by: ArunPsiog <arun.mukesh@psiog.com>
- Co-authored-by: RaviPsiog <raviteja.gurram@psiog.com>
- Co-authored-by: pre-commit-ci[bot] <66853113+pre-commit-ci[bot]@users.noreply.github.com>
- Co-authored-by: Faiyaz Hasan <faiyaz@agnostiq.ai>
- Co-authored-by: Alejandro Esquivel <ae@alejandro.ltd>

### Tests

- Fixed `asserts` in stress tests
- Added unit tests for `defaults.py`
- Updated `test_sync()` to match the new function signature.

### Added

- `requirements-client.txt` file added.
- Logs tab on the GUI which displays the covalent logs and also the ability to download the log file.
- Missing copyrights to the file transfer module.

### Fixed

- Config file is now locked during reads and writes to mitigate concurrency issues
- In `defaults.py/get_default_executor`, condition to return `local` or `dask` is now fixed
- Strip "/" from the S3 bucket download "from file path" and the upload "to file path"
- Correctly return stderr in get_node_result

### Changed

- Installation requirements are now split into client side and server side requirements' files.
- `setup.py` modified to install client side requirements only, if `COVALENT_SDK_ONLY` environment variable is present and `True`.
- Updated `requirements.txt` and `tests/requirements.txt`
- Updated `nbconvert` by dependabot
- Split the `ConfigManager` into `Client` and `Server` components
- Update the `set/get/update` config methods to distinguish between the client and server parts
- `get_all_node_results()` uses in memory `Result` instead of DB
- `get_all_node_outputs()` uses in memory Result instead of DB

### Removed

- The DB dependency in `sync()`
- The ability for `sync()` to wait for all dispatches.

### Docs

- Fixed a notebook which was not rendering

### Operations

- Updating all references to local workflows
- Adding `nightly.yml` workflow for nightly CI
- Updated triggers to `tests` and `changelog` workflows
- Enhanced pre-release workflows
- `codecov` passthrough jobs added for when tests are not run
- Tests are run on one platform on pushes to `develop` to keep codecov reports accurate
- Test matrix source triggers changed from `workflow_call` to `schedule` since contexts are inherited
- Removed badges workflow; version badge is now generated using the latest pre-release tag
- Removed unused `push_to_s3` workflow
- Workflows authenticate to AWS using OIDC with specific roles
- Only the recommended platform is tested on pull requests
- Update check blocks to assert the `workflow_call` event type is replaced with `schedule`
- Create a hotfix when pushing to a release branch
- Update nightly trigger to `hourly` for testing
- Update `changelog` action token to `COVALENT_OPS_BOT_TOKEN`
- Remove `benchmark` workflow from `nightly` schedule
- Removed payload dependency from changelog action so it can run on a schedule
- Remove `benchmark` workflow from `nightly` schedule

## [0.198.0] - 2022-09-14

### Authors

- Scott Wyman Neagle <scott@agnostiq.ai>
- Co-authored-by: Will Cunningham <wjcunningham7@gmail.com>


### Operations

- Fix `release.yml` workflow
- Adding a step in `release.yml/docker` job to trigger the AWS executor base image build in the remote repo `covalent-aws-plugins`
- Pass all the necessary inputs for the triggered workflow as part of the HTTP POST request body
- Added MacOS 12 to test matrix


### Changed

- Skipping stalling `dask_executor` functional test
- Database is initialized in `covalent_ui/app.py` instead of in the CLI's `start` method in order to support management via `start-stop-daemon`.
- Convert `COVALENT_SVC_PORT` to `int` when parsing env var
- Skipping stalling `dask_executor` functional test

### Added

- Modified `_DEFAULT_CONSTRAINT_VALUES` to a dataclass called `DefaultMetadataValues`, it is still used as a dictionary everywhere (named `DEFAULT_METADATA_VALUES` instead) but in an object-like manner.
- Modified `_DEFAULT_CONFIG` to also be a dataclass called `DefaultConfig`, which is initialized whenever needed and used like a dictionary (named `DEFAULT_CONFIG`).
- `ConfigManager` is now thread safe since it is initialized whenever needed instead of one object being accessed by multiple processes/threads leading to corruption of the config file.
- Using `contextlib.supress` to ignore `psutil.NoSuchProcess` errors instead of `try/except` with `pass`.
- Filter workflow dispatches by status on the GUI.
- Delete all workflow dispatches present in the database from the GUI and add filter level deletion of workflow dispatches as well.
- Theme changes as part of latest wireframe.
- Factory functions to generate configurations and default metadata at the time when required. This is because certain values like default executors are only determined when the covalent server starts.
- Respecting the configuration options like default executor, no. of workers, developer mode, etc. when restarting the server.
- Unit tests for `remote_executor.py`
- Added alembic migrations script for DB schema v12
- Environment variables added to `defaults.py` in order to support system services
- Covalent OpenRC init script added

### Removed

- Deprecated `_DEFAULT_CONSTRAINTS_DEPRECATED` removed.
- Confusing `click` argument `no-cluster` instead of flag `--no-cluster` removed; this was also partially responsible for unexpected behaviour with using `no-cluster` option when starting covalent.

### Operations

- Fixed a bug in changelog.yml caused by passing a large list of commits as a var

### Tests

- Updated tests to reflect above changes.
- Updated more tests to DB schema v12
- Improved DB mocking in dispatcher tests

### Fixed

- Removed inheritance of `call_before` metadata related to file transfers from parent electron to collected nodes.
- Executor instances at runtime no longer inadvertently modify
  transport graph nodes when modifying their attributes.
- Syntax error in `tests.yml`

### Docs

- Updated AWS Lambda plugin rtd with mention to its limitations.
- Updated RTD concepts and tutorials to reflect new UI.

## [0.197.0] - 2022-09-08

### Authors

- Will Cunningham <wjcunningham7@users.noreply.github.com>
- Co-authored-by: Scott Wyman Neagle <scott@agnostiq.ai>
- Alejandro Esquivel <ae@alejandro.ltd>
- Co-authored-by: Will Cunningham <wjcunningham7@gmail.com>
- Aravind-psiog <100823292+Aravind-psiog@users.noreply.github.com>
- Faiyaz Hasan <faiyaz@agnostiq.ai>
- Co-authored-by: Venkat Bala <venkat@agnostiq.ai>
- Prasanna Venkatesh <54540812+Prasy12@users.noreply.github.com>
- Co-authored-by: Amalan Jenicious F <amalan.jenicious@psiog.com>
- Okechukwu  Emmanuel Ochia <okechukwu@agnostiq.ai>
- Co-authored-by: pre-commit-ci[bot] <66853113+pre-commit-ci[bot]@users.noreply.github.com>
- Casey Jao <casey@agnostiq.ai>


### Fixed

- Fixed missing lattice and result object attributes after rehydrating from datastore.

### Changed

- Implemented v12 of the DB schema

### Tests

- Enhanced DB tests to check faithfulness of persist and rehydrate operations

### Docs
- Update user interface docs for filter and delete features.
- Added credential management page

## [0.196.0] - 2022-09-07

### Authors

- Will Cunningham <wjcunningham7@users.noreply.github.com>
- Co-authored-by: Scott Wyman Neagle <scott@agnostiq.ai>
- Alejandro Esquivel <ae@alejandro.ltd>
- Co-authored-by: Will Cunningham <wjcunningham7@gmail.com>
- Aravind-psiog <100823292+Aravind-psiog@users.noreply.github.com>
- Faiyaz Hasan <faiyaz@agnostiq.ai>
- Co-authored-by: Venkat Bala <venkat@agnostiq.ai>
- Prasanna Venkatesh <54540812+Prasy12@users.noreply.github.com>
- Co-authored-by: Amalan Jenicious F <amalan.jenicious@psiog.com>
- Okechukwu  Emmanuel Ochia <okechukwu@agnostiq.ai>
- Co-authored-by: pre-commit-ci[bot] <66853113+pre-commit-ci[bot]@users.noreply.github.com>
- Casey Jao <casey@agnostiq.ai>


### Changed

- Sublattices are now run completely internally, without any HTTP calls.
- Lattice-level metadata is persisted atomically for sublattices.

## [0.195.0] - 2022-09-06

### Authors

- Will Cunningham <wjcunningham7@users.noreply.github.com>
- Co-authored-by: Scott Wyman Neagle <scott@agnostiq.ai>
- Alejandro Esquivel <ae@alejandro.ltd>
- Co-authored-by: Will Cunningham <wjcunningham7@gmail.com>
- Aravind-psiog <100823292+Aravind-psiog@users.noreply.github.com>
- Faiyaz Hasan <faiyaz@agnostiq.ai>
- Co-authored-by: Venkat Bala <venkat@agnostiq.ai>
- Prasanna Venkatesh <54540812+Prasy12@users.noreply.github.com>
- Co-authored-by: Amalan Jenicious F <amalan.jenicious@psiog.com>
- Okechukwu  Emmanuel Ochia <okechukwu@agnostiq.ai>
- Co-authored-by: pre-commit-ci[bot] <66853113+pre-commit-ci[bot]@users.noreply.github.com>
- Casey Jao <casey@agnostiq.ai>


### Changed

- `import covalent` no longer pulls in the server components

### Operations

- Fixed `tests.yml` where `RECOMMENDED_PLATFORM` was not properly set

## [0.194.0] - 2022-09-06

### Authors

- Will Cunningham <wjcunningham7@users.noreply.github.com>
- Co-authored-by: Scott Wyman Neagle <scott@agnostiq.ai>
- Alejandro Esquivel <ae@alejandro.ltd>
- Co-authored-by: Will Cunningham <wjcunningham7@gmail.com>
- Aravind-psiog <100823292+Aravind-psiog@users.noreply.github.com>
- Faiyaz Hasan <faiyaz@agnostiq.ai>
- Co-authored-by: Venkat Bala <venkat@agnostiq.ai>
- Prasanna Venkatesh <54540812+Prasy12@users.noreply.github.com>
- Co-authored-by: Amalan Jenicious F <amalan.jenicious@psiog.com>
- Okechukwu  Emmanuel Ochia <okechukwu@agnostiq.ai>
- Co-authored-by: pre-commit-ci[bot] <66853113+pre-commit-ci[bot]@users.noreply.github.com>
- Casey Jao <casey@agnostiq.ai>


### Operations

- Added a workflow which checks for missing or extra requirements
- Added pycln to pre-commit hooks #867

### Removed

- PyYAML
- tailer

## [0.193.0] - 2022-09-06

### Authors

- Will Cunningham <wjcunningham7@users.noreply.github.com>
- Co-authored-by: Scott Wyman Neagle <scott@agnostiq.ai>
- Alejandro Esquivel <ae@alejandro.ltd>
- Co-authored-by: Will Cunningham <wjcunningham7@gmail.com>
- Aravind-psiog <100823292+Aravind-psiog@users.noreply.github.com>
- Faiyaz Hasan <faiyaz@agnostiq.ai>
- Co-authored-by: Venkat Bala <venkat@agnostiq.ai>
- Prasanna Venkatesh <54540812+Prasy12@users.noreply.github.com>
- Co-authored-by: Amalan Jenicious F <amalan.jenicious@psiog.com>
- Okechukwu  Emmanuel Ochia <okechukwu@agnostiq.ai>
- Co-authored-by: pre-commit-ci[bot] <66853113+pre-commit-ci[bot]@users.noreply.github.com>
- Casey Jao <casey@agnostiq.ai>


### Changed

- Refactored executor base classes

### Operations

- pre-commit autoupdate

## [0.192.0] - 2022-09-02

### Authors

- Will Cunningham <wjcunningham7@users.noreply.github.com>
- Co-authored-by: Scott Wyman Neagle <scott@agnostiq.ai>
- Alejandro Esquivel <ae@alejandro.ltd>
- Co-authored-by: Will Cunningham <wjcunningham7@gmail.com>
- Aravind-psiog <100823292+Aravind-psiog@users.noreply.github.com>
- Faiyaz Hasan <faiyaz@agnostiq.ai>
- Co-authored-by: Venkat Bala <venkat@agnostiq.ai>
- Prasanna Venkatesh <54540812+Prasy12@users.noreply.github.com>
- Co-authored-by: Amalan Jenicious F <amalan.jenicious@psiog.com>
- Okechukwu  Emmanuel Ochia <okechukwu@agnostiq.ai>
- Co-authored-by: pre-commit-ci[bot] <66853113+pre-commit-ci[bot]@users.noreply.github.com>


### Changed

- Modified how `no_cluster` is passed to `app.py` from the CLI

## [0.191.0] - 2022-09-01

### Authors

- Will Cunningham <wjcunningham7@users.noreply.github.com>
- Co-authored-by: Scott Wyman Neagle <scott@agnostiq.ai>
- Alejandro Esquivel <ae@alejandro.ltd>
- Co-authored-by: Will Cunningham <wjcunningham7@gmail.com>
- Aravind-psiog <100823292+Aravind-psiog@users.noreply.github.com>
- Faiyaz Hasan <faiyaz@agnostiq.ai>
- Co-authored-by: Venkat Bala <venkat@agnostiq.ai>
- Prasanna Venkatesh <54540812+Prasy12@users.noreply.github.com>
- Co-authored-by: Amalan Jenicious F <amalan.jenicious@psiog.com>
- Okechukwu  Emmanuel Ochia <okechukwu@agnostiq.ai>
- Co-authored-by: pre-commit-ci[bot] <66853113+pre-commit-ci[bot]@users.noreply.github.com>


### Added

- Implementation of RemoteExecutor

## [0.190.0] - 2022-09-01

### Authors

- Will Cunningham <wjcunningham7@users.noreply.github.com>
- Co-authored-by: Scott Wyman Neagle <scott@agnostiq.ai>
- Alejandro Esquivel <ae@alejandro.ltd>
- Co-authored-by: Will Cunningham <wjcunningham7@gmail.com>
- Aravind-psiog <100823292+Aravind-psiog@users.noreply.github.com>
- Faiyaz Hasan <faiyaz@agnostiq.ai>
- Co-authored-by: Venkat Bala <venkat@agnostiq.ai>
- Prasanna Venkatesh <54540812+Prasy12@users.noreply.github.com>
- Co-authored-by: Amalan Jenicious F <amalan.jenicious@psiog.com>
- Okechukwu  Emmanuel Ochia <okechukwu@agnostiq.ai>


### Changed

- Renamed `BaseAsyncExecutor` and its references to `AsyncBaseExecutor`.

## [0.189.0] - 2022-08-31

### Authors

- Will Cunningham <wjcunningham7@users.noreply.github.com>
- Co-authored-by: Scott Wyman Neagle <scott@agnostiq.ai>
- Alejandro Esquivel <ae@alejandro.ltd>
- Co-authored-by: Will Cunningham <wjcunningham7@gmail.com>
- Aravind-psiog <100823292+Aravind-psiog@users.noreply.github.com>
- Faiyaz Hasan <faiyaz@agnostiq.ai>
- Co-authored-by: Venkat Bala <venkat@agnostiq.ai>
- Prasanna Venkatesh <54540812+Prasy12@users.noreply.github.com>
- Co-authored-by: Amalan Jenicious F <amalan.jenicious@psiog.com>


### Added

- Added capability to take screenshot of the graph with covalent logo on the GUI.

### Operations

- Changed the environment switches in tests.yml to be `true`/empty instead of 1/0

- Adding `benchmark.yml` workflow

### Tests

- Adding scripts in `tests/stress_tests/benchmarks`

## [0.188.0] - 2022-08-31

### Authors

- Will Cunningham <wjcunningham7@users.noreply.github.com>
- Co-authored-by: Scott Wyman Neagle <scott@agnostiq.ai>
- Alejandro Esquivel <ae@alejandro.ltd>
- Co-authored-by: Will Cunningham <wjcunningham7@gmail.com>
- Aravind-psiog <100823292+Aravind-psiog@users.noreply.github.com>


### Added

- Created a prototype of a production Dockerfile
- The old Dockerfile has been moved to Dockerfile.dev

### Docs

- Added db schema migration error guide in RTD
- Removed `get_data_store` from quantum chemistry tutorial #1046

### Operations

- Front-end test coverage measured and reported in CI
- Added reusable version action

- Added read the docs for user interface

## [0.187.0] - 2022-08-28

### Authors

- Prasanna Venkatesh <54540812+Prasy12@users.noreply.github.com>
- Co-authored-by: Kamalesh-suresh <kamalesh.suresh@psiog.com>
- Co-authored-by: Amalan Jenicious F <amalan.jenicious@psiog.com>
- Co-authored-by: pre-commit-ci[bot] <66853113+pre-commit-ci[bot]@users.noreply.github.com>

### Tests

- Fixed `test_using_executor_names` and `test_internal_sublattice_dispatch` tests to also work with `--no-cluster` option.

### Added

- Added test cases for front-end react components.

## [0.186.0] - 2022-08-25

### Authors

- Sankalp Sanand <sankalp@agnostiq.ai>
- Co-authored-by: Alejandro Esquivel <ae@alejandro.ltd>
- Venkat Bala <venkat@agnostiq.ai>
- Okechukwu  Emmanuel Ochia <okechukwu@agnostiq.ai>
- Co-authored-by: pre-commit-ci[bot] <66853113+pre-commit-ci[bot]@users.noreply.github.com>
- Co-authored-by: Will Cunningham <wjcunningham7@gmail.com>
- Co-authored-by: Scott Wyman Neagle <scott@agnostiq.ai>
- Venkat Bala <15014089+venkatBala@users.noreply.github.com>
- Aravind-psiog <100823292+Aravind-psiog@users.noreply.github.com>
- Co-authored-by: Kamalesh-suresh <kamalesh.suresh@psiog.com>
- Co-authored-by: Prasy12 <prasanna.venkatesh@psiog.com>

### Operations

- Fix conditional logic around dumping of `covalent` logs to stdout in test workflows
- Build test matrix by parsing configs from json
- Dump covalent logs if any of the tests step fail
- changed-files action uses the proper sha in version.yml

### Docs

- Added RTD and header for the AWS EC2 executor plugin.
- Refactored tutorials for better organization

### Added

- Added executor label, node id and node type to graph node UI

### Changed

- Runtime has been modified to be more precise on the lattice and electron sidebar

## [0.185.0] - 2022-08-23

### Authors

- Sankalp Sanand <sankalp@agnostiq.ai>
- Co-authored-by: Alejandro Esquivel <ae@alejandro.ltd>
- Venkat Bala <venkat@agnostiq.ai>

### Added

- Adding `load_tests` subdirectory to tests to facilitate execution of Covalent benchmarks during nightly runs
- Added `locust` requirements to tests `requirements.txt`

## [0.184.2] - 2022-08-23

### Authors

- Sankalp Sanand <sankalp@agnostiq.ai>
- Co-authored-by: Alejandro Esquivel <ae@alejandro.ltd>


### Fixed

- Switched the `render_as_batch` flag in the alembic env context so that `ALTER` commands are supported in SQLite migrations.

### Docs

- Updated custom executor RTD to show a simpler example

### Operations

- pre-commit autoupdate

## [0.184.1] - 2022-08-23

### Authors

- Alejandro Esquivel <ae@alejandro.ltd>
- Venkat Bala <venkat@agnostiq.ai>
- Co-authored-by: Scott Wyman Neagle <scott@agnostiq.ai>
- Casey Jao <casey@agnostiq.ai>
- Sankalp Sanand <sankalp@agnostiq.ai>


### Fixed

- Function's `__doc__` and `__name__` storage in dict/json for transportable object fixed.

### Tests

- Added unit test for the above fix.

## [0.184.0] - 2022-08-22

### Authors

- Alejandro Esquivel <ae@alejandro.ltd>
- Venkat Bala <venkat@agnostiq.ai>
- Co-authored-by: Scott Wyman Neagle <scott@agnostiq.ai>
- Casey Jao <casey@agnostiq.ai>


### Changed

- Electron metadata is serialized earlier during workflow construction
  to reduce unexpected executor pip requirements.

### Operations

- Updating conditional logic for the different steps in `release` workflow
- Dependabot update

### Docs

- Removed "How to synchronize lattices" section from RTD

## [0.183.0] - 2022-08-18

### Authors

- Scott Wyman Neagle <scott@agnostiq.ai>
- Venkat Bala <venkat@agnostiq.ai>


### Added

- Adding tests to update patch coverage for the `covalent logs` cli

### Changed

- Modify the `covalent logs` CLI handler to read logs line by line

### Operations

- Update release workflow
- Adding a `wait` input for the Conda action

## [0.182.2] - 2022-08-18

### Authors

- Scott Wyman Neagle <scott@agnostiq.ai>
- Will Cunningham <wjcunningham7@users.noreply.github.com>
- Alejandro Esquivel <ae@alejandro.ltd>
- Co-authored-by: Will Cunningham <wjcunningham7@gmail.com>
- Co-authored-by: Faiyaz Hasan <faiyaz@agnostiq.ai>


### Fixed

- CLI `service.py` tests to run without the server needing to be started.

### Docs

- Added `covalent db` cli command to API section of RTD

### Docs

- Fixed RTD downloads badge image to point to `covalent` rather than `cova`

### Operations

- Use conda skeleton action for build and upload

### Docs

- Updating WCI yaml with new file transfer protocols

## [0.182.1] - 2022-08-17

### Authors

- Will Cunningham <wjcunningham7@users.noreply.github.com>
- Venkat Bala <venkat@agnostiq.ai>
- Co-authored-by: santoshkumarradha <santosh@agnostiq.ai>
- Co-authored-by: pre-commit-ci[bot] <66853113+pre-commit-ci[bot]@users.noreply.github.com>
- Co-authored-by: Santosh kumar <29346072+santoshkumarradha@users.noreply.github.com>
- Co-authored-by: Scott Wyman Neagle <scott@agnostiq.ai>
- Prasanna Venkatesh <54540812+Prasy12@users.noreply.github.com>
- Co-authored-by: Will Cunningham <wjcunningham7@gmail.com>


### Fixed

- lattice.draw() fix on the GUI.

## [0.182.0] - 2022-08-17

### Authors

- Will Cunningham <wjcunningham7@users.noreply.github.com>
- Venkat Bala <venkat@agnostiq.ai>
- Co-authored-by: santoshkumarradha <santosh@agnostiq.ai>
- Co-authored-by: pre-commit-ci[bot] <66853113+pre-commit-ci[bot]@users.noreply.github.com>
- Co-authored-by: Santosh kumar <29346072+santoshkumarradha@users.noreply.github.com>
- Co-authored-by: Scott Wyman Neagle <scott@agnostiq.ai>


### Added

- Update RTD for `AWS Batch` executor
- Removed `AWS Lambda` executor RTD from this branch in order to keep changes atomic

### Changed

- Synced with latest develop

### Docs

- Adding RTD for `AWS Braket` executor
- Adding dropdown menu for the IAM policy
- Delete RTD for other cloud executor to keep changes atomic
- Renamed `executers` folder to `executors`

### Docs

- Updated short release notes

## [0.181.0] - 2022-08-17

### Authors

- Alejandro Esquivel <ae@alejandro.ltd>
- Will Cunningham <wjcunningham7@users.noreply.github.com>
- Scott Wyman Neagle <scott@agnostiq.ai>
- Venkat Bala <venkat@agnostiq.ai>
- Co-authored-by: santoshkumarradha <santosh@agnostiq.ai>
- Co-authored-by: pre-commit-ci[bot] <66853113+pre-commit-ci[bot]@users.noreply.github.com>
- Co-authored-by: Santosh kumar <29346072+santoshkumarradha@users.noreply.github.com>
- Co-authored-by: Will Cunningham <wjcunningham7@gmail.com>
- Prasanna Venkatesh <54540812+Prasy12@users.noreply.github.com>
- Co-authored-by: Kamalesh-suresh <kamalesh.suresh@psiog.com>
- Co-authored-by: Manjunath PV <manjunath.poilath@psiog.com>
- Co-authored-by: ArunPsiog <arun.mukesh@psiog.com>


### Changed

- Lazy loading mechanism on the GUI.

### Fixed

- Displaying electron executor and inputs information on the GUI.
- Animated spinner for running statuses on the GUI.

## Docs

- Add `AWSLambdaExecutor` RTD
- Update `api.rst` to include `cluster` CLI command option
- Added version migration guide section in RTD
- Update RTD for `AWS ECS` executor
- Remove AWS Lambda and Batch RTDs to keep changes atomic
- Adding dropdowns to IAM policy documents
- Updated compatibility matrix
- Updated pip, bash and callable deps how-to guides

### Operations

- NPM install on CentOS done explicitly
- `-y` flag for `conda install`

## [0.180.0] - 2022-08-16

### Authors

- Casey Jao <casey@agnostiq.ai>
- Co-authored-by: Alejandro Esquivel <ae@alejandro.ltd>
- Okechukwu  Emmanuel Ochia <okechukwu@agnostiq.ai>
- Scott Wyman Neagle <scott@agnostiq.ai>
- Co-authored-by: pre-commit-ci[bot] <66853113+pre-commit-ci[bot]@users.noreply.github.com>
- Co-authored-by: Will Cunningham <wjcunningham7@gmail.com>
- Sankalp Sanand <sankalp@agnostiq.ai>


### Removed

- Removed `ct.wait.LONG` etc. constants from covalent's init

### Changed

- `wait` in `_get_result_from_dispatcher` will now use `_results_manager.wait.EXTREME` if `True` has been passed to it.

### Operations

- Prettierified release.yml
- Cleaned up pre-commit-config.yml

### Docs

- Updated Bash Lepton tutorial to conform with the latest Lepton interface changes
- Disabling how-to guide for executing an electron with a specified Conda environment.
- Fixed "How To" for Python leptons

## [0.179.0] - 2022-08-16

### Authors



### Changed

- Changed terser package version on webapp yarn-lock file.

## [0.178.0] - 2022-08-15

### Authors

- Will Cunningham <wjcunningham7@users.noreply.github.com>
- Co-authored-by: Alejandro Esquivel <ae@alejandro.ltd>
- Casey Jao <casey@agnostiq.ai>


### Changed

- Dispatch workflows as asyncio tasks on the FastAPI event loop instead of in separate threads

### Fixed

- Deconflict wait enum with `ct.wait` function; `wait` -> `WAIT`

### Operations

- Conda package is built and tested on a nightly schedule
- Conda deployment step is added to `release.yml`
- Install yarn and npm on Ubuntu whenever the webapp needs to be built

## [0.177.0] - 2022-08-11

### Authors

- Scott Wyman Neagle <scott@agnostiq.ai>
- Co-authored-by: Faiyaz Hasan <faiyaz@agnostiq.ai>
- Casey Jao <casey@agnostiq.ai>
- Venkat Bala <venkat@agnostiq.ai>
- Co-authored-by: pre-commit-ci[bot] <66853113+pre-commit-ci[bot]@users.noreply.github.com>

### Removed

- `while True` in `app.get_result`

### Changed

- Flask route logic to return 503 when the result is not ready

### Tests

- results_manager tests

### Operations

- Fix conditional checks for `pre-release` and `stable` Covalent docker image builds

## [0.176.0] - 2022-08-11

### Authors

- Scott Wyman Neagle <scott@agnostiq.ai>
- Co-authored-by: Faiyaz Hasan <faiyaz@agnostiq.ai>
- Casey Jao <casey@agnostiq.ai>


### Operations

- Update precommit yaml.

### Removed

- `Lattice.check_consumables()`, `_TransportGraph.get_topologically_sorted_graph()`

### Operations

- Trigger webapp build if `build==true`

## [0.175.0] - 2022-08-11

### Authors

- Scott Wyman Neagle <scott@agnostiq.ai>
- Co-authored-by: Faiyaz Hasan <faiyaz@agnostiq.ai>
- Casey Jao <casey@agnostiq.ai>


### Operations

- Trigger Slack alert for failed tests on `workflow_run`

## [0.174.0] - 2022-08-11

### Authors

- Casey Jao <casey@agnostiq.ai>
- Alejandro Esquivel <ae@alejandro.ltd>


### Changed

- Changed return value for TransferFromRemote and TransferToRemote (download/upload) operations to be consistent and always return filepath tuples

### Docs

- Updated docs with File Transfer return value changes and `files` kwarg injections

### Fixed

- Fixed postprocessing workflows that return an electron with an incoming wait_for edge

## [0.173.0] - 2022-08-10

### Authors

- Sankalp Sanand <sankalp@agnostiq.ai>


### Added

- `--hard` and `--yes` flags added to `covalent purge` for hard purging (also deletes the databse) and autoapproving respectively.

### Changed

- `covalent purge` now shows the user a prompt informing them what dirs and files will be deleted.
- Improved shown messages in some commands.

### Tests

- Updated tests to reflect above changes.

## [0.172.0] - 2022-08-10

### Authors

- Will Cunningham <wjcunningham7@users.noreply.github.com>
- Prasanna Venkatesh <54540812+Prasy12@users.noreply.github.com>
- Co-authored-by: pre-commit-ci[bot] <66853113+pre-commit-ci[bot]@users.noreply.github.com>
- Co-authored-by: Aravind-psiog <100823292+Aravind-psiog@users.noreply.github.com>
- Co-authored-by: ArunPsiog <arun.mukesh@psiog.com>
- Co-authored-by: manjunath.poilath <manjunath.poilath@psiog.com>
- Co-authored-by: Kamalesh-suresh <kamalesh.suresh@psiog.com>
- Co-authored-by: Amalan Jenicious F <amalan.jenicious@psiog.com>
- Co-authored-by: M Shrikanth <shrikanth.mohan@psiog.com>
- Co-authored-by: Casey Jao <casey@agnostiq.ai>
- Co-authored-by: Aravind-psiog <aravind.prabaharan@psiog.com>
- Co-authored-by: Will Cunningham <wjcunningham7@gmail.com>
- Co-authored-by: Alejandro Esquivel <ae@alejandro.ltd>


### Changed

- Covalent dispatcher flask web apis ported to FastAPI in `covalent_dispatcher/_service/app.py`
- Unit tests written for Covalent dispatcher flask web apis ported to FastAPI in `covalent_dispatcher_tests/_service/app.test.py`
- Web apis of `covalent_ui` refactored to adhere to v11 DB schema
- Electron graph mini map has been moved next to controls on the GUI.
- Lattice status and count of completed & total electrons has been moved to the top of the graph on the GUI.
- Some of the Flask APIs earlier consumed by the GUI have been deprecated & removed from the code base.
- APIs exposed by the web app back end have been re-factored to adhere to the new DB schema v10

### Added

- Added count of dispatches by status on the dispatch list section of the GUI.
- APIs that the GUI consumes have been re-written using FastAPI. This includes re-factoring of older APIs and adding of new APIs.
- Added COVALENT_SERVER_IFACE_ANY flag for uvicorn to start with 0.0.0.0

### Docs

- ReadTheDocs landing page has been improved

## [0.171.0] - 2022-08-10

### Authors

- Casey Jao <casey@agnostiq.ai>
- Co-authored-by: Scott Wyman Neagle <scott@agnostiq.ai>

### Added

- Added `covalent migrate_legacy_result_object` command to save pickled Result objects to the DataStore

## [0.170.1] - 2022-08-09

### Authors

- Venkat Bala <venkat@agnostiq.ai>

### Fixed

- Remove `attr` import added inadvertently

### Tests

- Fix `start` cli test, update `set_config` call count

## [0.170.0] - 2022-08-08

### Authors

- Venkat Bala <venkat@agnostiq.ai>
- Co-authored-by: pre-commit-ci[bot] <66853113+pre-commit-ci[bot]@users.noreply.github.com>


### Changed

- Temporarily allow executor plugin variable name to be either in uppercase or lowercase

## [0.169.0] - 2022-08-08

### Authors

- Venkat Bala <venkat@agnostiq.ai>
- Co-authored-by: pre-commit-ci[bot] <66853113+pre-commit-ci[bot]@users.noreply.github.com>


### Added

- Adding a `covalent config` convenience CLI to quickly view retrive the covalent configuration

## [0.168.0] - 2022-08-08

### Authors

- Venkat Bala <venkat@agnostiq.ai>
- Co-authored-by: pre-commit-ci[bot] <66853113+pre-commit-ci[bot]@users.noreply.github.com>


### Added

- Adding `setup/teardown` methods as placeholders for any executor specific setup and teardown tasks

## [0.167.0] - 2022-08-08

### Authors

- Poojith U Rao <106616820+poojithurao@users.noreply.github.com>
- Co-authored-by: Venkat Bala <venkat@agnostiq.ai>
- Co-authored-by: Faiyaz Hasan <faiyaz@agnostiq.ai>
- Co-authored-by: pre-commit-ci[bot] <66853113+pre-commit-ci[bot]@users.noreply.github.com>
- Co-authored-by: Alejandro Esquivel <ae@alejandro.ltd>


### Added

- S3 File transfer strategy

### Fixed

- Adding maximum number of retries and timeout parameter to the get result http call.

## [0.166.0] - 2022-08-07

### Authors

- Venkat Bala <venkat@agnostiq.ai>


### Tests

- Update dask cli test to match Covalent Dask cluster configuration


### Changed

- Remove newline from log stream formatter for better log statment output
- Jsonify covalent cluster cli outputs

## [0.165.0] - 2022-08-06

### Authors

- Casey Jao <casey@agnostiq.ai>


### Changed

- Make `BaseExecutor` and `BaseAsyncExecutor` class siblings, not parent and child.

### Operations

- Only validate webapp if the webapp was built

### Tests

- Fixed randomly failing lattice json serialization test

## [0.164.0] - 2022-08-05

### Authors

- Sankalp Sanand <sankalp@agnostiq.ai>
- Faiyaz Hasan <faiyaz@agnostiq.ai>
- Co-authored-by: pre-commit-ci[bot] <66853113+pre-commit-ci[bot]@users.noreply.github.com>
- Co-authored-by: Venkat Bala <venkat@agnostiq.ai>
- Co-authored-by: Will Cunningham <wjcunningham7@gmail.com>


### Changed

- Use `update_config` to modify dask configuration from the cluster process
- Simplify `set_config` logic for dask configuration options on `covalent start`
- Removed default values from click options for dask configuration related values

### Added

- Configured default dask configuration options in `defaults.py`

### Fixed

- Overwriting config address issue.

### Tests

- Moved misplaced functional/integration tests from the unit tests folder to their respective folders.
- All of the unit tests now use test DB instead of hitting a live DB.
- Updated `tests.yml` so that functional tests are run whenever tests get changed or github actions are changed.
- Several broken tests were also fixed.

## [0.163.0] - 2022-08-04

### Authors

- Alejandro Esquivel <ae@alejandro.ltd>
- Co-authored-by: Casey Jao <casey@agnostiq.ai>
- Will Cunningham <wjcunningham7@users.noreply.github.com>
- Co-authored-by: Scott Wyman Neagle <scott@agnostiq.ai>


### Added

- Added `rsync` dependency in `Dockerfile`

### Removed

- `Makefile` which was previously improperly committed

### Operations

- Functional tests are run only on `develop`
- `tests.yml` can be run manually provided a commit SHA
- `tests.yml` uses a `build` filter to conditionally install and build Covalent if build files are modified
- `docker.yml` is now only for dev work, and is manually triggered given an SHA
- `release.yml` is enhanced to push stable and pre-release images to a public ECR repo

## [0.162.0] - 2022-08-04

### Authors

- Alejandro Esquivel <ae@alejandro.ltd>
- Co-authored-by: Casey Jao <casey@agnostiq.ai>


### Changed

- Updated Base executor to support non-unique `retval_key`s, particularly for use in File Transfer where we may have several CallDeps with the reserved `retval_key` of value `files`.

## [0.161.2] - 2022-08-04

### Authors

- Alejandro Esquivel <ae@alejandro.ltd>
- Co-authored-by: pre-commit-ci[bot] <66853113+pre-commit-ci[bot]@users.noreply.github.com>


### Fixed

- Updated `covalent db migrations` to overwrite `alembic.ini` `script_location` with absolute path to migrations folder
- Updated `covalent db alembic [args]` command to use project root as `cwd` for alembic subprocess  

## [0.161.1] - 2022-08-03

### Authors

- Alejandro Esquivel <ae@alejandro.ltd>
- Scott Wyman Neagle <scott@agnostiq.ai>
- Co-authored-by: Faiyaz Hasan <faiyaz@agnostiq.ai>
- Poojith U Rao <106616820+poojithurao@users.noreply.github.com>
- Co-authored-by: Casey Jao <casey@agnostiq.ai>


### Fixed

- When a list was passed to an electron, the generated electron list
  had metadata copied from the electron. This was resulting in
  call_before and call_after functions being called by the electron
  list as well. The metadata (apart from executor) is now set to
  default values for the electron list.

## [0.161.0] - 2022-08-03

### Authors

- Alejandro Esquivel <ae@alejandro.ltd>
- Scott Wyman Neagle <scott@agnostiq.ai>
- Co-authored-by: Faiyaz Hasan <faiyaz@agnostiq.ai>


### Changed

- Replaced `Session(DispatchDB()._get_data_store().engine)` with `workflow_db.session()`

### Removed

- `DevDataStore` class from `datastore.py`
- workflows manager

## [0.160.1] - 2022-08-02

### Authors

- Alejandro Esquivel <ae@alejandro.ltd>
- Scott Wyman Neagle <scott@agnostiq.ai>


### Fixed

- `script_location` key not found issue when installing with pip (second attempt)

### Docs

- Remove migration guide reference from README

### Operations

- Explicitly check `release == true` in tests.yml

## [0.160.0] - 2022-08-02

### Authors

- Casey Jao <casey@agnostiq.ai>
- Co-authored-by: Faiyaz Hasan <faiyaz@agnostiq.ai>


### Changed

- `Executor.run()` now accepts a `task_metadata` dictionary. Current
  keys consist of `dispatch_id` and `node_id`.

## [0.159.0] - 2022-08-02

### Authors

- Casey Jao <casey@agnostiq.ai>
- Co-authored-by: Faiyaz Hasan <faiyaz@agnostiq.ai>


### Changed

- Database schema has been updated to v11

### Operations

- `paths-filter` will only be run on PRs, i.e on workflow runs, the whole test suite will be run.
- Removed retry action from running on `pytest` steps since they instead use `pytest` retries.
- `codecov.yml` added to enable carry-forward flags
- UI front-end is only built for pull requests when the source changes
- Packaging is only validated on the `develop` branch

## [0.158.0] - 2022-07-29

### Authors

- Okechukwu  Emmanuel Ochia <okechukwu@agnostiq.ai>
- Co-authored-by: Scott Wyman Neagle <scott@agnostiq.ai>
- Will Cunningham <wjcunningham7@users.noreply.github.com>
- Alejandro Esquivel <ae@alejandro.ltd>
- Co-authored-by: pre-commit-ci[bot] <66853113+pre-commit-ci[bot]@users.noreply.github.com>
- Casey Jao <casey@agnostiq.ai>
- Co-authored-by: Faiyaz Hasan <faiyaz@agnostiq.ai>


### Changed

- Construct the result object in the dispatcher `entry_point.py` module in order to avoid the Missing Latticed Id error so frequently.
- Update the sleep statement length to 0.1 seconds in the results.manager.

## [0.157.1] - 2022-07-29

### Authors

- Okechukwu  Emmanuel Ochia <okechukwu@agnostiq.ai>
- Co-authored-by: Scott Wyman Neagle <scott@agnostiq.ai>
- Will Cunningham <wjcunningham7@users.noreply.github.com>
- Alejandro Esquivel <ae@alejandro.ltd>
- Co-authored-by: pre-commit-ci[bot] <66853113+pre-commit-ci[bot]@users.noreply.github.com>
- Casey Jao <casey@agnostiq.ai>

### Fixed

- Pass non-kwargs to electrons in the correct order during dispatch.

## [0.157.0] - 2022-07-28

### Authors

- Okechukwu  Emmanuel Ochia <okechukwu@agnostiq.ai>
- Co-authored-by: Scott Wyman Neagle <scott@agnostiq.ai>
- Will Cunningham <wjcunningham7@users.noreply.github.com>
- Alejandro Esquivel <ae@alejandro.ltd>
- Co-authored-by: pre-commit-ci[bot] <66853113+pre-commit-ci[bot]@users.noreply.github.com>
- Casey Jao <casey@agnostiq.ai>


### Changed

- Expose a public `wait()` function compatible with both calling and dispatching lattices

### Docs

- Updated the RTD on `wait_for()` to use the static `wait()` function

### Operations

- pre-commit autoupdate

### Docs

- Changed the custom executor how-to to be shorter and more concise.
- Re-structured the docs

## [0.156.0] - 2022-07-27

### Authors

- Okechukwu  Emmanuel Ochia <okechukwu@agnostiq.ai>
- Co-authored-by: Scott Wyman Neagle <scott@agnostiq.ai>
- Will Cunningham <wjcunningham7@users.noreply.github.com>
- Alejandro Esquivel <ae@alejandro.ltd>
- Co-authored-by: pre-commit-ci[bot] <66853113+pre-commit-ci[bot]@users.noreply.github.com>


### Added

- Bash decorator is introduced
- Lepton commands can be specified as a list of strings rather than strings alone.

## [0.155.1] - 2022-07-26

### Authors

- Okechukwu  Emmanuel Ochia <okechukwu@agnostiq.ai>
- Co-authored-by: Scott Wyman Neagle <scott@agnostiq.ai>
- Will Cunningham <wjcunningham7@users.noreply.github.com>
- Alejandro Esquivel <ae@alejandro.ltd>
- Co-authored-by: pre-commit-ci[bot] <66853113+pre-commit-ci[bot]@users.noreply.github.com>


### Fixed

- `script_location` key not found issue when running alembic programatically

### Operations

- Fixed syntax errors in `stale.yml` and in `hotfix.yml`
- `docker.yml` triggered after version bump in `develop` instead of before
- Enhanced `tests.yml` to upload coverage reports by domain

## [0.155.0] - 2022-07-26

### Authors

- Alejandro Esquivel <ae@alejandro.ltd>


### Added

- Exposing `alembic {args}` cli commands through: `covalent db alembic {args}`

## [0.154.0] - 2022-07-25

### Authors

- Casey Jao <casey@agnostiq.ai>
- Co-authored-by: Venkat Bala <venkat@agnostiq.ai>
- Alejandro Esquivel <ae@alejandro.ltd>


### Added

- Added methods to programatically fetch information from Alembic without needing subprocess

## [0.153.1] - 2022-07-25

### Authors

- Casey Jao <casey@agnostiq.ai>
- Co-authored-by: Venkat Bala <venkat@agnostiq.ai>


### Fixed

- Stdout and stderr are now captured when using the dask executor.


### Tests

- Fixed Dask cluster CLI tests

## [0.153.0] - 2022-07-25

### Authors

- Faiyaz Hasan <faiyaz@agnostiq.ai>


### Added

- Helper function to load and save files corresponding to the DB filenames.

### Changed

- Files with .txt, .log extensions are stored as strings.
- Get result web request timeout to 2 seconds.

## [0.152.0] - 2022-07-25

### Authors

- Faiyaz Hasan <faiyaz@agnostiq.ai>
- Co-authored-by: Scott Wyman Neagle <scott@agnostiq.ai>


### Changed

- Pass default DataStore object to node value retrieval method in the Results object.

## [0.151.1] - 2022-07-22

### Authors

- Faiyaz Hasan <faiyaz@agnostiq.ai>
- Co-authored-by: Scott Wyman Neagle <scott@agnostiq.ai>


### Fixed

- Adding maximum number of retries and timeout parameter to the get result http call.
- Disabling result_webhook for now.

## [0.151.0] - 2022-07-22

### Authors

- Scott Wyman Neagle <scott@agnostiq.ai>
- Co-authored-by: Will Cunningham <wjcunningham7@gmail.com>
- Sankalp Sanand <sankalp@agnostiq.ai>


### Added

- `BaseAsyncExecutor` has been added which can be inherited by new async-aware executors.

### Changed

- Since tasks were basically submitting the functions to a Dask cluster by default, they have been converted into asyncio `Tasks` instead which support a far larger number of concurrent tasks than previously used `ThreadPool`.

- `tasks_pool` will still be used to schedule tasks which use non-async executors.

- Executor's `executor` will now receive a callable instead of a serialized function. This allows deserializing the function where it is going to be executed while providing a simplified `execute` at the same time.

- `uvloop` is being used instead of the default event loop of `asyncio` for better performance.

- Tests have also been updated to reflect above changes.

### Operations

- Made Santosh the sole owner of `/docs`

## [0.150.0] - 2022-07-22

### Authors

- Faiyaz Hasan <faiyaz@agnostiq.ai>


### Added

- Initialize database tables when the covalent server is started.

## [0.149.0] - 2022-07-21

### Authors

- Scott Wyman Neagle <scott@agnostiq.ai>
- Co-authored-by: Venkat Bala <venkat@agnostiq.ai>


### Removed

- `result.save()`
- `result._write_dispatch_to_python_file()`

## [0.148.0] - 2022-07-21

### Authors

- Alejandro Esquivel <ae@alejandro.ltd>


### Changed

- Changed DataStore default db path to correspond to dispatch db config path

### Operations

- Added workflow to stale and close pull requests


### Docs

- Fixed `get_metadata` calls in examples to remove `results_dir` argument
- Removed YouTube video temporarily

## [0.147.0] - 2022-07-21

### Authors

- Casey Jao <casey@agnostiq.ai>


### Changed

- Simplified interface for custom executors. All the boilerplate has
  been moved to `BaseExecutor`.

## [0.146.0] - 2022-07-20

### Authors

- Casey Jao <casey@agnostiq.ai>
- Co-authored-by: Venkat Bala <venkat@agnostiq.ai>
- Faiyaz Hasan <faiyaz@agnostiq.ai>



### Added

- Ensure that transportable objects are rendered correctly when printing the result object.

### Tests

- Check that user data is not unpickled by the Covalent server process

## [0.145.0] - 2022-07-20

### Authors

- Scott Wyman Neagle <scott@agnostiq.ai>
- Co-authored-by: Venkat Bala <venkat@agnostiq.ai>
- Co-authored-by: Faiyaz Hasan <faiyaz@agnostiq.ai>


### Removed

- `entry_point.get_result()`

### Changed

- get_result to query an HTTP endpoint instead of a DB session

## [0.144.0] - 2022-07-20

### Authors

- Will Cunningham <wjcunningham7@users.noreply.github.com>
- Co-authored-by: Scott Wyman Neagle <scott@agnostiq.ai>
- Alejandro Esquivel <ae@alejandro.ltd>


### Added

- Set up alembic migrations & added migration guide (`alembic/README.md`)

## [0.143.0] - 2022-07-19

### Authors

- Will Cunningham <wjcunningham7@users.noreply.github.com>
- Co-authored-by: Scott Wyman Neagle <scott@agnostiq.ai>


### Changed

- Installation will fail if `cova` is installed while trying to install `covalent`.

## [0.142.0] - 2022-07-19

### Authors

- Poojith U Rao <106616820+poojithurao@users.noreply.github.com>
- Co-authored-by: Will Cunningham <wjcunningham7@gmail.com>
- Anna Hughes <annagwen42@gmail.com>
- Co-authored-by: Poojith <poojith@agnostiq.ai>
- Co-authored-by: Scott Wyman Neagle <scott@agnostiq.ai>
- Casey Jao <casey@agnostiq.ai>
- Co-authored-by: Venkat Bala <venkat@agnostiq.ai>
- Co-authored-by: pre-commit-ci[bot] <66853113+pre-commit-ci[bot]@users.noreply.github.com>
- Faiyaz Hasan <faiyaz@agnostiq.ai>


### Added

- `electron_num`, `completed_electron_num` fields to the Lattice table.

## [0.141.0] - 2022-07-19

### Authors

- Poojith U Rao <106616820+poojithurao@users.noreply.github.com>
- Co-authored-by: Will Cunningham <wjcunningham7@gmail.com>
- Anna Hughes <annagwen42@gmail.com>
- Co-authored-by: Poojith <poojith@agnostiq.ai>
- Co-authored-by: Scott Wyman Neagle <scott@agnostiq.ai>
- Casey Jao <casey@agnostiq.ai>
- Co-authored-by: Venkat Bala <venkat@agnostiq.ai>
- Co-authored-by: pre-commit-ci[bot] <66853113+pre-commit-ci[bot]@users.noreply.github.com>


### Changed

- Deprecate topological sort in favor of inspect in-degree of nodes until they are zero before dispatching task
- Use deepcopy to generate a copy of the metadata dictionary before saving result object to the database

### Docs

- Adding incomplete pennylane kernel tutorial
- Adding quantum ensemble tutorial

## [0.140.0] - 2022-07-19

### Authors

- Faiyaz Hasan <faiyaz@agnostiq.ai>
- Co-authored-by: Venkat Bala <venkat@agnostiq.ai>


### Added

- Fields `deps_filename`, `call_before_filename` and `call_after_filename` to the `Electron` table.
- Re-write the deps / call before and after file contents when inserting / updating electron record in the database.

### Changed

- Modify the test and implementation logic of inserting the electron record with these new fields.
- Field `key` to `key_filename` in `Electron` table.

## [0.139.1] - 2022-07-19

### Authors

- Divyanshu Singh <55018955+divshacker@users.noreply.github.com>
- Co-authored-by: Scott Wyman Neagle <wymnea@protonmail.com>
- Co-authored-by: Scott Wyman Neagle <scott@agnostiq.ai>
- Co-authored-by: Will Cunningham <wjcunningham7@users.noreply.github.com>


### Fixed

- Fixes Reverse IP problem. All References to `0.0.0.0` are changed to `localhost` . More details can be found [here](https://github.com/AgnostiqHQ/covalent/issues/202)

## [0.139.0] - 2022-07-19

### Authors

- Venkat Bala <venkat@agnostiq.ai>
- Co-authored-by: Scott Wyman Neagle <scott@agnostiq.ai>
- Faiyaz Hasan <faiyaz@agnostiq.ai>
- Co-authored-by: Will Cunningham <wjcunningham7@gmail.com>


### Added

- Columns `is_active` in the lattice, eLectron and Electron dependency tables.

### Docs

- Adding a RTD tutorial/steps on creating a custom executor

## [0.138.0] - 2022-07-19

### Authors

- Anna Hughes <annagwen42@gmail.com>
- Co-authored-by: Will Cunningham <wjcunningham7@gmail.com>
- Will Cunningham <wjcunningham7@users.noreply.github.com>
- Co-authored-by: Venkat Bala <venkat@agnostiq.ai>


### Added

- Docker build workflow

### Changed

- Dockerfile uses multi-stage build

### Docs

- New tutorial demonstrating how to solve the MaxCut Problem with QAOA and Covalent

## [0.137.0] - 2022-07-19

### Authors

- Prasanna Venkatesh <54540812+Prasy12@users.noreply.github.com>
- Co-authored-by: Alejandro Esquivel <ae@alejandro.ltd>


### Added

- Ability to hide/show labels on the graph
- Graph layout with elk configurations

### Changed

- Changed API socket calls interval for graph optimization.

### Tests

- Disabled several dask functional tests

## [0.136.0] - 2022-07-18

### Authors

- Scott Wyman Neagle <scott@agnostiq.ai>
- Co-authored-by: Faiyaz Hasan <faiyaz@agnostiq.ai>


### Changed

- Result.save() has been deprecated in favor of Result.persist() and querying the database directly.

## [0.135.0] - 2022-07-18

### Authors

- Casey Jao <casey@agnostiq.ai>
- Co-authored-by: Scott Wyman Neagle <scott@agnostiq.ai>
- Co-authored-by: Alejandro Esquivel <ae@alejandro.ltd>


### Operations

- Psiog is only codeowner of js files
- Fix in changelog action to handle null author when a bot is committing

### Added

- Support injecting return values of calldeps into electrons during workflow execution

## [0.134.0] - 2022-07-15

### Authors

- Casey Jao <casey@agnostiq.ai>
- Co-authored-by: Scott Wyman Neagle <scott@agnostiq.ai>


### Changed

- Covalent server can now process workflows without having their deps installed

## [0.133.0] - 2022-07-15

### Authors

- Will Cunningham <wjcunningham7@users.noreply.github.com>


### Removed

- Removed the deprecated function `draw_inline` as well as the `matplotlib` dependency.

### Operations

- Fixing the retry block for tests

## [0.132.0] - 2022-07-14

### Authors

- Will Cunningham <wjcunningham7@users.noreply.github.com>


### Added

- Bash lepton support reintroduced with some UX modifications to the Lepton class. Leptons which use scripting languages can be specified as either (1) a command run in the shell/console or (2) a call to a function in a library/script. Leptons which use compiled languages must specify a library and a function name.
- The keyword argument `display_name` can be used to override the name appearing in the UI. Particularly useful when the lepton is a command.
- All arguments except for language are now keyword arguments.
- Keyword arguments passed to a Bash lepton are understood to define environment variables within the shell.
- Non-keyword arguments fill in `$1`, `$2`, etc.
- Named outputs enumerate variables within the shell which will be returned to the user. These can be either `Lepton.OUTPUT` or `Lepton.INPUT_OUTPUT` types.

### Added

- New fields to the decomposed result object Database:

## [0.131.0] - 2022-07-13

### Authors

- Sankalp Sanand <sankalp@agnostiq.ai>
- Co-authored-by: Venkat Bala <venkat@agnostiq.ai>


### Fixed

- `covalent --version` now looks for `covalent` metadata instead of `cova`

### Tests

- Updated the cli test to include whether the correct version number is shown when `covalent --version` is run

### Added

- Method to write electron id corresponding to sublattices in `execution.py` when running `_run_task`.

## [0.130.0] - 2022-07-12

### Authors

- Venkat Bala <venkat@agnostiq.ai>
- Co-authored-by: Scott Wyman Neagle <scott@agnostiq.ai>

### Changed

- Ignoring tests for `cancel_dispatch` and `construct_bash`
- Create a dummy requirements.txt file for pip deps tests
- Fix version of `Werkzeug` package to avoid running into ValueError (unexpected kwarg `as_tuple`)
- Update `customization` how to test by specifying the section header `sdk`

## [0.129.0] - 2022-07-12

### Authors

- Sankalp Sanand <sankalp@agnostiq.ai>
- Co-authored-by: Alejandro Esquivel <ae@alejandro.ltd>

### Added

- Support for `wait_for` type edges when two electrons are connected by their execution side effects instead of output-input relation.

### Changed

- `active_lattice.electron_outputs` now contains the node ids as well for the electron which is being post processed.

## [0.128.1] - 2022-07-12

### Authors

- Faiyaz Hasan <faiyaz@agnostiq.ai>


### Fixed

- `Result.persist` test in `result_test.py`.
- Electron dependency `arg_index` is changed back to Nullable.

## [0.128.0] - 2022-07-12

### Authors

- Okechukwu  Emmanuel Ochia <okechukwu@agnostiq.ai>
- Co-authored-by: Casey Jao <casey@agnostiq.ai>
- Co-authored-by: Alejandro Esquivel <ae@alejandro.ltd>
- Co-authored-by: pre-commit-ci[bot] <66853113+pre-commit-ci[bot]@users.noreply.github.com>

### Added

- File transfer support for leptons

## [0.127.0] - 2022-07-11

### Authors

- Scott Wyman Neagle <scott@agnostiq.ai>
- Co-authored-by: Faiyaz Hasan <faiyaz@agnostiq.ai>
- Co-authored-by: Venkat Bala <venkat@agnostiq.ai>


### Added

- When saving to DB, also persist to the new DB if running in develop mode

### Tests

- Flask app route tests

## [0.126.0] - 2022-07-11

### Authors

- Will Cunningham <wjcunningham7@users.noreply.github.com>
- Alejandro Esquivel <ae@alejandro.ltd>
- Co-authored-by: pre-commit-ci[bot] <66853113+pre-commit-ci[bot]@users.noreply.github.com>
- Co-authored-by: Sankalp Sanand <sankalp@agnostiq.ai>


### Added

- Added Folder class
- Added internal call before/after deps to execute File Transfer operations pre/post electron execution.

### Operations

- Enhanced hotfix action to create branches from existing commits

## [0.125.0] - 2022-07-09

### Authors

- Okechukwu  Emmanuel Ochia <okechukwu@agnostiq.ai>
- Co-authored-by: pre-commit-ci[bot] <66853113+pre-commit-ci[bot]@users.noreply.github.com>
- Co-authored-by: Alejandro Esquivel <ae@alejandro.ltd>
- Venkat Bala <venkat@agnostiq.ai>
- Co-authored-by: Okechukwu Ochia <emmirald@gmail.com>
- Co-authored-by: Scott Wyman Neagle <scott@agnostiq.ai>


### Added

- Dask Cluster CLI functional/unit tests

### Docs

- Updated RTD concepts, how-to-guides, and api docs with electron dependencies.

### Operations

- Separate out running tests and uploading coverage report to circumvent bug in
  retry action

## [0.124.0] - 2022-07-07

### Authors

- Will Cunningham <wjcunningham7@users.noreply.github.com>
- Co-authored-by: Scott Wyman Neagle <scott@agnostiq.ai>
- Faiyaz Hasan <faiyaz@agnostiq.ai>


### Added

- `Result.persist` method in `covalent/_results_manager/result.py`.

### Operations

- Package pre-releases go to `covalent` instead of `cova` on PyPI.

## [0.123.0] - 2022-07-07

### Authors

- Scott Wyman Neagle <scott@agnostiq.ai>
- Co-authored-by: Faiyaz Hasan <faiyaz@agnostiq.ai>
- Will Cunningham <wjcunningham7@users.noreply.github.com>
- Alejandro Esquivel <ae@alejandro.ltd>
- Co-authored-by: pre-commit-ci[bot] <66853113+pre-commit-ci[bot]@users.noreply.github.com>


### Added

- Added Folder class
- Added internal call before/after deps to execute File Transfer operations pre/post electron execution.

### Operations

- `codeql.yml` and `condabuild.yml` run nightly instead of on every PR.
- Style fixes in changelog

## [0.122.1] - 2022-07-06

### Authors

Will Cunningham <wjcunningham7@users.noreply.github.com>
Co-authored-by: Scott Wyman Neagle <scott@agnostiq.ai>


### Operations

- Added license scanner action
- Pre-commit autoupdate

### Tests

- Tests for running workflows with more than one iteration

### Fixed

- Attribute error caused by attempts to retrieve the name from the node function when the node function is set to None

## [0.122.0] - 2022-07-04

### Authors

Faiyaz Hasan <faiyaz@agnostiq.ai>
Co-authored-by: pre-commit-ci[bot] <66853113+pre-commit-ci[bot]@users.noreply.github.com>


### Added

- `covalent/_results_manager/write_result_to_db.py` module and methods to insert / update data in the DB.
- `tests/covalent_tests/results_manager_tests/write_result_to_db_test.py` containing the unit tests for corresponding functions.

### Changed

- Electron `type` column to a string type rather than an `ElectronType` in DB models.
- Primary keys from `BigInteger` to `Integer` in DB models.

## [0.121.0] - 2022-07-04

### Authors

Will Cunningham <wjcunningham7@users.noreply.github.com>
Co-authored-by: Alejandro Esquivel <ae@alejandro.ltd>
Co-authored-by: pre-commit-ci[bot] <66853113+pre-commit-ci[bot]@users.noreply.github.com>


### Removed

- Unused requirements `gunicorn` and `eventlet` in `requirements.txt` as well as `dask` in `tests/requirements.txt`, since it is already included in the core requirements.

### Docs

- Updated the compatibility matrix in the docs.

## [0.120.0] - 2022-07-04

### Authors

Okechukwu  Emmanuel Ochia <okechukwu@agnostiq.ai>
Co-authored-by: Venkat Bala <venkat@agnostiq.ai>
Co-authored-by: pre-commit-ci[bot] <66853113+pre-commit-ci[bot]@users.noreply.github.com>
Co-authored-by: Scott Wyman Neagle <scott@agnostiq.ai>


### Added

- Adding `cluster` CLI options to facilitate interacting with the backend Dask cluster
- Adding options to `covalent start` to enable specifying number of workers, memory limit and threads per worker at cluster startup

### Changed

- Update `DaskAdminWorker` docstring with better explanation

## [0.119.1] - 2022-07-04

### Authors

Scott Wyman Neagle <scott@agnostiq.ai>
Casey Jao <casey@agnostiq.ai>


### Fixed

- `covalent status` checks if the server process is still alive.

### Operations

- Updates to changelog logic to handle multiple authors

## [0.119.0] - 2022-07-03
### Authors
@cjao


### Added

- Introduce support for pip dependencies

## [0.118.0] - 2022-07-02
### Authors
@AlejandroEsquivel


### Added

- Introduced File, FileTransfer, and FileTransferStrategy classes to support various File Transfer use cases prior/post electron execution

## [0.117.0] - 2022-07-02
### Authors
@Emmanuel289


### Added

- Included retry action in 'tests.yaml' workflow.

## [0.116.0] - 2022-06-29
### Authors
@Prasy12

### Changed

- Changed API socket calls interval for graph optimization.

### Added

- Ability to change to different layouts from the GUI.

## [0.115.0] - 2022-06-28
### Authors
@cjao


### Added

- Introduce support for `call_before`, `call_after`, and bash dependencies

### Operations

- Unit tests performed on Python 3.10 on Ubuntu and MacOS images as well as 3.9 on MacOS
- Updated codeowners so that AQ Engineers doesn't own this CHANGELOG
- pre-commit autoupdate

## [0.114.0] - 2022-06-23
### Authors
@dependabot[bot]


### Changed

- Changed eventsource version on webapp yarn-lock file.

### Operations

- Added Github push changelog workflow to append commiters username
- Reusable JavaScript action to parse changelog and update version

## [0.113.0] - 2022-06-21

### Added

- Introduce new db models and object store backends

### Operations

- Syntax fix in hotfix.yml

### Docs

- Added new tutorial: Linear and convolutional autoencoders

## [0.112.0] - 2022-06-20

### Changed

- Changed async version on webapp package-lock file.

## [0.111.0] - 2022-06-20

### Changed

- Changed eventsource version on webapp package-lock file.

### Docs

- Added new tutorial: Covalentified version of the Pennylane Variational Classifier tutorial.

## [0.110.3] - 2022-06-17

### Fixed

- Fix error when parsing electron positional arguments in workflows

### Docs

- Remove hardcoding version info in README.md

## [0.110.2] - 2022-06-10

### Docs

- Fix MNIST tutorial
- Fix Quantum Gravity tutorial
- Update RTD with migration guide compatible with latest release
- Convert all references to `covalent start` from Jupyter notebooks to markdown statements
- Update release notes summary in README.md
- Fixed display issues with figure (in dark mode) and bullet points in tutorials

### Operations

- Added a retry block to the webapp build step in `tests.yml`

## [0.110.1] - 2022-06-10

### Fixed

- Configure dask to not use daemonic processes when creating a cluster

### Operations

- Sync the VERSION file within `covalent` directory to match the root level VERSION
- Manually patch `covalent/VERSION`

## [0.110.0] - 2022-06-10

### Changed

- Web GUI list size and status label colors changed.
- Web GUI graph running icon changed to non-static icon.

### Docs

- Removed references to the Dask executor in RTD as they are no longer needed.

## [0.109.1] - 2022-06-10

### Fixed

- `covalent --version` now works for PyPI releases

## [0.109.0] - 2022-06-10

### Docs

- Update CLI help statements

### Added

- Add CLI functionality to start covalent with/without Dask
- Add CLI support to parse `covalent_ui.log` file

### Operations

- Updating codeowners to establish engineering & psiog ownership

### Docs

- Added new tutorial: Training quantum embedding kernels for classification.

## [0.108.0] - 2022-06-08

### Added

- WCI yaml file

### Docs

- Add pandoc installation updates to contributing guide

## [0.107.0] - 2022-06-07

### Changed

- Skipping stdout/stderr redirection tests until implemented in Dask parent process

### Added

- Simplifed starting the dask cluster using `multiprocessing`
- Added `bokeh==2.4.3` to requirements.txt to enable view Dask dashboard

### Fixed

- Changelog-reminder action now works for PRs from forks.

## [0.106.2] - 2022-06-06

### Fixed

- Specifying the version for package `furo` to `2022.4.7` to prevent breaking doc builds

### Docs

- Added new tutorial: Using Covalent with PennyLane for hybrid computation.

## [0.106.1] - 2022-06-01

### Fixed

- Changelog-reminder action now works for PRs from forks

### Docs

- Removed references to microservices in RTD
- Updated README.md.
- Changed `ct.electron` to `ct.lattice(executor=dask_executor)` in MNIST classifier tutorial

## [0.106.0] - 2022-05-26

### Changed

- Visual theme for Webapp GUI changed in accordance to new theme
- Fonts, colors, icons have been updated

## [0.105.0] - 2022-05-25

### Added

- Add a pre-commit hook for `detect-secrets`.
- Updated the actions in accordance with the migration done in the previous version.

## [0.104.0] - 2022-05-23

### Changed

- Services have been moved to a different codebase. This repo is now hosting the Covalent SDK, local dispatcher backend, Covalent web GUI, and documentation. Version is bumped to `0.104.0` in order to avoid conflicts.
- Update tests to match the current dispatcher api
- Skip testing dask executor until dask executor plugin is made public
- Using 2 thread pools to manage multiple workflows better and the other one for executing electrons in parallel.

### Fixed

- Add psutil and PyYAML to requirements.txt
- Passing the same Electron to multiple inputs of an Electron now works. UI fix pending.
- Dask from `requirements.txt`.

### Removed

- Asyncio usage for electron level concurrency.
- References to dask

### Added

- Functional test added for dask executor with the cluster running locally.
- Scalability tests for different workflows and workflow sizes under `tests/stress_tests/scripts`
- Add sample performance testing workflows under `tests/stress_tests`
- Add pipelines to continuously run the tutorial notebooks
- Create notebook with tasks from RTD

## [0.32.3] - 2022-03-16

### Fixed

- Fix missing UI graph edges between parameters and electrons in certain cases.
- Fix UI crashes in cases where legacy localStorage state was being loaded.

## [0.32.2] - 2022-03-16

### Added

- Images for graphs generated in tutorials and how-tos.
- Note for quantum gravity tutorial to tell users that `tensorflow` doesn't work on M1 Macs.
- `Known Issues` added to `README.md`

### Fixed

- `draw` function usage in tutorials and how-tos now reflects the UI images generated instead of using graphviz.
- Images now render properly in RTD of how-tos.

### Changed

- Reran all the tutorials that could run, generating the outputs again.

## [0.32.1] - 2022-03-15

### Fixed

- CLI now starts server directly in the subprocess instead of as a daemon
- Logs are provided as pipes to Popen instead of using a shell redirect
- Restart behavior fixed
- Default port in `covalent_ui/app.py` uses the config manager

### Removed

- `_graceful_restart` function no longer needed without gunicorn

## [0.32.0] - 2022-03-11

### Added

- Dispatcher microservice API endpoint to dispatch and update workflow.
- Added get runnable task endpoint.

## [0.31.0] - 2022-03-11

### Added

- Runner component's main functionality to run a set of tasks, cancel a task, and get a task's status added to its api.

## [0.30.5] - 2022-03-11

### Updated

- Updated Workflow endpoints & API spec to support upload & download of result objects as pickle files

## [0.30.4] - 2022-03-11

### Fixed

- When executing a task on an alternate Conda environment, Covalent no longer has to be installed on that environment. Previously, a Covalent object (the execution function as a TransportableObject) was passed to the environment. Now it is deserialized to a "normal" Python function, which is passed to the alternate Conda environment.

## [0.30.3] - 2022-03-11

### Fixed

- Fixed the order of output storage in `post_process` which should have been the order in which the electron functions are called instead of being the order in which they are executed. This fixes the order in which the replacement of function calls with their output happens, which further fixes any discrepencies in the results obtained by the user.

- Fixed the `post_process` test to check the order as well.

## [0.30.2] - 2022-03-11

### Changed

- Updated eventlet to 0.31.0

## [0.30.1] - 2022-03-10

### Fixed

- Eliminate unhandled exception in Covalent UI backend when calling fetch_result.

## [0.30.0] - 2022-03-09

### Added

- Skeleton code for writing the different services corresponding to each component in the open source refactor.
- OpenAPI specifications for each of the services.

## [0.29.3] - 2022-03-09

### Fixed

- Covalent UI is built in the Dockerfile, the setup file, the pypi workflow, the tests workflow, and the conda build script.

## [0.29.2] - 2022-03-09

### Added

- Defaults defined in executor plugins are read and used to update the in-memory config, as well as the user config file. But only if the parameter in question wasn't already defined.

### Changed

- Input parameter names and docstrings in _shared_files.config.update_config were changed for clarity.

## [0.29.1] - 2022-03-07

### Changed

- Updated fail-fast strategy to run all tests.

## [0.29.0] - 2022-03-07

### Added

- DispatchDB for storing dispatched results

### Changed

- UI loads dispatches from DispatchDB instead of browser local storage

## [0.28.3] - 2022-03-03

### Fixed

Installed executor plugins don't have to be referred to by their full module name. Eg, use "custom_executor", instead of "covalent_custom_plugin.custom_executor".

## [0.28.2] - 2022-03-03

### Added

- A brief overview of the tutorial structure in the MNIST classification tutorial.

## [0.28.1] - 2022-03-02

### Added

- Conda installation is only supported for Linux in the `Getting Started` guide.
- MNIST classifier tutorial.

### Removed

- Removed handling of default values of function parameters in `get_named_params` in `covalent/_shared_files/utils.py`. So, it is actually being handled by not being handled since now `named_args` and `named_kwargs` will only contain parameters that were passed during the function call and not all of them.

## [0.28.0] - 2022-03-02

### Added

- Lepton support, including for Python modules and C libraries
- How-to guides showing how to use leptons for each of these

## [0.27.6] - 2022-03-01

### Added

- Added feature development basic steps in CONTRIBUTING.md.
- Added section on locally building RTD (read the docs) in the contributing guide.

## [0.27.5] - 2022-03-01

### Fixed

- Missing UI input data after backend change - needed to be derived from graph for electrons, lattice inputs fixed on server-side, combining name and positional args
- Broken UI graph due to variable->edge_name renaming
- Missing UI executor data after server-side renaming

## [0.27.4] - 2022-02-28

### Fixed

- Path used in `covalent/executor/__init__.py` for executor plugin modules needed updating to `covalent/executor/executor_plugins`

### Removed

- Disabled workflow cancellation test due to inconsistent outcomes. Test will be re-enabled after cancellation mechanisms are investigated further.

## [0.27.3] - 2022-02-25

### Added

- Added `USING_DOCKER.md` guide for running docker container.
- Added cli args to covalent UI flask server `covalent_ui/app.py` to modify port and log file path.

### Removed

- Removed gunicorn from cli and Dockerfile.

### Changed

- Updated cli `covalent_dispatcher/_cli/service.py` to run flask server directly, and removed dispatcher and UI flags.
- Using Flask blueprints to merge Dispatcher and UI servers.
- Updated Dockerfile to run flask server directly.
- Creating server PID file manually in `covalent_dispatcher/_cli/service.py`.
- Updated tests and docs to reflect merged servers.
- Changed all mentions of port 47007 (for old UI server) to 48008.

## [0.27.2] - 2022-02-24

### Changed

- Removed unnecessary blockquotes from the How-To guide for creating custom executors
- Changed "Covalent Cloud" to "Covalent" in the main code text

## [0.27.1] - 2022-02-24

### Removed

- Removed AQ-Engineers from CODEOWNERS in order to fix PR review notifications

## [0.27.0] - 2022-02-24

### Added

- Support for positional only, positional or keyword, variable positional, keyword only, variable keyword types of parameters is now added, e.g an electron can now use variable args and variable kwargs if the number/names of parameters are unknown during definition as `def task(*args, **kwargs)` which wasn't possible before.

- `Lattice.args` added to store positional arguments passed to the lattice's workflow function.

- `get_named_params` function added in `_shared_files/utils.py` which will return a tuple containing named positional arguments and named keyword arguments. The names help in showing and storing these parameters in the transport graph.

- Tests to verify whether all kinds of input paramaters are supported by electron or a lattice.

### Changed

- No longer merging positional arguments with keyword arguments, instead they are separately stored in respective nodes in the transport graph.

- `inputs` returned from `_get_inputs` function in `covalent_dispatcher/_core/execution.py` now contains positional as well as keyword arguments which further get passed to the executor.

- Executors now support positional and keyword arguments as inputs to their executable functions.

- Result object's `_inputs` attribute now contains both `args` and `kwargs`.

- `add_node_for_nested_iterables` is renamed to `connect_node_with_others` and `add_node_to_graph` also renamed to `add_collection_node_to_graph` in `electron.py`. Some more variable renames to have appropriate self-explanatory names.

- Nodes and edges in the transport graph now have a better interface to assign attributes to them.

- Edge attribute `variable` renamed to `edge_name`.

- In `serialize` function of the transport graph, if `metadata_only` is True, then only `metadata` attribute of node and `source` and `target` attributes of edge are kept in the then return serialized `data`.

- Updated the tests wherever necessary to reflect the above changes

### Removed

- Deprecated `required_params_passed` since an error will automatically be thrown by the `build_graph` function if any of the required parameters are not passed.

- Removed duplicate attributes from nodes in the transport graph.

## [0.26.1] - 2022-02-23

### Added

- Added Local Executor section to the API read the docs.

## [0.26.0] - 2022-02-23

### Added

- Automated reminders to update the changelog

## [0.25.3] - 2022-02-23

## Added

- Listed common mocking commands in the CONTRIBUTING.md guide.
- Additional guidelines on testing.

## [0.25.2] - 2022-02-21

### Changed

- `backend` metadata name changed to `executor`.
- `_plan_workflow` usage updated to reflect how that executor related information is now stored in the specific executor object.
- Updated tests to reflect the above changes.
- Improved the dispatch cancellation test to provide a robust solution which earlier took 10 minutes to run with uncertainty of failing every now and then.

### Removed

- Removed `TaskExecutionMetadata` as a consequence of removing `execution_args`.

## [0.25.1] - 2022-02-18

### Fixed

- Tracking imports that have been used in the workflow takes less time.

### Added

- User-imports are included in the dispatch_source.py script. Covalent-related imports are commented out.

## [0.25.0] - 2022-02-18

### Added

- UI: Lattice draw() method displays in web UI
- UI: New navigation panel

### Changed

- UI: Animated graph changes, panel opacity

### Fixed

- UI: Fixed "Not Found" pages

## [0.24.21] - 2022-02-18

### Added

- RST document describing the expectations from a tutorial.

## [0.24.20] - 2022-02-17

### Added

- Added how to create custom executors

### Changed

- Changed the description of the hyperlink for choosing executors
- Fixed typos in doc/source/api/getting_started/how_to/execution/creating_custom_executors.ipynb

## [0.24.19] - 2022-02-16

### Added

- CODEOWNERS for certain files.

## [0.24.18] - 2022-02-15

### Added

- The user configuration file can now specify an executor plugin directory.

## [0.24.17] - 2022-02-15

### Added

- Added a how-to for making custom executors.

## [0.24.16] - 2022-02-12

### Added

- Errors now contain the traceback as well as the error message in the result object.
- Added test for `_post_process` in `tests/covalent_dispatcher_tests/_core/execution_test.py`.

### Changed

- Post processing logic in `electron` and dispatcher now relies on the order of execution in the transport graph rather than node's function names to allow for a more reliable pairing of nodes and their outputs.

- Renamed `init_test.py` in `tests/covalent_dispatcher_tests/_core/` to `execution_test.py`.

### Removed

- `exclude_from_postprocess` list which contained some non executable node types removed since only executable nodes are post processed now.

## [0.24.15] - 2022-02-11

### Fixed

- If a user's configuration file does not have a needed exeutor parameter, the default parameter (defined in _shared_files/defaults.py) is used.
- Each executor plugin is no longer initialized upon the import of Covalent. This allows required parameters in executor plugins.

## Changed

- Upon updating the configuration data with a user's configuration file, the complete set is written back to file.

## Added

- Tests for the local and base executors.

## [0.24.14] - 2022-02-11

### Added

- UI: add dashboard cards
- UI: add scaling dots background

### Changed

- UI: reduce sidebar font sizes, refine color theme
- UI: refine scrollbar styling, show on container hover
- UI: format executor parameters as YAML code
- UI: update syntax highlighting scheme
- UI: update index.html description meta tag

## [0.24.13] - 2022-02-11

### Added

- Tests for covalent/_shared_files/config.py

## [0.24.12] - 2022-02-10

### Added

- CodeQL code analyzer

## [0.24.11] - 2022-02-10

### Added

- A new dictionary `_DEFAULT_CONSTRAINTS_DEPRECATED` in defaults.py

### Changed

- The `_DEFAULT_CONSTRAINT_VALUES` dictionary now only contains the `backend` argument

## [0.24.10] - 2022-02-09

### Fixed

- Sporadically failing workflow cancellation test in tests/workflow_stack_test.py

## [0.24.9] - 2022-02-09

## Changed

- Implementation of `_port_from_pid` in covalent_dispatcher/_cli/service.py.

## Added

- Unit tests for command line interface (CLI) functionalities in covalent_dispatcher/_cli/service.py and covalent_dispatcher/_cli/cli.py.

## [0.24.8] - 2022-02-07

### Fixed

- If a user's configuration file does not have a needed parameter, the default parameter (defined in _shared_files/defaults.py) is used.

## [0.24.7] - 2022-02-07

### Added

- Typing: Add Type hint `dispatch_info` parameter.
- Documentation: Updated the return_type description in docstring.

### Changed

- Typing: Change return type annotation to `Generator`.

## [0.24.6] - 2022-02-06

### Added

- Type hint to `deserialize` method of `TransportableObject` of `covalent/_workflow/transport.py`.

### Changed

- Description of `data` in `deserialize` method of `TransportableObject` of `covalent/_workflow/transport.py` from `The serialized transportable object` to `Cloudpickled function`.

## [0.24.5] - 2022-02-05

### Fixed

- Removed dependence on Sentinel module

## [0.24.4] - 2022-02-04

### Added

- Tests across multiple versions of Python and multiple operating systems
- Documentation reflecting supported configurations

## [0.24.3] - 2022-02-04

### Changed

- Typing: Use `bool` in place of `Optional[bool]` as type annotation for `develop` parameter in `covalent_dispatcher.service._graceful_start`
- Typing: Use `Any` in place of `Optional[Any]` as type annotation for `new_value` parameter in `covalent._shared_files.config.get_config`

## [0.24.2] - 2022-02-04

### Fixed

- Updated hyperlink of "How to get the results" from "./collection/query_electron_execution_result" to "./collection/query_multiple_lattice_execution_results" in "doc/source/how_to/index.rst".
- Updated hyperlink of "How to get the result of a particular electron" from "./collection/query_multiple_lattice_execution_results" to "./collection/query_electron_execution_result" in "doc/source/how_to/index.rst".

## [0.24.1] - 2022-02-04

### Changed

- Changelog entries are now required to have the current date to enforce ordering.

## [0.24.0] - 2022-02-03

### Added

- UI: log file output - display in Output tab of all available log file output
- UI: show lattice and electron inputs
- UI: display executor attributes
- UI: display error message on failed status for lattice and electron

### Changed

- UI: re-order sidebar sections according to latest figma designs
- UI: update favicon
- UI: remove dispatch id from tab title
- UI: fit new uuids
- UI: adjust theme text primary and secondary colors

### Fixed

- UI: auto-refresh result state on initial render of listing and graph pages
- UI: graph layout issues: truncate long electron/param names

## [0.23.0] - 2022-02-03

### Added

- Added `BaseDispatcher` class to be used for creating custom dispatchers which allow connection to a dispatcher server.
- `LocalDispatcher` inheriting from `BaseDispatcher` allows connection to a local dispatcher server running on the user's machine.
- Covalent only gives interface to the `LocalDispatcher`'s `dispatch` and `dispatch_sync` methods.
- Tests for both `LocalDispatcher` and `BaseDispatcher` added.

### Changed

- Switched from using `lattice.dispatch` and `lattice.dispatch_sync` to `covalent.dispatch` and `covalent.dispatch_sync`.
- Dispatcher address now is passed as a parameter (`dispatcher_addr`) to `covalent.dispatch` and `covalent.dispatch_sync` instead of a metadata field to lattice.
- Updated tests, how tos, and tutorials to use `covalent.dispatch` and `covalent.dispatch_sync`.
- All the contents of `covalent_dispatcher/_core/__init__.py` are moved to `covalent_dispatcher/_core/execution.py` for better organization. `__init__.py` only contains function imports which are needed by external modules.
- `dispatch`, `dispatch_sync` methods deprecated from `Lattice`.

### Removed

- `_server_dispatch` method removed from `Lattice`.
- `dispatcher` metadata field removed from `lattice`.

## [0.22.19] - 2022-02-03

### Fixed

- `_write_dispatch_to_python_file` isn't called each time a task is saved. It is now only called in the final save in `_run_planned_workflow` (in covalent_dispatcher/_core/__init__.py).

## [0.22.18] - 2022-02-03

### Fixed

- Added type information to result.py

## [0.22.17] - 2022-02-02

### Added

- Replaced `"typing.Optional"` with `"str"` in covalent/executor/base.py
- Added missing type hints to `get_dispatch_context` and `write_streams_to_file` in covalent/executor/base.py, BaseExecutor

## [0.22.16] - 2022-02-02

### Added

- Functions to check if UI and dispatcher servers are running.
- Tests for the `is_ui_running` and `is_server_running` in covalent_dispatcher/_cli/service.py.

## [0.22.15] - 2022-02-01

### Fixed

- Covalent CLI command `covalent purge` will now stop the servers before deleting all the pid files.

### Added

- Test for `purge` method in covalent_dispatcher/_cli/service.py.

### Removed

- Unused `covalent_dispatcher` import from covalent_dispatcher/_cli/service.py.

### Changed

- Moved `_config_manager` import from within the `purge` method to the covalent_dispatcher/_cli/service.py for the purpose of mocking in tests.

## [0.22.14] - 2022-02-01

### Added

- Type hint to `_server_dispatch` method in `covalent/_workflow/lattice.py`.

## [0.22.13] - 2022-01-26

### Fixed

- When the local executor's `log_stdout` and `log_stderr` config variables are relative paths, they should go inside the results directory. Previously that was queried from the config, but now it's queried from the lattice metadata.

### Added

- Tests for the corresponding functions in (`covalent_dispatcher/_core/__init__.py`, `covalent/executor/base.py`, `covalent/executor/executor_plugins/local.py` and `covalent/executor/__init__.py`) affected by the bug fix.

### Changed

- Refactored `_delete_result` in result manager to give the option of deleting the result parent directory.

## [0.22.12] - 2022-01-31

### Added

- Diff check in pypi.yml ensures correct files are packaged

## [0.22.11] - 2022-01-31

### Changed

- Removed codecov token
- Removed Slack notifications from feature branches

## [0.22.10] - 2022-01-29

### Changed

- Running tests, conda, and version workflows on pull requests, not just pushes

## [0.22.9] - 2022-01-27

### Fixed

- Fixing version check action so that it doesn't run on commits that are in develop
- Edited PR template so that markdown checklist appears properly

## [0.22.8] - 2022-01-27

### Fixed

- publish workflow, using `docker buildx` to build images for x86 and ARM, prepare manifest and push to ECR so that pulls will match the correct architecture.
- typo in CONTRIBUTING
- installing `gcc` in Docker image so Docker can build wheels for `dask` and other packages that don't provide ARM wheels

### Changed

- updated versions in `requirements.txt` for `matplotlib` and `dask`

## [0.22.7] - 2022-01-27

### Added

- `MANIFEST.in` did not have `covalent_dispatcher/_service` in it due to which the PyPi package was not being built correctly. Added the `covalent_dispatcher/_service` to the `MANIFEST.in` file.

### Fixed

- setuptools properly including data files during installation

## [0.22.6] - 2022-01-26

### Fixed

- Added service folder in covalent dispatcher to package.

## [0.22.5] - 2022-01-25

### Fixed

- `README.md` images now use master branch's raw image urls hosted on <https://github.com> instead of <https://raw.githubusercontent.com>. Also, switched image rendering from html to markdown.

## [0.22.4] - 2022-01-25

### Fixed

- dispatcher server app included in sdist
- raw image urls properly used

## [0.22.3] - 2022-01-25

### Fixed

- raw image urls used in readme

## [0.22.2] - 2022-01-25

### Fixed

- pypi upload

## [0.22.1] - 2022-01-25

### Added

- Code of conduct
- Manifest.in file
- Citation info
- Action to upload to pypi

### Fixed

- Absolute URLs used in README
- Workflow badges updated URLs
- `install_package_data` -> `include_package_data` in `setup.py`

## [0.22.0] - 2022-01-25

### Changed

- Using public ECR for Docker release

## [0.21.0] - 2022-01-25

### Added

- GitHub pull request templates

## [0.20.0] - 2022-01-25

### Added

- GitHub issue templates

## [0.19.0] - 2022-01-25

### Changed

- Covalent Beta Release

## [0.18.9] - 2022-01-24

### Fixed

- iframe in the docs landing page is now responsive

## [0.18.8] - 2022-01-24

### Changed

- Temporarily removed output tab
- Truncated dispatch id to fit left sidebar, add tooltip to show full id

## [0.18.7] - 2022-01-24

### Changed

- Many stylistic improvements to documentation, README, and CONTRIBUTING.

## [0.18.6] - 2022-01-24

### Added

- Test added to check whether an already decorated function works as expected with Covalent.
- `pennylane` package added to the `requirements-dev.txt` file.

### Changed

- Now using `inspect.signature` instead of `function.__code__` to get the names of function's parameters.

## [0.18.5] - 2022-01-21

### Fixed

- Various CI fixes, including rolling back regression in version validation, caching on s3 hosted badges, applying releases and tags correctly.

## [0.18.4] - 2022-01-21

### Changed

- Removed comments and unused functions in covalent_dispatcher
- `result_class.py` renamed to `result.py`

### Fixed

- Version was not being properly imported inside `covalent/__init__.py`
- `dispatch_sync` was not previously using the `results_dir` metadata field

### Removed

- Credentials in config
- `generate_random_filename_in_cache`
- `is_any_atom`
- `to_json`
- `show_subgraph` option in `draw`
- `calculate_node`

## [0.18.3] - 2022-01-20

### Fixed

- The gunicorn servers now restart more gracefully

## [0.18.2] - 2022-01-21

### Changed

- `tempdir` metadata field removed and replaced with `executor.local.cache_dir`

## [0.18.1] - 2022-01-11

## Added

- Concepts page

## [0.18.0] - 2022-01-20

### Added

- `Result.CANCELLED` status to represent the status of a cancelled dispatch.
- Condition to cancel the whole dispatch if any of the nodes are cancelled.
- `cancel_workflow` function which uses a shared variable provided by Dask (`dask.distributed.Variable`) in a dask client to inform nodes to stop execution.
- Cancel function for dispatcher server API which will allow the server to terminate the dispatch.
- How to notebook for cancelling a dispatched job.
- Test to verify whether cancellation of dispatched jobs is working as expected.
- `cancel` function is available as `covalent.cancel`.

### Changed

- In file `covalent/_shared_files/config.py` instead of using a variable to store and then return the config data, now directly returning the configuration.
- Using `fire_and_forget` to dispatch a job instead of a dictionary of Dask's `Future` objects so that we won't have to manage the lifecycle of those futures.
- The `test_run_dispatcher` test was changed to reflect that the dispatcher no longer uses a dictionary of future objects as it was not being utilized anywhere.

### Removed

- `with dask_client` context was removed as the client created in `covalent_dispatcher/_core/__init__.py` is already being used even without the context. Furthermore, it creates issues when that context is exited which is unnecessary at the first place hence not needed to be resolved.

## [0.17.5] - 2022-01-19

### Changed

- Results directory uses a relative path by default and can be overridden by the environment variable `COVALENT_RESULTS_DIR`.

## [0.17.4] - 2022-01-19

### Changed

- Executor parameters use defaults specified in config TOML
- If relative paths are supplied for stdout and stderr, those files are created inside the results directory

## [0.17.3] - 2022-01-18

### Added

- Sync function
- Covalent CLI tool can restart in developer mode

### Fixed

- Updated the UI address referenced in the README

## [0.17.2] - 2022-01-12

### Added

- Quantum gravity tutorial

### Changed

- Moved VERSION file to top level

## [0.17.1] - 2022-01-19

### Added

- `error` attribute was added to the results object to show which node failed and the reason behind it.
- `stdout` and `stderr` attributes were added to a node's result to store any stdout and stderr printing done inside an electron/node.
- Test to verify whether `stdout` and `stderr` are being stored in the result object.

### Changed

- Redesign of how `redirect_stdout` and `redirect_stderr` contexts in executor now work to allow storing their respective outputs.
- Executors now also return `stdout` and `stderr` strings, along with the execution output, so that they can be stored in their result object.

## [0.17.0] - 2022-01-18

### Added

- Added an attribute `__code__` to electron and lattice which is a copy of their respective function's `__code__` attribute.
- Positional arguments, `args`, are now merged with keyword arguments, `kwargs`, as close as possible to where they are passed. This was done to make sure we support both with minimal changes and without losing the name of variables passed.
- Tests to ensure usage of positional arguments works as intended.

### Changed

- Slight rework to how any print statements in lattice are sent to null.
- Changed `test_dispatcher_functional` in `basic_dispatcher_test.py` to account for the support of `args` and removed a an unnecessary `print` statement.

### Removed

- Removed `args` from electron's `init` as it wasn't being used anywhere.

## [0.16.1] - 2022-01-18

### Changed

- Requirement changed from `dask[complete]` to `dask[distributed]`.

## [0.16.0] - 2022-01-14

### Added

- New UI static demo build
- New UI toolbar functions - orientation, toggle params, minimap
- Sortable and searchable lattice name row

### Changed

- Numerous UI style tweaks, mostly around dispatches table states

### Fixed

- Node sidebar info now updates correctly

## [0.15.11] - 2022-01-18

### Removed

- Unused numpy requirement. Note that numpy is still being installed indirectly as other packages in the requirements rely on it.

## [0.15.10] - 2022-01-16

## Added

- How-to guide for Covalent dispatcher CLI.

## [0.15.9] - 2022-01-18

### Changed

- Switched from using human readable ids to using UUIDs

### Removed

- `human-id` package was removed along with its mention in `requirements.txt` and `meta.yaml`

## [0.15.8] - 2022-01-17

### Removed

- Code breaking text from CLI api documentation.
- Unwanted covalent_dispatcher rst file.

### Changed

- Installation of entire covalent_dispatcher instead of covalent_dispatcher/_service in setup.py.

## [0.15.7] - 2022-01-13

### Fixed

- Functions with multi-line or really long decorators are properly serialized in dispatch_source.py.
- Multi-line Covalent output is properly commented out in dispatch_source.py.

## [0.15.6] - 2022-01-11

### Fixed

- Sub-lattice functions are successfully serialized in the utils.py get_serialized_function_str.

### Added

- Function to scan utilized source files and return a set of imported modules (utils.get_imports_from_source)

## [0.15.5] - 2022-01-12

### Changed

- UI runs on port 47007 and the dispatcher runs on port 48008. This is so that when the servers are later merged, users continue using port 47007 in the browser.
- Small modifications to the documentation
- Small fix to the README

### Removed

- Removed a directory `generated` which was improperly added
- Dispatcher web interface
- sqlalchemy requirement

## [0.15.4] - 2022-01-11

### Changed

- In file `covalent/executor/base.py`, `pickle` was changed to `cloudpickle` because of its universal pickling ability.

### Added

- In docstring of `BaseExecutor`, a note was added specifying that `covalent` with its dependencies is assumed to be installed in the conda environments.
- Above note was also added to the conda env selector how-to.

## [0.15.3] - 2022-01-11

### Changed

- Replaced the generic `RuntimeError` telling users to check if there is an object manipulation taking place inside the lattice to a simple warning. This makes the original error more visible.

## [0.15.2] - 2022-01-11

### Added

- If condition added for handling the case where `__getattr__` of an electron is accessed to detect magic functions.

### Changed

- `ActiveLatticeManager` now subclasses from `threading.local` to make it thread-safe.
- `ValueError` in the lattice manager's `claim` function now also shows the name of the lattice that is currently claimed.
- Changed docstring of `ActiveLatticeManager` to note that now it is thread-safe.
- Sublattice dispatching now no longer deletes the result object file and is dispatched normally instead of in a serverless manner.
- `simulate_nitrogen_and_copper_slab_interaction.ipynb` notebook tutorial now does normal dispatching as well instead of serverless dispatching. Also, now 7 datapoints will be shown instead of 10 earlier.

## [0.15.1] - 2022-01-11

### Fixed

- Passing AWS credentials to reusable workflows as a secret

## [0.15.0] - 2022-01-10

### Added

- Action to push development image to ECR

### Changed

- Made the publish action reusable and callable

## [0.14.1] - 2022-01-02

### Changed

- Updated the README
- Updated classifiers in the setup.py file
- Massaged some RTD pages

## [0.14.0] - 2022-01-07

### Added

- Action to push static UI to S3

## [0.13.2] - 2022-01-07

### Changed

- Completed new UI design work

## [0.13.1] - 2022-01-02

### Added

- Added eventlet requirement

### Changed

- The CLI tool can now manage the UI flask server as well
- [Breaking] The CLI option `-t` has been changed to `-d`, which starts the servers in developer mode and exposes unit tests to the server.

## [0.13.0] - 2022-01-01

### Added

- Config manager in `covalent/_shared_files/config.py`
- Default location for the main config file can be overridden using the environment variable `COVALENT_CONFIG_DIR`
- Ability to set and get configuration using `get_config` and `set_config`

### Changed

- The flask servers now reference the config file
- Defaults reference the config file

### Fixed

- `ValueError` caught when running `covalent stop`
- One of the functional tests was using a malformed path

### Deprecated

- The `electron.to_json` function
- The `generate_random_filename_in_cache` function

### Removed

- The `get_api_token` function

## [0.12.13] - 2022-01-04

## Removed

- Tutorial section headings

## Fixed

- Plot background white color

## [0.12.12] - 2022-01-06

### Fixed

- Having a print statement inside electron and lattice code no longer causes the workflow to fail.

## [0.12.11] - 2022-01-04

### Added

- Completed UI feature set for first release

### Changed

- UI server result serialization improvements
- UI result update webhook no longer fails on request exceptions, logs warning intead

## [0.12.10] - 2021-12-17

### Added

- Astrophysics tutorial

## [0.12.9] - 2022-01-04

### Added

- Added `get_all_node_results` method in `result_class.py` to return result of all node executions.

- Added `test_parallelilization` test to verify whether the execution is now being achieved in parallel.

### Changed

- Removed `LocalCluster` cluster creation usage to a simple `Client` one from Dask.

- Removed unnecessary `to_run` function as we no longer needed to run execution through an asyncio loop.

- Removed `async` from function definition of previously asynchronous functions, `_run_task`, `_run_planned_workflow`, `_plan_workflow`, and `_run_workflow`.

- Removed `uvloop` from requirements.

- Renamed `test_get_results` to `test_get_result`.

- Reran the how to notebooks where execution time was mentioned.

- Changed how `dispatch_info` context manager was working to account for multiple nodes accessing it at the same time.

## [0.12.8] - 2022-01-02

### Changed

- Changed the software license to GNU Affero 3.0

### Removed

- `covalent-ui` directory

## [0.12.7] - 2021-12-29

### Fixed

- Gunicorn logging now uses the `capture-output` flag instead of redirecting stdout and stderr

## [0.12.6] - 2021-12-23

### Changed

- Cleaned up the requirements and moved developer requirements to a separate file inside `tests`

## [0.12.5] - 2021-12-16

### Added

- Conda build CI job

## [0.12.4] - 2021-12-23

### Changed

- Gunicorn server now checks for port availability before starting

### Fixed

- The `covalent start` function now prints the correct port if the server is already running.

## [0.12.3] - 2021-12-14

### Added

- Covalent tutorial comparing quantum support vector machines with support vector machine algorithms implemented in qiskit and scikit-learn.

## [0.12.2] - 2021-12-16

### Fixed

- Now using `--daemon` in gunicorn to start the server, which was the original intention.

## [0.12.1] - 2021-12-16

### Fixed

- Removed finance references from docs
- Fixed some other small errors

### Removed

- Removed one of the failing how-to tests from the functional test suite

## [0.12.0] - 2021-12-16

### Added

- Web UI prototype

## [0.11.1] - 2021-12-14

### Added

- CLI command `covalent status` shows port information

### Fixed

- gunicorn management improved

## [0.11.0] - 2021-12-14

### Added

- Slack notifications for test status

## [0.10.4] - 2021-12-15

### Fixed

- Specifying a non-default results directory in a sub-lattice no longer causes a failure in lattice execution.

## [0.10.3] - 2021-12-14

### Added

- Functional tests for how-to's in documentation

### Changed

- Moved example script to a functional test in the pipeline
- Added a test flag to the CLI tool

## [0.10.2] - 2021-12-14

### Fixed

- Check that only `kwargs` without any default values in the workflow definition need to be passed in `lattice.draw(ax=ax, **kwargs)`.

### Added

- Function to check whether all the parameters without default values for a callable function has been passed added to shared utils.

## [0.10.1] - 2021-12-13

### Fixed

- Content and style fixes for getting started doc.

## [0.10.0] - 2021-12-12

### Changed

- Remove all imports from the `covalent` to the `covalent_dispatcher`, except for `_dispatch_serverless`
- Moved CLI into `covalent_dispatcher`
- Moved executors to `covalent` directory

## [0.9.1] - 2021-12-13

### Fixed

- Updated CONTRIBUTING to clarify docstring style.
- Fixed docstrings for `calculate_node` and `check_constraint_specific_sum`.

## [0.9.0] - 2021-12-10

### Added

- `prefix_separator` for separating non-executable node types from executable ones.

- `subscript_prefix`, `generator_prefix`, `sublattice_prefix`, `attr_prefix` for prefixes of subscripts, generators,
  sublattices, and attributes, when called on an electron and added to the transport graph.

- `exclude_from_postprocess` list of prefixes to denote those nodes which won't be used in post processing the workflow.

- `__int__()`, `__float__()`, `__complex__()` for converting a node to an integer, float, or complex to a value of 0 then handling those types in post processing.

- `__iter__()` generator added to Electron for supporting multiple return values from an electron execution.

- `__getattr__()` added to Electron for supporting attribute access on the node output.

- `__getitem__()` added to Electron for supporting subscripting on the node output.

- `electron_outputs` added as an attribute to lattice.

### Changed

- `electron_list_prefix`, `electron_dict_prefix`, `parameter_prefix` modified to reflect new way to assign prefixes to nodes.

- In `build_graph` instead of ignoring all exceptions, now the exception is shown alongwith the runtime error notifying that object manipulation should be avoided inside a lattice.

- `node_id` changed to `self.node_id` in Electron's `__call__()`.

- `parameter` type electrons now have the default metadata instead of empty dictionary.

- Instead of deserializing and checking whether a sublattice is there, now a `sublattice_prefix` is used to denote when a node is a sublattice.

- In `dispatcher_stack_test`, `test_dispatcher_flow` updated to indicate the new use of `parameter_prefix`.

### Fixed

- When an execution fails due to something happening in `run_workflow`, then result object's status is now failed and the object is saved alongwith throwing the appropriate exception.

## [0.8.5] - 2021-12-10

### Added

- Added tests for choosing specific executors inside electron initialization.
- Added test for choosing specific Conda environments inside electron initialization.

## [0.8.4] - 2021-12-10

### Changed

- Removed _shared_files directory and contents from covalent_dispatcher. Logging in covalent_dispatcher now uses the logger in covalent/_shared_files/logging.py.

## [0.8.3] - 2021-12-10

### Fixed

- Decorator symbols were added to the pseudo-code in the quantum chemistry tutorial.

## [0.8.2] - 2021-12-06

### Added

- Quantum chemistry tutorial.

## [0.8.1] - 2021-12-08

### Added

- Docstrings with typehints for covalent dispatcher functions added.

### Changed

- Replaced `node` to `node_id` in `electron.py`.

- Removed unnecessary `enumerate` in `covalent_dispatcher/_core/__init__.py`.

- Removed `get_node_device_mapping` function from `covalent_dispatcher/_core/__init__.py`
  and moved the definition to directly add the mapping to `workflow_schedule`.

- Replaced iterable length comparison for `executor_specific_exec_cmds` from `if len(executor_specific_exec_cmds) > 0`
  to `if executor_specific_exec_cmds`.

## [0.8.0] - 2021-12-03

### Added

- Executors can now accept the name of a Conda environment. If that environment exists, the operations of any electron using that executor are performed in that Conda environment.

## [0.7.6] - 2021-12-02

### Changed

- How to estimate lattice execution time has been renamed to How to query lattice execution time.
- Change result querying syntax in how-to guides from `lattice.get_result` to
  `covalent.get_result`.
- Choose random port for Dask dashboard address by setting `dashboard_address` to ':0' in
  `LocalCluster`.

## [0.7.5] - 2021-12-02

### Fixed

- "Default" executor plugins are included as part of the package upon install.

## [0.7.4] - 2021-12-02

### Fixed

- Upgraded dask to 2021.10.0 based on a vulnerability report

## [0.7.3] - 2021-12-02

### Added

- Transportable object tests
- Transport graph tests

### Changed

- Variable name node_num to node_id
- Variable name node_idx to node_id

### Fixed

- Transport graph `get_dependencies()` method return type was changed from Dict to List

## [0.7.2] - 2021-12-01

### Fixed

- Date handling in changelog validation

### Removed

- GitLab CI YAML

## [0.7.1] - 2021-12-02

### Added

- A new parameter to a node's result called `sublattice_result` is added.
  This will be of a `Result` type and will contain the result of that sublattice's
  execution. If a normal electron is executed, this will be `None`.

- In `_delete_result` function in `results_manager.py`, an empty results directory
  will now be deleted.

- Name of a sublattice node will also contain `(sublattice)`.

- Added `_dispatch_sync_serverless` which synchronously dispatches without a server
  and waits for a result to be returned. This is the method used to dispatch a sublattice.

- Test for sublatticing is added.

- How-to guide added for sublatticing explaining the new features.

### Changed

- Partially changed `draw` function in `lattice.py` to also draw the subgraph
  of the sublattice when drawing the main graph of the lattice. The change is
  incomplete as we intend to add this feature later.

- Instead of returning `plt`, `draw` now returns the `ax` object.

- `__call__` function in `lattice.py` now runs the lattice's function normally
  instead of dispatching it.

- `_run_task` function now checks whether current node is a sublattice and acts
  accordingly.

### Fixed

- Unnecessary lines to rename the node's name in `covalent_dispatcher/_core/__init__.py` are removed.

- `test_electron_takes_nested_iterables` test was being ignored due to a spelling mistake. Fixed and
  modified to follow the new pattern.

## [0.7.0] - 2021-12-01

### Added

- Electrons can now accept an executor object using the "backend" keyword argument. "backend" can still take a string naming the executor module.
- Electrons and lattices no longer have Slurm metadata associated with the executor, as that information should be contained in the executor object being used as an input argument.
- The "backend" keyword can still be a string specifying the executor module, but only if the executor doesn't need any metadata.
- Executor plugin classes are now directly available to covalent, eg: covalent.executor.LocalExecutor().

## [0.6.7] - 2021-12-01

### Added

- Docstrings without examples for all the functions in core covalent.
- Typehints in those functions as well.
- Used `typing.TYPE_CHECKING` to prevent cyclic imports when writing typehints.

### Changed

- `convert_to_lattice_function` renamed to `convert_to_lattice_function_call`.
- Context managers now raise a `ValueError` instead of a generic `Exception`.

## [0.6.6] - 2021-11-30

### Fixed

- Fixed the version used in the documentation
- Fixed the badge URLs to prevent caching

## [0.6.5] - 2021-11-30

### Fixed

- Broken how-to links

### Removed

- Redundant lines from .gitignore
- *.ipynb from .gitignore

## [0.6.4] - 2021-11-30

### Added

- How-to guides for workflow orchestration.
  - How to construct an electron
  - How to construct a lattice
  - How to add an electron to lattice
  - How to visualize the lattice
  - How to add constraints to lattices
- How-to guides for workflow and subtask execution.
  - How to execute individual electrons
  - How to execute a lattice
  - How to execute multiple lattices
- How-to guides for status querying.
  - How to query electron execution status
  - How to query lattice execution status
  - How to query lattice execution time
- How-to guides for results collection
  - How to query electron execution results
  - How to query lattice execution results
  - How to query multiple lattice execution results
- Str method for the results object.

### Fixed

- Saving the electron execution status when the subtask is running.

## [0.6.3] - 2021-11-29

### Removed

- JWT token requirement.
- Covalent dispatcher login requirement.
- Update covalent login reference in README.md.
- Changed the default dispatcher server port from 5000 to 47007.

## [0.6.2] - 2021-11-28

### Added

- Github action for tests and coverage
- Badges for tests and coverage
- If tests pass then develop is pushed to master
- Add release action which tags and creates a release for minor version upgrades
- Add badges action which runs linter, and upload badges for version, linter score, and platform
- Add publish action (and badge) which builds a Docker image and uploads it to the AWS ECR

## [0.6.1] - 2021-11-27

### Added

- Github action which checks version increment and changelog entry

## [0.6.0] - 2021-11-26

### Added

- New Covalent RTD theme
- sphinx extension sphinx-click for CLI RTD
- Sections in RTD
- init.py in both covalent-dispatcher logger module and cli module for it to be importable in sphinx

### Changed

- docutils version that was conflicting with sphinx

### Removed

- Old aq-theme

## [0.5.1] - 2021-11-25

### Added

- Integration tests combining both covalent and covalent-dispatcher modules to test that
  lattice workflow are properly planned and executed.
- Integration tests for the covalent-dispatcher init module.
- pytest-asyncio added to requirements.

## [0.5.0] - 2021-11-23

### Added

- Results manager file to get results from a file, delete a result, and redispatch a result object.
- Results can also be awaited to only return a result if it has either been completed or failed.
- Results class which is used to store the results with all the information needed to be used again along with saving the results to a file functionality.
- A result object will be a mercurial object which will be updated by the dispatcher and saved to a file throughout the dispatching and execution parts.
- Direct manipulation of the transport graph inside a result object takes place.
- Utility to convert a function definition string to a function and vice-versa.
- Status class to denote the status of a result object and of each node execution in the transport graph.
- Start and end times are now also stored for each node execution as well as for the whole dispatch.
- Logging of `stdout` and `stderr` can be done by passing in the `log_stdout`, `log_stderr` named metadata respectively while dispatching.
- In order to get the result of a certain dispatch, the `dispatch_id`, the `results_dir`, and the `wait` parameter can be passed in. If everything is default, then only the dispatch id is required, waiting will not be done, and the result directory will be in the current working directory with folder name as `results/` inside which every new dispatch will have a new folder named according to their respective dispatch ids, containing:
  - `result.pkl` - (Cloud)pickled result object.
  - `result_info.yaml` - yaml file with high level information about the result and its execution.
  - `dispatch_source.py` - python file generated, containing the original function definitions of lattice and electrons which can be used to dispatch again.

### Changed

- `logfile` named metadata is now `slurm_logfile`.
- Instead of using `jsonpickle`, `cloudpickle` is being used everywhere to maintain consistency.
- `to_json` function uses `json` instead of `jsonpickle` now in electron and lattice definitions.
- `post_processing` moved to the dispatcher, so the dispatcher will now store a finished execution result in the results folder as specified by the user with no requirement of post processing it from the client/user side.
- `run_task` function in dispatcher modified to check if a node has completed execution and return it if it has, else continue its execution. This also takes care of cases if the server has been closed mid execution, then it can be started again from the last saved state, and the user won't have to wait for the whole execution.
- Instead of passing in the transport graph and dispatch id everywhere, the result object is being passed around, except for the `asyncio` part where the dispatch id and results directory is being passed which afterwards lets the core dispatcher know where to get the result object from and operate on it.
- Getting result of parent node executions of the graph, is now being done using the result object's graph. Storing of each execution's result is also done there.
- Tests updated to reflect the changes made. They are also being run in a serverless manner.

### Removed

- `LatticeResult` class removed.
- `jsonpickle` requirement removed.
- `WorkflowExecutionResult`, `TaskExecutionResult`, and `ExecutionError` singleton classes removed.

### Fixed

- Commented out the `jwt_required()` part in `covalent-dispatcher/_service/app.py`, may be removed in later iterations.
- Dispatcher server will now return the error message in the response of getting result if it fails instead of sending every result ever as a response.

## [0.4.3] - 2021-11-23

### Added

- Added a note in Known Issues regarding port conflict warning.

## [0.4.2] - 2021-11-24

### Added

- Added badges to README.md

## [0.4.1] - 2021-11-23

### Changed

- Removed old coverage badge and fixed the badge URL

## [0.4.0] - 2021-11-23

### Added

- Codecov integrations and badge

### Fixed

- Detached pipelines no longer created

## [0.3.0] - 2021-11-23

### Added

- Wrote a Code of Conduct based on <https://www.contributor-covenant.org/>
- Added installation and environment setup details in CONTRIBUTING
- Added Known Issues section to README

## [0.2.0] - 2021-11-22

### Changed

- Removed non-open-source executors from Covalent. The local SLURM executor is now
- a separate repo. Executors are now plugins.

## [0.1.0] - 2021-11-19

### Added

- Pythonic CLI tool. Install the package and run `covalent --help` for a usage description.
- Login and logout functionality.
- Executor registration/deregistration skeleton code.
- Dispatcher service start, stop, status, and restart.

### Changed

- JWT token is stored to file instead of in an environment variable.
- The Dask client attempts to connect to an existing server.

### Removed

- Removed the Bash CLI tool.

### Fixed

- Version assignment in the covalent init file.

## [0.0.3] - 2021-11-17

### Fixed

- Fixed the Dockerfile so that it runs the dispatcher server from the covalent repo.

## [0.0.2] - 2021-11-15

### Changed

- Single line change in ci script so that it doesn't exit after validating the version.
- Using `rules` in `pytest` so that the behavior in test stage is consistent.

## [0.0.1] - 2021-11-15

### Added

- CHANGELOG.md to track changes (this file).
- Semantic versioning in VERSION.
- CI pipeline job to enforce versioning.<|MERGE_RESOLUTION|>--- conflicted
+++ resolved
@@ -7,17 +7,18 @@
 
 ## [UNRELEASED]
 
-<<<<<<< HEAD
-### Added
-=======
+### Added
+
+- Added feature to support cancelling workflow dispatches
+- Updating/adding new tests to improve code coverage
+
 ### Docs
 
 - Update `AWS Lambda` executor RTD with steps to extend the base executor image for installing custom packages
 
 ### Changed
->>>>>>> 9335a001
-
-- Adding more tests to bring up code coverage
+
+- Enhanced the Dockerfile to include builds from various sources and a differentiation between SDK and Server builds
 
 ### Operations
 
