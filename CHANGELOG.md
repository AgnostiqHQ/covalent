# Changelog

All notable changes to this project will be documented in this file.

The format is based on [Keep a Changelog](https://keepachangelog.com/en/1.0.0/),
and this project adheres to [Semantic Versioning](https://semver.org/spec/v2.0.0.html).

## [UNRELEASED]

<<<<<<< HEAD
- Fix errors in Dockerfiles
- Update Dockerfiles to use `multi-stage` container builds to reduce final image size
- Install all necessary Python modules in all containers
=======
## [0.76.0] - 2022-04-13

### Added

- `wait` argument to `ct.get_result`.

### Changed

- Switched to the local executor which is compatible with covalent microservices and removed the old executor.
>>>>>>> b6156e41

## [0.75.0] - 2022-04-13

### Tests

- Tests for update workflow in Dispatcher service update_workflow.py module.

### Changed

- Implementation of update_workflow_results in update_workflow.py module in Dispatcher service.

## [0.74.0] - 2022-04-12

### Changed

- Removed misnamed dispatcher plugin stuff and now using the interface functions directly (dispatch, dispatch_sync, get_result).

- `ct.dispatch`, `ct.dispatch_sync`, `ct.get_result`, etc. are going to use the covalent services instead.

## [0.73.0] - 2022-04-12

### Changed

- Arguments and keyword arguments to the function are pickled with cloudpickle, allowing objects that are not pickleable with "normal" pickle to be sent to different processes with the multiprocessing module.

## [0.72.0] - 2022-04-12

### Changed

- Updated the example to use a sublattice.

### Fixed

- Fixed updation of result objects for sublattice and parent lattice.
- Fixed the regular expression to show sublattice results in the UI.

## [0.71.0] - 2022-04-11

### Changed

- Updated Supervisord template configuration to bring up NATS server with high priority before all other services

## [0.70.0] - 2022-04-11

### Tests

- Dispatcher service tests for the `dispatch_workflow.py` module.

### Changed

- Minor refactor of `dispatch_workflow.py` module in Dispatcher service.

## [0.69.0] - 2022-04-08

### Added

- Added Microservices section with links to Swagger hub for individual API docs

## [0.68.0] - 2022-04-07

### Added

- Tests for data and results services

## [0.67.4] - 2022-04-07

### Fixed

- Fix handling of webapp url paths by ui_backend.

## [0.67.3] - 2022-04-07

### Fixed

- The `package-lock.json` file is no longer committed to the codebase

## [0.67.2] - 2022-04-07

### Fixed

- PyPI uploads use a token instead of a username/password pair

## [0.67.1] - 2022-04-07

### Fixed

- Switched UI to results service delete API

## [0.67.0] - 2022-04-07

### Added
- Added environment variables to service declarations in ``docker-compose``.
- Added the Dockerfile and docker-compose configurations for the ``queue-consumer``.

## [0.66.0] - 2022-04-07

### Added

- Batch cancellation endpoint to dispatcher, e.g., `DELETE /api/v0/workflow/cancel?dispatch_id1,dispatch_id2`

### Tests

- Added tests for UI backend endpoints

## [0.65.3] - 2022-04-07

### Fixed

- Syntax error in the `tests.yml` workflow

## [0.65.2] - 2022-04-07

### Fixed

- pypi validation using pre-release tag

## [0.65.1] - 2022-04-07

### Fixed

- Don't fail the CI workflow just because we aren't doing a release

## [0.65.0] - 2022-04-06

### Changed

- Only one docker-compose

## [0.64.2] - 2022-04-06

### Fixed

- The `.dockerignore` file now ignores any unnecessary front-end build files

## [0.64.1] - 2022-04-06

### Fixed

- egg_info invocation

## [0.64.0] - 2022-04-06

### Fixed

- Style fixes via `pre-commit run --all-files`

### Changed

- Pushing microservice images to public ECR

## [0.63.1] - 2022-04-06

### Fixed

- Fixed the version validation in pypi workflow

## [0.63.0] - 2022-04-06

### Changed

- Mark pypi releases as pre

## [0.62.1] - 2022-04-06

### Fixed

- Workflows which run on `develop` or `master` will send Slack alerts to the dev team if they fail.

## [0.62.0] - 2022-04-06

### Changed

- Update `covalent-ui` service in `docker-compose.yaml` to ensure that the uvicorn server listens on `0.0.0.0` for all incoming requests
- Using `ENTRYPOINT` in dockerfiles instead of `CMD`
- Remove `command` option from all services in `docker-compose.yml`

## [0.61.1] - 2022-04-06

### Fixed

- Fixed failures in pushing images to ECR.

## [0.61.0] - 2022-04-06

### Changed

- The results and data service now support batch deleting via query strings

## [0.60.0] - 2022-04-06

### Changed

- List type removed from type annotation for the executor argument in electron/lattice/lepton definitions.
- Input executor argument is converted to an executor class object (if it were a string) in electron/lattice/lepton definitions instead of just before execution in execution.py. As a result, calls to _executor_manager.get_executor are removed from execution.py.
- Rewritten tests to take into account the type change of executor identifiers from strings to executor class objects.

### Fixed

- In covalent/executor/__init__.py, `from importlib import metadata` is used instead of `importlib.metadata`.
- Electron.get_op_function.rename now uses the correct separator string when renaming a function.

## [0.59.0] - 2022-04-06

### Changed

- Fixes for making the whole pipeline work in tandem.

## [0.58.0] - 2022-04-06

### Added

- `nats` service in `docker-compose` files

## [0.57.0] - 2022-04-05

### Added

- Variables to assign service hosts

## [0.56.1] - 2022-04-05

### Fixed

- Fixed various module import errors in the containers for the microservices.

### Tests

- Added tests for post-refactor covalent cli commands: start, stop, restart, status, and logs

## [0.56.0] - 2022-04-05

### Changed

- Changed global variable executor_plugin_name to EXECUTOR_PLUGIN_NAME in executors to conform with PEP8.

## [0.55.0] - 2022-04-04

### Changed

- Changed supervisord http server's default to listen on all interfaces, so that covalent can run on any computer in a trusted LAN (without firewalls/auth).

## [0.54.0] - 2022-04-04

### Added

- Draw workflow draft API to ui_backend service


## [0.53.0] - 2022-04-04

### Added

- Added docker-compose file to run covalent microservices.

## [0.52.0] - 2022-04-04

### Added

- Added delete endpoint to data and results services.

## [0.51.0] - 2022-04-04

### Added

- Folders for tests.

### Changed

- Organization of covalent tests.

## [0.50.0] - 2022-04-03

### Added

- Added GET all results endpoint in Results service
- Optional formatting of GET result endpoint that supports: `binary` or `json`

### Changed

- Changed frontend to support updated result service endpoints with json format

### Removed

- Removed redundant local storage cache on frontend

## [0.49.1] - 2022-04-01

### Fixed

- Using `io.BytesIO` in `update_result` in the results service to prevent creation of a new file in the file system.

## [0.49.0] - 2022-04-01

### Added

- Implement an `overwrite` query param in the `upload` method so that we don't create a new object for every result update

## [0.48.0] - 2022-04-01

### Added

- Added updated dispatching and getting result functions with the option to download result as a file.

### Changed

- Hardcoded filepaths to standardized ServiceURL.`get_route(...)` method when making API requests.

## [0.47.2] - 2022-04-01

### Fixed

- Queue consumer import paths fixed
- Syntax errors in the supervisord template fixed

## [0.47.1] - 2022-04-01

### Fixed

- Supervisord now brings up dispatcher queue consumer worker

## [0.47.0] - 2022-04-01

### Changed

- Updated API calls accross services to use standarized env vars from Settings class
- Normalized env vars accross services and updated Supervisord template

## [0.46.0] - 2022-03-31

### Changed

- Consumers of results service now specify `stream=True` in their get requests.

## [0.45.0] - 2022-03-31

### Changed

- Using `Result.RUNNING` instead of str "RUNNING"
- Using process safe `is_empty` method rather than `empty()` method for multiprocessing queue.
- Multprocessing `is_queue` method.

### Added

- Workflow status as running in the `workflow_status_queue`.

### Tests

- Added a test for the `_check_version` method in `covalent/executor/__init__.py`.

## [0.44.0] - 2022-03-31

### Added

- A version check is done at Covalent startup to ensure that executor plugins are compatible.

## [0.43.0] - 2022-03-31

### Added

- Function to call UI update method in the UI microservice for use in the Dispatcher micro-service.
- Refactor updating results and ui into one function.

## [0.42.2] - 2022-03-31

### Fixed

- Using functions for getting result object in cancel endpoint and sending cancel task signal to runner in the dispatcher.

## [0.42.1] - 2022-03-31

### Fixed

- `update_workflow_results` in `update_workflow.py` now also takes care of sending the next set of tasks to the runner.

- Also handling the cases of sublattices in `update_workflow_results`.

## [0.42.0] - 2022-03-31

### Changed

- Moved some unused for-the-future files to the refactor directory and out of the main codebase.

## [0.41.3] - 2022-03-31

### Fixed

- Dispatch DB is now created upon server start.

## [0.41.2] - 2022-03-30

### Fixed

- Oneline bugfix to remove `fetch --unshallow`

## [0.41.1] - 2022-03-30

### Fixed

- Get master version from release tags rather than master branch

## [0.41.0] - 2022-03-30

### Added

- Dockerized the Dispatcher and Runner Services.
- Added required packages for running containerized instances of the Dispatcher and Runner.

## [0.40.0] - 2022-03-30

### Added

- Dockerized the Data and UI-backend services.
- Required packages to run containerized instances of the Data and UI-backend.

## [0.39.1] - 2022-03-30

### Fixed

- Supervisord & Results service integration by making results service port configurable by an env var

## [0.39.0] - 2022-03-29

### Changed

- Runner and dispatcher implementation in order to integrate the microservices partially complete.

## [0.38.0] - 2022-03-29

### Added

- Added UI backend component to serve post-refactor frontend and dispatch websocket messages to UI using Socket.io
- Updated UI socket.io configuration to use different ws path, and using localstorage for fetching all results (temporary)
- Added post-refactor cli commands to use Supervisord to manage local service processes
- Added `covalent logs` and `covalent config` cli commands

## [0.37.1] - 2022-03-29

### Fixed

- Oneline bugfix in tests.yml

## [0.37.0] - 2022-03-29

### Added

- Results management endpoints; GET, PUT, POST for results object
- Checks in setup.py to confirm node version compatibility.
- Instructions in CONTRIBUTING to address some common Debian setup issues.

## [0.36.1] - 2022-03-29

### Fixed

- Filesystem service now reads config from environment variables.

## [0.36.0] - 2022-03-29

### Added

- Picking up dispatch jobs from the queue and ensuring that only one workflow is processed (locally) at any given time.

### Changed

- Dispatcher implementation in order to integrate with Queuer microservice.

## [0.35.0] - 2022-03-29

### Added

- Automated changelog and version management
- Added a Dockerfile to build an image for OS Queuer.
- Added the required packages to run a container instance of the Queuer.

### Fixed

- Single quotes in github env
- Don't use for loops to iterate over a variable in bash
- Issue with checkout actions
- Run tests on changelog workflow completion instead of push to develop to avoid race condition
- Use covalent ops bot token for automated pushes to develop
- sed command syntax in changelog.yml

## [0.34.5] - 2022-03-28

### Fixed

- Moved `example_dispatch.py` into `tests/` directory.

## [0.34.4] - 2022-03-28

### Added

- Unit tests for utils, leptons, and base executor

## [0.34.3] - 2022-03-27

### Added

- Tests for lattice.py

## [0.34.2] - 2022-03-27

### Added

- Unit tests for the base executor, the results manager, the logger, and leptons

## [0.34.1] - 2022-03-24

### Fixed

- Pinned jinja2 to less than 3.1.0 so that nbconvert remains stable in the docs build.

## [0.34.0] - 2022-03-24

### Added

- API endpoints to upload and download files

## [0.33.1] - 2022-03-24

### Fixed

- Retrieving results from running container via HTTP
- Adding tests for Docker image in workflows

## [0.33.0] - 2022-03-24

### Added

- Slack and webhook notifications

## [0.32.9] - 2022-03-23

### Fixed

- Updated OS Queuer imports to remove top level modules `refactor.queuer`

## [0.32.8] - 2022-03-22

### Added

- Websocket notify endpoint with leaky bucket algo implementation to rate limit messages to frontend

## [0.32.7] - 2022-03-22

### Added

- Queuer API submit endpoint to publish dispatch message to MQ & send result file to Data Service
- API Service class for interfacing with local services
- Tests covering submit endpoint and API Service

## [0.32.6] - 2022-03-22

### Fixed

- Input path for external libraries in the Lepton wrapper can (and should) now be a full path to the file.

## [0.32.5] - 2022-03-21

### Fixed

- Fix HTTP status code for blank POST requests.

## [0.32.4] - 2022-03-17

### Fixed

- Docker commands in docs

## [0.32.3] - 2022-03-16

### Fixed

- Fix missing UI graph edges between parameters and electrons in certain cases.
- Fix UI crashes in cases where legacy localStorage state was being loaded.

## [0.32.2] - 2022-03-16

### Added

- Images for graphs generated in tutorials and how-tos.
- Note for quantum gravity tutorial to tell users that `tensorflow` doesn't work on M1 Macs.
- `Known Issues` added to `README.md`

### Fixed

- `draw` function usage in tutorials and how-tos now reflects the UI images generated instead of using graphviz.
- Images now render properly in RTD of how-tos.

### Changed

- Reran all the tutorials that could run, generating the outputs again.

## [0.32.1] - 2022-03-15

### Fixed

- CLI now starts server directly in the subprocess instead of as a daemon
- Logs are provided as pipes to Popen instead of using a shell redirect
- Restart behavior fixed
- Default port in `covalent_ui/app.py` uses the config manager

### Removed

- `_graceful_restart` function no longer needed without gunicorn

## [0.32.0] - 2022-03-11

### Added

- Dispatcher microservice API endpoint to dispatch and update workflow.
- Added get runnable task endpoint.

## [0.31.0] - 2022-03-11

### Added

- Runner component's main functionality to run a set of tasks, cancel a task, and get a task's status added to its api.

## [0.30.5] - 2022-03-11

### Updated

- Updated Workflow endpoints & API spec to support upload & download of result objects as pickle files

## [0.30.4] - 2022-03-11

### Fixed

- When executing a task on an alternate Conda environment, Covalent no longer has to be installed on that environment. Previously, a Covalent object (the execution function as a TransportableObject) was passed to the environment. Now it is deserialized to a "normal" Python function, which is passed to the alternate Conda environment.

## [0.30.3] - 2022-03-11

### Fixed

- Fixed the order of output storage in `post_process` which should have been the order in which the electron functions are called instead of being the order in which they are executed. This fixes the order in which the replacement of function calls with their output happens, which further fixes any discrepencies in the results obtained by the user.

- Fixed the `post_process` test to check the order as well.

## [0.30.2] - 2022-03-11

### Changed

- Updated eventlet to 0.31.0

## [0.30.1] - 2022-03-10

### Fixed

- Eliminate unhandled exception in Covalent UI backend when calling fetch_result.

## [0.30.0] - 2022-03-09

### Added

- Skeleton code for writing the different services corresponding to each component in the open source refactor.
- OpenAPI specifications for each of the services.

## [0.29.3] - 2022-03-09

### Fixed

- Covalent UI is built in the Dockerfile, the setup file, the pypi workflow, the tests workflow, and the conda build script.

## [0.29.2] - 2022-03-09

### Added

- Defaults defined in executor plugins are read and used to update the in-memory config, as well as the user config file. But only if the parameter in question wasn't already defined.

### Changed

- Input parameter names and docstrings in _shared_files.config.update_config were changed for clarity.

## [0.29.1] - 2022-03-07

### Changed

- Updated fail-fast strategy to run all tests.

## [0.29.0] - 2022-03-07

### Added

- DispatchDB for storing dispatched results

### Changed

- UI loads dispatches from DispatchDB instead of browser local storage

## [0.28.3] - 2022-03-03

### Fixed

Installed executor plugins don't have to be referred to by their full module name. Eg, use "custom_executor", instead of "covalent_custom_plugin.custom_executor".

## [0.28.2] - 2022-03-03

### Added

- A brief overview of the tutorial structure in the MNIST classification tutorial.

## [0.28.1] - 2022-03-02

### Added

- Conda installation is only supported for Linux in the `Getting Started` guide.
- MNIST classifier tutorial.

### Removed

- Removed handling of default values of function parameters in `get_named_params` in `covalent/_shared_files/utils.py`. So, it is actually being handled by not being handled since now `named_args` and `named_kwargs` will only contain parameters that were passed during the function call and not all of them.

## [0.28.0] - 2022-03-02

### Added

- Lepton support, including for Python modules and C libraries
- How-to guides showing how to use leptons for each of these

## [0.27.6] - 2022-03-01

### Added

- Added feature development basic steps in CONTRIBUTING.md.
- Added section on locally building RTD (read the docs) in the contributing guide.

## [0.27.5] - 2022-03-01

### Fixed

- Missing UI input data after backend change - needed to be derived from graph for electrons, lattice inputs fixed on server-side, combining name and positional args
- Broken UI graph due to variable->edge_name renaming
- Missing UI executor data after server-side renaming

## [0.27.4] - 2022-02-28

### Fixed

- Path used in `covalent/executor/__init__.py` for executor plugin modules needed updating to `covalent/executor/executor_plugins`

### Removed

- Disabled workflow cancellation test due to inconsistent outcomes. Test will be re-enabled after cancellation mechanisms are investigated further.

## [0.27.3] - 2022-02-25

### Added

- Added `USING_DOCKER.md` guide for running docker container.
- Added cli args to covalent UI flask server `covalent_ui/app.py` to modify port and log file path.

### Removed

- Removed gunicorn from cli and Dockerfile.

### Changed

- Updated cli `covalent_dispatcher/_cli/service.py` to run flask server directly, and removed dispatcher and UI flags.
- Using Flask blueprints to merge Dispatcher and UI servers.
- Updated Dockerfile to run flask server directly.
- Creating server PID file manually in `covalent_dispatcher/_cli/service.py`.
- Updated tests and docs to reflect merged servers.
- Changed all mentions of port 47007 (for old UI server) to 48008.

## [0.27.2] - 2022-02-24

### Changed

- Removed unnecessary blockquotes from the How-To guide for creating custom executors
- Changed "Covalent Cloud" to "Covalent" in the main code text

## [0.27.1] - 2022-02-24

### Removed

- Removed AQ-Engineers from CODEOWNERS in order to fix PR review notifications

## [0.27.0] - 2022-02-24

### Added

- Support for positional only, positional or keyword, variable positional, keyword only, variable keyword types of parameters is now added, e.g an electron can now use variable args and variable kwargs if the number/names of parameters are unknown during definition as `def task(*args, **kwargs)` which wasn't possible before.

- `Lattice.args` added to store positional arguments passed to the lattice's workflow function.

- `get_named_params` function added in `_shared_files/utils.py` which will return a tuple containing named positional arguments and named keyword arguments. The names help in showing and storing these parameters in the transport graph.

- Tests to verify whether all kinds of input paramaters are supported by electron or a lattice.

### Changed

- No longer merging positional arguments with keyword arguments, instead they are separately stored in respective nodes in the transport graph.

- `inputs` returned from `_get_inputs` function in `covalent_dispatcher/_core/execution.py` now contains positional as well as keyword arguments which further get passed to the executor.

- Executors now support positional and keyword arguments as inputs to their executable functions.

- Result object's `_inputs` attribute now contains both `args` and `kwargs`.

- `add_node_for_nested_iterables` is renamed to `connect_node_with_others` and `add_node_to_graph` also renamed to `add_collection_node_to_graph` in `electron.py`. Some more variable renames to have appropriate self-explanatory names.

- Nodes and edges in the transport graph now have a better interface to assign attributes to them.

- Edge attribute `variable` renamed to `edge_name`.

- In `serialize` function of the transport graph, if `metadata_only` is True, then only `metadata` attribute of node and `source` and `target` attributes of edge are kept in the then return serialized `data`.

- Updated the tests wherever necessary to reflect the above changes

### Removed

- Deprecated `required_params_passed` since an error will automatically be thrown by the `build_graph` function if any of the required parameters are not passed.

- Removed duplicate attributes from nodes in the transport graph.

## [0.26.1] - 2022-02-23

### Added

- Added Local Executor section to the API read the docs.

## [0.26.0] - 2022-02-23

### Added

- Automated reminders to update the changelog

## [0.25.3] - 2022-02-23

## Added

- Listed common mocking commands in the CONTRIBUTING.md guide.
- Additional guidelines on testing.

## [0.25.2] - 2022-02-21

### Changed

- `backend` metadata name changed to `executor`.
- `_plan_workflow` usage updated to reflect how that executor related information is now stored in the specific executor object.
- Updated tests to reflect the above changes.
- Improved the dispatch cancellation test to provide a robust solution which earlier took 10 minutes to run with uncertainty of failing every now and then.

### Removed

- Removed `TaskExecutionMetadata` as a consequence of removing `execution_args`.

## [0.25.1] - 2022-02-18

### Fixed

- Tracking imports that have been used in the workflow takes less time.

### Added

- User-imports are included in the dispatch_source.py script. Covalent-related imports are commented out.

## [0.25.0] - 2022-02-18

### Added

- UI: Lattice draw() method displays in web UI
- UI: New navigation panel

### Changed

- UI: Animated graph changes, panel opacity

### Fixed

- UI: Fixed "Not Found" pages

## [0.24.21] - 2022-02-18

### Added

- RST document describing the expectations from a tutorial.

## [0.24.20] - 2022-02-17

### Added

- Added how to create custom executors

### Changed

- Changed the description of the hyperlink for choosing executors
- Fixed typos in doc/source/api/getting_started/how_to/execution/creating_custom_executors.ipynb

## [0.24.19] - 2022-02-16

### Added

- CODEOWNERS for certain files.

## [0.24.18] - 2022-02-15

### Added

- The user configuration file can now specify an executor plugin directory.

## [0.24.17] - 2022-02-15

### Added

- Added a how-to for making custom executors.

## [0.24.16] - 2022-02-12

### Added

- Errors now contain the traceback as well as the error message in the result object.
- Added test for `_post_process` in `tests/covalent_dispatcher_tests/_core/execution_test.py`.

### Changed

- Post processing logic in `electron` and dispatcher now relies on the order of execution in the transport graph rather than node's function names to allow for a more reliable pairing of nodes and their outputs.

- Renamed `init_test.py` in `tests/covalent_dispatcher_tests/_core/` to `execution_test.py`.

### Removed

- `exclude_from_postprocess` list which contained some non executable node types removed since only executable nodes are post processed now.

## [0.24.15] - 2022-02-11

### Fixed

- If a user's configuration file does not have a needed exeutor parameter, the default parameter (defined in _shared_files/defaults.py) is used.
- Each executor plugin is no longer initialized upon the import of Covalent. This allows required parameters in executor plugins.

## Changed

- Upon updating the configuration data with a user's configuration file, the complete set is written back to file.

## Added

- Tests for the local and base executors.

## [0.24.14] - 2022-02-11

### Added

- UI: add dashboard cards
- UI: add scaling dots background

### Changed

- UI: reduce sidebar font sizes, refine color theme
- UI: refine scrollbar styling, show on container hover
- UI: format executor parameters as YAML code
- UI: update syntax highlighting scheme
- UI: update index.html description meta tag

## [0.24.13] - 2022-02-11

### Added

- Tests for covalent/_shared_files/config.py

## [0.24.12] - 2022-02-10

### Added

- CodeQL code analyzer

## [0.24.11] - 2022-02-10

### Added

- A new dictionary `_DEFAULT_CONSTRAINTS_DEPRECATED` in defaults.py

### Changed

- The `_DEFAULT_CONSTRAINT_VALUES` dictionary now only contains the `backend` argument

## [0.24.10] - 2022-02-09

### Fixed

- Sporadically failing workflow cancellation test in tests/workflow_stack_test.py

## [0.24.9] - 2022-02-09

## Changed

- Implementation of `_port_from_pid` in covalent_dispatcher/_cli/service.py.

## Added

- Unit tests for command line interface (CLI) functionalities in covalent_dispatcher/_cli/service.py and covalent_dispatcher/_cli/cli.py.

## [0.24.8] - 2022-02-07

### Fixed

- If a user's configuration file does not have a needed parameter, the default parameter (defined in _shared_files/defaults.py) is used.

## [0.24.7] - 2022-02-07

### Added

- Typing: Add Type hint `dispatch_info` parameter.
- Documentation: Updated the return_type description in docstring.

### Changed

- Typing: Change return type annotation to `Generator`.

## [0.24.6] - 2022-02-06

### Added

- Type hint to `deserialize` method of `TransportableObject` of `covalent/_workflow/transport.py`.

### Changed

- Description of `data` in `deserialize` method of `TransportableObject` of `covalent/_workflow/transport.py` from `The serialized transportable object` to `Cloudpickled function`.

## [0.24.5] - 2022-02-05

### Fixed

- Removed dependence on Sentinel module

## [0.24.4] - 2022-02-04

### Added

- Tests across multiple versions of Python and multiple operating systems
- Documentation reflecting supported configurations

## [0.24.3] - 2022-02-04

### Changed

- Typing: Use `bool` in place of `Optional[bool]` as type annotation for `develop` parameter in `covalent_dispatcher.service._graceful_start`
- Typing: Use `Any` in place of `Optional[Any]` as type annotation for `new_value` parameter in `covalent._shared_files.config.get_config`

## [0.24.2] - 2022-02-04

### Fixed

- Updated hyperlink of "How to get the results" from "./collection/query_electron_execution_result" to "./collection/query_multiple_lattice_execution_results" in "doc/source/how_to/index.rst".
- Updated hyperlink of "How to get the result of a particular electron" from "./collection/query_multiple_lattice_execution_results" to "./collection/query_electron_execution_result" in "doc/source/how_to/index.rst".

## [0.24.1] - 2022-02-04

### Changed

- Changelog entries are now required to have the current date to enforce ordering.

## [0.24.0] - 2022-02-03

### Added

- UI: log file output - display in Output tab of all available log file output
- UI: show lattice and electron inputs
- UI: display executor attributes
- UI: display error message on failed status for lattice and electron

### Changed

- UI: re-order sidebar sections according to latest figma designs
- UI: update favicon
- UI: remove dispatch id from tab title
- UI: fit new uuids
- UI: adjust theme text primary and secondary colors

### Fixed

- UI: auto-refresh result state on initial render of listing and graph pages
- UI: graph layout issues: truncate long electron/param names

## [0.23.0] - 2022-02-03

### Added

- Added `BaseDispatcher` class to be used for creating custom dispatchers which allow connection to a dispatcher server.
- `LocalDispatcher` inheriting from `BaseDispatcher` allows connection to a local dispatcher server running on the user's machine.
- Covalent only gives interface to the `LocalDispatcher`'s `dispatch` and `dispatch_sync` methods.
- Tests for both `LocalDispatcher` and `BaseDispatcher` added.

### Changed

- Switched from using `lattice.dispatch` and `lattice.dispatch_sync` to `covalent.dispatch` and `covalent.dispatch_sync`.
- Dispatcher address now is passed as a parameter (`dispatcher_addr`) to `covalent.dispatch` and `covalent.dispatch_sync` instead of a metadata field to lattice.
- Updated tests, how tos, and tutorials to use `covalent.dispatch` and `covalent.dispatch_sync`.
- All the contents of `covalent_dispatcher/_core/__init__.py` are moved to `covalent_dispatcher/_core/execution.py` for better organization. `__init__.py` only contains function imports which are needed by external modules.
- `dispatch`, `dispatch_sync` methods deprecated from `Lattice`.

### Removed

- `_server_dispatch` method removed from `Lattice`.
- `dispatcher` metadata field removed from `lattice`.

## [0.22.19] - 2022-02-03

### Fixed

- `_write_dispatch_to_python_file` isn't called each time a task is saved. It is now only called in the final save in `_run_planned_workflow` (in covalent_dispatcher/_core/__init__.py).

## [0.22.18] - 2022-02-03

### Fixed

- Added type information to result.py

## [0.22.17] - 2022-02-02

### Added

- Replaced `"typing.Optional"` with `"str"` in covalent/executor/base.py
- Added missing type hints to `get_dispatch_context` and `write_streams_to_file` in covalent/executor/base.py, BaseExecutor

## [0.22.16] - 2022-02-02

### Added

- Functions to check if UI and dispatcher servers are running.
- Tests for the `is_ui_running` and `is_server_running` in covalent_dispatcher/_cli/service.py.

## [0.22.15] - 2022-02-01

### Fixed

- Covalent CLI command `covalent purge` will now stop the servers before deleting all the pid files.

### Added

- Test for `purge` method in covalent_dispatcher/_cli/service.py.

### Removed

- Unused `covalent_dispatcher` import from covalent_dispatcher/_cli/service.py.

### Changed

- Moved `_config_manager` import from within the `purge` method to the covalent_dispatcher/_cli/service.py for the purpose of mocking in tests.

## [0.22.14] - 2022-02-01

### Added

- Type hint to `_server_dispatch` method in `covalent/_workflow/lattice.py`.

## [0.22.13] - 2022-01-26

### Fixed

- When the local executor's `log_stdout` and `log_stderr` config variables are relative paths, they should go inside the results directory. Previously that was queried from the config, but now it's queried from the lattice metadata.

### Added

- Tests for the corresponding functions in (`covalent_dispatcher/_core/__init__.py`, `covalent/executor/base.py`, `covalent/executor/executor_plugins/local.py` and `covalent/executor/__init__.py`) affected by the bug fix.

### Changed

- Refactored `_delete_result` in result manager to give the option of deleting the result parent directory.

## [0.22.12] - 2022-01-31

### Added

- Diff check in pypi.yml ensures correct files are packaged

## [0.22.11] - 2022-01-31

### Changed

- Removed codecov token
- Removed Slack notifications from feature branches

## [0.22.10] - 2022-01-29

### Changed

- Running tests, conda, and version workflows on pull requests, not just pushes

## [0.22.9] - 2022-01-27

### Fixed

- Fixing version check action so that it doesn't run on commits that are in develop
- Edited PR template so that markdown checklist appears properly

## [0.22.8] - 2022-01-27

### Fixed

- publish workflow, using `docker buildx` to build images for x86 and ARM, prepare manifest and push to ECR so that pulls will match the correct architecture.
- typo in CONTRIBUTING
- installing `gcc` in Docker image so Docker can build wheels for `dask` and other packages that don't provide ARM wheels

### Changed

- updated versions in `requirements.txt` for `matplotlib` and `dask`

## [0.22.7] - 2022-01-27

### Added

- `MANIFEST.in` did not have `covalent_dispatcher/_service` in it due to which the PyPi package was not being built correctly. Added the `covalent_dispatcher/_service` to the `MANIFEST.in` file.

### Fixed

- setuptools properly including data files during installation

## [0.22.6] - 2022-01-26

### Fixed

- Added service folder in covalent dispatcher to package.

## [0.22.5] - 2022-01-25

### Fixed

- `README.md` images now use master branch's raw image urls hosted on <https://github.com> instead of <https://raw.githubusercontent.com>. Also, switched image rendering from html to markdown.

## [0.22.4] - 2022-01-25

### Fixed

- dispatcher server app included in sdist
- raw image urls properly used

## [0.22.3] - 2022-01-25

### Fixed

- raw image urls used in readme

## [0.22.2] - 2022-01-25

### Fixed

- pypi upload

## [0.22.1] - 2022-01-25

### Added

- Code of conduct
- Manifest.in file
- Citation info
- Action to upload to pypi

### Fixed

- Absolute URLs used in README
- Workflow badges updated URLs
- `install_package_data` -> `include_package_data` in `setup.py`

## [0.22.0] - 2022-01-25

### Changed

- Using public ECR for Docker release

## [0.21.0] - 2022-01-25

### Added

- GitHub pull request templates

## [0.20.0] - 2022-01-25

### Added

- GitHub issue templates

## [0.19.0] - 2022-01-25

### Changed

- Covalent Beta Release

## [0.18.9] - 2022-01-24

### Fixed

- iframe in the docs landing page is now responsive

## [0.18.8] - 2022-01-24

### Changed

- Temporarily removed output tab
- Truncated dispatch id to fit left sidebar, add tooltip to show full id

## [0.18.7] - 2022-01-24

### Changed

- Many stylistic improvements to documentation, README, and CONTRIBUTING.

## [0.18.6] - 2022-01-24

### Added

- Test added to check whether an already decorated function works as expected with Covalent.
- `pennylane` package added to the `requirements-dev.txt` file.

### Changed

- Now using `inspect.signature` instead of `function.__code__` to get the names of function's parameters.

## [0.18.5] - 2022-01-21

### Fixed

- Various CI fixes, including rolling back regression in version validation, caching on s3 hosted badges, applying releases and tags correctly.

## [0.18.4] - 2022-01-21

### Changed

- Removed comments and unused functions in covalent_dispatcher
- `result_class.py` renamed to `result.py`

### Fixed

- Version was not being properly imported inside `covalent/__init__.py`
- `dispatch_sync` was not previously using the `results_dir` metadata field

### Removed

- Credentials in config
- `generate_random_filename_in_cache`
- `is_any_atom`
- `to_json`
- `show_subgraph` option in `draw`
- `calculate_node`

## [0.18.3] - 2022-01-20

### Fixed

- The gunicorn servers now restart more gracefully

## [0.18.2] - 2022-01-21

### Changed

- `tempdir` metadata field removed and replaced with `executor.local.cache_dir`

## [0.18.1] - 2022-01-11

## Added

- Concepts page

## [0.18.0] - 2022-01-20

### Added

- `Result.CANCELLED` status to represent the status of a cancelled dispatch.
- Condition to cancel the whole dispatch if any of the nodes are cancelled.
- `cancel_workflow` function which uses a shared variable provided by Dask (`dask.distributed.Variable`) in a dask client to inform nodes to stop execution.
- Cancel function for dispatcher server API which will allow the server to terminate the dispatch.
- How to notebook for cancelling a dispatched job.
- Test to verify whether cancellation of dispatched jobs is working as expected.
- `cancel` function is available as `covalent.cancel`.

### Changed

- In file `covalent/_shared_files/config.py` instead of using a variable to store and then return the config data, now directly returning the configuration.
- Using `fire_and_forget` to dispatch a job instead of a dictionary of Dask's `Future` objects so that we won't have to manage the lifecycle of those futures.
- The `test_run_dispatcher` test was changed to reflect that the dispatcher no longer uses a dictionary of future objects as it was not being utilized anywhere.

### Removed

- `with dask_client` context was removed as the client created in `covalent_dispatcher/_core/__init__.py` is already being used even without the context. Furthermore, it creates issues when that context is exited which is unnecessary at the first place hence not needed to be resolved.

## [0.17.5] - 2022-01-19

### Changed

- Results directory uses a relative path by default and can be overridden by the environment variable `COVALENT_RESULTS_DIR`.

## [0.17.4] - 2022-01-19

### Changed

- Executor parameters use defaults specified in config TOML
- If relative paths are supplied for stdout and stderr, those files are created inside the results directory

## [0.17.3] - 2022-01-18

### Added

- Sync function
- Covalent CLI tool can restart in developer mode

### Fixed

- Updated the UI address referenced in the README

## [0.17.2] - 2022-01-12

### Added

- Quantum gravity tutorial

### Changed

- Moved VERSION file to top level

## [0.17.1] - 2022-01-19

### Added

- `error` attribute was added to the results object to show which node failed and the reason behind it.
- `stdout` and `stderr` attributes were added to a node's result to store any stdout and stderr printing done inside an electron/node.
- Test to verify whether `stdout` and `stderr` are being stored in the result object.

### Changed

- Redesign of how `redirect_stdout` and `redirect_stderr` contexts in executor now work to allow storing their respective outputs.
- Executors now also return `stdout` and `stderr` strings, along with the execution output, so that they can be stored in their result object.

## [0.17.0] - 2022-01-18

### Added

- Added an attribute `__code__` to electron and lattice which is a copy of their respective function's `__code__` attribute.
- Positional arguments, `args`, are now merged with keyword arguments, `kwargs`, as close as possible to where they are passed. This was done to make sure we support both with minimal changes and without losing the name of variables passed.
- Tests to ensure usage of positional arguments works as intended.

### Changed

- Slight rework to how any print statements in lattice are sent to null.
- Changed `test_dispatcher_functional` in `basic_dispatcher_test.py` to account for the support of `args` and removed a an unnecessary `print` statement.

### Removed

- Removed `args` from electron's `init` as it wasn't being used anywhere.

## [0.16.1] - 2022-01-18

### Changed

- Requirement changed from `dask[complete]` to `dask[distributed]`.

## [0.16.0] - 2022-01-14

### Added

- New UI static demo build
- New UI toolbar functions - orientation, toggle params, minimap
- Sortable and searchable lattice name row

### Changed

- Numerous UI style tweaks, mostly around dispatches table states

### Fixed

- Node sidebar info now updates correctly

## [0.15.11] - 2022-01-18

### Removed

- Unused numpy requirement. Note that numpy is still being installed indirectly as other packages in the requirements rely on it.

## [0.15.10] - 2022-01-16

## Added

- How-to guide for Covalent dispatcher CLI.

## [0.15.9] - 2022-01-18

### Changed

- Switched from using human readable ids to using UUIDs

### Removed

- `human-id` package was removed along with its mention in `requirements.txt` and `meta.yaml`

## [0.15.8] - 2022-01-17

### Removed

- Code breaking text from CLI api documentation.
- Unwanted covalent_dispatcher rst file.

### Changed

- Installation of entire covalent_dispatcher instead of covalent_dispatcher/_service in setup.py.

## [0.15.7] - 2022-01-13

### Fixed

- Functions with multi-line or really long decorators are properly serialized in dispatch_source.py.
- Multi-line Covalent output is properly commented out in dispatch_source.py.

## [0.15.6] - 2022-01-11

### Fixed

- Sub-lattice functions are successfully serialized in the utils.py get_serialized_function_str.

### Added

- Function to scan utilized source files and return a set of imported modules (utils.get_imports_from_source)

## [0.15.5] - 2022-01-12

### Changed

- UI runs on port 47007 and the dispatcher runs on port 48008. This is so that when the servers are later merged, users continue using port 47007 in the browser.
- Small modifications to the documentation
- Small fix to the README

### Removed

- Removed a directory `generated` which was improperly added
- Dispatcher web interface
- sqlalchemy requirement

## [0.15.4] - 2022-01-11

### Changed

- In file `covalent/executor/base.py`, `pickle` was changed to `cloudpickle` because of its universal pickling ability.

### Added

- In docstring of `BaseExecutor`, a note was added specifying that `covalent` with its dependencies is assumed to be installed in the conda environments.
- Above note was also added to the conda env selector how-to.

## [0.15.3] - 2022-01-11

### Changed

- Replaced the generic `RuntimeError` telling users to check if there is an object manipulation taking place inside the lattice to a simple warning. This makes the original error more visible.

## [0.15.2] - 2022-01-11

### Added

- If condition added for handling the case where `__getattr__` of an electron is accessed to detect magic functions.

### Changed

- `ActiveLatticeManager` now subclasses from `threading.local` to make it thread-safe.
- `ValueError` in the lattice manager's `claim` function now also shows the name of the lattice that is currently claimed.
- Changed docstring of `ActiveLatticeManager` to note that now it is thread-safe.
- Sublattice dispatching now no longer deletes the result object file and is dispatched normally instead of in a serverless manner.
- `simulate_nitrogen_and_copper_slab_interaction.ipynb` notebook tutorial now does normal dispatching as well instead of serverless dispatching. Also, now 7 datapoints will be shown instead of 10 earlier.

## [0.15.1] - 2022-01-11

### Fixed

- Passing AWS credentials to reusable workflows as a secret

## [0.15.0] - 2022-01-10

### Added

- Action to push development image to ECR

### Changed

- Made the publish action reusable and callable

## [0.14.1] - 2022-01-02

### Changed

- Updated the README
- Updated classifiers in the setup.py file
- Massaged some RTD pages

## [0.14.0] - 2022-01-07

### Added

- Action to push static UI to S3

## [0.13.2] - 2022-01-07

### Changed

- Completed new UI design work

## [0.13.1] - 2022-01-02

### Added

- Added eventlet requirement

### Changed

- The CLI tool can now manage the UI flask server as well
- [Breaking] The CLI option `-t` has been changed to `-d`, which starts the servers in developer mode and exposes unit tests to the server.

## [0.13.0] - 2022-01-01

### Added

- Config manager in `covalent/_shared_files/config.py`
- Default location for the main config file can be overridden using the environment variable `COVALENT_CONFIG_DIR`
- Ability to set and get configuration using `get_config` and `set_config`

### Changed

- The flask servers now reference the config file
- Defaults reference the config file

### Fixed

- `ValueError` caught when running `covalent stop`
- One of the functional tests was using a malformed path

### Deprecated

- The `electron.to_json` function
- The `generate_random_filename_in_cache` function

### Removed

- The `get_api_token` function

## [0.12.13] - 2022-01-04

## Removed

- Tutorial section headings

## Fixed

- Plot background white color

## [0.12.12] - 2022-01-06

### Fixed

- Having a print statement inside electron and lattice code no longer causes the workflow to fail.

## [0.12.11] - 2022-01-04

### Added

- Completed UI feature set for first release

### Changed

- UI server result serialization improvements
- UI result update webhook no longer fails on request exceptions, logs warning intead

## [0.12.10] - 2021-12-17

### Added

- Astrophysics tutorial

## [0.12.9] - 2022-01-04

### Added

- Added `get_all_node_results` method in `result_class.py` to return result of all node executions.

- Added `test_parallelilization` test to verify whether the execution is now being achieved in parallel.

### Changed

- Removed `LocalCluster` cluster creation usage to a simple `Client` one from Dask.

- Removed unnecessary `to_run` function as we no longer needed to run execution through an asyncio loop.

- Removed `async` from function definition of previously asynchronous functions, `_run_task`, `_run_planned_workflow`, `_plan_workflow`, and `_run_workflow`.

- Removed `uvloop` from requirements.

- Renamed `test_get_results` to `test_get_result`.

- Reran the how to notebooks where execution time was mentioned.

- Changed how `dispatch_info` context manager was working to account for multiple nodes accessing it at the same time.

## [0.12.8] - 2022-01-02

### Changed

- Changed the software license to GNU Affero 3.0

### Removed

- `covalent-ui` directory

## [0.12.7] - 2021-12-29

### Fixed

- Gunicorn logging now uses the `capture-output` flag instead of redirecting stdout and stderr

## [0.12.6] - 2021-12-23

### Changed

- Cleaned up the requirements and moved developer requirements to a separate file inside `tests`

## [0.12.5] - 2021-12-16

### Added

- Conda build CI job

## [0.12.4] - 2021-12-23

### Changed

- Gunicorn server now checks for port availability before starting

### Fixed

- The `covalent start` function now prints the correct port if the server is already running.

## [0.12.3] - 2021-12-14

### Added

- Covalent tutorial comparing quantum support vector machines with support vector machine algorithms implemented in qiskit and scikit-learn.

## [0.12.2] - 2021-12-16

### Fixed

- Now using `--daemon` in gunicorn to start the server, which was the original intention.

## [0.12.1] - 2021-12-16

### Fixed

- Removed finance references from docs
- Fixed some other small errors

### Removed

- Removed one of the failing how-to tests from the functional test suite

## [0.12.0] - 2021-12-16

### Added

- Web UI prototype

## [0.11.1] - 2021-12-14

### Added

- CLI command `covalent status` shows port information

### Fixed

- gunicorn management improved

## [0.11.0] - 2021-12-14

### Added

- Slack notifications for test status

## [0.10.4] - 2021-12-15

### Fixed

- Specifying a non-default results directory in a sub-lattice no longer causes a failure in lattice execution.

## [0.10.3] - 2021-12-14

### Added

- Functional tests for how-to's in documentation

### Changed

- Moved example script to a functional test in the pipeline
- Added a test flag to the CLI tool

## [0.10.2] - 2021-12-14

### Fixed

- Check that only `kwargs` without any default values in the workflow definition need to be passed in `lattice.draw(ax=ax, **kwargs)`.

### Added

- Function to check whether all the parameters without default values for a callable function has been passed added to shared utils.

## [0.10.1] - 2021-12-13

### Fixed

- Content and style fixes for getting started doc.

## [0.10.0] - 2021-12-12

### Changed

- Remove all imports from the `covalent` to the `covalent_dispatcher`, except for `_dispatch_serverless`
- Moved CLI into `covalent_dispatcher`
- Moved executors to `covalent` directory

## [0.9.1] - 2021-12-13

### Fixed

- Updated CONTRIBUTING to clarify docstring style.
- Fixed docstrings for `calculate_node` and `check_constraint_specific_sum`.

## [0.9.0] - 2021-12-10

### Added

- `prefix_separator` for separating non-executable node types from executable ones.

- `subscript_prefix`, `generator_prefix`, `sublattice_prefix`, `attr_prefix` for prefixes of subscripts, generators,
  sublattices, and attributes, when called on an electron and added to the transport graph.

- `exclude_from_postprocess` list of prefixes to denote those nodes which won't be used in post processing the workflow.

- `__int__()`, `__float__()`, `__complex__()` for converting a node to an integer, float, or complex to a value of 0 then handling those types in post processing.

- `__iter__()` generator added to Electron for supporting multiple return values from an electron execution.

- `__getattr__()` added to Electron for supporting attribute access on the node output.

- `__getitem__()` added to Electron for supporting subscripting on the node output.

- `electron_outputs` added as an attribute to lattice.

### Changed

- `electron_list_prefix`, `electron_dict_prefix`, `parameter_prefix` modified to reflect new way to assign prefixes to nodes.

- In `build_graph` instead of ignoring all exceptions, now the exception is shown alongwith the runtime error notifying that object manipulation should be avoided inside a lattice.

- `node_id` changed to `self.node_id` in Electron's `__call__()`.

- `parameter` type electrons now have the default metadata instead of empty dictionary.

- Instead of deserializing and checking whether a sublattice is there, now a `sublattice_prefix` is used to denote when a node is a sublattice.

- In `dispatcher_stack_test`, `test_dispatcher_flow` updated to indicate the new use of `parameter_prefix`.

### Fixed

- When an execution fails due to something happening in `run_workflow`, then result object's status is now failed and the object is saved alongwith throwing the appropriate exception.

## [0.8.5] - 2021-12-10

### Added

- Added tests for choosing specific executors inside electron initialization.
- Added test for choosing specific Conda environments inside electron initialization.

## [0.8.4] - 2021-12-10

### Changed

- Removed _shared_files directory and contents from covalent_dispatcher. Logging in covalent_dispatcher now uses the logger in covalent/_shared_files/logging.py.

## [0.8.3] - 2021-12-10

### Fixed

- Decorator symbols were added to the pseudo-code in the quantum chemistry tutorial.

## [0.8.2] - 2021-12-06

### Added

- Quantum chemistry tutorial.

## [0.8.1] - 2021-12-08

### Added

- Docstrings with typehints for covalent dispatcher functions added.

### Changed

- Replaced `node` to `node_id` in `electron.py`.

- Removed unnecessary `enumerate` in `covalent_dispatcher/_core/__init__.py`.

- Removed `get_node_device_mapping` function from `covalent_dispatcher/_core/__init__.py`
  and moved the definition to directly add the mapping to `workflow_schedule`.

- Replaced iterable length comparison for `executor_specific_exec_cmds` from `if len(executor_specific_exec_cmds) > 0`
  to `if executor_specific_exec_cmds`.

## [0.8.0] - 2021-12-03

### Added

- Executors can now accept the name of a Conda environment. If that environment exists, the operations of any electron using that executor are performed in that Conda environment.

## [0.7.6] - 2021-12-02

### Changed

- How to estimate lattice execution time has been renamed to How to query lattice execution time.
- Change result querying syntax in how-to guides from `lattice.get_result` to
  `covalent.get_result`.
- Choose random port for Dask dashboard address by setting `dashboard_address` to ':0' in
  `LocalCluster`.

## [0.7.5] - 2021-12-02

### Fixed

- "Default" executor plugins are included as part of the package upon install.

## [0.7.4] - 2021-12-02

### Fixed

- Upgraded dask to 2021.10.0 based on a vulnerability report

## [0.7.3] - 2021-12-02

### Added

- Transportable object tests
- Transport graph tests

### Changed

- Variable name node_num to node_id
- Variable name node_idx to node_id

### Fixed

- Transport graph `get_dependencies()` method return type was changed from Dict to List

## [0.7.2] - 2021-12-01

### Fixed

- Date handling in changelog validation

### Removed

- GitLab CI YAML

## [0.7.1] - 2021-12-02

### Added

- A new parameter to a node's result called `sublattice_result` is added.
  This will be of a `Result` type and will contain the result of that sublattice's
  execution. If a normal electron is executed, this will be `None`.

- In `_delete_result` function in `results_manager.py`, an empty results directory
  will now be deleted.

- Name of a sublattice node will also contain `(sublattice)`.

- Added `_dispatch_sync_serverless` which synchronously dispatches without a server
  and waits for a result to be returned. This is the method used to dispatch a sublattice.

- Test for sublatticing is added.

- How-to guide added for sublatticing explaining the new features.

### Changed

- Partially changed `draw` function in `lattice.py` to also draw the subgraph
  of the sublattice when drawing the main graph of the lattice. The change is
  incomplete as we intend to add this feature later.

- Instead of returning `plt`, `draw` now returns the `ax` object.

- `__call__` function in `lattice.py` now runs the lattice's function normally
  instead of dispatching it.

- `_run_task` function now checks whether current node is a sublattice and acts
  accordingly.

### Fixed

- Unnecessary lines to rename the node's name in `covalent_dispatcher/_core/__init__.py` are removed.

- `test_electron_takes_nested_iterables` test was being ignored due to a spelling mistake. Fixed and
  modified to follow the new pattern.

## [0.7.0] - 2021-12-01

### Added

- Electrons can now accept an executor object using the "backend" keyword argument. "backend" can still take a string naming the executor module.
- Electrons and lattices no longer have Slurm metadata associated with the executor, as that information should be contained in the executor object being used as an input argument.
- The "backend" keyword can still be a string specifying the executor module, but only if the executor doesn't need any metadata.
- Executor plugin classes are now directly available to covalent, eg: covalent.executor.LocalExecutor().

## [0.6.7] - 2021-12-01

### Added

- Docstrings without examples for all the functions in core covalent.
- Typehints in those functions as well.
- Used `typing.TYPE_CHECKING` to prevent cyclic imports when writing typehints.

### Changed

- `convert_to_lattice_function` renamed to `convert_to_lattice_function_call`.
- Context managers now raise a `ValueError` instead of a generic `Exception`.

## [0.6.6] - 2021-11-30

### Fixed

- Fixed the version used in the documentation
- Fixed the badge URLs to prevent caching

## [0.6.5] - 2021-11-30

### Fixed

- Broken how-to links

### Removed

- Redundant lines from .gitignore
- *.ipynb from .gitignore

## [0.6.4] - 2021-11-30

### Added

- How-to guides for workflow orchestration.
  - How to construct an electron
  - How to construct a lattice
  - How to add an electron to lattice
  - How to visualize the lattice
  - How to add constraints to lattices
- How-to guides for workflow and subtask execution.
  - How to execute individual electrons
  - How to execute a lattice
  - How to execute multiple lattices
- How-to guides for status querying.
  - How to query electron execution status
  - How to query lattice execution status
  - How to query lattice execution time
- How-to guides for results collection
  - How to query electron execution results
  - How to query lattice execution results
  - How to query multiple lattice execution results
- Str method for the results object.

### Fixed

- Saving the electron execution status when the subtask is running.

## [0.6.3] - 2021-11-29

### Removed

- JWT token requirement.
- Covalent dispatcher login requirement.
- Update covalent login reference in README.md.
- Changed the default dispatcher server port from 5000 to 47007.

## [0.6.2] - 2021-11-28

### Added

- Github action for tests and coverage
- Badges for tests and coverage
- If tests pass then develop is pushed to master
- Add release action which tags and creates a release for minor version upgrades
- Add badges action which runs linter, and upload badges for version, linter score, and platform
- Add publish action (and badge) which builds a Docker image and uploads it to the AWS ECR

## [0.6.1] - 2021-11-27

### Added

- Github action which checks version increment and changelog entry

## [0.6.0] - 2021-11-26

### Added

- New Covalent RTD theme
- sphinx extension sphinx-click for CLI RTD
- Sections in RTD
- init.py in both covalent-dispatcher logger module and cli module for it to be importable in sphinx

### Changed

- docutils version that was conflicting with sphinx

### Removed

- Old aq-theme

## [0.5.1] - 2021-11-25

### Added

- Integration tests combining both covalent and covalent-dispatcher modules to test that
  lattice workflow are properly planned and executed.
- Integration tests for the covalent-dispatcher init module.
- pytest-asyncio added to requirements.

## [0.5.0] - 2021-11-23

### Added

- Results manager file to get results from a file, delete a result, and redispatch a result object.
- Results can also be awaited to only return a result if it has either been completed or failed.
- Results class which is used to store the results with all the information needed to be used again along with saving the results to a file functionality.
- A result object will be a mercurial object which will be updated by the dispatcher and saved to a file throughout the dispatching and execution parts.
- Direct manipulation of the transport graph inside a result object takes place.
- Utility to convert a function definition string to a function and vice-versa.
- Status class to denote the status of a result object and of each node execution in the transport graph.
- Start and end times are now also stored for each node execution as well as for the whole dispatch.
- Logging of `stdout` and `stderr` can be done by passing in the `log_stdout`, `log_stderr` named metadata respectively while dispatching.
- In order to get the result of a certain dispatch, the `dispatch_id`, the `results_dir`, and the `wait` parameter can be passed in. If everything is default, then only the dispatch id is required, waiting will not be done, and the result directory will be in the current working directory with folder name as `results/` inside which every new dispatch will have a new folder named according to their respective dispatch ids, containing:
  - `result.pkl` - (Cloud)pickled result object.
  - `result_info.yaml` - yaml file with high level information about the result and its execution.
  - `dispatch_source.py` - python file generated, containing the original function definitions of lattice and electrons which can be used to dispatch again.

### Changed

- `logfile` named metadata is now `slurm_logfile`.
- Instead of using `jsonpickle`, `cloudpickle` is being used everywhere to maintain consistency.
- `to_json` function uses `json` instead of `jsonpickle` now in electron and lattice definitions.
- `post_processing` moved to the dispatcher, so the dispatcher will now store a finished execution result in the results folder as specified by the user with no requirement of post processing it from the client/user side.
- `run_task` function in dispatcher modified to check if a node has completed execution and return it if it has, else continue its execution. This also takes care of cases if the server has been closed mid execution, then it can be started again from the last saved state, and the user won't have to wait for the whole execution.
- Instead of passing in the transport graph and dispatch id everywhere, the result object is being passed around, except for the `asyncio` part where the dispatch id and results directory is being passed which afterwards lets the core dispatcher know where to get the result object from and operate on it.
- Getting result of parent node executions of the graph, is now being done using the result object's graph. Storing of each execution's result is also done there.
- Tests updated to reflect the changes made. They are also being run in a serverless manner.

### Removed

- `LatticeResult` class removed.
- `jsonpickle` requirement removed.
- `WorkflowExecutionResult`, `TaskExecutionResult`, and `ExecutionError` singleton classes removed.

### Fixed

- Commented out the `jwt_required()` part in `covalent-dispatcher/_service/app.py`, may be removed in later iterations.
- Dispatcher server will now return the error message in the response of getting result if it fails instead of sending every result ever as a response.

## [0.4.3] - 2021-11-23

### Added

- Added a note in Known Issues regarding port conflict warning.

## [0.4.2] - 2021-11-24

### Added

- Added badges to README.md

## [0.4.1] - 2021-11-23

### Changed

- Removed old coverage badge and fixed the badge URL

## [0.4.0] - 2021-11-23

### Added

- Codecov integrations and badge

### Fixed

- Detached pipelines no longer created

## [0.3.0] - 2021-11-23

### Added

- Wrote a Code of Conduct based on <https://www.contributor-covenant.org/>
- Added installation and environment setup details in CONTRIBUTING
- Added Known Issues section to README

## [0.2.0] - 2021-11-22

### Changed

- Removed non-open-source executors from Covalent. The local SLURM executor is now
- a separate repo. Executors are now plugins.

## [0.1.0] - 2021-11-19

### Added

- Pythonic CLI tool. Install the package and run `covalent --help` for a usage description.
- Login and logout functionality.
- Executor registration/deregistration skeleton code.
- Dispatcher service start, stop, status, and restart.

### Changed

- JWT token is stored to file instead of in an environment variable.
- The Dask client attempts to connect to an existing server.

### Removed

- Removed the Bash CLI tool.

### Fixed

- Version assignment in the covalent init file.

## [0.0.3] - 2021-11-17

### Fixed

- Fixed the Dockerfile so that it runs the dispatcher server from the covalent repo.

## [0.0.2] - 2021-11-15

### Changed

- Single line change in ci script so that it doesn't exit after validating the version.
- Using `rules` in `pytest` so that the behavior in test stage is consistent.

## [0.0.1] - 2021-11-15

### Added

- CHANGELOG.md to track changes (this file).
- Semantic versioning in VERSION.
- CI pipeline job to enforce versioning.<|MERGE_RESOLUTION|>--- conflicted
+++ resolved
@@ -7,11 +7,10 @@
 
 ## [UNRELEASED]
 
-<<<<<<< HEAD
 - Fix errors in Dockerfiles
 - Update Dockerfiles to use `multi-stage` container builds to reduce final image size
 - Install all necessary Python modules in all containers
-=======
+
 ## [0.76.0] - 2022-04-13
 
 ### Added
@@ -21,7 +20,6 @@
 ### Changed
 
 - Switched to the local executor which is compatible with covalent microservices and removed the old executor.
->>>>>>> b6156e41
 
 ## [0.75.0] - 2022-04-13
 
