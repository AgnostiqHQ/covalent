# Changelog

All notable changes to this project will be documented in this file.

The format is based on [Keep a Changelog](https://keepachangelog.com/en/1.0.0/),
and this project adheres to [Semantic Versioning](https://semver.org/spec/v2.0.0.html).

## [0.29.3] - 2022-03-09

### Fixed

<<<<<<< HEAD
- When executing a task on an alternate Conda environment, Covalent does not have to be installed on that environment.
=======
- Covalent UI is built in the Dockerfile, the setup file, the pypi workflow, the tests workflow, and the conda build script.
>>>>>>> bb365aa2

## [0.29.2] - 2022-03-09

### Added

- Defaults defined in executor plugins are read and used to update the in-memory config, as well as the user config file. But only if the parameter in question wasn't already defined.

### Changed

- Input parameter names and docstrings in _shared_files.config.update_config were changed for clarity.

## [0.29.1] - 2022-03-07

### Changed

- Updated fail-fast strategy to run all tests.

## [0.29.0] - 2022-03-07

### Added

- DispatchDB for storing dispatched results

### Changed

- UI loads dispatches from DispatchDB instead of browser local storage

## [0.28.3] - 2022-03-03

### Fixed

Installed executor plugins don't have to be referred to by their full module name. Eg, use "custom_executor", instead of "covalent_custom_plugin.custom_executor".

## [0.28.2] - 2022-03-03

### Added

- A brief overview of the tutorial structure in the MNIST classification tutorial.

## [0.28.1] - 2022-03-02

### Added

- Conda installation is only supported for Linux in the `Getting Started` guide.
- MNIST classifier tutorial.

### Removed

- Removed handling of default values of function parameters in `get_named_params` in `covalent/_shared_files/utils.py`. So, it is actually being handled by not being handled since now `named_args` and `named_kwargs` will only contain parameters that were passed during the function call and not all of them.

## [0.28.0] - 2022-03-02

### Added

- Lepton support, including for Python modules and C libraries
- How-to guides showing how to use leptons for each of these

## [0.27.6] - 2022-03-01

### Added

- Added feature development basic steps in CONTRIBUTING.md.
- Added section on locally building RTD (read the docs) in the contributing guide.

## [0.27.5] - 2022-03-01

### Fixed

- Missing UI input data after backend change - needed to be derived from graph for electrons, lattice inputs fixed on server-side, combining name and positional args
- Broken UI graph due to variable->edge_name renaming
- Missing UI executor data after server-side renaming

## [0.27.4] - 2022-02-28

### Fixed

- Path used in `covalent/executor/__init__.py` for executor plugin modules needed updating to `covalent/executor/executor_plugins`

### Removed

- Disabled workflow cancellation test due to inconsistent outcomes. Test will be re-enabled after cancellation mechanisms are investigated further.

## [0.27.3] - 2022-02-25

### Added

- Added `USING_DOCKER.md` guide for running docker container.
- Added cli args to covalent UI flask server `covalent_ui/app.py` to modify port and log file path.

### Removed
- Removed gunicorn from cli and Dockerfile.

### Changed
- Updated cli `covalent_dispatcher/_cli/service.py` to run flask server directly, and removed dispatcher and UI flags.
- Using Flask blueprints to merge Dispatcher and UI servers.
- Updated Dockerfile to run flask server directly.
- Creating server PID file manually in `covalent_dispatcher/_cli/service.py`.
- Updated tests and docs to reflect merged servers.
- Changed all mentions of port 47007 (for old UI server) to 48008.

## [0.27.2] - 2022-02-24

### Changed

- Removed unnecessary blockquotes from the How-To guide for creating custom executors
- Changed "Covalent Cloud" to "Covalent" in the main code text

## [0.27.1] - 2022-02-24

### Removed

- Removed AQ-Engineers from CODEOWNERS in order to fix PR review notifications

## [0.27.0] - 2022-02-24

### Added

- Support for positional only, positional or keyword, variable positional, keyword only, variable keyword types of parameters is now added, e.g an electron can now use variable args and variable kwargs if the number/names of parameters are unknown during definition as `def task(*args, **kwargs)` which wasn't possible before.

- `Lattice.args` added to store positional arguments passed to the lattice's workflow function.

- `get_named_params` function added in `_shared_files/utils.py` which will return a tuple containing named positional arguments and named keyword arguments. The names help in showing and storing these parameters in the transport graph.

- Tests to verify whether all kinds of input paramaters are supported by electron or a lattice.

### Changed

- No longer merging positional arguments with keyword arguments, instead they are separately stored in respective nodes in the transport graph.

- `inputs` returned from `_get_inputs` function in `covalent_dispatcher/_core/execution.py` now contains positional as well as keyword arguments which further get passed to the executor.

- Executors now support positional and keyword arguments as inputs to their executable functions.

- Result object's `_inputs` attribute now contains both `args` and `kwargs`.

- `add_node_for_nested_iterables` is renamed to `connect_node_with_others` and `add_node_to_graph` also renamed to `add_collection_node_to_graph` in `electron.py`. Some more variable renames to have appropriate self-explanatory names.

- Nodes and edges in the transport graph now have a better interface to assign attributes to them.

- Edge attribute `variable` renamed to `edge_name`.

- In `serialize` function of the transport graph, if `metadata_only` is True, then only `metadata` attribute of node and `source` and `target` attributes of edge are kept in the then return serialized `data`.

- Updated the tests wherever necessary to reflect the above changes

### Removed

- Deprecated `required_params_passed` since an error will automatically be thrown by the `build_graph` function if any of the required parameters are not passed.

- Removed duplicate attributes from nodes in the transport graph.

## [0.26.1] - 2022-02-23

### Added

- Added Local Executor section to the API read the docs.

## [0.26.0] - 2022-02-23

### Added

- Automated reminders to update the changelog

## [0.25.3] - 2022-02-23

## Added

- Listed common mocking commands in the CONTRIBUTING.md guide.
- Additional guidelines on testing.

## [0.25.2] - 2022-02-21

### Changed

- `backend` metadata name changed to `executor`.
- `_plan_workflow` usage updated to reflect how that executor related information is now stored in the specific executor object.
- Updated tests to reflect the above changes.
- Improved the dispatch cancellation test to provide a robust solution which earlier took 10 minutes to run with uncertainty of failing every now and then.

### Removed

- Removed `TaskExecutionMetadata` as a consequence of removing `execution_args`.

## [0.25.1] - 2022-02-18

### Fixed

- Tracking imports that have been used in the workflow takes less time.

### Added

- User-imports are included in the dispatch_source.py script. Covalent-related imports are commented out.

## [0.25.0] - 2022-02-18

### Added

- UI: Lattice draw() method displays in web UI
- UI: New navigation panel

### Changed

- UI: Animated graph changes, panel opacity

### Fixed

- UI: Fixed "Not Found" pages

## [0.24.21] - 2022-02-18

### Added

- RST document describing the expectations from a tutorial.

## [0.24.20] - 2022-02-17

### Added

- Added how to create custom executors

### Changed

- Changed the description of the hyperlink for choosing executors
- Fixed typos in doc/source/api/getting_started/how_to/execution/creating_custom_executors.ipynb

## [0.24.19] - 2022-02-16

### Added

- CODEOWNERS for certain files.

## [0.24.18] - 2022-02-15

### Added

- The user configuration file can now specify an executor plugin directory.

## [0.24.17] - 2022-02-15

### Added

- Added a how-to for making custom executors.

## [0.24.16] - 2022-02-12

### Added

- Errors now contain the traceback as well as the error message in the result object.
- Added test for `_post_process` in `tests/covalent_dispatcher_tests/_core/execution_test.py`.

### Changed

- Post processing logic in `electron` and dispatcher now relies on the order of execution in the transport graph rather than node's function names to allow for a more reliable pairing of nodes and their outputs.

- Renamed `init_test.py` in `tests/covalent_dispatcher_tests/_core/` to `execution_test.py`.

### Removed

- `exclude_from_postprocess` list which contained some non executable node types removed since only executable nodes are post processed now.

## [0.24.15] - 2022-02-11

### Fixed

- If a user's configuration file does not have a needed exeutor parameter, the default parameter (defined in _shared_files/defaults.py) is used.
- Each executor plugin is no longer initialized upon the import of Covalent. This allows required parameters in executor plugins.

## Changed

- Upon updating the configuration data with a user's configuration file, the complete set is written back to file.

## Added

- Tests for the local and base executors.

## [0.24.14] - 2022-02-11

### Added

- UI: add dashboard cards
- UI: add scaling dots background

### Changed

- UI: reduce sidebar font sizes, refine color theme
- UI: refine scrollbar styling, show on container hover
- UI: format executor parameters as YAML code
- UI: update syntax highlighting scheme
- UI: update index.html description meta tag

## [0.24.13] - 2022-02-11

### Added

- Tests for covalent/_shared_files/config.py

## [0.24.12] - 2022-02-10

### Added

- CodeQL code analyzer

## [0.24.11] - 2022-02-10

### Added

- A new dictionary `_DEFAULT_CONSTRAINTS_DEPRECATED` in defaults.py

### Changed

- The `_DEFAULT_CONSTRAINT_VALUES` dictionary now only contains the `backend` argument

## [0.24.10] - 2022-02-09

### Fixed

- Sporadically failing workflow cancellation test in tests/workflow_stack_test.py

## [0.24.9] - 2022-02-09

## Changed

- Implementation of `_port_from_pid` in covalent_dispatcher/_cli/service.py.

## Added

- Unit tests for command line interface (CLI) functionalities in covalent_dispatcher/_cli/service.py and covalent_dispatcher/_cli/cli.py.

## [0.24.8] - 2022-02-07

### Fixed

- If a user's configuration file does not have a needed parameter, the default parameter (defined in _shared_files/defaults.py) is used.

## [0.24.7] - 2022-02-07

### Added

- Typing: Add Type hint `dispatch_info` parameter.
- Documentation: Updated the return_type description in docstring.

### Changed

- Typing: Change return type annotation to `Generator`.

## [0.24.6] - 2022-02-06

### Added

- Type hint to `deserialize` method of `TransportableObject` of `covalent/_workflow/transport.py`.

### Changed

- Description of `data` in `deserialize` method of `TransportableObject` of `covalent/_workflow/transport.py` from `The serialized transportable object` to `Cloudpickled function`.

## [0.24.5] - 2022-02-05

### Fixed

- Removed dependence on Sentinel module

## [0.24.4] - 2022-02-04

### Added

- Tests across multiple versions of Python and multiple operating systems
- Documentation reflecting supported configurations

## [0.24.3] - 2022-02-04

### Changed

- Typing: Use `bool` in place of `Optional[bool]` as type annotation for `develop` parameter in `covalent_dispatcher.service._graceful_start`
- Typing: Use `Any` in place of `Optional[Any]` as type annotation for `new_value` parameter in `covalent._shared_files.config.get_config`

## [0.24.2] - 2022-02-04

### Fixed

- Updated hyperlink of "How to get the results" from "./collection/query_electron_execution_result" to "./collection/query_multiple_lattice_execution_results" in "doc/source/how_to/index.rst".
- Updated hyperlink of "How to get the result of a particular electron" from "./collection/query_multiple_lattice_execution_results" to "./collection/query_electron_execution_result" in "doc/source/how_to/index.rst".

## [0.24.1] - 2022-02-04

### Changed

- Changelog entries are now required to have the current date to enforce ordering.

## [0.24.0] - 2022-02-03

### Added

- UI: log file output - display in Output tab of all available log file output
- UI: show lattice and electron inputs
- UI: display executor attributes
- UI: display error message on failed status for lattice and electron

### Changed

- UI: re-order sidebar sections according to latest figma designs
- UI: update favicon
- UI: remove dispatch id from tab title
- UI: fit new uuids
- UI: adjust theme text primary and secondary colors

### Fixed

- UI: auto-refresh result state on initial render of listing and graph pages
- UI: graph layout issues: truncate long electron/param names

## [0.23.0] - 2022-02-03

### Added

- Added `BaseDispatcher` class to be used for creating custom dispatchers which allow connection to a dispatcher server.
- `LocalDispatcher` inheriting from `BaseDispatcher` allows connection to a local dispatcher server running on the user's machine.
- Covalent only gives interface to the `LocalDispatcher`'s `dispatch` and `dispatch_sync` methods.
- Tests for both `LocalDispatcher` and `BaseDispatcher` added.

### Changed

- Switched from using `lattice.dispatch` and `lattice.dispatch_sync` to `covalent.dispatch` and `covalent.dispatch_sync`.
- Dispatcher address now is passed as a parameter (`dispatcher_addr`) to `covalent.dispatch` and `covalent.dispatch_sync` instead of a metadata field to lattice.
- Updated tests, how tos, and tutorials to use `covalent.dispatch` and `covalent.dispatch_sync`.
- All the contents of `covalent_dispatcher/_core/__init__.py` are moved to `covalent_dispatcher/_core/execution.py` for better organization. `__init__.py` only contains function imports which are needed by external modules.
- `dispatch`, `dispatch_sync` methods deprecated from `Lattice`.

### Removed

- `_server_dispatch` method removed from `Lattice`.
- `dispatcher` metadata field removed from `lattice`.

## [0.22.19] - 2022-02-03

### Fixed

- `_write_dispatch_to_python_file` isn't called each time a task is saved. It is now only called in the final save in `_run_planned_workflow` (in covalent_dispatcher/_core/__init__.py).

## [0.22.18] - 2022-02-03

### Fixed

- Added type information to result.py

## [0.22.17] - 2022-02-02

### Added

- Replaced `"typing.Optional"` with `"str"` in covalent/executor/base.py
- Added missing type hints to `get_dispatch_context` and `write_streams_to_file` in covalent/executor/base.py, BaseExecutor

## [0.22.16] - 2022-02-02

### Added

- Functions to check if UI and dispatcher servers are running.
- Tests for the `is_ui_running` and `is_server_running` in covalent_dispatcher/_cli/service.py.

## [0.22.15] - 2022-02-01

### Fixed

- Covalent CLI command `covalent purge` will now stop the servers before deleting all the pid files.

### Added

- Test for `purge` method in covalent_dispatcher/_cli/service.py.

### Removed

- Unused `covalent_dispatcher` import from covalent_dispatcher/_cli/service.py.

### Changed

- Moved `_config_manager` import from within the `purge` method to the covalent_dispatcher/_cli/service.py for the purpose of mocking in tests.

## [0.22.14] - 2022-02-01

### Added

- Type hint to `_server_dispatch` method in `covalent/_workflow/lattice.py`.

## [0.22.13] - 2022-01-26

### Fixed

- When the local executor's `log_stdout` and `log_stderr` config variables are relative paths, they should go inside the results directory. Previously that was queried from the config, but now it's queried from the lattice metadata.

### Added

- Tests for the corresponding functions in (`covalent_dispatcher/_core/__init__.py`, `covalent/executor/base.py`, `covalent/executor/executor_plugins/local.py` and `covalent/executor/__init__.py`) affected by the bug fix.

### Changed

- Refactored `_delete_result` in result manager to give the option of deleting the result parent directory.

## [0.22.12] - 2022-01-31

### Added

- Diff check in pypi.yml ensures correct files are packaged

## [0.22.11] - 2022-01-31

### Changed

- Removed codecov token
- Removed Slack notifications from feature branches

## [0.22.10] - 2022-01-29

### Changed

- Running tests, conda, and version workflows on pull requests, not just pushes

## [0.22.9] - 2022-01-27

### Fixed

- Fixing version check action so that it doesn't run on commits that are in develop
- Edited PR template so that markdown checklist appears properly

## [0.22.8] - 2022-01-27

### Fixed

- publish workflow, using `docker buildx` to build images for x86 and ARM, prepare manifest and push to ECR so that pulls will match the correct architecture.
- typo in CONTRIBUTING
- installing `gcc` in Docker image so Docker can build wheels for `dask` and other packages that don't provide ARM wheels

### Changed

- updated versions in `requirements.txt` for `matplotlib` and `dask`

## [0.22.7] - 2022-01-27

### Added

- `MANIFEST.in` did not have `covalent_dispatcher/_service` in it due to which the PyPi package was not being built correctly. Added the `covalent_dispatcher/_service` to the `MANIFEST.in` file.

### Fixed

- setuptools properly including data files during installation

## [0.22.6] - 2022-01-26

### Fixed

- Added service folder in covalent dispatcher to package.

## [0.22.5] - 2022-01-25

### Fixed

- `README.md` images now use master branch's raw image urls hosted on <https://github.com> instead of <https://raw.githubusercontent.com>. Also, switched image rendering from html to markdown.

## [0.22.4] - 2022-01-25

### Fixed

- dispatcher server app included in sdist
- raw image urls properly used

## [0.22.3] - 2022-01-25

### Fixed

- raw image urls used in readme

## [0.22.2] - 2022-01-25

### Fixed

- pypi upload

## [0.22.1] - 2022-01-25

### Added

- Code of conduct
- Manifest.in file
- Citation info
- Action to upload to pypi

### Fixed

- Absolute URLs used in README
- Workflow badges updated URLs
- `install_package_data` -> `include_package_data` in `setup.py`

## [0.22.0] - 2022-01-25

### Changed

- Using public ECR for Docker release

## [0.21.0] - 2022-01-25

### Added

- GitHub pull request templates

## [0.20.0] - 2022-01-25

### Added

- GitHub issue templates

## [0.19.0] - 2022-01-25

### Changed

- Covalent Beta Release

## [0.18.9] - 2022-01-24

### Fixed

- iframe in the docs landing page is now responsive

## [0.18.8] - 2022-01-24

### Changed

- Temporarily removed output tab
- Truncated dispatch id to fit left sidebar, add tooltip to show full id

## [0.18.7] - 2022-01-24

### Changed

- Many stylistic improvements to documentation, README, and CONTRIBUTING.

## [0.18.6] - 2022-01-24

### Added

- Test added to check whether an already decorated function works as expected with Covalent.
- `pennylane` package added to the `requirements-dev.txt` file.

### Changed

- Now using `inspect.signature` instead of `function.__code__` to get the names of function's parameters.

## [0.18.5] - 2022-01-21

### Fixed

- Various CI fixes, including rolling back regression in version validation, caching on s3 hosted badges, applying releases and tags correctly.

## [0.18.4] - 2022-01-21

### Changed

- Removed comments and unused functions in covalent_dispatcher
- `result_class.py` renamed to `result.py`

### Fixed

- Version was not being properly imported inside `covalent/__init__.py`
- `dispatch_sync` was not previously using the `results_dir` metadata field

### Removed

- Credentials in config
- `generate_random_filename_in_cache`
- `is_any_atom`
- `to_json`
- `show_subgraph` option in `draw`
- `calculate_node`

## [0.18.3] - 2022-01-20

### Fixed

- The gunicorn servers now restart more gracefully

## [0.18.2] - 2022-01-21

### Changed

- `tempdir` metadata field removed and replaced with `executor.local.cache_dir`

## [0.18.1] - 2022-01-11

## Added

- Concepts page

## [0.18.0] - 2022-01-20

### Added

- `Result.CANCELLED` status to represent the status of a cancelled dispatch.
- Condition to cancel the whole dispatch if any of the nodes are cancelled.
- `cancel_workflow` function which uses a shared variable provided by Dask (`dask.distributed.Variable`) in a dask client to inform nodes to stop execution.
- Cancel function for dispatcher server API which will allow the server to terminate the dispatch.
- How to notebook for cancelling a dispatched job.
- Test to verify whether cancellation of dispatched jobs is working as expected.
- `cancel` function is available as `covalent.cancel`.

### Changed

- In file `covalent/_shared_files/config.py` instead of using a variable to store and then return the config data, now directly returning the configuration.
- Using `fire_and_forget` to dispatch a job instead of a dictionary of Dask's `Future` objects so that we won't have to manage the lifecycle of those futures.
- The `test_run_dispatcher` test was changed to reflect that the dispatcher no longer uses a dictionary of future objects as it was not being utilized anywhere.

### Removed

- `with dask_client` context was removed as the client created in `covalent_dispatcher/_core/__init__.py` is already being used even without the context. Furthermore, it creates issues when that context is exited which is unnecessary at the first place hence not needed to be resolved.

## [0.17.5] - 2022-01-19

### Changed

- Results directory uses a relative path by default and can be overridden by the environment variable `COVALENT_RESULTS_DIR`.

## [0.17.4] - 2022-01-19

### Changed

- Executor parameters use defaults specified in config TOML
- If relative paths are supplied for stdout and stderr, those files are created inside the results directory

## [0.17.3] - 2022-01-18

### Added

- Sync function
- Covalent CLI tool can restart in developer mode

### Fixed

- Updated the UI address referenced in the README

## [0.17.2] - 2022-01-12

### Added

- Quantum gravity tutorial

### Changed

- Moved VERSION file to top level

## [0.17.1] - 2022-01-19

### Added

- `error` attribute was added to the results object to show which node failed and the reason behind it.
- `stdout` and `stderr` attributes were added to a node's result to store any stdout and stderr printing done inside an electron/node.
- Test to verify whether `stdout` and `stderr` are being stored in the result object.

### Changed

- Redesign of how `redirect_stdout` and `redirect_stderr` contexts in executor now work to allow storing their respective outputs.
- Executors now also return `stdout` and `stderr` strings, along with the execution output, so that they can be stored in their result object.

## [0.17.0] - 2022-01-18

### Added

- Added an attribute `__code__` to electron and lattice which is a copy of their respective function's `__code__` attribute.
- Positional arguments, `args`, are now merged with keyword arguments, `kwargs`, as close as possible to where they are passed. This was done to make sure we support both with minimal changes and without losing the name of variables passed.
- Tests to ensure usage of positional arguments works as intended.

### Changed

- Slight rework to how any print statements in lattice are sent to null.
- Changed `test_dispatcher_functional` in `basic_dispatcher_test.py` to account for the support of `args` and removed a an unnecessary `print` statement.

### Removed

- Removed `args` from electron's `init` as it wasn't being used anywhere.

## [0.16.1] - 2022-01-18

### Changed

- Requirement changed from `dask[complete]` to `dask[distributed]`.

## [0.16.0] - 2022-01-14

### Added

- New UI static demo build
- New UI toolbar functions - orientation, toggle params, minimap
- Sortable and searchable lattice name row

### Changed

- Numerous UI style tweaks, mostly around dispatches table states

### Fixed

- Node sidebar info now updates correctly

## [0.15.11] - 2022-01-18

### Removed

- Unused numpy requirement. Note that numpy is still being installed indirectly as other packages in the requirements rely on it.

## [0.15.10] - 2022-01-16

## Added

- How-to guide for Covalent dispatcher CLI.

## [0.15.9] - 2022-01-18

### Changed

- Switched from using human readable ids to using UUIDs

### Removed

- `human-id` package was removed along with its mention in `requirements.txt` and `meta.yaml`

## [0.15.8] - 2022-01-17

### Removed

- Code breaking text from CLI api documentation.
- Unwanted covalent_dispatcher rst file.

### Changed

- Installation of entire covalent_dispatcher instead of covalent_dispatcher/_service in setup.py.

## [0.15.7] - 2022-01-13

### Fixed

- Functions with multi-line or really long decorators are properly serialized in dispatch_source.py.
- Multi-line Covalent output is properly commented out in dispatch_source.py.

## [0.15.6] - 2022-01-11

### Fixed

- Sub-lattice functions are successfully serialized in the utils.py get_serialized_function_str.

### Added

- Function to scan utilized source files and return a set of imported modules (utils.get_imports_from_source)

## [0.15.5] - 2022-01-12

### Changed

- UI runs on port 47007 and the dispatcher runs on port 48008. This is so that when the servers are later merged, users continue using port 47007 in the browser.
- Small modifications to the documentation
- Small fix to the README

### Removed

- Removed a directory `generated` which was improperly added
- Dispatcher web interface
- sqlalchemy requirement

## [0.15.4] - 2022-01-11

### Changed

- In file `covalent/executor/base.py`, `pickle` was changed to `cloudpickle` because of its universal pickling ability.

### Added

- In docstring of `BaseExecutor`, a note was added specifying that `covalent` with its dependencies is assumed to be installed in the conda environments.
- Above note was also added to the conda env selector how-to.

## [0.15.3] - 2022-01-11

### Changed

- Replaced the generic `RuntimeError` telling users to check if there is an object manipulation taking place inside the lattice to a simple warning. This makes the original error more visible.

## [0.15.2] - 2022-01-11

### Added

- If condition added for handling the case where `__getattr__` of an electron is accessed to detect magic functions.

### Changed

- `ActiveLatticeManager` now subclasses from `threading.local` to make it thread-safe.
- `ValueError` in the lattice manager's `claim` function now also shows the name of the lattice that is currently claimed.
- Changed docstring of `ActiveLatticeManager` to note that now it is thread-safe.
- Sublattice dispatching now no longer deletes the result object file and is dispatched normally instead of in a serverless manner.
- `simulate_nitrogen_and_copper_slab_interaction.ipynb` notebook tutorial now does normal dispatching as well instead of serverless dispatching. Also, now 7 datapoints will be shown instead of 10 earlier.

## [0.15.1] - 2022-01-11

### Fixed

- Passing AWS credentials to reusable workflows as a secret

## [0.15.0] - 2022-01-10

### Added

- Action to push development image to ECR

### Changed

- Made the publish action reusable and callable

## [0.14.1] - 2022-01-02

### Changed

- Updated the README
- Updated classifiers in the setup.py file
- Massaged some RTD pages

## [0.14.0] - 2022-01-07

### Added

- Action to push static UI to S3

## [0.13.2] - 2022-01-07

### Changed

- Completed new UI design work

## [0.13.1] - 2022-01-02

### Added

- Added eventlet requirement

### Changed

- The CLI tool can now manage the UI flask server as well
- [Breaking] The CLI option `-t` has been changed to `-d`, which starts the servers in developer mode and exposes unit tests to the server.

## [0.13.0] - 2022-01-01

### Added

- Config manager in `covalent/_shared_files/config.py`
- Default location for the main config file can be overridden using the environment variable `COVALENT_CONFIG_DIR`
- Ability to set and get configuration using `get_config` and `set_config`

### Changed

- The flask servers now reference the config file
- Defaults reference the config file

### Fixed

- `ValueError` caught when running `covalent stop`
- One of the functional tests was using a malformed path

### Deprecated

- The `electron.to_json` function
- The `generate_random_filename_in_cache` function

### Removed

- The `get_api_token` function

## [0.12.13] - 2022-01-04

## Removed

- Tutorial section headings

## Fixed

- Plot background white color

## [0.12.12] - 2022-01-06

### Fixed

- Having a print statement inside electron and lattice code no longer causes the workflow to fail.

## [0.12.11] - 2022-01-04

### Added

- Completed UI feature set for first release

### Changed

- UI server result serialization improvements
- UI result update webhook no longer fails on request exceptions, logs warning intead

## [0.12.10] - 2021-12-17

### Added

- Astrophysics tutorial

## [0.12.9] - 2022-01-04

### Added

- Added `get_all_node_results` method in `result_class.py` to return result of all node executions.

- Added `test_parallelilization` test to verify whether the execution is now being achieved in parallel.

### Changed

- Removed `LocalCluster` cluster creation usage to a simple `Client` one from Dask.

- Removed unnecessary `to_run` function as we no longer needed to run execution through an asyncio loop.

- Removed `async` from function definition of previously asynchronous functions, `_run_task`, `_run_planned_workflow`, `_plan_workflow`, and `_run_workflow`.

- Removed `uvloop` from requirements.

- Renamed `test_get_results` to `test_get_result`.

- Reran the how to notebooks where execution time was mentioned.

- Changed how `dispatch_info` context manager was working to account for multiple nodes accessing it at the same time.

## [0.12.8] - 2022-01-02

### Changed

- Changed the software license to GNU Affero 3.0

### Removed

- `covalent-ui` directory

## [0.12.7] - 2021-12-29

### Fixed

- Gunicorn logging now uses the `capture-output` flag instead of redirecting stdout and stderr

## [0.12.6] - 2021-12-23

### Changed

- Cleaned up the requirements and moved developer requirements to a separate file inside `tests`

## [0.12.5] - 2021-12-16

### Added

- Conda build CI job

## [0.12.4] - 2021-12-23

### Changed

- Gunicorn server now checks for port availability before starting

### Fixed

- The `covalent start` function now prints the correct port if the server is already running.

## [0.12.3] - 2021-12-14

### Added

- Covalent tutorial comparing quantum support vector machines with support vector machine algorithms implemented in qiskit and scikit-learn.

## [0.12.2] - 2021-12-16

### Fixed

- Now using `--daemon` in gunicorn to start the server, which was the original intention.

## [0.12.1] - 2021-12-16

### Fixed

- Removed finance references from docs
- Fixed some other small errors

### Removed

- Removed one of the failing how-to tests from the functional test suite

## [0.12.0] - 2021-12-16

### Added

- Web UI prototype

## [0.11.1] - 2021-12-14

### Added

- CLI command `covalent status` shows port information

### Fixed

- gunicorn management improved

## [0.11.0] - 2021-12-14

### Added

- Slack notifications for test status

## [0.10.4] - 2021-12-15

### Fixed

- Specifying a non-default results directory in a sub-lattice no longer causes a failure in lattice execution.

## [0.10.3] - 2021-12-14

### Added

- Functional tests for how-to's in documentation

### Changed

- Moved example script to a functional test in the pipeline
- Added a test flag to the CLI tool

## [0.10.2] - 2021-12-14

### Fixed

- Check that only `kwargs` without any default values in the workflow definition need to be passed in `lattice.draw(ax=ax, **kwargs)`.

### Added

- Function to check whether all the parameters without default values for a callable function has been passed added to shared utils.

## [0.10.1] - 2021-12-13

### Fixed

- Content and style fixes for getting started doc.

## [0.10.0] - 2021-12-12

### Changed

- Remove all imports from the `covalent` to the `covalent_dispatcher`, except for `_dispatch_serverless`
- Moved CLI into `covalent_dispatcher`
- Moved executors to `covalent` directory

## [0.9.1] - 2021-12-13

### Fixed

- Updated CONTRIBUTING to clarify docstring style.
- Fixed docstrings for `calculate_node` and `check_constraint_specific_sum`.

## [0.9.0] - 2021-12-10

### Added

- `prefix_separator` for separating non-executable node types from executable ones.

- `subscript_prefix`, `generator_prefix`, `sublattice_prefix`, `attr_prefix` for prefixes of subscripts, generators,
  sublattices, and attributes, when called on an electron and added to the transport graph.

- `exclude_from_postprocess` list of prefixes to denote those nodes which won't be used in post processing the workflow.

- `__int__()`, `__float__()`, `__complex__()` for converting a node to an integer, float, or complex to a value of 0 then handling those types in post processing.

- `__iter__()` generator added to Electron for supporting multiple return values from an electron execution.

- `__getattr__()` added to Electron for supporting attribute access on the node output.

- `__getitem__()` added to Electron for supporting subscripting on the node output.

- `electron_outputs` added as an attribute to lattice.

### Changed

- `electron_list_prefix`, `electron_dict_prefix`, `parameter_prefix` modified to reflect new way to assign prefixes to nodes.

- In `build_graph` instead of ignoring all exceptions, now the exception is shown alongwith the runtime error notifying that object manipulation should be avoided inside a lattice.

- `node_id` changed to `self.node_id` in Electron's `__call__()`.

- `parameter` type electrons now have the default metadata instead of empty dictionary.

- Instead of deserializing and checking whether a sublattice is there, now a `sublattice_prefix` is used to denote when a node is a sublattice.

- In `dispatcher_stack_test`, `test_dispatcher_flow` updated to indicate the new use of `parameter_prefix`.

### Fixed

- When an execution fails due to something happening in `run_workflow`, then result object's status is now failed and the object is saved alongwith throwing the appropriate exception.

## [0.8.5] - 2021-12-10

### Added

- Added tests for choosing specific executors inside electron initialization.
- Added test for choosing specific Conda environments inside electron initialization.

## [0.8.4] - 2021-12-10

### Changed

- Removed _shared_files directory and contents from covalent_dispatcher. Logging in covalent_dispatcher now uses the logger in covalent/_shared_files/logging.py.

## [0.8.3] - 2021-12-10

### Fixed

- Decorator symbols were added to the pseudo-code in the quantum chemistry tutorial.

## [0.8.2] - 2021-12-06

### Added

- Quantum chemistry tutorial.

## [0.8.1] - 2021-12-08

### Added

- Docstrings with typehints for covalent dispatcher functions added.

### Changed

- Replaced `node` to `node_id` in `electron.py`.

- Removed unnecessary `enumerate` in `covalent_dispatcher/_core/__init__.py`.

- Removed `get_node_device_mapping` function from `covalent_dispatcher/_core/__init__.py`
  and moved the definition to directly add the mapping to `workflow_schedule`.

- Replaced iterable length comparison for `executor_specific_exec_cmds` from `if len(executor_specific_exec_cmds) > 0`
  to `if executor_specific_exec_cmds`.

## [0.8.0] - 2021-12-03

### Added

- Executors can now accept the name of a Conda environment. If that environment exists, the operations of any electron using that executor are performed in that Conda environment.

## [0.7.6] - 2021-12-02

### Changed

- How to estimate lattice execution time has been renamed to How to query lattice execution time.
- Change result querying syntax in how-to guides from `lattice.get_result` to
  `covalent.get_result`.
- Choose random port for Dask dashboard address by setting `dashboard_address` to ':0' in
  `LocalCluster`.

## [0.7.5] - 2021-12-02

### Fixed

- "Default" executor plugins are included as part of the package upon install.

## [0.7.4] - 2021-12-02

### Fixed

- Upgraded dask to 2021.10.0 based on a vulnerability report

## [0.7.3] - 2021-12-02

### Added

- Transportable object tests
- Transport graph tests

### Changed

- Variable name node_num to node_id
- Variable name node_idx to node_id

### Fixed

- Transport graph `get_dependencies()` method return type was changed from Dict to List

## [0.7.2] - 2021-12-01

### Fixed

- Date handling in changelog validation

### Removed

- GitLab CI YAML

## [0.7.1] - 2021-12-02

### Added

- A new parameter to a node's result called `sublattice_result` is added.
  This will be of a `Result` type and will contain the result of that sublattice's
  execution. If a normal electron is executed, this will be `None`.

- In `_delete_result` function in `results_manager.py`, an empty results directory
  will now be deleted.

- Name of a sublattice node will also contain `(sublattice)`.

- Added `_dispatch_sync_serverless` which synchronously dispatches without a server
  and waits for a result to be returned. This is the method used to dispatch a sublattice.

- Test for sublatticing is added.

- How-to guide added for sublatticing explaining the new features.

### Changed

- Partially changed `draw` function in `lattice.py` to also draw the subgraph
  of the sublattice when drawing the main graph of the lattice. The change is
  incomplete as we intend to add this feature later.

- Instead of returning `plt`, `draw` now returns the `ax` object.

- `__call__` function in `lattice.py` now runs the lattice's function normally
  instead of dispatching it.

- `_run_task` function now checks whether current node is a sublattice and acts
  accordingly.

### Fixed

- Unnecessary lines to rename the node's name in `covalent_dispatcher/_core/__init__.py` are removed.

- `test_electron_takes_nested_iterables` test was being ignored due to a spelling mistake. Fixed and
  modified to follow the new pattern.

## [0.7.0] - 2021-12-01

### Added

- Electrons can now accept an executor object using the "backend" keyword argument. "backend" can still take a string naming the executor module.
- Electrons and lattices no longer have Slurm metadata associated with the executor, as that information should be contained in the executor object being used as an input argument.
- The "backend" keyword can still be a string specifying the executor module, but only if the executor doesn't need any metadata.
- Executor plugin classes are now directly available to covalent, eg: covalent.executor.LocalExecutor().

## [0.6.7] - 2021-12-01

### Added

- Docstrings without examples for all the functions in core covalent.
- Typehints in those functions as well.
- Used `typing.TYPE_CHECKING` to prevent cyclic imports when writing typehints.

### Changed

- `convert_to_lattice_function` renamed to `convert_to_lattice_function_call`.
- Context managers now raise a `ValueError` instead of a generic `Exception`.

## [0.6.6] - 2021-11-30

### Fixed

- Fixed the version used in the documentation
- Fixed the badge URLs to prevent caching

## [0.6.5] - 2021-11-30

### Fixed

- Broken how-to links

### Removed

- Redundant lines from .gitignore
- *.ipynb from .gitignore

## [0.6.4] - 2021-11-30

### Added

- How-to guides for workflow orchestration.
  - How to construct an electron
  - How to construct a lattice
  - How to add an electron to lattice
  - How to visualize the lattice
  - How to add constraints to lattices
- How-to guides for workflow and subtask execution.
  - How to execute individual electrons
  - How to execute a lattice
  - How to execute multiple lattices
- How-to guides for status querying.
  - How to query electron execution status
  - How to query lattice execution status
  - How to query lattice execution time
- How-to guides for results collection
  - How to query electron execution results
  - How to query lattice execution results
  - How to query multiple lattice execution results
- Str method for the results object.

### Fixed

- Saving the electron execution status when the subtask is running.

## [0.6.3] - 2021-11-29

### Removed

- JWT token requirement.
- Covalent dispatcher login requirement.
- Update covalent login reference in README.md.
- Changed the default dispatcher server port from 5000 to 47007.

## [0.6.2] - 2021-11-28

### Added

- Github action for tests and coverage
- Badges for tests and coverage
- If tests pass then develop is pushed to master
- Add release action which tags and creates a release for minor version upgrades
- Add badges action which runs linter, and upload badges for version, linter score, and platform
- Add publish action (and badge) which builds a Docker image and uploads it to the AWS ECR

## [0.6.1] - 2021-11-27

### Added

- Github action which checks version increment and changelog entry

## [0.6.0] - 2021-11-26

### Added

- New Covalent RTD theme
- sphinx extension sphinx-click for CLI RTD
- Sections in RTD
- init.py in both covalent-dispatcher logger module and cli module for it to be importable in sphinx

### Changed

- docutils version that was conflicting with sphinx

### Removed

- Old aq-theme

## [0.5.1] - 2021-11-25

### Added

- Integration tests combining both covalent and covalent-dispatcher modules to test that
  lattice workflow are properly planned and executed.
- Integration tests for the covalent-dispatcher init module.
- pytest-asyncio added to requirements.

## [0.5.0] - 2021-11-23

### Added

- Results manager file to get results from a file, delete a result, and redispatch a result object.
- Results can also be awaited to only return a result if it has either been completed or failed.
- Results class which is used to store the results with all the information needed to be used again along with saving the results to a file functionality.
- A result object will be a mercurial object which will be updated by the dispatcher and saved to a file throughout the dispatching and execution parts.
- Direct manipulation of the transport graph inside a result object takes place.
- Utility to convert a function definition string to a function and vice-versa.
- Status class to denote the status of a result object and of each node execution in the transport graph.
- Start and end times are now also stored for each node execution as well as for the whole dispatch.
- Logging of `stdout` and `stderr` can be done by passing in the `log_stdout`, `log_stderr` named metadata respectively while dispatching.
- In order to get the result of a certain dispatch, the `dispatch_id`, the `results_dir`, and the `wait` parameter can be passed in. If everything is default, then only the dispatch id is required, waiting will not be done, and the result directory will be in the current working directory with folder name as `results/` inside which every new dispatch will have a new folder named according to their respective dispatch ids, containing:
  - `result.pkl` - (Cloud)pickled result object.
  - `result_info.yaml` - yaml file with high level information about the result and its execution.
  - `dispatch_source.py` - python file generated, containing the original function definitions of lattice and electrons which can be used to dispatch again.

### Changed

- `logfile` named metadata is now `slurm_logfile`.
- Instead of using `jsonpickle`, `cloudpickle` is being used everywhere to maintain consistency.
- `to_json` function uses `json` instead of `jsonpickle` now in electron and lattice definitions.
- `post_processing` moved to the dispatcher, so the dispatcher will now store a finished execution result in the results folder as specified by the user with no requirement of post processing it from the client/user side.
- `run_task` function in dispatcher modified to check if a node has completed execution and return it if it has, else continue its execution. This also takes care of cases if the server has been closed mid execution, then it can be started again from the last saved state, and the user won't have to wait for the whole execution.
- Instead of passing in the transport graph and dispatch id everywhere, the result object is being passed around, except for the `asyncio` part where the dispatch id and results directory is being passed which afterwards lets the core dispatcher know where to get the result object from and operate on it.
- Getting result of parent node executions of the graph, is now being done using the result object's graph. Storing of each execution's result is also done there.
- Tests updated to reflect the changes made. They are also being run in a serverless manner.

### Removed

- `LatticeResult` class removed.
- `jsonpickle` requirement removed.
- `WorkflowExecutionResult`, `TaskExecutionResult`, and `ExecutionError` singleton classes removed.

### Fixed

- Commented out the `jwt_required()` part in `covalent-dispatcher/_service/app.py`, may be removed in later iterations.
- Dispatcher server will now return the error message in the response of getting result if it fails instead of sending every result ever as a response.

## [0.4.3] - 2021-11-23

### Added

- Added a note in Known Issues regarding port conflict warning.

## [0.4.2] - 2021-11-24

### Added

- Added badges to README.md

## [0.4.1] - 2021-11-23

### Changed

- Removed old coverage badge and fixed the badge URL

## [0.4.0] - 2021-11-23

### Added

- Codecov integrations and badge

### Fixed

- Detached pipelines no longer created

## [0.3.0] - 2021-11-23

### Added

- Wrote a Code of Conduct based on <https://www.contributor-covenant.org/>
- Added installation and environment setup details in CONTRIBUTING
- Added Known Issues section to README

## [0.2.0] - 2021-11-22

### Changed

- Removed non-open-source executors from Covalent. The local SLURM executor is now
- a separate repo. Executors are now plugins.

## [0.1.0] - 2021-11-19

### Added

- Pythonic CLI tool. Install the package and run `covalent --help` for a usage description.
- Login and logout functionality.
- Executor registration/deregistration skeleton code.
- Dispatcher service start, stop, status, and restart.

### Changed

- JWT token is stored to file instead of in an environment variable.
- The Dask client attempts to connect to an existing server.

### Removed

- Removed the Bash CLI tool.

### Fixed

- Version assignment in the covalent init file.

## [0.0.3] - 2021-11-17

### Fixed

- Fixed the Dockerfile so that it runs the dispatcher server from the covalent repo.

## [0.0.2] - 2021-11-15

### Changed

- Single line change in ci script so that it doesn't exit after validating the version.
- Using `rules` in `pytest` so that the behavior in test stage is consistent.

## [0.0.1] - 2021-11-15

### Added

- CHANGELOG.md to track changes (this file).
- Semantic versioning in VERSION.
- CI pipeline job to enforce versioning.<|MERGE_RESOLUTION|>--- conflicted
+++ resolved
@@ -5,15 +5,17 @@
 The format is based on [Keep a Changelog](https://keepachangelog.com/en/1.0.0/),
 and this project adheres to [Semantic Versioning](https://semver.org/spec/v2.0.0.html).
 
+## [0.29.4] - 2022-03-09
+
+### Fixed
+
+- When executing a task on an alternate Conda environment, Covalent does not have to be installed on that environment.
+
 ## [0.29.3] - 2022-03-09
 
 ### Fixed
 
-<<<<<<< HEAD
-- When executing a task on an alternate Conda environment, Covalent does not have to be installed on that environment.
-=======
 - Covalent UI is built in the Dockerfile, the setup file, the pypi workflow, the tests workflow, and the conda build script.
->>>>>>> bb365aa2
 
 ## [0.29.2] - 2022-03-09
 
