# Changelog

All notable changes to this project will be documented in this file.

The format is based on [Keep a Changelog](https://keepachangelog.com/en/1.0.0/),
and this project adheres to [Semantic Versioning](https://semver.org/spec/v2.0.0.html).

## [UNRELEASED]

<<<<<<< HEAD
### Changed

- Mark pypi releases as pre
=======
## [0.60.0] - 2022-04-06

### Changed

- List type removed from type annotation for the executor argument in electron/lattice/lepton definitions.
- Input executor argument is converted to an executor class object (if it were a string) in electron/lattice/lepton definitions instead of just before execution in execution.py. As a result, calls to _executor_manager.get_executor are removed from execution.py.
- Rewritten tests to take into account the type change of executor identifiers from strings to executor class objects.

### Fixed

- In covalent/executor/__init__.py, `from importlib import metadata` is used instead of `importlib.metadata`.
- Electron.get_op_function.rename now uses the correct separator string when renaming a function.
>>>>>>> fe3b7232

## [0.59.0] - 2022-04-06

### Changed

- Fixes for making the whole pipeline work in tandem.

## [0.58.0] - 2022-04-06

### Added

- `nats` service in `docker-compose` files

## [0.57.0] - 2022-04-05

### Added

- Variables to assign service hosts

## [0.56.1] - 2022-04-05

### Fixed

- Fixed various module import errors in the containers for the microservices.

### Tests

- Added tests for post-refactor covalent cli commands: start, stop, restart, status, and logs

## [0.56.0] - 2022-04-05

### Changed

- Changed global variable executor_plugin_name to EXECUTOR_PLUGIN_NAME in executors to conform with PEP8.

## [0.55.0] - 2022-04-04

### Changed

- Changed supervisord http server's default to listen on all interfaces, so that covalent can run on any computer in a trusted LAN (without firewalls/auth).

## [0.54.0] - 2022-04-04

### Added

- Draw workflow draft API to ui_backend service


## [0.53.0] - 2022-04-04

### Added

- Added docker-compose file to run covalent microservices.

## [0.52.0] - 2022-04-04

### Added

- Added delete endpoint to data and results services.

## [0.51.0] - 2022-04-04

### Added

- Folders for tests.

### Changed

- Organization of covalent tests.

## [0.50.0] - 2022-04-03

### Added

- Added GET all results endpoint in Results service
- Optional formatting of GET result endpoint that supports: `binary` or `json`

### Changed

- Changed frontend to support updated result service endpoints with json format

### Removed

- Removed redundant local storage cache on frontend

## [0.49.1] - 2022-04-01

### Fixed

- Using `io.BytesIO` in `update_result` in the results service to prevent creation of a new file in the file system.

## [0.49.0] - 2022-04-01

### Added

- Implement an `overwrite` query param in the `upload` method so that we don't create a new object for every result update

## [0.48.0] - 2022-04-01

### Added

- Added updated dispatching and getting result functions with the option to download result as a file.

### Changed

- Hardcoded filepaths to standardized ServiceURL.`get_route(...)` method when making API requests.

## [0.47.2] - 2022-04-01

### Fixed

- Queue consumer import paths fixed
- Syntax errors in the supervisord template fixed

## [0.47.1] - 2022-04-01

### Fixed

- Supervisord now brings up dispatcher queue consumer worker

## [0.47.0] - 2022-04-01

### Changed

- Updated API calls accross services to use standarized env vars from Settings class
- Normalized env vars accross services and updated Supervisord template

## [0.46.0] - 2022-03-31

### Changed

- Consumers of results service now specify `stream=True` in their get requests.

## [0.45.0] - 2022-03-31

### Changed

- Using `Result.RUNNING` instead of str "RUNNING"
- Using process safe `is_empty` method rather than `empty()` method for multiprocessing queue.
- Multprocessing `is_queue` method.

### Added

- Workflow status as running in the `workflow_status_queue`.

### Tests

- Added a test for the `_check_version` method in `covalent/executor/__init__.py`.

## [0.44.0] - 2022-03-31

### Added

- A version check is done at Covalent startup to ensure that executor plugins are compatible.

## [0.43.0] - 2022-03-31

### Added

- Function to call UI update method in the UI microservice for use in the Dispatcher micro-service.
- Refactor updating results and ui into one function.

## [0.42.2] - 2022-03-31

### Fixed

- Using functions for getting result object in cancel endpoint and sending cancel task signal to runner in the dispatcher.

## [0.42.1] - 2022-03-31

### Fixed

- `update_workflow_results` in `update_workflow.py` now also takes care of sending the next set of tasks to the runner.

- Also handling the cases of sublattices in `update_workflow_results`.

## [0.42.0] - 2022-03-31

### Changed

- Moved some unused for-the-future files to the refactor directory and out of the main codebase.

## [0.41.3] - 2022-03-31

### Fixed

- Dispatch DB is now created upon server start.

## [0.41.2] - 2022-03-30

### Fixed

- Oneline bugfix to remove `fetch --unshallow`

## [0.41.1] - 2022-03-30

### Fixed

- Get master version from release tags rather than master branch

## [0.41.0] - 2022-03-30

### Added

- Dockerized the Dispatcher and Runner Services.
- Added required packages for running containerized instances of the Dispatcher and Runner.

## [0.40.0] - 2022-03-30

### Added

- Dockerized the Data and UI-backend services.
- Required packages to run containerized instances of the Data and UI-backend.

## [0.39.1] - 2022-03-30

### Fixed

- Supervisord & Results service integration by making results service port configurable by an env var

## [0.39.0] - 2022-03-29

### Changed

- Runner and dispatcher implementation in order to integrate the microservices partially complete.

## [0.38.0] - 2022-03-29

### Added

- Added UI backend component to serve post-refactor frontend and dispatch websocket messages to UI using Socket.io
- Updated UI socket.io configuration to use different ws path, and using localstorage for fetching all results (temporary)
- Added post-refactor cli commands to use Supervisord to manage local service processes
- Added `covalent logs` and `covalent config` cli commands

## [0.37.1] - 2022-03-29

### Fixed

- Oneline bugfix in tests.yml

## [0.37.0] - 2022-03-29

### Added

- Results management endpoints; GET, PUT, POST for results object
- Checks in setup.py to confirm node version compatibility.
- Instructions in CONTRIBUTING to address some common Debian setup issues.

## [0.36.1] - 2022-03-29

### Fixed

- Filesystem service now reads config from environment variables.

## [0.36.0] - 2022-03-29

### Added

- Picking up dispatch jobs from the queue and ensuring that only one workflow is processed (locally) at any given time.

### Changed

- Dispatcher implementation in order to integrate with Queuer microservice.

## [0.35.0] - 2022-03-29

### Added

- Automated changelog and version management
- Added a Dockerfile to build an image for OS Queuer.
- Added the required packages to run a container instance of the Queuer.

### Fixed

- Single quotes in github env
- Don't use for loops to iterate over a variable in bash
- Issue with checkout actions
- Run tests on changelog workflow completion instead of push to develop to avoid race condition
- Use covalent ops bot token for automated pushes to develop
- sed command syntax in changelog.yml

## [0.34.5] - 2022-03-28

### Fixed

- Moved `example_dispatch.py` into `tests/` directory.

## [0.34.4] - 2022-03-28

### Added

- Unit tests for utils, leptons, and base executor

## [0.34.3] - 2022-03-27

### Added

- Tests for lattice.py

## [0.34.2] - 2022-03-27

### Added

- Unit tests for the base executor, the results manager, the logger, and leptons

## [0.34.1] - 2022-03-24

### Fixed

- Pinned jinja2 to less than 3.1.0 so that nbconvert remains stable in the docs build.

## [0.34.0] - 2022-03-24

### Added

- API endpoints to upload and download files

## [0.33.1] - 2022-03-24

### Fixed

- Retrieving results from running container via HTTP
- Adding tests for Docker image in workflows

## [0.33.0] - 2022-03-24

### Added

- Slack and webhook notifications

## [0.32.9] - 2022-03-23

### Fixed

- Updated OS Queuer imports to remove top level modules `refactor.queuer`

## [0.32.8] - 2022-03-22

### Added

- Websocket notify endpoint with leaky bucket algo implementation to rate limit messages to frontend

## [0.32.7] - 2022-03-22

### Added

- Queuer API submit endpoint to publish dispatch message to MQ & send result file to Data Service
- API Service class for interfacing with local services
- Tests covering submit endpoint and API Service

## [0.32.6] - 2022-03-22

### Fixed

- Input path for external libraries in the Lepton wrapper can (and should) now be a full path to the file.

## [0.32.5] - 2022-03-21

### Fixed

- Fix HTTP status code for blank POST requests.

## [0.32.4] - 2022-03-17

### Fixed

- Docker commands in docs

## [0.32.3] - 2022-03-16

### Fixed

- Fix missing UI graph edges between parameters and electrons in certain cases.
- Fix UI crashes in cases where legacy localStorage state was being loaded.

## [0.32.2] - 2022-03-16

### Added

- Images for graphs generated in tutorials and how-tos.
- Note for quantum gravity tutorial to tell users that `tensorflow` doesn't work on M1 Macs.
- `Known Issues` added to `README.md`

### Fixed

- `draw` function usage in tutorials and how-tos now reflects the UI images generated instead of using graphviz.
- Images now render properly in RTD of how-tos.

### Changed

- Reran all the tutorials that could run, generating the outputs again.

## [0.32.1] - 2022-03-15

### Fixed

- CLI now starts server directly in the subprocess instead of as a daemon
- Logs are provided as pipes to Popen instead of using a shell redirect
- Restart behavior fixed
- Default port in `covalent_ui/app.py` uses the config manager

### Removed

- `_graceful_restart` function no longer needed without gunicorn

## [0.32.0] - 2022-03-11

### Added

- Dispatcher microservice API endpoint to dispatch and update workflow.
- Added get runnable task endpoint.

## [0.31.0] - 2022-03-11

### Added

- Runner component's main functionality to run a set of tasks, cancel a task, and get a task's status added to its api.

## [0.30.5] - 2022-03-11

### Updated

- Updated Workflow endpoints & API spec to support upload & download of result objects as pickle files

## [0.30.4] - 2022-03-11

### Fixed

- When executing a task on an alternate Conda environment, Covalent no longer has to be installed on that environment. Previously, a Covalent object (the execution function as a TransportableObject) was passed to the environment. Now it is deserialized to a "normal" Python function, which is passed to the alternate Conda environment.

## [0.30.3] - 2022-03-11

### Fixed

- Fixed the order of output storage in `post_process` which should have been the order in which the electron functions are called instead of being the order in which they are executed. This fixes the order in which the replacement of function calls with their output happens, which further fixes any discrepencies in the results obtained by the user.

- Fixed the `post_process` test to check the order as well.

## [0.30.2] - 2022-03-11

### Changed

- Updated eventlet to 0.31.0

## [0.30.1] - 2022-03-10

### Fixed

- Eliminate unhandled exception in Covalent UI backend when calling fetch_result.

## [0.30.0] - 2022-03-09

### Added

- Skeleton code for writing the different services corresponding to each component in the open source refactor.
- OpenAPI specifications for each of the services.

## [0.29.3] - 2022-03-09

### Fixed

- Covalent UI is built in the Dockerfile, the setup file, the pypi workflow, the tests workflow, and the conda build script.

## [0.29.2] - 2022-03-09

### Added

- Defaults defined in executor plugins are read and used to update the in-memory config, as well as the user config file. But only if the parameter in question wasn't already defined.

### Changed

- Input parameter names and docstrings in _shared_files.config.update_config were changed for clarity.

## [0.29.1] - 2022-03-07

### Changed

- Updated fail-fast strategy to run all tests.

## [0.29.0] - 2022-03-07

### Added

- DispatchDB for storing dispatched results

### Changed

- UI loads dispatches from DispatchDB instead of browser local storage

## [0.28.3] - 2022-03-03

### Fixed

Installed executor plugins don't have to be referred to by their full module name. Eg, use "custom_executor", instead of "covalent_custom_plugin.custom_executor".

## [0.28.2] - 2022-03-03

### Added

- A brief overview of the tutorial structure in the MNIST classification tutorial.

## [0.28.1] - 2022-03-02

### Added

- Conda installation is only supported for Linux in the `Getting Started` guide.
- MNIST classifier tutorial.

### Removed

- Removed handling of default values of function parameters in `get_named_params` in `covalent/_shared_files/utils.py`. So, it is actually being handled by not being handled since now `named_args` and `named_kwargs` will only contain parameters that were passed during the function call and not all of them.

## [0.28.0] - 2022-03-02

### Added

- Lepton support, including for Python modules and C libraries
- How-to guides showing how to use leptons for each of these

## [0.27.6] - 2022-03-01

### Added

- Added feature development basic steps in CONTRIBUTING.md.
- Added section on locally building RTD (read the docs) in the contributing guide.

## [0.27.5] - 2022-03-01

### Fixed

- Missing UI input data after backend change - needed to be derived from graph for electrons, lattice inputs fixed on server-side, combining name and positional args
- Broken UI graph due to variable->edge_name renaming
- Missing UI executor data after server-side renaming

## [0.27.4] - 2022-02-28

### Fixed

- Path used in `covalent/executor/__init__.py` for executor plugin modules needed updating to `covalent/executor/executor_plugins`

### Removed

- Disabled workflow cancellation test due to inconsistent outcomes. Test will be re-enabled after cancellation mechanisms are investigated further.

## [0.27.3] - 2022-02-25

### Added

- Added `USING_DOCKER.md` guide for running docker container.
- Added cli args to covalent UI flask server `covalent_ui/app.py` to modify port and log file path.

### Removed

- Removed gunicorn from cli and Dockerfile.

### Changed

- Updated cli `covalent_dispatcher/_cli/service.py` to run flask server directly, and removed dispatcher and UI flags.
- Using Flask blueprints to merge Dispatcher and UI servers.
- Updated Dockerfile to run flask server directly.
- Creating server PID file manually in `covalent_dispatcher/_cli/service.py`.
- Updated tests and docs to reflect merged servers.
- Changed all mentions of port 47007 (for old UI server) to 48008.

## [0.27.2] - 2022-02-24

### Changed

- Removed unnecessary blockquotes from the How-To guide for creating custom executors
- Changed "Covalent Cloud" to "Covalent" in the main code text

## [0.27.1] - 2022-02-24

### Removed

- Removed AQ-Engineers from CODEOWNERS in order to fix PR review notifications

## [0.27.0] - 2022-02-24

### Added

- Support for positional only, positional or keyword, variable positional, keyword only, variable keyword types of parameters is now added, e.g an electron can now use variable args and variable kwargs if the number/names of parameters are unknown during definition as `def task(*args, **kwargs)` which wasn't possible before.

- `Lattice.args` added to store positional arguments passed to the lattice's workflow function.

- `get_named_params` function added in `_shared_files/utils.py` which will return a tuple containing named positional arguments and named keyword arguments. The names help in showing and storing these parameters in the transport graph.

- Tests to verify whether all kinds of input paramaters are supported by electron or a lattice.

### Changed

- No longer merging positional arguments with keyword arguments, instead they are separately stored in respective nodes in the transport graph.

- `inputs` returned from `_get_inputs` function in `covalent_dispatcher/_core/execution.py` now contains positional as well as keyword arguments which further get passed to the executor.

- Executors now support positional and keyword arguments as inputs to their executable functions.

- Result object's `_inputs` attribute now contains both `args` and `kwargs`.

- `add_node_for_nested_iterables` is renamed to `connect_node_with_others` and `add_node_to_graph` also renamed to `add_collection_node_to_graph` in `electron.py`. Some more variable renames to have appropriate self-explanatory names.

- Nodes and edges in the transport graph now have a better interface to assign attributes to them.

- Edge attribute `variable` renamed to `edge_name`.

- In `serialize` function of the transport graph, if `metadata_only` is True, then only `metadata` attribute of node and `source` and `target` attributes of edge are kept in the then return serialized `data`.

- Updated the tests wherever necessary to reflect the above changes

### Removed

- Deprecated `required_params_passed` since an error will automatically be thrown by the `build_graph` function if any of the required parameters are not passed.

- Removed duplicate attributes from nodes in the transport graph.

## [0.26.1] - 2022-02-23

### Added

- Added Local Executor section to the API read the docs.

## [0.26.0] - 2022-02-23

### Added

- Automated reminders to update the changelog

## [0.25.3] - 2022-02-23

## Added

- Listed common mocking commands in the CONTRIBUTING.md guide.
- Additional guidelines on testing.

## [0.25.2] - 2022-02-21

### Changed

- `backend` metadata name changed to `executor`.
- `_plan_workflow` usage updated to reflect how that executor related information is now stored in the specific executor object.
- Updated tests to reflect the above changes.
- Improved the dispatch cancellation test to provide a robust solution which earlier took 10 minutes to run with uncertainty of failing every now and then.

### Removed

- Removed `TaskExecutionMetadata` as a consequence of removing `execution_args`.

## [0.25.1] - 2022-02-18

### Fixed

- Tracking imports that have been used in the workflow takes less time.

### Added

- User-imports are included in the dispatch_source.py script. Covalent-related imports are commented out.

## [0.25.0] - 2022-02-18

### Added

- UI: Lattice draw() method displays in web UI
- UI: New navigation panel

### Changed

- UI: Animated graph changes, panel opacity

### Fixed

- UI: Fixed "Not Found" pages

## [0.24.21] - 2022-02-18

### Added

- RST document describing the expectations from a tutorial.

## [0.24.20] - 2022-02-17

### Added

- Added how to create custom executors

### Changed

- Changed the description of the hyperlink for choosing executors
- Fixed typos in doc/source/api/getting_started/how_to/execution/creating_custom_executors.ipynb

## [0.24.19] - 2022-02-16

### Added

- CODEOWNERS for certain files.

## [0.24.18] - 2022-02-15

### Added

- The user configuration file can now specify an executor plugin directory.

## [0.24.17] - 2022-02-15

### Added

- Added a how-to for making custom executors.

## [0.24.16] - 2022-02-12

### Added

- Errors now contain the traceback as well as the error message in the result object.
- Added test for `_post_process` in `tests/covalent_dispatcher_tests/_core/execution_test.py`.

### Changed

- Post processing logic in `electron` and dispatcher now relies on the order of execution in the transport graph rather than node's function names to allow for a more reliable pairing of nodes and their outputs.

- Renamed `init_test.py` in `tests/covalent_dispatcher_tests/_core/` to `execution_test.py`.

### Removed

- `exclude_from_postprocess` list which contained some non executable node types removed since only executable nodes are post processed now.

## [0.24.15] - 2022-02-11

### Fixed

- If a user's configuration file does not have a needed exeutor parameter, the default parameter (defined in _shared_files/defaults.py) is used.
- Each executor plugin is no longer initialized upon the import of Covalent. This allows required parameters in executor plugins.

## Changed

- Upon updating the configuration data with a user's configuration file, the complete set is written back to file.

## Added

- Tests for the local and base executors.

## [0.24.14] - 2022-02-11

### Added

- UI: add dashboard cards
- UI: add scaling dots background

### Changed

- UI: reduce sidebar font sizes, refine color theme
- UI: refine scrollbar styling, show on container hover
- UI: format executor parameters as YAML code
- UI: update syntax highlighting scheme
- UI: update index.html description meta tag

## [0.24.13] - 2022-02-11

### Added

- Tests for covalent/_shared_files/config.py

## [0.24.12] - 2022-02-10

### Added

- CodeQL code analyzer

## [0.24.11] - 2022-02-10

### Added

- A new dictionary `_DEFAULT_CONSTRAINTS_DEPRECATED` in defaults.py

### Changed

- The `_DEFAULT_CONSTRAINT_VALUES` dictionary now only contains the `backend` argument

## [0.24.10] - 2022-02-09

### Fixed

- Sporadically failing workflow cancellation test in tests/workflow_stack_test.py

## [0.24.9] - 2022-02-09

## Changed

- Implementation of `_port_from_pid` in covalent_dispatcher/_cli/service.py.

## Added

- Unit tests for command line interface (CLI) functionalities in covalent_dispatcher/_cli/service.py and covalent_dispatcher/_cli/cli.py.

## [0.24.8] - 2022-02-07

### Fixed

- If a user's configuration file does not have a needed parameter, the default parameter (defined in _shared_files/defaults.py) is used.

## [0.24.7] - 2022-02-07

### Added

- Typing: Add Type hint `dispatch_info` parameter.
- Documentation: Updated the return_type description in docstring.

### Changed

- Typing: Change return type annotation to `Generator`.

## [0.24.6] - 2022-02-06

### Added

- Type hint to `deserialize` method of `TransportableObject` of `covalent/_workflow/transport.py`.

### Changed

- Description of `data` in `deserialize` method of `TransportableObject` of `covalent/_workflow/transport.py` from `The serialized transportable object` to `Cloudpickled function`.

## [0.24.5] - 2022-02-05

### Fixed

- Removed dependence on Sentinel module

## [0.24.4] - 2022-02-04

### Added

- Tests across multiple versions of Python and multiple operating systems
- Documentation reflecting supported configurations

## [0.24.3] - 2022-02-04

### Changed

- Typing: Use `bool` in place of `Optional[bool]` as type annotation for `develop` parameter in `covalent_dispatcher.service._graceful_start`
- Typing: Use `Any` in place of `Optional[Any]` as type annotation for `new_value` parameter in `covalent._shared_files.config.get_config`

## [0.24.2] - 2022-02-04

### Fixed

- Updated hyperlink of "How to get the results" from "./collection/query_electron_execution_result" to "./collection/query_multiple_lattice_execution_results" in "doc/source/how_to/index.rst".
- Updated hyperlink of "How to get the result of a particular electron" from "./collection/query_multiple_lattice_execution_results" to "./collection/query_electron_execution_result" in "doc/source/how_to/index.rst".

## [0.24.1] - 2022-02-04

### Changed

- Changelog entries are now required to have the current date to enforce ordering.

## [0.24.0] - 2022-02-03

### Added

- UI: log file output - display in Output tab of all available log file output
- UI: show lattice and electron inputs
- UI: display executor attributes
- UI: display error message on failed status for lattice and electron

### Changed

- UI: re-order sidebar sections according to latest figma designs
- UI: update favicon
- UI: remove dispatch id from tab title
- UI: fit new uuids
- UI: adjust theme text primary and secondary colors

### Fixed

- UI: auto-refresh result state on initial render of listing and graph pages
- UI: graph layout issues: truncate long electron/param names

## [0.23.0] - 2022-02-03

### Added

- Added `BaseDispatcher` class to be used for creating custom dispatchers which allow connection to a dispatcher server.
- `LocalDispatcher` inheriting from `BaseDispatcher` allows connection to a local dispatcher server running on the user's machine.
- Covalent only gives interface to the `LocalDispatcher`'s `dispatch` and `dispatch_sync` methods.
- Tests for both `LocalDispatcher` and `BaseDispatcher` added.

### Changed

- Switched from using `lattice.dispatch` and `lattice.dispatch_sync` to `covalent.dispatch` and `covalent.dispatch_sync`.
- Dispatcher address now is passed as a parameter (`dispatcher_addr`) to `covalent.dispatch` and `covalent.dispatch_sync` instead of a metadata field to lattice.
- Updated tests, how tos, and tutorials to use `covalent.dispatch` and `covalent.dispatch_sync`.
- All the contents of `covalent_dispatcher/_core/__init__.py` are moved to `covalent_dispatcher/_core/execution.py` for better organization. `__init__.py` only contains function imports which are needed by external modules.
- `dispatch`, `dispatch_sync` methods deprecated from `Lattice`.

### Removed

- `_server_dispatch` method removed from `Lattice`.
- `dispatcher` metadata field removed from `lattice`.

## [0.22.19] - 2022-02-03

### Fixed

- `_write_dispatch_to_python_file` isn't called each time a task is saved. It is now only called in the final save in `_run_planned_workflow` (in covalent_dispatcher/_core/__init__.py).

## [0.22.18] - 2022-02-03

### Fixed

- Added type information to result.py

## [0.22.17] - 2022-02-02

### Added

- Replaced `"typing.Optional"` with `"str"` in covalent/executor/base.py
- Added missing type hints to `get_dispatch_context` and `write_streams_to_file` in covalent/executor/base.py, BaseExecutor

## [0.22.16] - 2022-02-02

### Added

- Functions to check if UI and dispatcher servers are running.
- Tests for the `is_ui_running` and `is_server_running` in covalent_dispatcher/_cli/service.py.

## [0.22.15] - 2022-02-01

### Fixed

- Covalent CLI command `covalent purge` will now stop the servers before deleting all the pid files.

### Added

- Test for `purge` method in covalent_dispatcher/_cli/service.py.

### Removed

- Unused `covalent_dispatcher` import from covalent_dispatcher/_cli/service.py.

### Changed

- Moved `_config_manager` import from within the `purge` method to the covalent_dispatcher/_cli/service.py for the purpose of mocking in tests.

## [0.22.14] - 2022-02-01

### Added

- Type hint to `_server_dispatch` method in `covalent/_workflow/lattice.py`.

## [0.22.13] - 2022-01-26

### Fixed

- When the local executor's `log_stdout` and `log_stderr` config variables are relative paths, they should go inside the results directory. Previously that was queried from the config, but now it's queried from the lattice metadata.

### Added

- Tests for the corresponding functions in (`covalent_dispatcher/_core/__init__.py`, `covalent/executor/base.py`, `covalent/executor/executor_plugins/local.py` and `covalent/executor/__init__.py`) affected by the bug fix.

### Changed

- Refactored `_delete_result` in result manager to give the option of deleting the result parent directory.

## [0.22.12] - 2022-01-31

### Added

- Diff check in pypi.yml ensures correct files are packaged

## [0.22.11] - 2022-01-31

### Changed

- Removed codecov token
- Removed Slack notifications from feature branches

## [0.22.10] - 2022-01-29

### Changed

- Running tests, conda, and version workflows on pull requests, not just pushes

## [0.22.9] - 2022-01-27

### Fixed

- Fixing version check action so that it doesn't run on commits that are in develop
- Edited PR template so that markdown checklist appears properly

## [0.22.8] - 2022-01-27

### Fixed

- publish workflow, using `docker buildx` to build images for x86 and ARM, prepare manifest and push to ECR so that pulls will match the correct architecture.
- typo in CONTRIBUTING
- installing `gcc` in Docker image so Docker can build wheels for `dask` and other packages that don't provide ARM wheels

### Changed

- updated versions in `requirements.txt` for `matplotlib` and `dask`

## [0.22.7] - 2022-01-27

### Added

- `MANIFEST.in` did not have `covalent_dispatcher/_service` in it due to which the PyPi package was not being built correctly. Added the `covalent_dispatcher/_service` to the `MANIFEST.in` file.

### Fixed

- setuptools properly including data files during installation

## [0.22.6] - 2022-01-26

### Fixed

- Added service folder in covalent dispatcher to package.

## [0.22.5] - 2022-01-25

### Fixed

- `README.md` images now use master branch's raw image urls hosted on <https://github.com> instead of <https://raw.githubusercontent.com>. Also, switched image rendering from html to markdown.

## [0.22.4] - 2022-01-25

### Fixed

- dispatcher server app included in sdist
- raw image urls properly used

## [0.22.3] - 2022-01-25

### Fixed

- raw image urls used in readme

## [0.22.2] - 2022-01-25

### Fixed

- pypi upload

## [0.22.1] - 2022-01-25

### Added

- Code of conduct
- Manifest.in file
- Citation info
- Action to upload to pypi

### Fixed

- Absolute URLs used in README
- Workflow badges updated URLs
- `install_package_data` -> `include_package_data` in `setup.py`

## [0.22.0] - 2022-01-25

### Changed

- Using public ECR for Docker release

## [0.21.0] - 2022-01-25

### Added

- GitHub pull request templates

## [0.20.0] - 2022-01-25

### Added

- GitHub issue templates

## [0.19.0] - 2022-01-25

### Changed

- Covalent Beta Release

## [0.18.9] - 2022-01-24

### Fixed

- iframe in the docs landing page is now responsive

## [0.18.8] - 2022-01-24

### Changed

- Temporarily removed output tab
- Truncated dispatch id to fit left sidebar, add tooltip to show full id

## [0.18.7] - 2022-01-24

### Changed

- Many stylistic improvements to documentation, README, and CONTRIBUTING.

## [0.18.6] - 2022-01-24

### Added

- Test added to check whether an already decorated function works as expected with Covalent.
- `pennylane` package added to the `requirements-dev.txt` file.

### Changed

- Now using `inspect.signature` instead of `function.__code__` to get the names of function's parameters.

## [0.18.5] - 2022-01-21

### Fixed

- Various CI fixes, including rolling back regression in version validation, caching on s3 hosted badges, applying releases and tags correctly.

## [0.18.4] - 2022-01-21

### Changed

- Removed comments and unused functions in covalent_dispatcher
- `result_class.py` renamed to `result.py`

### Fixed

- Version was not being properly imported inside `covalent/__init__.py`
- `dispatch_sync` was not previously using the `results_dir` metadata field

### Removed

- Credentials in config
- `generate_random_filename_in_cache`
- `is_any_atom`
- `to_json`
- `show_subgraph` option in `draw`
- `calculate_node`

## [0.18.3] - 2022-01-20

### Fixed

- The gunicorn servers now restart more gracefully

## [0.18.2] - 2022-01-21

### Changed

- `tempdir` metadata field removed and replaced with `executor.local.cache_dir`

## [0.18.1] - 2022-01-11

## Added

- Concepts page

## [0.18.0] - 2022-01-20

### Added

- `Result.CANCELLED` status to represent the status of a cancelled dispatch.
- Condition to cancel the whole dispatch if any of the nodes are cancelled.
- `cancel_workflow` function which uses a shared variable provided by Dask (`dask.distributed.Variable`) in a dask client to inform nodes to stop execution.
- Cancel function for dispatcher server API which will allow the server to terminate the dispatch.
- How to notebook for cancelling a dispatched job.
- Test to verify whether cancellation of dispatched jobs is working as expected.
- `cancel` function is available as `covalent.cancel`.

### Changed

- In file `covalent/_shared_files/config.py` instead of using a variable to store and then return the config data, now directly returning the configuration.
- Using `fire_and_forget` to dispatch a job instead of a dictionary of Dask's `Future` objects so that we won't have to manage the lifecycle of those futures.
- The `test_run_dispatcher` test was changed to reflect that the dispatcher no longer uses a dictionary of future objects as it was not being utilized anywhere.

### Removed

- `with dask_client` context was removed as the client created in `covalent_dispatcher/_core/__init__.py` is already being used even without the context. Furthermore, it creates issues when that context is exited which is unnecessary at the first place hence not needed to be resolved.

## [0.17.5] - 2022-01-19

### Changed

- Results directory uses a relative path by default and can be overridden by the environment variable `COVALENT_RESULTS_DIR`.

## [0.17.4] - 2022-01-19

### Changed

- Executor parameters use defaults specified in config TOML
- If relative paths are supplied for stdout and stderr, those files are created inside the results directory

## [0.17.3] - 2022-01-18

### Added

- Sync function
- Covalent CLI tool can restart in developer mode

### Fixed

- Updated the UI address referenced in the README

## [0.17.2] - 2022-01-12

### Added

- Quantum gravity tutorial

### Changed

- Moved VERSION file to top level

## [0.17.1] - 2022-01-19

### Added

- `error` attribute was added to the results object to show which node failed and the reason behind it.
- `stdout` and `stderr` attributes were added to a node's result to store any stdout and stderr printing done inside an electron/node.
- Test to verify whether `stdout` and `stderr` are being stored in the result object.

### Changed

- Redesign of how `redirect_stdout` and `redirect_stderr` contexts in executor now work to allow storing their respective outputs.
- Executors now also return `stdout` and `stderr` strings, along with the execution output, so that they can be stored in their result object.

## [0.17.0] - 2022-01-18

### Added

- Added an attribute `__code__` to electron and lattice which is a copy of their respective function's `__code__` attribute.
- Positional arguments, `args`, are now merged with keyword arguments, `kwargs`, as close as possible to where they are passed. This was done to make sure we support both with minimal changes and without losing the name of variables passed.
- Tests to ensure usage of positional arguments works as intended.

### Changed

- Slight rework to how any print statements in lattice are sent to null.
- Changed `test_dispatcher_functional` in `basic_dispatcher_test.py` to account for the support of `args` and removed a an unnecessary `print` statement.

### Removed

- Removed `args` from electron's `init` as it wasn't being used anywhere.

## [0.16.1] - 2022-01-18

### Changed

- Requirement changed from `dask[complete]` to `dask[distributed]`.

## [0.16.0] - 2022-01-14

### Added

- New UI static demo build
- New UI toolbar functions - orientation, toggle params, minimap
- Sortable and searchable lattice name row

### Changed

- Numerous UI style tweaks, mostly around dispatches table states

### Fixed

- Node sidebar info now updates correctly

## [0.15.11] - 2022-01-18

### Removed

- Unused numpy requirement. Note that numpy is still being installed indirectly as other packages in the requirements rely on it.

## [0.15.10] - 2022-01-16

## Added

- How-to guide for Covalent dispatcher CLI.

## [0.15.9] - 2022-01-18

### Changed

- Switched from using human readable ids to using UUIDs

### Removed

- `human-id` package was removed along with its mention in `requirements.txt` and `meta.yaml`

## [0.15.8] - 2022-01-17

### Removed

- Code breaking text from CLI api documentation.
- Unwanted covalent_dispatcher rst file.

### Changed

- Installation of entire covalent_dispatcher instead of covalent_dispatcher/_service in setup.py.

## [0.15.7] - 2022-01-13

### Fixed

- Functions with multi-line or really long decorators are properly serialized in dispatch_source.py.
- Multi-line Covalent output is properly commented out in dispatch_source.py.

## [0.15.6] - 2022-01-11

### Fixed

- Sub-lattice functions are successfully serialized in the utils.py get_serialized_function_str.

### Added

- Function to scan utilized source files and return a set of imported modules (utils.get_imports_from_source)

## [0.15.5] - 2022-01-12

### Changed

- UI runs on port 47007 and the dispatcher runs on port 48008. This is so that when the servers are later merged, users continue using port 47007 in the browser.
- Small modifications to the documentation
- Small fix to the README

### Removed

- Removed a directory `generated` which was improperly added
- Dispatcher web interface
- sqlalchemy requirement

## [0.15.4] - 2022-01-11

### Changed

- In file `covalent/executor/base.py`, `pickle` was changed to `cloudpickle` because of its universal pickling ability.

### Added

- In docstring of `BaseExecutor`, a note was added specifying that `covalent` with its dependencies is assumed to be installed in the conda environments.
- Above note was also added to the conda env selector how-to.

## [0.15.3] - 2022-01-11

### Changed

- Replaced the generic `RuntimeError` telling users to check if there is an object manipulation taking place inside the lattice to a simple warning. This makes the original error more visible.

## [0.15.2] - 2022-01-11

### Added

- If condition added for handling the case where `__getattr__` of an electron is accessed to detect magic functions.

### Changed

- `ActiveLatticeManager` now subclasses from `threading.local` to make it thread-safe.
- `ValueError` in the lattice manager's `claim` function now also shows the name of the lattice that is currently claimed.
- Changed docstring of `ActiveLatticeManager` to note that now it is thread-safe.
- Sublattice dispatching now no longer deletes the result object file and is dispatched normally instead of in a serverless manner.
- `simulate_nitrogen_and_copper_slab_interaction.ipynb` notebook tutorial now does normal dispatching as well instead of serverless dispatching. Also, now 7 datapoints will be shown instead of 10 earlier.

## [0.15.1] - 2022-01-11

### Fixed

- Passing AWS credentials to reusable workflows as a secret

## [0.15.0] - 2022-01-10

### Added

- Action to push development image to ECR

### Changed

- Made the publish action reusable and callable

## [0.14.1] - 2022-01-02

### Changed

- Updated the README
- Updated classifiers in the setup.py file
- Massaged some RTD pages

## [0.14.0] - 2022-01-07

### Added

- Action to push static UI to S3

## [0.13.2] - 2022-01-07

### Changed

- Completed new UI design work

## [0.13.1] - 2022-01-02

### Added

- Added eventlet requirement

### Changed

- The CLI tool can now manage the UI flask server as well
- [Breaking] The CLI option `-t` has been changed to `-d`, which starts the servers in developer mode and exposes unit tests to the server.

## [0.13.0] - 2022-01-01

### Added

- Config manager in `covalent/_shared_files/config.py`
- Default location for the main config file can be overridden using the environment variable `COVALENT_CONFIG_DIR`
- Ability to set and get configuration using `get_config` and `set_config`

### Changed

- The flask servers now reference the config file
- Defaults reference the config file

### Fixed

- `ValueError` caught when running `covalent stop`
- One of the functional tests was using a malformed path

### Deprecated

- The `electron.to_json` function
- The `generate_random_filename_in_cache` function

### Removed

- The `get_api_token` function

## [0.12.13] - 2022-01-04

## Removed

- Tutorial section headings

## Fixed

- Plot background white color

## [0.12.12] - 2022-01-06

### Fixed

- Having a print statement inside electron and lattice code no longer causes the workflow to fail.

## [0.12.11] - 2022-01-04

### Added

- Completed UI feature set for first release

### Changed

- UI server result serialization improvements
- UI result update webhook no longer fails on request exceptions, logs warning intead

## [0.12.10] - 2021-12-17

### Added

- Astrophysics tutorial

## [0.12.9] - 2022-01-04

### Added

- Added `get_all_node_results` method in `result_class.py` to return result of all node executions.

- Added `test_parallelilization` test to verify whether the execution is now being achieved in parallel.

### Changed

- Removed `LocalCluster` cluster creation usage to a simple `Client` one from Dask.

- Removed unnecessary `to_run` function as we no longer needed to run execution through an asyncio loop.

- Removed `async` from function definition of previously asynchronous functions, `_run_task`, `_run_planned_workflow`, `_plan_workflow`, and `_run_workflow`.

- Removed `uvloop` from requirements.

- Renamed `test_get_results` to `test_get_result`.

- Reran the how to notebooks where execution time was mentioned.

- Changed how `dispatch_info` context manager was working to account for multiple nodes accessing it at the same time.

## [0.12.8] - 2022-01-02

### Changed

- Changed the software license to GNU Affero 3.0

### Removed

- `covalent-ui` directory

## [0.12.7] - 2021-12-29

### Fixed

- Gunicorn logging now uses the `capture-output` flag instead of redirecting stdout and stderr

## [0.12.6] - 2021-12-23

### Changed

- Cleaned up the requirements and moved developer requirements to a separate file inside `tests`

## [0.12.5] - 2021-12-16

### Added

- Conda build CI job

## [0.12.4] - 2021-12-23

### Changed

- Gunicorn server now checks for port availability before starting

### Fixed

- The `covalent start` function now prints the correct port if the server is already running.

## [0.12.3] - 2021-12-14

### Added

- Covalent tutorial comparing quantum support vector machines with support vector machine algorithms implemented in qiskit and scikit-learn.

## [0.12.2] - 2021-12-16

### Fixed

- Now using `--daemon` in gunicorn to start the server, which was the original intention.

## [0.12.1] - 2021-12-16

### Fixed

- Removed finance references from docs
- Fixed some other small errors

### Removed

- Removed one of the failing how-to tests from the functional test suite

## [0.12.0] - 2021-12-16

### Added

- Web UI prototype

## [0.11.1] - 2021-12-14

### Added

- CLI command `covalent status` shows port information

### Fixed

- gunicorn management improved

## [0.11.0] - 2021-12-14

### Added

- Slack notifications for test status

## [0.10.4] - 2021-12-15

### Fixed

- Specifying a non-default results directory in a sub-lattice no longer causes a failure in lattice execution.

## [0.10.3] - 2021-12-14

### Added

- Functional tests for how-to's in documentation

### Changed

- Moved example script to a functional test in the pipeline
- Added a test flag to the CLI tool

## [0.10.2] - 2021-12-14

### Fixed

- Check that only `kwargs` without any default values in the workflow definition need to be passed in `lattice.draw(ax=ax, **kwargs)`.

### Added

- Function to check whether all the parameters without default values for a callable function has been passed added to shared utils.

## [0.10.1] - 2021-12-13

### Fixed

- Content and style fixes for getting started doc.

## [0.10.0] - 2021-12-12

### Changed

- Remove all imports from the `covalent` to the `covalent_dispatcher`, except for `_dispatch_serverless`
- Moved CLI into `covalent_dispatcher`
- Moved executors to `covalent` directory

## [0.9.1] - 2021-12-13

### Fixed

- Updated CONTRIBUTING to clarify docstring style.
- Fixed docstrings for `calculate_node` and `check_constraint_specific_sum`.

## [0.9.0] - 2021-12-10

### Added

- `prefix_separator` for separating non-executable node types from executable ones.

- `subscript_prefix`, `generator_prefix`, `sublattice_prefix`, `attr_prefix` for prefixes of subscripts, generators,
  sublattices, and attributes, when called on an electron and added to the transport graph.

- `exclude_from_postprocess` list of prefixes to denote those nodes which won't be used in post processing the workflow.

- `__int__()`, `__float__()`, `__complex__()` for converting a node to an integer, float, or complex to a value of 0 then handling those types in post processing.

- `__iter__()` generator added to Electron for supporting multiple return values from an electron execution.

- `__getattr__()` added to Electron for supporting attribute access on the node output.

- `__getitem__()` added to Electron for supporting subscripting on the node output.

- `electron_outputs` added as an attribute to lattice.

### Changed

- `electron_list_prefix`, `electron_dict_prefix`, `parameter_prefix` modified to reflect new way to assign prefixes to nodes.

- In `build_graph` instead of ignoring all exceptions, now the exception is shown alongwith the runtime error notifying that object manipulation should be avoided inside a lattice.

- `node_id` changed to `self.node_id` in Electron's `__call__()`.

- `parameter` type electrons now have the default metadata instead of empty dictionary.

- Instead of deserializing and checking whether a sublattice is there, now a `sublattice_prefix` is used to denote when a node is a sublattice.

- In `dispatcher_stack_test`, `test_dispatcher_flow` updated to indicate the new use of `parameter_prefix`.

### Fixed

- When an execution fails due to something happening in `run_workflow`, then result object's status is now failed and the object is saved alongwith throwing the appropriate exception.

## [0.8.5] - 2021-12-10

### Added

- Added tests for choosing specific executors inside electron initialization.
- Added test for choosing specific Conda environments inside electron initialization.

## [0.8.4] - 2021-12-10

### Changed

- Removed _shared_files directory and contents from covalent_dispatcher. Logging in covalent_dispatcher now uses the logger in covalent/_shared_files/logging.py.

## [0.8.3] - 2021-12-10

### Fixed

- Decorator symbols were added to the pseudo-code in the quantum chemistry tutorial.

## [0.8.2] - 2021-12-06

### Added

- Quantum chemistry tutorial.

## [0.8.1] - 2021-12-08

### Added

- Docstrings with typehints for covalent dispatcher functions added.

### Changed

- Replaced `node` to `node_id` in `electron.py`.

- Removed unnecessary `enumerate` in `covalent_dispatcher/_core/__init__.py`.

- Removed `get_node_device_mapping` function from `covalent_dispatcher/_core/__init__.py`
  and moved the definition to directly add the mapping to `workflow_schedule`.

- Replaced iterable length comparison for `executor_specific_exec_cmds` from `if len(executor_specific_exec_cmds) > 0`
  to `if executor_specific_exec_cmds`.

## [0.8.0] - 2021-12-03

### Added

- Executors can now accept the name of a Conda environment. If that environment exists, the operations of any electron using that executor are performed in that Conda environment.

## [0.7.6] - 2021-12-02

### Changed

- How to estimate lattice execution time has been renamed to How to query lattice execution time.
- Change result querying syntax in how-to guides from `lattice.get_result` to
  `covalent.get_result`.
- Choose random port for Dask dashboard address by setting `dashboard_address` to ':0' in
  `LocalCluster`.

## [0.7.5] - 2021-12-02

### Fixed

- "Default" executor plugins are included as part of the package upon install.

## [0.7.4] - 2021-12-02

### Fixed

- Upgraded dask to 2021.10.0 based on a vulnerability report

## [0.7.3] - 2021-12-02

### Added

- Transportable object tests
- Transport graph tests

### Changed

- Variable name node_num to node_id
- Variable name node_idx to node_id

### Fixed

- Transport graph `get_dependencies()` method return type was changed from Dict to List

## [0.7.2] - 2021-12-01

### Fixed

- Date handling in changelog validation

### Removed

- GitLab CI YAML

## [0.7.1] - 2021-12-02

### Added

- A new parameter to a node's result called `sublattice_result` is added.
  This will be of a `Result` type and will contain the result of that sublattice's
  execution. If a normal electron is executed, this will be `None`.

- In `_delete_result` function in `results_manager.py`, an empty results directory
  will now be deleted.

- Name of a sublattice node will also contain `(sublattice)`.

- Added `_dispatch_sync_serverless` which synchronously dispatches without a server
  and waits for a result to be returned. This is the method used to dispatch a sublattice.

- Test for sublatticing is added.

- How-to guide added for sublatticing explaining the new features.

### Changed

- Partially changed `draw` function in `lattice.py` to also draw the subgraph
  of the sublattice when drawing the main graph of the lattice. The change is
  incomplete as we intend to add this feature later.

- Instead of returning `plt`, `draw` now returns the `ax` object.

- `__call__` function in `lattice.py` now runs the lattice's function normally
  instead of dispatching it.

- `_run_task` function now checks whether current node is a sublattice and acts
  accordingly.

### Fixed

- Unnecessary lines to rename the node's name in `covalent_dispatcher/_core/__init__.py` are removed.

- `test_electron_takes_nested_iterables` test was being ignored due to a spelling mistake. Fixed and
  modified to follow the new pattern.

## [0.7.0] - 2021-12-01

### Added

- Electrons can now accept an executor object using the "backend" keyword argument. "backend" can still take a string naming the executor module.
- Electrons and lattices no longer have Slurm metadata associated with the executor, as that information should be contained in the executor object being used as an input argument.
- The "backend" keyword can still be a string specifying the executor module, but only if the executor doesn't need any metadata.
- Executor plugin classes are now directly available to covalent, eg: covalent.executor.LocalExecutor().

## [0.6.7] - 2021-12-01

### Added

- Docstrings without examples for all the functions in core covalent.
- Typehints in those functions as well.
- Used `typing.TYPE_CHECKING` to prevent cyclic imports when writing typehints.

### Changed

- `convert_to_lattice_function` renamed to `convert_to_lattice_function_call`.
- Context managers now raise a `ValueError` instead of a generic `Exception`.

## [0.6.6] - 2021-11-30

### Fixed

- Fixed the version used in the documentation
- Fixed the badge URLs to prevent caching

## [0.6.5] - 2021-11-30

### Fixed

- Broken how-to links

### Removed

- Redundant lines from .gitignore
- *.ipynb from .gitignore

## [0.6.4] - 2021-11-30

### Added

- How-to guides for workflow orchestration.
  - How to construct an electron
  - How to construct a lattice
  - How to add an electron to lattice
  - How to visualize the lattice
  - How to add constraints to lattices
- How-to guides for workflow and subtask execution.
  - How to execute individual electrons
  - How to execute a lattice
  - How to execute multiple lattices
- How-to guides for status querying.
  - How to query electron execution status
  - How to query lattice execution status
  - How to query lattice execution time
- How-to guides for results collection
  - How to query electron execution results
  - How to query lattice execution results
  - How to query multiple lattice execution results
- Str method for the results object.

### Fixed

- Saving the electron execution status when the subtask is running.

## [0.6.3] - 2021-11-29

### Removed

- JWT token requirement.
- Covalent dispatcher login requirement.
- Update covalent login reference in README.md.
- Changed the default dispatcher server port from 5000 to 47007.

## [0.6.2] - 2021-11-28

### Added

- Github action for tests and coverage
- Badges for tests and coverage
- If tests pass then develop is pushed to master
- Add release action which tags and creates a release for minor version upgrades
- Add badges action which runs linter, and upload badges for version, linter score, and platform
- Add publish action (and badge) which builds a Docker image and uploads it to the AWS ECR

## [0.6.1] - 2021-11-27

### Added

- Github action which checks version increment and changelog entry

## [0.6.0] - 2021-11-26

### Added

- New Covalent RTD theme
- sphinx extension sphinx-click for CLI RTD
- Sections in RTD
- init.py in both covalent-dispatcher logger module and cli module for it to be importable in sphinx

### Changed

- docutils version that was conflicting with sphinx

### Removed

- Old aq-theme

## [0.5.1] - 2021-11-25

### Added

- Integration tests combining both covalent and covalent-dispatcher modules to test that
  lattice workflow are properly planned and executed.
- Integration tests for the covalent-dispatcher init module.
- pytest-asyncio added to requirements.

## [0.5.0] - 2021-11-23

### Added

- Results manager file to get results from a file, delete a result, and redispatch a result object.
- Results can also be awaited to only return a result if it has either been completed or failed.
- Results class which is used to store the results with all the information needed to be used again along with saving the results to a file functionality.
- A result object will be a mercurial object which will be updated by the dispatcher and saved to a file throughout the dispatching and execution parts.
- Direct manipulation of the transport graph inside a result object takes place.
- Utility to convert a function definition string to a function and vice-versa.
- Status class to denote the status of a result object and of each node execution in the transport graph.
- Start and end times are now also stored for each node execution as well as for the whole dispatch.
- Logging of `stdout` and `stderr` can be done by passing in the `log_stdout`, `log_stderr` named metadata respectively while dispatching.
- In order to get the result of a certain dispatch, the `dispatch_id`, the `results_dir`, and the `wait` parameter can be passed in. If everything is default, then only the dispatch id is required, waiting will not be done, and the result directory will be in the current working directory with folder name as `results/` inside which every new dispatch will have a new folder named according to their respective dispatch ids, containing:
  - `result.pkl` - (Cloud)pickled result object.
  - `result_info.yaml` - yaml file with high level information about the result and its execution.
  - `dispatch_source.py` - python file generated, containing the original function definitions of lattice and electrons which can be used to dispatch again.

### Changed

- `logfile` named metadata is now `slurm_logfile`.
- Instead of using `jsonpickle`, `cloudpickle` is being used everywhere to maintain consistency.
- `to_json` function uses `json` instead of `jsonpickle` now in electron and lattice definitions.
- `post_processing` moved to the dispatcher, so the dispatcher will now store a finished execution result in the results folder as specified by the user with no requirement of post processing it from the client/user side.
- `run_task` function in dispatcher modified to check if a node has completed execution and return it if it has, else continue its execution. This also takes care of cases if the server has been closed mid execution, then it can be started again from the last saved state, and the user won't have to wait for the whole execution.
- Instead of passing in the transport graph and dispatch id everywhere, the result object is being passed around, except for the `asyncio` part where the dispatch id and results directory is being passed which afterwards lets the core dispatcher know where to get the result object from and operate on it.
- Getting result of parent node executions of the graph, is now being done using the result object's graph. Storing of each execution's result is also done there.
- Tests updated to reflect the changes made. They are also being run in a serverless manner.

### Removed

- `LatticeResult` class removed.
- `jsonpickle` requirement removed.
- `WorkflowExecutionResult`, `TaskExecutionResult`, and `ExecutionError` singleton classes removed.

### Fixed

- Commented out the `jwt_required()` part in `covalent-dispatcher/_service/app.py`, may be removed in later iterations.
- Dispatcher server will now return the error message in the response of getting result if it fails instead of sending every result ever as a response.

## [0.4.3] - 2021-11-23

### Added

- Added a note in Known Issues regarding port conflict warning.

## [0.4.2] - 2021-11-24

### Added

- Added badges to README.md

## [0.4.1] - 2021-11-23

### Changed

- Removed old coverage badge and fixed the badge URL

## [0.4.0] - 2021-11-23

### Added

- Codecov integrations and badge

### Fixed

- Detached pipelines no longer created

## [0.3.0] - 2021-11-23

### Added

- Wrote a Code of Conduct based on <https://www.contributor-covenant.org/>
- Added installation and environment setup details in CONTRIBUTING
- Added Known Issues section to README

## [0.2.0] - 2021-11-22

### Changed

- Removed non-open-source executors from Covalent. The local SLURM executor is now
- a separate repo. Executors are now plugins.

## [0.1.0] - 2021-11-19

### Added

- Pythonic CLI tool. Install the package and run `covalent --help` for a usage description.
- Login and logout functionality.
- Executor registration/deregistration skeleton code.
- Dispatcher service start, stop, status, and restart.

### Changed

- JWT token is stored to file instead of in an environment variable.
- The Dask client attempts to connect to an existing server.

### Removed

- Removed the Bash CLI tool.

### Fixed

- Version assignment in the covalent init file.

## [0.0.3] - 2021-11-17

### Fixed

- Fixed the Dockerfile so that it runs the dispatcher server from the covalent repo.

## [0.0.2] - 2021-11-15

### Changed

- Single line change in ci script so that it doesn't exit after validating the version.
- Using `rules` in `pytest` so that the behavior in test stage is consistent.

## [0.0.1] - 2021-11-15

### Added

- CHANGELOG.md to track changes (this file).
- Semantic versioning in VERSION.
- CI pipeline job to enforce versioning.<|MERGE_RESOLUTION|>--- conflicted
+++ resolved
@@ -7,11 +7,10 @@
 
 ## [UNRELEASED]
 
-<<<<<<< HEAD
 ### Changed
 
 - Mark pypi releases as pre
-=======
+
 ## [0.60.0] - 2022-04-06
 
 ### Changed
@@ -24,7 +23,6 @@
 
 - In covalent/executor/__init__.py, `from importlib import metadata` is used instead of `importlib.metadata`.
 - Electron.get_op_function.rename now uses the correct separator string when renaming a function.
->>>>>>> fe3b7232
 
 ## [0.59.0] - 2022-04-06
 
