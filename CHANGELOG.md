# Changelog

All notable changes to this project will be documented in this file.

The format is based on [Keep a Changelog](https://keepachangelog.com/en/1.0.0/),
and this project adheres to [Semantic Versioning](https://semver.org/spec/v2.0.0.html).

## [UNRELEASED]

### Operations

<<<<<<< HEAD
- Updated all CI Slack alerts to all go to the #covalent-ci channel
=======
- Removed PAUL_BLART check on build sdist step in release.yml
>>>>>>> b1c96cd7
- Consolidated pre & stable build into one step in release.yml

## [0.204.0-rc.0] - 2022-10-17

### Authors

- Alejandro Esquivel <ae@alejandro.ltd>
- Prasanna Venkatesh <54540812+Prasy12@users.noreply.github.com>
- Co-authored-by: Aravind-psiog <aravind.prabaharan@psiog.com>
- Co-authored-by: Manjunath PV <manjunath.poilath@psiog.com>
- Co-authored-by: pre-commit-ci[bot] <66853113+pre-commit-ci[bot]@users.noreply.github.com>
- Co-authored-by: RaviPsiog <raviteja.gurram@psiog.com>
- Co-authored-by: RaviPsiog <ravieja.gurram@psiog.com>
- Aravind <100823292+Aravind-psiog@users.noreply.github.com>
- Co-authored-by: Prasy12 <prasanna.venkatesh@psiog.com>


### Operations

- Fixing the validate distribution step given changes in -rc0 suffix to version

### Added

- RTD for User Interface
- Minor GUI fixes

### Fixed

- Re-applying default executor fix post config file reunification

## [0.203.0-rc.0] - 2022-10-14

### Authors

- Prasanna Venkatesh <54540812+Prasy12@users.noreply.github.com>
- Co-authored-by: Aravind-psiog <aravind.prabaharan@psiog.com>
- Co-authored-by: kamalesh.suresh <kamalesh.suresh@psiog.com>
- Co-authored-by: pre-commit-ci[bot] <66853113+pre-commit-ci[bot]@users.noreply.github.com>
- Casey Jao <casey@agnostiq.ai>
- Scott Wyman Neagle <wymnea@protonmail.com>
- Co-authored-by: Scott Wyman Neagle <scott@agnostiq.ai>
- Co-authored-by: Alejandro Esquivel <ae@alejandro.ltd>
- Will Cunningham <wjcunningham7@users.noreply.github.com>
- Will Cunningham <wjcunningham7@gmail.com>


### Added 

- Ability to use terminal on the GUI.

### Fixed

- Exceptions when instantiating executors are handled
- Covalent start now waits for the server to settle before returning

### Operations

- updated hotfix logic to run on a merge to a release branch
- Fixing js github actions dist by re-building from develop
- Fixing syntax in describe action & compiled action manually

## [0.202.0] - 2022-10-11

### Authors

- Prasanna Venkatesh <54540812+Prasy12@users.noreply.github.com>
- Co-authored-by: ArunPsiog <arun.mukesh@psiog.com>
- Co-authored-by: kamalesh.suresh <kamalesh.suresh@psiog.com>
- Co-authored-by: Amalan Jenicious F <amalan.jenicious@psiog.com>
- Co-authored-by: Alejandro Esquivel <ae@alejandro.ltd>
- Casey Jao <casey@agnostiq.ai>


### Added

- Ability to view sublattices list as part of the main lattice
- Ability to view subalattices graph as part of main lattice


### Fixed

- Electron dependencies are no longer written twice to the DB during a workflow

## [0.201.0] - 2022-10-09

### Authors

- Venkat Bala <15014089+venkatBala@users.noreply.github.com>
- Will Cunningham <wjcunningham7@users.noreply.github.com>
- Co-authored-by: Scott Wyman Neagle <scott@agnostiq.ai>
- Co-authored-by: Alejandro Esquivel <ae@alejandro.ltd>
- Aravind <100823292+Aravind-psiog@users.noreply.github.com>
- Co-authored-by: Amalan Jenicious F <amalan.jenicious@psiog.com>
- Co-authored-by: kamalesh.suresh <kamalesh.suresh@psiog.com>
- Co-authored-by: Prasy12 <prasanna.venkatesh@psiog.com>
- Co-authored-by: ArunPsiog <arun.mukesh@psiog.com>
- Co-authored-by: pre-commit-ci[bot] <66853113+pre-commit-ci[bot]@users.noreply.github.com>
- Co-authored-by: Casey Jao <casey@agnostiq.ai>
- Co-authored-by: Will Cunningham <wjcunningham7@gmail.com>
- Okechukwu  Emmanuel Ochia <okechukwu@agnostiq.ai>
- Scott Wyman Neagle <wymnea@protonmail.com>


### Docs

- Added AWS Plugins RTD page

### Fixed

- Updated import statements in alembic `env.py` file to refer to updated location of `DataStore` class
- Imports in entry_point

### Docs

- Fixed the docstring for `get_node_error`

### Changed

- move `upsert_lattice_data()` to dispatcher
- move `upsert_electron_data()` to dispatcher
- move `insert_electron_dependency_data()` to dispatcher
- move `persist()` to dispatcher
- move `get_unique_id()` to dispatcher
- move `initialize_result_object()` to dispatcher

### Removed

- `get_node_value` from `Result`

### Tests

- Updated more functional tests

## [0.200.0] - 2022-10-05

### Authors

- Venkat Bala <15014089+venkatBala@users.noreply.github.com>
- Scott Wyman Neagle <scott@agnostiq.ai>
- Co-authored-by: Faiyaz Hasan <faiyaz@agnostiq.ai>
- Co-authored-by: Will Cunningham <wjcunningham7@gmail.com>
- Will Cunningham <wjcunningham7@users.noreply.github.com>
- Co-authored-by: Alejandro Esquivel <ae@alejandro.ltd>
- Co-authored-by: pre-commit-ci[bot] <66853113+pre-commit-ci[bot]@users.noreply.github.com>
- Aravind <100823292+Aravind-psiog@users.noreply.github.com>
- Co-authored-by: Amalan Jenicious F <amalan.jenicious@psiog.com>
- Co-authored-by: kamalesh.suresh <kamalesh.suresh@psiog.com>
- Co-authored-by: Prasy12 <prasanna.venkatesh@psiog.com>
- Co-authored-by: ArunPsiog <arun.mukesh@psiog.com>
- Co-authored-by: Casey Jao <casey@agnostiq.ai>
- Okechukwu  Emmanuel Ochia <okechukwu@agnostiq.ai>


## Docs

- Updated ECS Executor RTD with config & cloud resources table

### Added

- Ability to view the configuration file on the GUI as settings
- Ability to copy python objects for inputs and results for lattice and electrons

### Fixed

- Minor GUI bugs and improvements

### Docs

- Updated Lambda Executor RTD with config & cloud resources table
- Updated EC2, Braket, and Batch AWS Executors RTD with config & cloud resources table

### Operations

- Fixed syntax issues in `nightly.yml`
- Add `repository` arg to checkout in `version`
- fix `octokit` request action route, update env token
- create stable versions for stable releases
- add `fetch-depth: 0` to fetch entire history
- fix regex for matching version
- add `persist-credentials: false` in nightly
- Update `nightly` schedule to midnight EST
- Added CI for Ubuntu 22.04 / Python 3.8, 3.9
- Added CI for Centos 7 / Python 3.9
- Added experimental CI for Debian 11 / Python 3.11rc2
- Renamed Ubuntu images to Debian for accuracy
- Adding boilerplate workflow
- Syntax fixes in release.yml
- Verbose failure messages in boilerplate workflow
- Change license.yml to pip-license-checker action

## [0.199.0] - 2022-09-29

### Authors

- Venkat Bala <15014089+venkatBala@users.noreply.github.com>
- Co-authored-by: Will Cunningham <wjcunningham7@gmail.com>
- Co-authored-by: Scott Wyman Neagle <scott@agnostiq.ai>
- Will Cunningham <wjcunningham7@users.noreply.github.com>
- Sankalp Sanand <sankalp@agnostiq.ai>
- Casey Jao <casey@agnostiq.ai>
- Prasanna Venkatesh <54540812+Prasy12@users.noreply.github.com>
- Co-authored-by: Manjunath PV <manjunath.poilath@psiog.com>
- Co-authored-by: kamalesh.suresh <kamalesh.suresh@psiog.com>
- Co-authored-by: ArunPsiog <arun.mukesh@psiog.com>
- Co-authored-by: RaviPsiog <raviteja.gurram@psiog.com>
- Co-authored-by: pre-commit-ci[bot] <66853113+pre-commit-ci[bot]@users.noreply.github.com>
- Co-authored-by: Faiyaz Hasan <faiyaz@agnostiq.ai>
- Co-authored-by: Alejandro Esquivel <ae@alejandro.ltd>

### Tests

- Fixed `asserts` in stress tests
- Added unit tests for `defaults.py`
- Updated `test_sync()` to match the new function signature.

### Added

- `requirements-client.txt` file added.
- Logs tab on the GUI which displays the covalent logs and also the ability to download the log file.
- Missing copyrights to the file transfer module.

### Fixed

- Config file is now locked during reads and writes to mitigate concurrency issues
- In `defaults.py/get_default_executor`, condition to return `local` or `dask` is now fixed
- Strip "/" from the S3 bucket download "from file path" and the upload "to file path"
- Correctly return stderr in get_node_result

### Changed

- Installation requirements are now split into client side and server side requirements' files.
- `setup.py` modified to install client side requirements only, if `COVALENT_SDK_ONLY` environment variable is present and `True`.
- Updated `requirements.txt` and `tests/requirements.txt`
- Updated `nbconvert` by dependabot
- Split the `ConfigManager` into `Client` and `Server` components
- Update the `set/get/update` config methods to distinguish between the client and server parts
- `get_all_node_results()` uses in memory `Result` instead of DB
- `get_all_node_outputs()` uses in memory Result instead of DB

### Removed

- The DB dependency in `sync()`
- The ability for `sync()` to wait for all dispatches.

### Docs

- Fixed a notebook which was not rendering

### Operations

- Updating all references to local workflows
- Adding `nightly.yml` workflow for nightly CI
- Updated triggers to `tests` and `changelog` workflows
- Enhanced pre-release workflows
- `codecov` passthrough jobs added for when tests are not run
- Tests are run on one platform on pushes to `develop` to keep codecov reports accurate
- Test matrix source triggers changed from `workflow_call` to `schedule` since contexts are inherited
- Removed badges workflow; version badge is now generated using the latest pre-release tag
- Removed unused `push_to_s3` workflow
- Workflows authenticate to AWS using OIDC with specific roles
- Only the recommended platform is tested on pull requests
- Update check blocks to assert the `workflow_call` event type is replaced with `schedule`
- Create a hotfix when pushing to a release branch
- Update nightly trigger to `hourly` for testing
- Update `changelog` action token to `COVALENT_OPS_BOT_TOKEN`
- Remove `benchmark` workflow from `nightly` schedule
- Removed payload dependency from changelog action so it can run on a schedule
- Remove `benchmark` workflow from `nightly` schedule

## [0.198.0] - 2022-09-14

### Authors

- Scott Wyman Neagle <scott@agnostiq.ai>
- Co-authored-by: Will Cunningham <wjcunningham7@gmail.com>


### Operations

- Fix `release.yml` workflow
- Adding a step in `release.yml/docker` job to trigger the AWS executor base image build in the remote repo `covalent-aws-plugins`
- Pass all the necessary inputs for the triggered workflow as part of the HTTP POST request body
- Added MacOS 12 to test matrix


### Changed

- Skipping stalling `dask_executor` functional test
- Database is initialized in `covalent_ui/app.py` instead of in the CLI's `start` method in order to support management via `start-stop-daemon`.
- Convert `COVALENT_SVC_PORT` to `int` when parsing env var
- Skipping stalling `dask_executor` functional test

### Added

- Modified `_DEFAULT_CONSTRAINT_VALUES` to a dataclass called `DefaultMetadataValues`, it is still used as a dictionary everywhere (named `DEFAULT_METADATA_VALUES` instead) but in an object-like manner.
- Modified `_DEFAULT_CONFIG` to also be a dataclass called `DefaultConfig`, which is initialized whenever needed and used like a dictionary (named `DEFAULT_CONFIG`).
- `ConfigManager` is now thread safe since it is initialized whenever needed instead of one object being accessed by multiple processes/threads leading to corruption of the config file.
- Using `contextlib.supress` to ignore `psutil.NoSuchProcess` errors instead of `try/except` with `pass`.
- Filter workflow dispatches by status on the GUI.
- Delete all workflow dispatches present in the database from the GUI and add filter level deletion of workflow dispatches as well. 
- Theme changes as part of latest wireframe.
- Factory functions to generate configurations and default metadata at the time when required. This is because certain values like default executors are only determined when the covalent server starts.
- Respecting the configuration options like default executor, no. of workers, developer mode, etc. when restarting the server.
- Unit tests for `remote_executor.py`
- Added alembic migrations script for DB schema v12
- Environment variables added to `defaults.py` in order to support system services
- Covalent OpenRC init script added

### Removed

- Deprecated `_DEFAULT_CONSTRAINTS_DEPRECATED` removed.
- Confusing `click` argument `no-cluster` instead of flag `--no-cluster` removed; this was also partially responsible for unexpected behaviour with using `no-cluster` option when starting covalent.

### Operations

- Fixed a bug in changelog.yml caused by passing a large list of commits as a var

### Tests

- Updated tests to reflect above changes.
- Updated more tests to DB schema v12
- Improved DB mocking in dispatcher tests

### Fixed

- Removed inheritance of `call_before` metadata related to file transfers from parent electron to collected nodes.
- Executor instances at runtime no longer inadvertently modify
  transport graph nodes when modifying their attributes.
- Syntax error in `tests.yml`

### Docs

- Updated AWS Lambda plugin rtd with mention to its limitations.
- Updated RTD concepts and tutorials to reflect new UI.

## [0.197.0] - 2022-09-08

### Authors

- Will Cunningham <wjcunningham7@users.noreply.github.com>
- Co-authored-by: Scott Wyman Neagle <scott@agnostiq.ai>
- Alejandro Esquivel <ae@alejandro.ltd>
- Co-authored-by: Will Cunningham <wjcunningham7@gmail.com>
- Aravind-psiog <100823292+Aravind-psiog@users.noreply.github.com>
- Faiyaz Hasan <faiyaz@agnostiq.ai>
- Co-authored-by: Venkat Bala <venkat@agnostiq.ai>
- Prasanna Venkatesh <54540812+Prasy12@users.noreply.github.com>
- Co-authored-by: Amalan Jenicious F <amalan.jenicious@psiog.com>
- Okechukwu  Emmanuel Ochia <okechukwu@agnostiq.ai>
- Co-authored-by: pre-commit-ci[bot] <66853113+pre-commit-ci[bot]@users.noreply.github.com>
- Casey Jao <casey@agnostiq.ai>


### Fixed

- Fixed missing lattice and result object attributes after rehydrating from datastore.

### Changed

- Implemented v12 of the DB schema

### Tests

- Enhanced DB tests to check faithfulness of persist and rehydrate operations

### Docs
- Update user interface docs for filter and delete features.
- Added credential management page

## [0.196.0] - 2022-09-07

### Authors

- Will Cunningham <wjcunningham7@users.noreply.github.com>
- Co-authored-by: Scott Wyman Neagle <scott@agnostiq.ai>
- Alejandro Esquivel <ae@alejandro.ltd>
- Co-authored-by: Will Cunningham <wjcunningham7@gmail.com>
- Aravind-psiog <100823292+Aravind-psiog@users.noreply.github.com>
- Faiyaz Hasan <faiyaz@agnostiq.ai>
- Co-authored-by: Venkat Bala <venkat@agnostiq.ai>
- Prasanna Venkatesh <54540812+Prasy12@users.noreply.github.com>
- Co-authored-by: Amalan Jenicious F <amalan.jenicious@psiog.com>
- Okechukwu  Emmanuel Ochia <okechukwu@agnostiq.ai>
- Co-authored-by: pre-commit-ci[bot] <66853113+pre-commit-ci[bot]@users.noreply.github.com>
- Casey Jao <casey@agnostiq.ai>


### Changed

- Sublattices are now run completely internally, without any HTTP calls.
- Lattice-level metadata is persisted atomically for sublattices.

## [0.195.0] - 2022-09-06

### Authors

- Will Cunningham <wjcunningham7@users.noreply.github.com>
- Co-authored-by: Scott Wyman Neagle <scott@agnostiq.ai>
- Alejandro Esquivel <ae@alejandro.ltd>
- Co-authored-by: Will Cunningham <wjcunningham7@gmail.com>
- Aravind-psiog <100823292+Aravind-psiog@users.noreply.github.com>
- Faiyaz Hasan <faiyaz@agnostiq.ai>
- Co-authored-by: Venkat Bala <venkat@agnostiq.ai>
- Prasanna Venkatesh <54540812+Prasy12@users.noreply.github.com>
- Co-authored-by: Amalan Jenicious F <amalan.jenicious@psiog.com>
- Okechukwu  Emmanuel Ochia <okechukwu@agnostiq.ai>
- Co-authored-by: pre-commit-ci[bot] <66853113+pre-commit-ci[bot]@users.noreply.github.com>
- Casey Jao <casey@agnostiq.ai>


### Changed

- `import covalent` no longer pulls in the server components

### Operations

- Fixed `tests.yml` where `RECOMMENDED_PLATFORM` was not properly set

## [0.194.0] - 2022-09-06

### Authors

- Will Cunningham <wjcunningham7@users.noreply.github.com>
- Co-authored-by: Scott Wyman Neagle <scott@agnostiq.ai>
- Alejandro Esquivel <ae@alejandro.ltd>
- Co-authored-by: Will Cunningham <wjcunningham7@gmail.com>
- Aravind-psiog <100823292+Aravind-psiog@users.noreply.github.com>
- Faiyaz Hasan <faiyaz@agnostiq.ai>
- Co-authored-by: Venkat Bala <venkat@agnostiq.ai>
- Prasanna Venkatesh <54540812+Prasy12@users.noreply.github.com>
- Co-authored-by: Amalan Jenicious F <amalan.jenicious@psiog.com>
- Okechukwu  Emmanuel Ochia <okechukwu@agnostiq.ai>
- Co-authored-by: pre-commit-ci[bot] <66853113+pre-commit-ci[bot]@users.noreply.github.com>
- Casey Jao <casey@agnostiq.ai>


### Operations

- Added a workflow which checks for missing or extra requirements
- Added pycln to pre-commit hooks #867

### Removed

- PyYAML
- tailer

## [0.193.0] - 2022-09-06

### Authors

- Will Cunningham <wjcunningham7@users.noreply.github.com>
- Co-authored-by: Scott Wyman Neagle <scott@agnostiq.ai>
- Alejandro Esquivel <ae@alejandro.ltd>
- Co-authored-by: Will Cunningham <wjcunningham7@gmail.com>
- Aravind-psiog <100823292+Aravind-psiog@users.noreply.github.com>
- Faiyaz Hasan <faiyaz@agnostiq.ai>
- Co-authored-by: Venkat Bala <venkat@agnostiq.ai>
- Prasanna Venkatesh <54540812+Prasy12@users.noreply.github.com>
- Co-authored-by: Amalan Jenicious F <amalan.jenicious@psiog.com>
- Okechukwu  Emmanuel Ochia <okechukwu@agnostiq.ai>
- Co-authored-by: pre-commit-ci[bot] <66853113+pre-commit-ci[bot]@users.noreply.github.com>
- Casey Jao <casey@agnostiq.ai>


### Changed

- Refactored executor base classes

### Operations

- pre-commit autoupdate

## [0.192.0] - 2022-09-02

### Authors

- Will Cunningham <wjcunningham7@users.noreply.github.com>
- Co-authored-by: Scott Wyman Neagle <scott@agnostiq.ai>
- Alejandro Esquivel <ae@alejandro.ltd>
- Co-authored-by: Will Cunningham <wjcunningham7@gmail.com>
- Aravind-psiog <100823292+Aravind-psiog@users.noreply.github.com>
- Faiyaz Hasan <faiyaz@agnostiq.ai>
- Co-authored-by: Venkat Bala <venkat@agnostiq.ai>
- Prasanna Venkatesh <54540812+Prasy12@users.noreply.github.com>
- Co-authored-by: Amalan Jenicious F <amalan.jenicious@psiog.com>
- Okechukwu  Emmanuel Ochia <okechukwu@agnostiq.ai>
- Co-authored-by: pre-commit-ci[bot] <66853113+pre-commit-ci[bot]@users.noreply.github.com>


### Changed

- Modified how `no_cluster` is passed to `app.py` from the CLI

## [0.191.0] - 2022-09-01

### Authors

- Will Cunningham <wjcunningham7@users.noreply.github.com>
- Co-authored-by: Scott Wyman Neagle <scott@agnostiq.ai>
- Alejandro Esquivel <ae@alejandro.ltd>
- Co-authored-by: Will Cunningham <wjcunningham7@gmail.com>
- Aravind-psiog <100823292+Aravind-psiog@users.noreply.github.com>
- Faiyaz Hasan <faiyaz@agnostiq.ai>
- Co-authored-by: Venkat Bala <venkat@agnostiq.ai>
- Prasanna Venkatesh <54540812+Prasy12@users.noreply.github.com>
- Co-authored-by: Amalan Jenicious F <amalan.jenicious@psiog.com>
- Okechukwu  Emmanuel Ochia <okechukwu@agnostiq.ai>
- Co-authored-by: pre-commit-ci[bot] <66853113+pre-commit-ci[bot]@users.noreply.github.com>


### Added

- Implementation of RemoteExecutor

## [0.190.0] - 2022-09-01

### Authors

- Will Cunningham <wjcunningham7@users.noreply.github.com>
- Co-authored-by: Scott Wyman Neagle <scott@agnostiq.ai>
- Alejandro Esquivel <ae@alejandro.ltd>
- Co-authored-by: Will Cunningham <wjcunningham7@gmail.com>
- Aravind-psiog <100823292+Aravind-psiog@users.noreply.github.com>
- Faiyaz Hasan <faiyaz@agnostiq.ai>
- Co-authored-by: Venkat Bala <venkat@agnostiq.ai>
- Prasanna Venkatesh <54540812+Prasy12@users.noreply.github.com>
- Co-authored-by: Amalan Jenicious F <amalan.jenicious@psiog.com>
- Okechukwu  Emmanuel Ochia <okechukwu@agnostiq.ai>


### Changed

- Renamed `BaseAsyncExecutor` and its references to `AsyncBaseExecutor`.

## [0.189.0] - 2022-08-31

### Authors

- Will Cunningham <wjcunningham7@users.noreply.github.com>
- Co-authored-by: Scott Wyman Neagle <scott@agnostiq.ai>
- Alejandro Esquivel <ae@alejandro.ltd>
- Co-authored-by: Will Cunningham <wjcunningham7@gmail.com>
- Aravind-psiog <100823292+Aravind-psiog@users.noreply.github.com>
- Faiyaz Hasan <faiyaz@agnostiq.ai>
- Co-authored-by: Venkat Bala <venkat@agnostiq.ai>
- Prasanna Venkatesh <54540812+Prasy12@users.noreply.github.com>
- Co-authored-by: Amalan Jenicious F <amalan.jenicious@psiog.com>


### Added

- Added capability to take screenshot of the graph with covalent logo on the GUI.

### Operations

- Changed the environment switches in tests.yml to be `true`/empty instead of 1/0

- Adding `benchmark.yml` workflow

### Tests

- Adding scripts in `tests/stress_tests/benchmarks`

## [0.188.0] - 2022-08-31

### Authors

- Will Cunningham <wjcunningham7@users.noreply.github.com>
- Co-authored-by: Scott Wyman Neagle <scott@agnostiq.ai>
- Alejandro Esquivel <ae@alejandro.ltd>
- Co-authored-by: Will Cunningham <wjcunningham7@gmail.com>
- Aravind-psiog <100823292+Aravind-psiog@users.noreply.github.com>


### Added

- Created a prototype of a production Dockerfile
- The old Dockerfile has been moved to Dockerfile.dev

### Docs

- Added db schema migration error guide in RTD
- Removed `get_data_store` from quantum chemistry tutorial #1046

### Operations

- Front-end test coverage measured and reported in CI
- Added reusable version action

- Added read the docs for user interface
 
## [0.187.0] - 2022-08-28

### Authors

- Prasanna Venkatesh <54540812+Prasy12@users.noreply.github.com>
- Co-authored-by: Kamalesh-suresh <kamalesh.suresh@psiog.com>
- Co-authored-by: Amalan Jenicious F <amalan.jenicious@psiog.com>
- Co-authored-by: pre-commit-ci[bot] <66853113+pre-commit-ci[bot]@users.noreply.github.com>

### Tests

- Fixed `test_using_executor_names` and `test_internal_sublattice_dispatch` tests to also work with `--no-cluster` option.

### Added

- Added test cases for front-end react components.

## [0.186.0] - 2022-08-25

### Authors

- Sankalp Sanand <sankalp@agnostiq.ai>
- Co-authored-by: Alejandro Esquivel <ae@alejandro.ltd>
- Venkat Bala <venkat@agnostiq.ai>
- Okechukwu  Emmanuel Ochia <okechukwu@agnostiq.ai>
- Co-authored-by: pre-commit-ci[bot] <66853113+pre-commit-ci[bot]@users.noreply.github.com>
- Co-authored-by: Will Cunningham <wjcunningham7@gmail.com>
- Co-authored-by: Scott Wyman Neagle <scott@agnostiq.ai>
- Venkat Bala <15014089+venkatBala@users.noreply.github.com>
- Aravind-psiog <100823292+Aravind-psiog@users.noreply.github.com>
- Co-authored-by: Kamalesh-suresh <kamalesh.suresh@psiog.com>
- Co-authored-by: Prasy12 <prasanna.venkatesh@psiog.com>

### Operations

- Fix conditional logic around dumping of `covalent` logs to stdout in test workflows
- Build test matrix by parsing configs from json
- Dump covalent logs if any of the tests step fail
- changed-files action uses the proper sha in version.yml

### Docs

- Added RTD and header for the AWS EC2 executor plugin.
- Refactored tutorials for better organization

### Added

- Added executor label, node id and node type to graph node UI

### Changed

- Runtime has been modified to be more precise on the lattice and electron sidebar

## [0.185.0] - 2022-08-23

### Authors

- Sankalp Sanand <sankalp@agnostiq.ai>
- Co-authored-by: Alejandro Esquivel <ae@alejandro.ltd>
- Venkat Bala <venkat@agnostiq.ai>

### Added

- Adding `load_tests` subdirectory to tests to facilitate execution of Covalent benchmarks during nightly runs
- Added `locust` requirements to tests `requirements.txt`

## [0.184.2] - 2022-08-23

### Authors

- Sankalp Sanand <sankalp@agnostiq.ai>
- Co-authored-by: Alejandro Esquivel <ae@alejandro.ltd>


### Fixed

- Switched the `render_as_batch` flag in the alembic env context so that `ALTER` commands are supported in SQLite migrations.

### Docs

- Updated custom executor RTD to show a simpler example

### Operations

- pre-commit autoupdate

## [0.184.1] - 2022-08-23

### Authors

- Alejandro Esquivel <ae@alejandro.ltd>
- Venkat Bala <venkat@agnostiq.ai>
- Co-authored-by: Scott Wyman Neagle <scott@agnostiq.ai>
- Casey Jao <casey@agnostiq.ai>
- Sankalp Sanand <sankalp@agnostiq.ai>


### Fixed

- Function's `__doc__` and `__name__` storage in dict/json for transportable object fixed.

### Tests

- Added unit test for the above fix.

## [0.184.0] - 2022-08-22

### Authors

- Alejandro Esquivel <ae@alejandro.ltd>
- Venkat Bala <venkat@agnostiq.ai>
- Co-authored-by: Scott Wyman Neagle <scott@agnostiq.ai>
- Casey Jao <casey@agnostiq.ai>


### Changed

- Electron metadata is serialized earlier during workflow construction
  to reduce unexpected executor pip requirements.
  
### Operations

- Updating conditional logic for the different steps in `release` workflow
- Dependabot update

### Docs

- Removed "How to synchronize lattices" section from RTD

## [0.183.0] - 2022-08-18

### Authors

- Scott Wyman Neagle <scott@agnostiq.ai>
- Venkat Bala <venkat@agnostiq.ai>


### Added

- Adding tests to update patch coverage for the `covalent logs` cli

### Changed

- Modify the `covalent logs` CLI handler to read logs line by line

### Operations

- Update release workflow
- Adding a `wait` input for the Conda action

## [0.182.2] - 2022-08-18

### Authors

- Scott Wyman Neagle <scott@agnostiq.ai>
- Will Cunningham <wjcunningham7@users.noreply.github.com>
- Alejandro Esquivel <ae@alejandro.ltd>
- Co-authored-by: Will Cunningham <wjcunningham7@gmail.com>
- Co-authored-by: Faiyaz Hasan <faiyaz@agnostiq.ai>


### Fixed

- CLI `service.py` tests to run without the server needing to be started.

### Docs

- Added `covalent db` cli command to API section of RTD

### Docs

- Fixed RTD downloads badge image to point to `covalent` rather than `cova`

### Operations

- Use conda skeleton action for build and upload

### Docs

- Updating WCI yaml with new file transfer protocols

## [0.182.1] - 2022-08-17

### Authors

- Will Cunningham <wjcunningham7@users.noreply.github.com>
- Venkat Bala <venkat@agnostiq.ai>
- Co-authored-by: santoshkumarradha <santosh@agnostiq.ai>
- Co-authored-by: pre-commit-ci[bot] <66853113+pre-commit-ci[bot]@users.noreply.github.com>
- Co-authored-by: Santosh kumar <29346072+santoshkumarradha@users.noreply.github.com>
- Co-authored-by: Scott Wyman Neagle <scott@agnostiq.ai>
- Prasanna Venkatesh <54540812+Prasy12@users.noreply.github.com>
- Co-authored-by: Will Cunningham <wjcunningham7@gmail.com>


### Fixed

- lattice.draw() fix on the GUI.

## [0.182.0] - 2022-08-17

### Authors

- Will Cunningham <wjcunningham7@users.noreply.github.com>
- Venkat Bala <venkat@agnostiq.ai>
- Co-authored-by: santoshkumarradha <santosh@agnostiq.ai>
- Co-authored-by: pre-commit-ci[bot] <66853113+pre-commit-ci[bot]@users.noreply.github.com>
- Co-authored-by: Santosh kumar <29346072+santoshkumarradha@users.noreply.github.com>
- Co-authored-by: Scott Wyman Neagle <scott@agnostiq.ai>


### Added

- Update RTD for `AWS Batch` executor
- Removed `AWS Lambda` executor RTD from this branch in order to keep changes atomic

### Changed

- Synced with latest develop

### Docs

- Adding RTD for `AWS Braket` executor
- Adding dropdown menu for the IAM policy
- Delete RTD for other cloud executor to keep changes atomic
- Renamed `executers` folder to `executors`

### Docs

- Updated short release notes

## [0.181.0] - 2022-08-17

### Authors

- Alejandro Esquivel <ae@alejandro.ltd>
- Will Cunningham <wjcunningham7@users.noreply.github.com>
- Scott Wyman Neagle <scott@agnostiq.ai>
- Venkat Bala <venkat@agnostiq.ai>
- Co-authored-by: santoshkumarradha <santosh@agnostiq.ai>
- Co-authored-by: pre-commit-ci[bot] <66853113+pre-commit-ci[bot]@users.noreply.github.com>
- Co-authored-by: Santosh kumar <29346072+santoshkumarradha@users.noreply.github.com>
- Co-authored-by: Will Cunningham <wjcunningham7@gmail.com>
- Prasanna Venkatesh <54540812+Prasy12@users.noreply.github.com>
- Co-authored-by: Kamalesh-suresh <kamalesh.suresh@psiog.com>
- Co-authored-by: Manjunath PV <manjunath.poilath@psiog.com>
- Co-authored-by: ArunPsiog <arun.mukesh@psiog.com>


### Changed

- Lazy loading mechanism on the GUI.

### Fixed

- Displaying electron executor and inputs information on the GUI.
- Animated spinner for running statuses on the GUI.

## Docs

- Add `AWSLambdaExecutor` RTD
- Update `api.rst` to include `cluster` CLI command option
- Added version migration guide section in RTD
- Update RTD for `AWS ECS` executor
- Remove AWS Lambda and Batch RTDs to keep changes atomic
- Adding dropdowns to IAM policy documents
- Updated compatibility matrix
- Updated pip, bash and callable deps how-to guides

### Operations

- NPM install on CentOS done explicitly
- `-y` flag for `conda install`

## [0.180.0] - 2022-08-16

### Authors

- Casey Jao <casey@agnostiq.ai>
- Co-authored-by: Alejandro Esquivel <ae@alejandro.ltd>
- Okechukwu  Emmanuel Ochia <okechukwu@agnostiq.ai>
- Scott Wyman Neagle <scott@agnostiq.ai>
- Co-authored-by: pre-commit-ci[bot] <66853113+pre-commit-ci[bot]@users.noreply.github.com>
- Co-authored-by: Will Cunningham <wjcunningham7@gmail.com>
- Sankalp Sanand <sankalp@agnostiq.ai>


### Removed

- Removed `ct.wait.LONG` etc. constants from covalent's init

### Changed

- `wait` in `_get_result_from_dispatcher` will now use `_results_manager.wait.EXTREME` if `True` has been passed to it.

### Operations

- Prettierified release.yml
- Cleaned up pre-commit-config.yml

### Docs

- Updated Bash Lepton tutorial to conform with the latest Lepton interface changes
- Disabling how-to guide for executing an electron with a specified Conda environment.
- Fixed "How To" for Python leptons

## [0.179.0] - 2022-08-16

### Authors



### Changed

- Changed terser package version on webapp yarn-lock file.

## [0.178.0] - 2022-08-15

### Authors

- Will Cunningham <wjcunningham7@users.noreply.github.com>
- Co-authored-by: Alejandro Esquivel <ae@alejandro.ltd>
- Casey Jao <casey@agnostiq.ai>


### Changed

- Dispatch workflows as asyncio tasks on the FastAPI event loop instead of in separate threads

### Fixed

- Deconflict wait enum with `ct.wait` function; `wait` -> `WAIT`

### Operations

- Conda package is built and tested on a nightly schedule
- Conda deployment step is added to `release.yml`
- Install yarn and npm on Ubuntu whenever the webapp needs to be built

## [0.177.0] - 2022-08-11

### Authors

- Scott Wyman Neagle <scott@agnostiq.ai>
- Co-authored-by: Faiyaz Hasan <faiyaz@agnostiq.ai>
- Casey Jao <casey@agnostiq.ai>
- Venkat Bala <venkat@agnostiq.ai>
- Co-authored-by: pre-commit-ci[bot] <66853113+pre-commit-ci[bot]@users.noreply.github.com>

### Removed

- `while True` in `app.get_result`

### Changed

- Flask route logic to return 503 when the result is not ready

### Tests

- results_manager tests

### Operations

- Fix conditional checks for `pre-release` and `stable` Covalent docker image builds

## [0.176.0] - 2022-08-11

### Authors

- Scott Wyman Neagle <scott@agnostiq.ai>
- Co-authored-by: Faiyaz Hasan <faiyaz@agnostiq.ai>
- Casey Jao <casey@agnostiq.ai>


### Operations

- Update precommit yaml.

### Removed

- `Lattice.check_consumables()`, `_TransportGraph.get_topologically_sorted_graph()`

### Operations

- Trigger webapp build if `build==true`

## [0.175.0] - 2022-08-11

### Authors

- Scott Wyman Neagle <scott@agnostiq.ai>
- Co-authored-by: Faiyaz Hasan <faiyaz@agnostiq.ai>
- Casey Jao <casey@agnostiq.ai>


### Operations

- Trigger Slack alert for failed tests on `workflow_run`

## [0.174.0] - 2022-08-11

### Authors

- Casey Jao <casey@agnostiq.ai>
- Alejandro Esquivel <ae@alejandro.ltd>


### Changed

- Changed return value for TransferFromRemote and TransferToRemote (download/upload) operations to be consistent and always return filepath tuples

### Docs

- Updated docs with File Transfer return value changes and `files` kwarg injections

### Fixed

- Fixed postprocessing workflows that return an electron with an incoming wait_for edge

## [0.173.0] - 2022-08-10

### Authors

- Sankalp Sanand <sankalp@agnostiq.ai>


### Added

- `--hard` and `--yes` flags added to `covalent purge` for hard purging (also deletes the databse) and autoapproving respectively.

### Changed

- `covalent purge` now shows the user a prompt informing them what dirs and files will be deleted.
- Improved shown messages in some commands.

### Tests

- Updated tests to reflect above changes.

## [0.172.0] - 2022-08-10

### Authors

- Will Cunningham <wjcunningham7@users.noreply.github.com>
- Prasanna Venkatesh <54540812+Prasy12@users.noreply.github.com>
- Co-authored-by: pre-commit-ci[bot] <66853113+pre-commit-ci[bot]@users.noreply.github.com>
- Co-authored-by: Aravind-psiog <100823292+Aravind-psiog@users.noreply.github.com>
- Co-authored-by: ArunPsiog <arun.mukesh@psiog.com>
- Co-authored-by: manjunath.poilath <manjunath.poilath@psiog.com>
- Co-authored-by: Kamalesh-suresh <kamalesh.suresh@psiog.com>
- Co-authored-by: Amalan Jenicious F <amalan.jenicious@psiog.com>
- Co-authored-by: M Shrikanth <shrikanth.mohan@psiog.com>
- Co-authored-by: Casey Jao <casey@agnostiq.ai>
- Co-authored-by: Aravind-psiog <aravind.prabaharan@psiog.com>
- Co-authored-by: Will Cunningham <wjcunningham7@gmail.com>
- Co-authored-by: Alejandro Esquivel <ae@alejandro.ltd>


### Changed

- Covalent dispatcher flask web apis ported to FastAPI in `covalent_dispatcher/_service/app.py`
- Unit tests written for Covalent dispatcher flask web apis ported to FastAPI in `covalent_dispatcher_tests/_service/app.test.py`
- Web apis of `covalent_ui` refactored to adhere to v11 DB schema
- Electron graph mini map has been moved next to controls on the GUI.
- Lattice status and count of completed & total electrons has been moved to the top of the graph on the GUI.
- Some of the Flask APIs earlier consumed by the GUI have been deprecated & removed from the code base.
- APIs exposed by the web app back end have been re-factored to adhere to the new DB schema v10

### Added

- Added count of dispatches by status on the dispatch list section of the GUI.
- APIs that the GUI consumes have been re-written using FastAPI. This includes re-factoring of older APIs and adding of new APIs.
- Added COVALENT_SERVER_IFACE_ANY flag for uvicorn to start with 0.0.0.0

### Docs

- ReadTheDocs landing page has been improved

## [0.171.0] - 2022-08-10

### Authors

- Casey Jao <casey@agnostiq.ai>
- Co-authored-by: Scott Wyman Neagle <scott@agnostiq.ai>

### Added

- Added `covalent migrate_legacy_result_object` command to save pickled Result objects to the DataStore

## [0.170.1] - 2022-08-09

### Authors

- Venkat Bala <venkat@agnostiq.ai>

### Fixed

- Remove `attr` import added inadvertently

### Tests

- Fix `start` cli test, update `set_config` call count

## [0.170.0] - 2022-08-08

### Authors

- Venkat Bala <venkat@agnostiq.ai>
- Co-authored-by: pre-commit-ci[bot] <66853113+pre-commit-ci[bot]@users.noreply.github.com>


### Changed

- Temporarily allow executor plugin variable name to be either in uppercase or lowercase

## [0.169.0] - 2022-08-08

### Authors

- Venkat Bala <venkat@agnostiq.ai>
- Co-authored-by: pre-commit-ci[bot] <66853113+pre-commit-ci[bot]@users.noreply.github.com>


### Added

- Adding a `covalent config` convenience CLI to quickly view retrive the covalent configuration

## [0.168.0] - 2022-08-08

### Authors

- Venkat Bala <venkat@agnostiq.ai>
- Co-authored-by: pre-commit-ci[bot] <66853113+pre-commit-ci[bot]@users.noreply.github.com>


### Added

- Adding `setup/teardown` methods as placeholders for any executor specific setup and teardown tasks

## [0.167.0] - 2022-08-08

### Authors

- Poojith U Rao <106616820+poojithurao@users.noreply.github.com>
- Co-authored-by: Venkat Bala <venkat@agnostiq.ai>
- Co-authored-by: Faiyaz Hasan <faiyaz@agnostiq.ai>
- Co-authored-by: pre-commit-ci[bot] <66853113+pre-commit-ci[bot]@users.noreply.github.com>
- Co-authored-by: Alejandro Esquivel <ae@alejandro.ltd>


### Added

- S3 File transfer strategy

### Fixed

- Adding maximum number of retries and timeout parameter to the get result http call.

## [0.166.0] - 2022-08-07

### Authors

- Venkat Bala <venkat@agnostiq.ai>


### Tests

- Update dask cli test to match Covalent Dask cluster configuration


### Changed

- Remove newline from log stream formatter for better log statment output
- Jsonify covalent cluster cli outputs

## [0.165.0] - 2022-08-06

### Authors

- Casey Jao <casey@agnostiq.ai>


### Changed

- Make `BaseExecutor` and `BaseAsyncExecutor` class siblings, not parent and child.

### Operations

- Only validate webapp if the webapp was built

### Tests

- Fixed randomly failing lattice json serialization test

## [0.164.0] - 2022-08-05

### Authors

- Sankalp Sanand <sankalp@agnostiq.ai>
- Faiyaz Hasan <faiyaz@agnostiq.ai>
- Co-authored-by: pre-commit-ci[bot] <66853113+pre-commit-ci[bot]@users.noreply.github.com>
- Co-authored-by: Venkat Bala <venkat@agnostiq.ai>
- Co-authored-by: Will Cunningham <wjcunningham7@gmail.com>


### Changed

- Use `update_config` to modify dask configuration from the cluster process
- Simplify `set_config` logic for dask configuration options on `covalent start`
- Removed default values from click options for dask configuration related values

### Added

- Configured default dask configuration options in `defaults.py`

### Fixed 

- Overwriting config address issue.

### Tests

- Moved misplaced functional/integration tests from the unit tests folder to their respective folders.
- All of the unit tests now use test DB instead of hitting a live DB.
- Updated `tests.yml` so that functional tests are run whenever tests get changed or github actions are changed.
- Several broken tests were also fixed.

## [0.163.0] - 2022-08-04

### Authors

- Alejandro Esquivel <ae@alejandro.ltd>
- Co-authored-by: Casey Jao <casey@agnostiq.ai>
- Will Cunningham <wjcunningham7@users.noreply.github.com>
- Co-authored-by: Scott Wyman Neagle <scott@agnostiq.ai>


### Added

- Added `rsync` dependency in `Dockerfile`

### Removed

- `Makefile` which was previously improperly committed

### Operations

- Functional tests are run only on `develop`
- `tests.yml` can be run manually provided a commit SHA
- `tests.yml` uses a `build` filter to conditionally install and build Covalent if build files are modified
- `docker.yml` is now only for dev work, and is manually triggered given an SHA
- `release.yml` is enhanced to push stable and pre-release images to a public ECR repo

## [0.162.0] - 2022-08-04

### Authors

- Alejandro Esquivel <ae@alejandro.ltd>
- Co-authored-by: Casey Jao <casey@agnostiq.ai>


### Changed

- Updated Base executor to support non-unique `retval_key`s, particularly for use in File Transfer where we may have several CallDeps with the reserved `retval_key` of value `files`.

## [0.161.2] - 2022-08-04

### Authors

- Alejandro Esquivel <ae@alejandro.ltd>
- Co-authored-by: pre-commit-ci[bot] <66853113+pre-commit-ci[bot]@users.noreply.github.com>


### Fixed

- Updated `covalent db migrations` to overwrite `alembic.ini` `script_location` with absolute path to migrations folder
- Updated `covalent db alembic [args]` command to use project root as `cwd` for alembic subprocess  

## [0.161.1] - 2022-08-03

### Authors

- Alejandro Esquivel <ae@alejandro.ltd>
- Scott Wyman Neagle <scott@agnostiq.ai>
- Co-authored-by: Faiyaz Hasan <faiyaz@agnostiq.ai>
- Poojith U Rao <106616820+poojithurao@users.noreply.github.com>
- Co-authored-by: Casey Jao <casey@agnostiq.ai>


### Fixed

- When a list was passed to an electron, the generated electron list
  had metadata copied from the electron. This was resulting in
  call_before and call_after functions being called by the electron
  list as well. The metadata (apart from executor) is now set to
  default values for the electron list.

## [0.161.0] - 2022-08-03

### Authors

- Alejandro Esquivel <ae@alejandro.ltd>
- Scott Wyman Neagle <scott@agnostiq.ai>
- Co-authored-by: Faiyaz Hasan <faiyaz@agnostiq.ai>


### Changed

- Replaced `Session(DispatchDB()._get_data_store().engine)` with `workflow_db.session()`

### Removed

- `DevDataStore` class from `datastore.py`
- workflows manager

## [0.160.1] - 2022-08-02

### Authors

- Alejandro Esquivel <ae@alejandro.ltd>
- Scott Wyman Neagle <scott@agnostiq.ai>


### Fixed

- `script_location` key not found issue when installing with pip (second attempt)

### Docs

- Remove migration guide reference from README

### Operations

- Explicitly check `release == true` in tests.yml

## [0.160.0] - 2022-08-02

### Authors

- Casey Jao <casey@agnostiq.ai>
- Co-authored-by: Faiyaz Hasan <faiyaz@agnostiq.ai>


### Changed

- `Executor.run()` now accepts a `task_metadata` dictionary. Current
  keys consist of `dispatch_id` and `node_id`.

## [0.159.0] - 2022-08-02

### Authors

- Casey Jao <casey@agnostiq.ai>
- Co-authored-by: Faiyaz Hasan <faiyaz@agnostiq.ai>


### Changed

- Database schema has been updated to v11

### Operations

- `paths-filter` will only be run on PRs, i.e on workflow runs, the whole test suite will be run.
- Removed retry action from running on `pytest` steps since they instead use `pytest` retries.
- `codecov.yml` added to enable carry-forward flags
- UI front-end is only built for pull requests when the source changes
- Packaging is only validated on the `develop` branch

## [0.158.0] - 2022-07-29

### Authors

- Okechukwu  Emmanuel Ochia <okechukwu@agnostiq.ai>
- Co-authored-by: Scott Wyman Neagle <scott@agnostiq.ai>
- Will Cunningham <wjcunningham7@users.noreply.github.com>
- Alejandro Esquivel <ae@alejandro.ltd>
- Co-authored-by: pre-commit-ci[bot] <66853113+pre-commit-ci[bot]@users.noreply.github.com>
- Casey Jao <casey@agnostiq.ai>
- Co-authored-by: Faiyaz Hasan <faiyaz@agnostiq.ai>


### Changed

- Construct the result object in the dispatcher `entry_point.py` module in order to avoid the Missing Latticed Id error so frequently.
- Update the sleep statement length to 0.1 seconds in the results.manager.

## [0.157.1] - 2022-07-29

### Authors

- Okechukwu  Emmanuel Ochia <okechukwu@agnostiq.ai>
- Co-authored-by: Scott Wyman Neagle <scott@agnostiq.ai>
- Will Cunningham <wjcunningham7@users.noreply.github.com>
- Alejandro Esquivel <ae@alejandro.ltd>
- Co-authored-by: pre-commit-ci[bot] <66853113+pre-commit-ci[bot]@users.noreply.github.com>
- Casey Jao <casey@agnostiq.ai>

### Fixed

- Pass non-kwargs to electrons in the correct order during dispatch.

## [0.157.0] - 2022-07-28

### Authors

- Okechukwu  Emmanuel Ochia <okechukwu@agnostiq.ai>
- Co-authored-by: Scott Wyman Neagle <scott@agnostiq.ai>
- Will Cunningham <wjcunningham7@users.noreply.github.com>
- Alejandro Esquivel <ae@alejandro.ltd>
- Co-authored-by: pre-commit-ci[bot] <66853113+pre-commit-ci[bot]@users.noreply.github.com>
- Casey Jao <casey@agnostiq.ai>


### Changed

- Expose a public `wait()` function compatible with both calling and dispatching lattices

### Docs

- Updated the RTD on `wait_for()` to use the static `wait()` function

### Operations

- pre-commit autoupdate

### Docs

- Changed the custom executor how-to to be shorter and more concise.
- Re-structured the docs

## [0.156.0] - 2022-07-27

### Authors

- Okechukwu  Emmanuel Ochia <okechukwu@agnostiq.ai>
- Co-authored-by: Scott Wyman Neagle <scott@agnostiq.ai>
- Will Cunningham <wjcunningham7@users.noreply.github.com>
- Alejandro Esquivel <ae@alejandro.ltd>
- Co-authored-by: pre-commit-ci[bot] <66853113+pre-commit-ci[bot]@users.noreply.github.com>


### Added

- Bash decorator is introduced
- Lepton commands can be specified as a list of strings rather than strings alone.

## [0.155.1] - 2022-07-26

### Authors

- Okechukwu  Emmanuel Ochia <okechukwu@agnostiq.ai>
- Co-authored-by: Scott Wyman Neagle <scott@agnostiq.ai>
- Will Cunningham <wjcunningham7@users.noreply.github.com>
- Alejandro Esquivel <ae@alejandro.ltd>
- Co-authored-by: pre-commit-ci[bot] <66853113+pre-commit-ci[bot]@users.noreply.github.com>


### Fixed

- `script_location` key not found issue when running alembic programatically

### Operations

- Fixed syntax errors in `stale.yml` and in `hotfix.yml`
- `docker.yml` triggered after version bump in `develop` instead of before
- Enhanced `tests.yml` to upload coverage reports by domain

## [0.155.0] - 2022-07-26

### Authors

- Alejandro Esquivel <ae@alejandro.ltd>


### Added

- Exposing `alembic {args}` cli commands through: `covalent db alembic {args}`

## [0.154.0] - 2022-07-25

### Authors

- Casey Jao <casey@agnostiq.ai>
- Co-authored-by: Venkat Bala <venkat@agnostiq.ai>
- Alejandro Esquivel <ae@alejandro.ltd>


### Added

- Added methods to programatically fetch information from Alembic without needing subprocess

## [0.153.1] - 2022-07-25

### Authors

- Casey Jao <casey@agnostiq.ai>
- Co-authored-by: Venkat Bala <venkat@agnostiq.ai>


### Fixed

- Stdout and stderr are now captured when using the dask executor.


### Tests

- Fixed Dask cluster CLI tests

## [0.153.0] - 2022-07-25

### Authors

- Faiyaz Hasan <faiyaz@agnostiq.ai>


### Added

- Helper function to load and save files corresponding to the DB filenames.

### Changed

- Files with .txt, .log extensions are stored as strings.
- Get result web request timeout to 2 seconds.

## [0.152.0] - 2022-07-25

### Authors

- Faiyaz Hasan <faiyaz@agnostiq.ai>
- Co-authored-by: Scott Wyman Neagle <scott@agnostiq.ai>


### Changed

- Pass default DataStore object to node value retrieval method in the Results object.

## [0.151.1] - 2022-07-22

### Authors

- Faiyaz Hasan <faiyaz@agnostiq.ai>
- Co-authored-by: Scott Wyman Neagle <scott@agnostiq.ai>


### Fixed

- Adding maximum number of retries and timeout parameter to the get result http call.
- Disabling result_webhook for now.

## [0.151.0] - 2022-07-22

### Authors

- Scott Wyman Neagle <scott@agnostiq.ai>
- Co-authored-by: Will Cunningham <wjcunningham7@gmail.com>
- Sankalp Sanand <sankalp@agnostiq.ai>


### Added

- `BaseAsyncExecutor` has been added which can be inherited by new async-aware executors.

### Changed

- Since tasks were basically submitting the functions to a Dask cluster by default, they have been converted into asyncio `Tasks` instead which support a far larger number of concurrent tasks than previously used `ThreadPool`.

- `tasks_pool` will still be used to schedule tasks which use non-async executors.

- Executor's `executor` will now receive a callable instead of a serialized function. This allows deserializing the function where it is going to be executed while providing a simplified `execute` at the same time.

- `uvloop` is being used instead of the default event loop of `asyncio` for better performance.

- Tests have also been updated to reflect above changes.

### Operations

- Made Santosh the sole owner of `/docs`

## [0.150.0] - 2022-07-22

### Authors

- Faiyaz Hasan <faiyaz@agnostiq.ai>


### Added

- Initialize database tables when the covalent server is started.

## [0.149.0] - 2022-07-21

### Authors

- Scott Wyman Neagle <scott@agnostiq.ai>
- Co-authored-by: Venkat Bala <venkat@agnostiq.ai>


### Removed

- `result.save()`
- `result._write_dispatch_to_python_file()`

## [0.148.0] - 2022-07-21

### Authors

- Alejandro Esquivel <ae@alejandro.ltd>


### Changed

- Changed DataStore default db path to correspond to dispatch db config path

### Operations

- Added workflow to stale and close pull requests


### Docs

- Fixed `get_metadata` calls in examples to remove `results_dir` argument
- Removed YouTube video temporarily

## [0.147.0] - 2022-07-21

### Authors

- Casey Jao <casey@agnostiq.ai>


### Changed

- Simplified interface for custom executors. All the boilerplate has
  been moved to `BaseExecutor`.

## [0.146.0] - 2022-07-20

### Authors

- Casey Jao <casey@agnostiq.ai>
- Co-authored-by: Venkat Bala <venkat@agnostiq.ai>
- Faiyaz Hasan <faiyaz@agnostiq.ai>



### Added

- Ensure that transportable objects are rendered correctly when printing the result object.

### Tests

- Check that user data is not unpickled by the Covalent server process

## [0.145.0] - 2022-07-20

### Authors

- Scott Wyman Neagle <scott@agnostiq.ai>
- Co-authored-by: Venkat Bala <venkat@agnostiq.ai>
- Co-authored-by: Faiyaz Hasan <faiyaz@agnostiq.ai>


### Removed

- `entry_point.get_result()`

### Changed

- get_result to query an HTTP endpoint instead of a DB session

## [0.144.0] - 2022-07-20

### Authors

- Will Cunningham <wjcunningham7@users.noreply.github.com>
- Co-authored-by: Scott Wyman Neagle <scott@agnostiq.ai>
- Alejandro Esquivel <ae@alejandro.ltd>


### Added

- Set up alembic migrations & added migration guide (`alembic/README.md`)

## [0.143.0] - 2022-07-19

### Authors

- Will Cunningham <wjcunningham7@users.noreply.github.com>
- Co-authored-by: Scott Wyman Neagle <scott@agnostiq.ai>


### Changed

- Installation will fail if `cova` is installed while trying to install `covalent`.

## [0.142.0] - 2022-07-19

### Authors

- Poojith U Rao <106616820+poojithurao@users.noreply.github.com>
- Co-authored-by: Will Cunningham <wjcunningham7@gmail.com>
- Anna Hughes <annagwen42@gmail.com>
- Co-authored-by: Poojith <poojith@agnostiq.ai>
- Co-authored-by: Scott Wyman Neagle <scott@agnostiq.ai>
- Casey Jao <casey@agnostiq.ai>
- Co-authored-by: Venkat Bala <venkat@agnostiq.ai>
- Co-authored-by: pre-commit-ci[bot] <66853113+pre-commit-ci[bot]@users.noreply.github.com>
- Faiyaz Hasan <faiyaz@agnostiq.ai>


### Added

- `electron_num`, `completed_electron_num` fields to the Lattice table.

## [0.141.0] - 2022-07-19

### Authors

- Poojith U Rao <106616820+poojithurao@users.noreply.github.com>
- Co-authored-by: Will Cunningham <wjcunningham7@gmail.com>
- Anna Hughes <annagwen42@gmail.com>
- Co-authored-by: Poojith <poojith@agnostiq.ai>
- Co-authored-by: Scott Wyman Neagle <scott@agnostiq.ai>
- Casey Jao <casey@agnostiq.ai>
- Co-authored-by: Venkat Bala <venkat@agnostiq.ai>
- Co-authored-by: pre-commit-ci[bot] <66853113+pre-commit-ci[bot]@users.noreply.github.com>


### Changed

- Deprecate topological sort in favor of inspect in-degree of nodes until they are zero before dispatching task
- Use deepcopy to generate a copy of the metadata dictionary before saving result object to the database

### Docs

- Adding incomplete pennylane kernel tutorial
- Adding quantum ensemble tutorial

## [0.140.0] - 2022-07-19

### Authors

- Faiyaz Hasan <faiyaz@agnostiq.ai>
- Co-authored-by: Venkat Bala <venkat@agnostiq.ai>


### Added

- Fields `deps_filename`, `call_before_filename` and `call_after_filename` to the `Electron` table.
- Re-write the deps / call before and after file contents when inserting / updating electron record in the database.

### Changed

- Modify the test and implementation logic of inserting the electron record with these new fields.
- Field `key` to `key_filename` in `Electron` table.

## [0.139.1] - 2022-07-19

### Authors

- Divyanshu Singh <55018955+divshacker@users.noreply.github.com>
- Co-authored-by: Scott Wyman Neagle <wymnea@protonmail.com>
- Co-authored-by: Scott Wyman Neagle <scott@agnostiq.ai>
- Co-authored-by: Will Cunningham <wjcunningham7@users.noreply.github.com>


### Fixed

- Fixes Reverse IP problem. All References to `0.0.0.0` are changed to `localhost` . More details can be found [here](https://github.com/AgnostiqHQ/covalent/issues/202)

## [0.139.0] - 2022-07-19

### Authors

- Venkat Bala <venkat@agnostiq.ai>
- Co-authored-by: Scott Wyman Neagle <scott@agnostiq.ai>
- Faiyaz Hasan <faiyaz@agnostiq.ai>
- Co-authored-by: Will Cunningham <wjcunningham7@gmail.com>


### Added

- Columns `is_active` in the lattice, eLectron and Electron dependency tables.

### Docs

- Adding a RTD tutorial/steps on creating a custom executor

## [0.138.0] - 2022-07-19

### Authors

- Anna Hughes <annagwen42@gmail.com>
- Co-authored-by: Will Cunningham <wjcunningham7@gmail.com>
- Will Cunningham <wjcunningham7@users.noreply.github.com>
- Co-authored-by: Venkat Bala <venkat@agnostiq.ai>


### Added

- Docker build workflow

### Changed

- Dockerfile uses multi-stage build

### Docs

- New tutorial demonstrating how to solve the MaxCut Problem with QAOA and Covalent

## [0.137.0] - 2022-07-19

### Authors

- Prasanna Venkatesh <54540812+Prasy12@users.noreply.github.com>
- Co-authored-by: Alejandro Esquivel <ae@alejandro.ltd>


### Added

- Ability to hide/show labels on the graph
- Graph layout with elk configurations

### Changed

- Changed API socket calls interval for graph optimization.

### Tests

- Disabled several dask functional tests

## [0.136.0] - 2022-07-18

### Authors

- Scott Wyman Neagle <scott@agnostiq.ai>
- Co-authored-by: Faiyaz Hasan <faiyaz@agnostiq.ai>


### Changed

- Result.save() has been deprecated in favor of Result.persist() and querying the database directly.

## [0.135.0] - 2022-07-18

### Authors

- Casey Jao <casey@agnostiq.ai>
- Co-authored-by: Scott Wyman Neagle <scott@agnostiq.ai>
- Co-authored-by: Alejandro Esquivel <ae@alejandro.ltd>


### Operations

- Psiog is only codeowner of js files
- Fix in changelog action to handle null author when a bot is committing

### Added

- Support injecting return values of calldeps into electrons during workflow execution

## [0.134.0] - 2022-07-15

### Authors

- Casey Jao <casey@agnostiq.ai>
- Co-authored-by: Scott Wyman Neagle <scott@agnostiq.ai>


### Changed

- Covalent server can now process workflows without having their deps installed

## [0.133.0] - 2022-07-15

### Authors

- Will Cunningham <wjcunningham7@users.noreply.github.com>


### Removed

- Removed the deprecated function `draw_inline` as well as the `matplotlib` dependency.

### Operations

- Fixing the retry block for tests

## [0.132.0] - 2022-07-14

### Authors

- Will Cunningham <wjcunningham7@users.noreply.github.com>


### Added

- Bash lepton support reintroduced with some UX modifications to the Lepton class. Leptons which use scripting languages can be specified as either (1) a command run in the shell/console or (2) a call to a function in a library/script. Leptons which use compiled languages must specify a library and a function name.
- The keyword argument `display_name` can be used to override the name appearing in the UI. Particularly useful when the lepton is a command.
- All arguments except for language are now keyword arguments.
- Keyword arguments passed to a Bash lepton are understood to define environment variables within the shell.
- Non-keyword arguments fill in `$1`, `$2`, etc.
- Named outputs enumerate variables within the shell which will be returned to the user. These can be either `Lepton.OUTPUT` or `Lepton.INPUT_OUTPUT` types.

### Added

- New fields to the decomposed result object Database: 

## [0.131.0] - 2022-07-13

### Authors

- Sankalp Sanand <sankalp@agnostiq.ai>
- Co-authored-by: Venkat Bala <venkat@agnostiq.ai>


### Fixed

- `covalent --version` now looks for `covalent` metadata instead of `cova`

### Tests

- Updated the cli test to include whether the correct version number is shown when `covalent --version` is run

### Added

- Method to write electron id corresponding to sublattices in `execution.py` when running `_run_task`.

## [0.130.0] - 2022-07-12

### Authors

- Venkat Bala <venkat@agnostiq.ai>
- Co-authored-by: Scott Wyman Neagle <scott@agnostiq.ai>

### Changed

- Ignoring tests for `cancel_dispatch` and `construct_bash`
- Create a dummy requirements.txt file for pip deps tests
- Fix version of `Werkzeug` package to avoid running into ValueError (unexpected kwarg `as_tuple`)
- Update `customization` how to test by specifying the section header `sdk`

## [0.129.0] - 2022-07-12

### Authors

- Sankalp Sanand <sankalp@agnostiq.ai>
- Co-authored-by: Alejandro Esquivel <ae@alejandro.ltd>

### Added

- Support for `wait_for` type edges when two electrons are connected by their execution side effects instead of output-input relation.

### Changed

- `active_lattice.electron_outputs` now contains the node ids as well for the electron which is being post processed.

## [0.128.1] - 2022-07-12

### Authors

- Faiyaz Hasan <faiyaz@agnostiq.ai>


### Fixed

- `Result.persist` test in `result_test.py`.
- Electron dependency `arg_index` is changed back to Nullable.

## [0.128.0] - 2022-07-12

### Authors

- Okechukwu  Emmanuel Ochia <okechukwu@agnostiq.ai>
- Co-authored-by: Casey Jao <casey@agnostiq.ai>
- Co-authored-by: Alejandro Esquivel <ae@alejandro.ltd>
- Co-authored-by: pre-commit-ci[bot] <66853113+pre-commit-ci[bot]@users.noreply.github.com>

### Added

- File transfer support for leptons

## [0.127.0] - 2022-07-11

### Authors

- Scott Wyman Neagle <scott@agnostiq.ai>
- Co-authored-by: Faiyaz Hasan <faiyaz@agnostiq.ai>
- Co-authored-by: Venkat Bala <venkat@agnostiq.ai>


### Added

- When saving to DB, also persist to the new DB if running in develop mode

### Tests

- Flask app route tests

## [0.126.0] - 2022-07-11

### Authors

- Will Cunningham <wjcunningham7@users.noreply.github.com>
- Alejandro Esquivel <ae@alejandro.ltd>
- Co-authored-by: pre-commit-ci[bot] <66853113+pre-commit-ci[bot]@users.noreply.github.com>
- Co-authored-by: Sankalp Sanand <sankalp@agnostiq.ai>


### Added

- Added Folder class
- Added internal call before/after deps to execute File Transfer operations pre/post electron execution.

### Operations

- Enhanced hotfix action to create branches from existing commits

## [0.125.0] - 2022-07-09

### Authors

- Okechukwu  Emmanuel Ochia <okechukwu@agnostiq.ai>
- Co-authored-by: pre-commit-ci[bot] <66853113+pre-commit-ci[bot]@users.noreply.github.com>
- Co-authored-by: Alejandro Esquivel <ae@alejandro.ltd>
- Venkat Bala <venkat@agnostiq.ai>
- Co-authored-by: Okechukwu Ochia <emmirald@gmail.com>
- Co-authored-by: Scott Wyman Neagle <scott@agnostiq.ai>


### Added

- Dask Cluster CLI functional/unit tests

### Docs

- Updated RTD concepts, how-to-guides, and api docs with electron dependencies.

### Operations

- Separate out running tests and uploading coverage report to circumvent bug in
  retry action

## [0.124.0] - 2022-07-07

### Authors

- Will Cunningham <wjcunningham7@users.noreply.github.com>
- Co-authored-by: Scott Wyman Neagle <scott@agnostiq.ai>
- Faiyaz Hasan <faiyaz@agnostiq.ai>


### Added

- `Result.persist` method in `covalent/_results_manager/result.py`.

### Operations

- Package pre-releases go to `covalent` instead of `cova` on PyPI.

## [0.123.0] - 2022-07-07

### Authors

- Scott Wyman Neagle <scott@agnostiq.ai>
- Co-authored-by: Faiyaz Hasan <faiyaz@agnostiq.ai>
- Will Cunningham <wjcunningham7@users.noreply.github.com>
- Alejandro Esquivel <ae@alejandro.ltd>
- Co-authored-by: pre-commit-ci[bot] <66853113+pre-commit-ci[bot]@users.noreply.github.com>


### Added

- Added Folder class
- Added internal call before/after deps to execute File Transfer operations pre/post electron execution.

### Operations

- `codeql.yml` and `condabuild.yml` run nightly instead of on every PR.
- Style fixes in changelog

## [0.122.1] - 2022-07-06

### Authors

Will Cunningham <wjcunningham7@users.noreply.github.com>
Co-authored-by: Scott Wyman Neagle <scott@agnostiq.ai>


### Operations

- Added license scanner action
- Pre-commit autoupdate

### Tests

- Tests for running workflows with more than one iteration

### Fixed

- Attribute error caused by attempts to retrieve the name from the node function when the node function is set to None

## [0.122.0] - 2022-07-04

### Authors

Faiyaz Hasan <faiyaz@agnostiq.ai>
Co-authored-by: pre-commit-ci[bot] <66853113+pre-commit-ci[bot]@users.noreply.github.com>


### Added

- `covalent/_results_manager/write_result_to_db.py` module and methods to insert / update data in the DB.
- `tests/covalent_tests/results_manager_tests/write_result_to_db_test.py` containing the unit tests for corresponding functions.

### Changed

- Electron `type` column to a string type rather than an `ElectronType` in DB models.
- Primary keys from `BigInteger` to `Integer` in DB models.

## [0.121.0] - 2022-07-04

### Authors

Will Cunningham <wjcunningham7@users.noreply.github.com>
Co-authored-by: Alejandro Esquivel <ae@alejandro.ltd>
Co-authored-by: pre-commit-ci[bot] <66853113+pre-commit-ci[bot]@users.noreply.github.com>


### Removed

- Unused requirements `gunicorn` and `eventlet` in `requirements.txt` as well as `dask` in `tests/requirements.txt`, since it is already included in the core requirements.

### Docs

- Updated the compatibility matrix in the docs.

## [0.120.0] - 2022-07-04

### Authors

Okechukwu  Emmanuel Ochia <okechukwu@agnostiq.ai>
Co-authored-by: Venkat Bala <venkat@agnostiq.ai>
Co-authored-by: pre-commit-ci[bot] <66853113+pre-commit-ci[bot]@users.noreply.github.com>
Co-authored-by: Scott Wyman Neagle <scott@agnostiq.ai>


### Added

- Adding `cluster` CLI options to facilitate interacting with the backend Dask cluster
- Adding options to `covalent start` to enable specifying number of workers, memory limit and threads per worker at cluster startup

### Changed

- Update `DaskAdminWorker` docstring with better explanation

## [0.119.1] - 2022-07-04

### Authors

Scott Wyman Neagle <scott@agnostiq.ai>
Casey Jao <casey@agnostiq.ai>


### Fixed

- `covalent status` checks if the server process is still alive.

### Operations

- Updates to changelog logic to handle multiple authors

## [0.119.0] - 2022-07-03
### Authors
@cjao 


### Added

- Introduce support for pip dependencies

## [0.118.0] - 2022-07-02
### Authors
@AlejandroEsquivel 


### Added

- Introduced File, FileTransfer, and FileTransferStrategy classes to support various File Transfer use cases prior/post electron execution

## [0.117.0] - 2022-07-02
### Authors
@Emmanuel289 


### Added

- Included retry action in 'tests.yaml' workflow.

## [0.116.0] - 2022-06-29
### Authors
@Prasy12 

### Changed

- Changed API socket calls interval for graph optimization.

### Added

- Ability to change to different layouts from the GUI.

## [0.115.0] - 2022-06-28
### Authors
@cjao 


### Added

- Introduce support for `call_before`, `call_after`, and bash dependencies

### Operations

- Unit tests performed on Python 3.10 on Ubuntu and MacOS images as well as 3.9 on MacOS
- Updated codeowners so that AQ Engineers doesn't own this CHANGELOG
- pre-commit autoupdate

## [0.114.0] - 2022-06-23
### Authors
@dependabot[bot] 


### Changed

- Changed eventsource version on webapp yarn-lock file.

### Operations

- Added Github push changelog workflow to append commiters username
- Reusable JavaScript action to parse changelog and update version

## [0.113.0] - 2022-06-21

### Added

- Introduce new db models and object store backends

### Operations

- Syntax fix in hotfix.yml

### Docs

- Added new tutorial: Linear and convolutional autoencoders

## [0.112.0] - 2022-06-20

### Changed

- Changed async version on webapp package-lock file.

## [0.111.0] - 2022-06-20

### Changed

- Changed eventsource version on webapp package-lock file.

### Docs

- Added new tutorial: Covalentified version of the Pennylane Variational Classifier tutorial.

## [0.110.3] - 2022-06-17

### Fixed

- Fix error when parsing electron positional arguments in workflows

### Docs

- Remove hardcoding version info in README.md

## [0.110.2] - 2022-06-10

### Docs

- Fix MNIST tutorial
- Fix Quantum Gravity tutorial
- Update RTD with migration guide compatible with latest release
- Convert all references to `covalent start` from Jupyter notebooks to markdown statements
- Update release notes summary in README.md
- Fixed display issues with figure (in dark mode) and bullet points in tutorials

### Operations

- Added a retry block to the webapp build step in `tests.yml`

## [0.110.1] - 2022-06-10

### Fixed

- Configure dask to not use daemonic processes when creating a cluster

### Operations

- Sync the VERSION file within `covalent` directory to match the root level VERSION
- Manually patch `covalent/VERSION`

## [0.110.0] - 2022-06-10

### Changed

- Web GUI list size and status label colors changed.
- Web GUI graph running icon changed to non-static icon.

### Docs

- Removed references to the Dask executor in RTD as they are no longer needed.

## [0.109.1] - 2022-06-10

### Fixed

- `covalent --version` now works for PyPI releases

## [0.109.0] - 2022-06-10

### Docs

- Update CLI help statements

### Added

- Add CLI functionality to start covalent with/without Dask
- Add CLI support to parse `covalent_ui.log` file

### Operations

- Updating codeowners to establish engineering & psiog ownership

### Docs

- Added new tutorial: Training quantum embedding kernels for classification.

## [0.108.0] - 2022-06-08

### Added

- WCI yaml file

### Docs

- Add pandoc installation updates to contributing guide

## [0.107.0] - 2022-06-07

### Changed

- Skipping stdout/stderr redirection tests until implemented in Dask parent process

### Added

- Simplifed starting the dask cluster using `multiprocessing`
- Added `bokeh==2.4.3` to requirements.txt to enable view Dask dashboard

### Fixed

- Changelog-reminder action now works for PRs from forks.

## [0.106.2] - 2022-06-06

### Fixed

- Specifying the version for package `furo` to `2022.4.7` to prevent breaking doc builds

### Docs

- Added new tutorial: Using Covalent with PennyLane for hybrid computation.

## [0.106.1] - 2022-06-01

### Fixed

- Changelog-reminder action now works for PRs from forks

### Docs

- Removed references to microservices in RTD
- Updated README.md.
- Changed `ct.electron` to `ct.lattice(executor=dask_executor)` in MNIST classifier tutorial

## [0.106.0] - 2022-05-26

### Changed

- Visual theme for Webapp GUI changed in accordance to new theme
- Fonts, colors, icons have been updated

## [0.105.0] - 2022-05-25

### Added

- Add a pre-commit hook for `detect-secrets`.
- Updated the actions in accordance with the migration done in the previous version.

## [0.104.0] - 2022-05-23

### Changed

- Services have been moved to a different codebase. This repo is now hosting the Covalent SDK, local dispatcher backend, Covalent web GUI, and documentation. Version is bumped to `0.104.0` in order to avoid conflicts.
- Update tests to match the current dispatcher api
- Skip testing dask executor until dask executor plugin is made public
- Using 2 thread pools to manage multiple workflows better and the other one for executing electrons in parallel.

### Fixed

- Add psutil and PyYAML to requirements.txt
- Passing the same Electron to multiple inputs of an Electron now works. UI fix pending.
- Dask from `requirements.txt`.

### Removed

- Asyncio usage for electron level concurrency.
- References to dask

### Added

- Functional test added for dask executor with the cluster running locally.
- Scalability tests for different workflows and workflow sizes under `tests/stress_tests/scripts`
- Add sample performance testing workflows under `tests/stress_tests`
- Add pipelines to continuously run the tutorial notebooks
- Create notebook with tasks from RTD

## [0.32.3] - 2022-03-16

### Fixed

- Fix missing UI graph edges between parameters and electrons in certain cases.
- Fix UI crashes in cases where legacy localStorage state was being loaded.

## [0.32.2] - 2022-03-16

### Added

- Images for graphs generated in tutorials and how-tos.
- Note for quantum gravity tutorial to tell users that `tensorflow` doesn't work on M1 Macs.
- `Known Issues` added to `README.md`

### Fixed

- `draw` function usage in tutorials and how-tos now reflects the UI images generated instead of using graphviz.
- Images now render properly in RTD of how-tos.

### Changed

- Reran all the tutorials that could run, generating the outputs again.

## [0.32.1] - 2022-03-15

### Fixed

- CLI now starts server directly in the subprocess instead of as a daemon
- Logs are provided as pipes to Popen instead of using a shell redirect
- Restart behavior fixed
- Default port in `covalent_ui/app.py` uses the config manager

### Removed

- `_graceful_restart` function no longer needed without gunicorn

## [0.32.0] - 2022-03-11

### Added

- Dispatcher microservice API endpoint to dispatch and update workflow.
- Added get runnable task endpoint.

## [0.31.0] - 2022-03-11

### Added

- Runner component's main functionality to run a set of tasks, cancel a task, and get a task's status added to its api.

## [0.30.5] - 2022-03-11

### Updated

- Updated Workflow endpoints & API spec to support upload & download of result objects as pickle files

## [0.30.4] - 2022-03-11

### Fixed

- When executing a task on an alternate Conda environment, Covalent no longer has to be installed on that environment. Previously, a Covalent object (the execution function as a TransportableObject) was passed to the environment. Now it is deserialized to a "normal" Python function, which is passed to the alternate Conda environment.

## [0.30.3] - 2022-03-11

### Fixed

- Fixed the order of output storage in `post_process` which should have been the order in which the electron functions are called instead of being the order in which they are executed. This fixes the order in which the replacement of function calls with their output happens, which further fixes any discrepencies in the results obtained by the user.

- Fixed the `post_process` test to check the order as well.

## [0.30.2] - 2022-03-11

### Changed

- Updated eventlet to 0.31.0

## [0.30.1] - 2022-03-10

### Fixed

- Eliminate unhandled exception in Covalent UI backend when calling fetch_result.

## [0.30.0] - 2022-03-09

### Added

- Skeleton code for writing the different services corresponding to each component in the open source refactor.
- OpenAPI specifications for each of the services.

## [0.29.3] - 2022-03-09

### Fixed

- Covalent UI is built in the Dockerfile, the setup file, the pypi workflow, the tests workflow, and the conda build script.

## [0.29.2] - 2022-03-09

### Added

- Defaults defined in executor plugins are read and used to update the in-memory config, as well as the user config file. But only if the parameter in question wasn't already defined.

### Changed

- Input parameter names and docstrings in _shared_files.config.update_config were changed for clarity.

## [0.29.1] - 2022-03-07

### Changed

- Updated fail-fast strategy to run all tests.

## [0.29.0] - 2022-03-07

### Added

- DispatchDB for storing dispatched results

### Changed

- UI loads dispatches from DispatchDB instead of browser local storage

## [0.28.3] - 2022-03-03

### Fixed

Installed executor plugins don't have to be referred to by their full module name. Eg, use "custom_executor", instead of "covalent_custom_plugin.custom_executor".

## [0.28.2] - 2022-03-03

### Added

- A brief overview of the tutorial structure in the MNIST classification tutorial.

## [0.28.1] - 2022-03-02

### Added

- Conda installation is only supported for Linux in the `Getting Started` guide.
- MNIST classifier tutorial.

### Removed

- Removed handling of default values of function parameters in `get_named_params` in `covalent/_shared_files/utils.py`. So, it is actually being handled by not being handled since now `named_args` and `named_kwargs` will only contain parameters that were passed during the function call and not all of them.

## [0.28.0] - 2022-03-02

### Added

- Lepton support, including for Python modules and C libraries
- How-to guides showing how to use leptons for each of these

## [0.27.6] - 2022-03-01

### Added

- Added feature development basic steps in CONTRIBUTING.md.
- Added section on locally building RTD (read the docs) in the contributing guide.

## [0.27.5] - 2022-03-01

### Fixed

- Missing UI input data after backend change - needed to be derived from graph for electrons, lattice inputs fixed on server-side, combining name and positional args
- Broken UI graph due to variable->edge_name renaming
- Missing UI executor data after server-side renaming

## [0.27.4] - 2022-02-28

### Fixed

- Path used in `covalent/executor/__init__.py` for executor plugin modules needed updating to `covalent/executor/executor_plugins`

### Removed

- Disabled workflow cancellation test due to inconsistent outcomes. Test will be re-enabled after cancellation mechanisms are investigated further.

## [0.27.3] - 2022-02-25

### Added

- Added `USING_DOCKER.md` guide for running docker container.
- Added cli args to covalent UI flask server `covalent_ui/app.py` to modify port and log file path.

### Removed

- Removed gunicorn from cli and Dockerfile.

### Changed

- Updated cli `covalent_dispatcher/_cli/service.py` to run flask server directly, and removed dispatcher and UI flags.
- Using Flask blueprints to merge Dispatcher and UI servers.
- Updated Dockerfile to run flask server directly.
- Creating server PID file manually in `covalent_dispatcher/_cli/service.py`.
- Updated tests and docs to reflect merged servers.
- Changed all mentions of port 47007 (for old UI server) to 48008.

## [0.27.2] - 2022-02-24

### Changed

- Removed unnecessary blockquotes from the How-To guide for creating custom executors
- Changed "Covalent Cloud" to "Covalent" in the main code text

## [0.27.1] - 2022-02-24

### Removed

- Removed AQ-Engineers from CODEOWNERS in order to fix PR review notifications

## [0.27.0] - 2022-02-24

### Added

- Support for positional only, positional or keyword, variable positional, keyword only, variable keyword types of parameters is now added, e.g an electron can now use variable args and variable kwargs if the number/names of parameters are unknown during definition as `def task(*args, **kwargs)` which wasn't possible before.

- `Lattice.args` added to store positional arguments passed to the lattice's workflow function.

- `get_named_params` function added in `_shared_files/utils.py` which will return a tuple containing named positional arguments and named keyword arguments. The names help in showing and storing these parameters in the transport graph.

- Tests to verify whether all kinds of input paramaters are supported by electron or a lattice.

### Changed

- No longer merging positional arguments with keyword arguments, instead they are separately stored in respective nodes in the transport graph.

- `inputs` returned from `_get_inputs` function in `covalent_dispatcher/_core/execution.py` now contains positional as well as keyword arguments which further get passed to the executor.

- Executors now support positional and keyword arguments as inputs to their executable functions.

- Result object's `_inputs` attribute now contains both `args` and `kwargs`.

- `add_node_for_nested_iterables` is renamed to `connect_node_with_others` and `add_node_to_graph` also renamed to `add_collection_node_to_graph` in `electron.py`. Some more variable renames to have appropriate self-explanatory names.

- Nodes and edges in the transport graph now have a better interface to assign attributes to them.

- Edge attribute `variable` renamed to `edge_name`.

- In `serialize` function of the transport graph, if `metadata_only` is True, then only `metadata` attribute of node and `source` and `target` attributes of edge are kept in the then return serialized `data`.

- Updated the tests wherever necessary to reflect the above changes

### Removed

- Deprecated `required_params_passed` since an error will automatically be thrown by the `build_graph` function if any of the required parameters are not passed.

- Removed duplicate attributes from nodes in the transport graph.

## [0.26.1] - 2022-02-23

### Added

- Added Local Executor section to the API read the docs.

## [0.26.0] - 2022-02-23

### Added

- Automated reminders to update the changelog

## [0.25.3] - 2022-02-23

## Added

- Listed common mocking commands in the CONTRIBUTING.md guide.
- Additional guidelines on testing.

## [0.25.2] - 2022-02-21

### Changed

- `backend` metadata name changed to `executor`.
- `_plan_workflow` usage updated to reflect how that executor related information is now stored in the specific executor object.
- Updated tests to reflect the above changes.
- Improved the dispatch cancellation test to provide a robust solution which earlier took 10 minutes to run with uncertainty of failing every now and then.

### Removed

- Removed `TaskExecutionMetadata` as a consequence of removing `execution_args`.

## [0.25.1] - 2022-02-18

### Fixed

- Tracking imports that have been used in the workflow takes less time.

### Added

- User-imports are included in the dispatch_source.py script. Covalent-related imports are commented out.

## [0.25.0] - 2022-02-18

### Added

- UI: Lattice draw() method displays in web UI
- UI: New navigation panel

### Changed

- UI: Animated graph changes, panel opacity

### Fixed

- UI: Fixed "Not Found" pages

## [0.24.21] - 2022-02-18

### Added

- RST document describing the expectations from a tutorial.

## [0.24.20] - 2022-02-17

### Added

- Added how to create custom executors

### Changed

- Changed the description of the hyperlink for choosing executors
- Fixed typos in doc/source/api/getting_started/how_to/execution/creating_custom_executors.ipynb

## [0.24.19] - 2022-02-16

### Added

- CODEOWNERS for certain files.

## [0.24.18] - 2022-02-15

### Added

- The user configuration file can now specify an executor plugin directory.

## [0.24.17] - 2022-02-15

### Added

- Added a how-to for making custom executors.

## [0.24.16] - 2022-02-12

### Added

- Errors now contain the traceback as well as the error message in the result object.
- Added test for `_post_process` in `tests/covalent_dispatcher_tests/_core/execution_test.py`.

### Changed

- Post processing logic in `electron` and dispatcher now relies on the order of execution in the transport graph rather than node's function names to allow for a more reliable pairing of nodes and their outputs.

- Renamed `init_test.py` in `tests/covalent_dispatcher_tests/_core/` to `execution_test.py`.

### Removed

- `exclude_from_postprocess` list which contained some non executable node types removed since only executable nodes are post processed now.

## [0.24.15] - 2022-02-11

### Fixed

- If a user's configuration file does not have a needed exeutor parameter, the default parameter (defined in _shared_files/defaults.py) is used.
- Each executor plugin is no longer initialized upon the import of Covalent. This allows required parameters in executor plugins.

## Changed

- Upon updating the configuration data with a user's configuration file, the complete set is written back to file.

## Added

- Tests for the local and base executors.

## [0.24.14] - 2022-02-11

### Added

- UI: add dashboard cards
- UI: add scaling dots background

### Changed

- UI: reduce sidebar font sizes, refine color theme
- UI: refine scrollbar styling, show on container hover
- UI: format executor parameters as YAML code
- UI: update syntax highlighting scheme
- UI: update index.html description meta tag

## [0.24.13] - 2022-02-11

### Added

- Tests for covalent/_shared_files/config.py

## [0.24.12] - 2022-02-10

### Added

- CodeQL code analyzer

## [0.24.11] - 2022-02-10

### Added

- A new dictionary `_DEFAULT_CONSTRAINTS_DEPRECATED` in defaults.py

### Changed

- The `_DEFAULT_CONSTRAINT_VALUES` dictionary now only contains the `backend` argument

## [0.24.10] - 2022-02-09

### Fixed

- Sporadically failing workflow cancellation test in tests/workflow_stack_test.py

## [0.24.9] - 2022-02-09

## Changed

- Implementation of `_port_from_pid` in covalent_dispatcher/_cli/service.py.

## Added

- Unit tests for command line interface (CLI) functionalities in covalent_dispatcher/_cli/service.py and covalent_dispatcher/_cli/cli.py.

## [0.24.8] - 2022-02-07

### Fixed

- If a user's configuration file does not have a needed parameter, the default parameter (defined in _shared_files/defaults.py) is used.

## [0.24.7] - 2022-02-07

### Added

- Typing: Add Type hint `dispatch_info` parameter.
- Documentation: Updated the return_type description in docstring.

### Changed

- Typing: Change return type annotation to `Generator`.

## [0.24.6] - 2022-02-06

### Added

- Type hint to `deserialize` method of `TransportableObject` of `covalent/_workflow/transport.py`.

### Changed

- Description of `data` in `deserialize` method of `TransportableObject` of `covalent/_workflow/transport.py` from `The serialized transportable object` to `Cloudpickled function`.

## [0.24.5] - 2022-02-05

### Fixed

- Removed dependence on Sentinel module

## [0.24.4] - 2022-02-04

### Added

- Tests across multiple versions of Python and multiple operating systems
- Documentation reflecting supported configurations

## [0.24.3] - 2022-02-04

### Changed

- Typing: Use `bool` in place of `Optional[bool]` as type annotation for `develop` parameter in `covalent_dispatcher.service._graceful_start`
- Typing: Use `Any` in place of `Optional[Any]` as type annotation for `new_value` parameter in `covalent._shared_files.config.get_config`

## [0.24.2] - 2022-02-04

### Fixed

- Updated hyperlink of "How to get the results" from "./collection/query_electron_execution_result" to "./collection/query_multiple_lattice_execution_results" in "doc/source/how_to/index.rst".
- Updated hyperlink of "How to get the result of a particular electron" from "./collection/query_multiple_lattice_execution_results" to "./collection/query_electron_execution_result" in "doc/source/how_to/index.rst".

## [0.24.1] - 2022-02-04

### Changed

- Changelog entries are now required to have the current date to enforce ordering.

## [0.24.0] - 2022-02-03

### Added

- UI: log file output - display in Output tab of all available log file output
- UI: show lattice and electron inputs
- UI: display executor attributes
- UI: display error message on failed status for lattice and electron

### Changed

- UI: re-order sidebar sections according to latest figma designs
- UI: update favicon
- UI: remove dispatch id from tab title
- UI: fit new uuids
- UI: adjust theme text primary and secondary colors

### Fixed

- UI: auto-refresh result state on initial render of listing and graph pages
- UI: graph layout issues: truncate long electron/param names

## [0.23.0] - 2022-02-03

### Added

- Added `BaseDispatcher` class to be used for creating custom dispatchers which allow connection to a dispatcher server.
- `LocalDispatcher` inheriting from `BaseDispatcher` allows connection to a local dispatcher server running on the user's machine.
- Covalent only gives interface to the `LocalDispatcher`'s `dispatch` and `dispatch_sync` methods.
- Tests for both `LocalDispatcher` and `BaseDispatcher` added.

### Changed

- Switched from using `lattice.dispatch` and `lattice.dispatch_sync` to `covalent.dispatch` and `covalent.dispatch_sync`.
- Dispatcher address now is passed as a parameter (`dispatcher_addr`) to `covalent.dispatch` and `covalent.dispatch_sync` instead of a metadata field to lattice.
- Updated tests, how tos, and tutorials to use `covalent.dispatch` and `covalent.dispatch_sync`.
- All the contents of `covalent_dispatcher/_core/__init__.py` are moved to `covalent_dispatcher/_core/execution.py` for better organization. `__init__.py` only contains function imports which are needed by external modules.
- `dispatch`, `dispatch_sync` methods deprecated from `Lattice`.

### Removed

- `_server_dispatch` method removed from `Lattice`.
- `dispatcher` metadata field removed from `lattice`.

## [0.22.19] - 2022-02-03

### Fixed

- `_write_dispatch_to_python_file` isn't called each time a task is saved. It is now only called in the final save in `_run_planned_workflow` (in covalent_dispatcher/_core/__init__.py).

## [0.22.18] - 2022-02-03

### Fixed

- Added type information to result.py

## [0.22.17] - 2022-02-02

### Added

- Replaced `"typing.Optional"` with `"str"` in covalent/executor/base.py
- Added missing type hints to `get_dispatch_context` and `write_streams_to_file` in covalent/executor/base.py, BaseExecutor

## [0.22.16] - 2022-02-02

### Added

- Functions to check if UI and dispatcher servers are running.
- Tests for the `is_ui_running` and `is_server_running` in covalent_dispatcher/_cli/service.py.

## [0.22.15] - 2022-02-01

### Fixed

- Covalent CLI command `covalent purge` will now stop the servers before deleting all the pid files.

### Added

- Test for `purge` method in covalent_dispatcher/_cli/service.py.

### Removed

- Unused `covalent_dispatcher` import from covalent_dispatcher/_cli/service.py.

### Changed

- Moved `_config_manager` import from within the `purge` method to the covalent_dispatcher/_cli/service.py for the purpose of mocking in tests.

## [0.22.14] - 2022-02-01

### Added

- Type hint to `_server_dispatch` method in `covalent/_workflow/lattice.py`.

## [0.22.13] - 2022-01-26

### Fixed

- When the local executor's `log_stdout` and `log_stderr` config variables are relative paths, they should go inside the results directory. Previously that was queried from the config, but now it's queried from the lattice metadata.

### Added

- Tests for the corresponding functions in (`covalent_dispatcher/_core/__init__.py`, `covalent/executor/base.py`, `covalent/executor/executor_plugins/local.py` and `covalent/executor/__init__.py`) affected by the bug fix.

### Changed

- Refactored `_delete_result` in result manager to give the option of deleting the result parent directory.

## [0.22.12] - 2022-01-31

### Added

- Diff check in pypi.yml ensures correct files are packaged

## [0.22.11] - 2022-01-31

### Changed

- Removed codecov token
- Removed Slack notifications from feature branches

## [0.22.10] - 2022-01-29

### Changed

- Running tests, conda, and version workflows on pull requests, not just pushes

## [0.22.9] - 2022-01-27

### Fixed

- Fixing version check action so that it doesn't run on commits that are in develop
- Edited PR template so that markdown checklist appears properly

## [0.22.8] - 2022-01-27

### Fixed

- publish workflow, using `docker buildx` to build images for x86 and ARM, prepare manifest and push to ECR so that pulls will match the correct architecture.
- typo in CONTRIBUTING
- installing `gcc` in Docker image so Docker can build wheels for `dask` and other packages that don't provide ARM wheels

### Changed

- updated versions in `requirements.txt` for `matplotlib` and `dask`

## [0.22.7] - 2022-01-27

### Added

- `MANIFEST.in` did not have `covalent_dispatcher/_service` in it due to which the PyPi package was not being built correctly. Added the `covalent_dispatcher/_service` to the `MANIFEST.in` file.

### Fixed

- setuptools properly including data files during installation

## [0.22.6] - 2022-01-26

### Fixed

- Added service folder in covalent dispatcher to package.

## [0.22.5] - 2022-01-25

### Fixed

- `README.md` images now use master branch's raw image urls hosted on <https://github.com> instead of <https://raw.githubusercontent.com>. Also, switched image rendering from html to markdown.

## [0.22.4] - 2022-01-25

### Fixed

- dispatcher server app included in sdist
- raw image urls properly used

## [0.22.3] - 2022-01-25

### Fixed

- raw image urls used in readme

## [0.22.2] - 2022-01-25

### Fixed

- pypi upload

## [0.22.1] - 2022-01-25

### Added

- Code of conduct
- Manifest.in file
- Citation info
- Action to upload to pypi

### Fixed

- Absolute URLs used in README
- Workflow badges updated URLs
- `install_package_data` -> `include_package_data` in `setup.py`

## [0.22.0] - 2022-01-25

### Changed

- Using public ECR for Docker release

## [0.21.0] - 2022-01-25

### Added

- GitHub pull request templates

## [0.20.0] - 2022-01-25

### Added

- GitHub issue templates

## [0.19.0] - 2022-01-25

### Changed

- Covalent Beta Release

## [0.18.9] - 2022-01-24

### Fixed

- iframe in the docs landing page is now responsive

## [0.18.8] - 2022-01-24

### Changed

- Temporarily removed output tab
- Truncated dispatch id to fit left sidebar, add tooltip to show full id

## [0.18.7] - 2022-01-24

### Changed

- Many stylistic improvements to documentation, README, and CONTRIBUTING.

## [0.18.6] - 2022-01-24

### Added

- Test added to check whether an already decorated function works as expected with Covalent.
- `pennylane` package added to the `requirements-dev.txt` file.

### Changed

- Now using `inspect.signature` instead of `function.__code__` to get the names of function's parameters.

## [0.18.5] - 2022-01-21

### Fixed

- Various CI fixes, including rolling back regression in version validation, caching on s3 hosted badges, applying releases and tags correctly.

## [0.18.4] - 2022-01-21

### Changed

- Removed comments and unused functions in covalent_dispatcher
- `result_class.py` renamed to `result.py`

### Fixed

- Version was not being properly imported inside `covalent/__init__.py`
- `dispatch_sync` was not previously using the `results_dir` metadata field

### Removed

- Credentials in config
- `generate_random_filename_in_cache`
- `is_any_atom`
- `to_json`
- `show_subgraph` option in `draw`
- `calculate_node`

## [0.18.3] - 2022-01-20

### Fixed

- The gunicorn servers now restart more gracefully

## [0.18.2] - 2022-01-21

### Changed

- `tempdir` metadata field removed and replaced with `executor.local.cache_dir`

## [0.18.1] - 2022-01-11

## Added

- Concepts page

## [0.18.0] - 2022-01-20

### Added

- `Result.CANCELLED` status to represent the status of a cancelled dispatch.
- Condition to cancel the whole dispatch if any of the nodes are cancelled.
- `cancel_workflow` function which uses a shared variable provided by Dask (`dask.distributed.Variable`) in a dask client to inform nodes to stop execution.
- Cancel function for dispatcher server API which will allow the server to terminate the dispatch.
- How to notebook for cancelling a dispatched job.
- Test to verify whether cancellation of dispatched jobs is working as expected.
- `cancel` function is available as `covalent.cancel`.

### Changed

- In file `covalent/_shared_files/config.py` instead of using a variable to store and then return the config data, now directly returning the configuration.
- Using `fire_and_forget` to dispatch a job instead of a dictionary of Dask's `Future` objects so that we won't have to manage the lifecycle of those futures.
- The `test_run_dispatcher` test was changed to reflect that the dispatcher no longer uses a dictionary of future objects as it was not being utilized anywhere.

### Removed

- `with dask_client` context was removed as the client created in `covalent_dispatcher/_core/__init__.py` is already being used even without the context. Furthermore, it creates issues when that context is exited which is unnecessary at the first place hence not needed to be resolved.

## [0.17.5] - 2022-01-19

### Changed

- Results directory uses a relative path by default and can be overridden by the environment variable `COVALENT_RESULTS_DIR`.

## [0.17.4] - 2022-01-19

### Changed

- Executor parameters use defaults specified in config TOML
- If relative paths are supplied for stdout and stderr, those files are created inside the results directory

## [0.17.3] - 2022-01-18

### Added

- Sync function
- Covalent CLI tool can restart in developer mode

### Fixed

- Updated the UI address referenced in the README

## [0.17.2] - 2022-01-12

### Added

- Quantum gravity tutorial

### Changed

- Moved VERSION file to top level

## [0.17.1] - 2022-01-19

### Added

- `error` attribute was added to the results object to show which node failed and the reason behind it.
- `stdout` and `stderr` attributes were added to a node's result to store any stdout and stderr printing done inside an electron/node.
- Test to verify whether `stdout` and `stderr` are being stored in the result object.

### Changed

- Redesign of how `redirect_stdout` and `redirect_stderr` contexts in executor now work to allow storing their respective outputs.
- Executors now also return `stdout` and `stderr` strings, along with the execution output, so that they can be stored in their result object.

## [0.17.0] - 2022-01-18

### Added

- Added an attribute `__code__` to electron and lattice which is a copy of their respective function's `__code__` attribute.
- Positional arguments, `args`, are now merged with keyword arguments, `kwargs`, as close as possible to where they are passed. This was done to make sure we support both with minimal changes and without losing the name of variables passed.
- Tests to ensure usage of positional arguments works as intended.

### Changed

- Slight rework to how any print statements in lattice are sent to null.
- Changed `test_dispatcher_functional` in `basic_dispatcher_test.py` to account for the support of `args` and removed a an unnecessary `print` statement.

### Removed

- Removed `args` from electron's `init` as it wasn't being used anywhere.

## [0.16.1] - 2022-01-18

### Changed

- Requirement changed from `dask[complete]` to `dask[distributed]`.

## [0.16.0] - 2022-01-14

### Added

- New UI static demo build
- New UI toolbar functions - orientation, toggle params, minimap
- Sortable and searchable lattice name row

### Changed

- Numerous UI style tweaks, mostly around dispatches table states

### Fixed

- Node sidebar info now updates correctly

## [0.15.11] - 2022-01-18

### Removed

- Unused numpy requirement. Note that numpy is still being installed indirectly as other packages in the requirements rely on it.

## [0.15.10] - 2022-01-16

## Added

- How-to guide for Covalent dispatcher CLI.

## [0.15.9] - 2022-01-18

### Changed

- Switched from using human readable ids to using UUIDs

### Removed

- `human-id` package was removed along with its mention in `requirements.txt` and `meta.yaml`

## [0.15.8] - 2022-01-17

### Removed

- Code breaking text from CLI api documentation.
- Unwanted covalent_dispatcher rst file.

### Changed

- Installation of entire covalent_dispatcher instead of covalent_dispatcher/_service in setup.py.

## [0.15.7] - 2022-01-13

### Fixed

- Functions with multi-line or really long decorators are properly serialized in dispatch_source.py.
- Multi-line Covalent output is properly commented out in dispatch_source.py.

## [0.15.6] - 2022-01-11

### Fixed

- Sub-lattice functions are successfully serialized in the utils.py get_serialized_function_str.

### Added

- Function to scan utilized source files and return a set of imported modules (utils.get_imports_from_source)

## [0.15.5] - 2022-01-12

### Changed

- UI runs on port 47007 and the dispatcher runs on port 48008. This is so that when the servers are later merged, users continue using port 47007 in the browser.
- Small modifications to the documentation
- Small fix to the README

### Removed

- Removed a directory `generated` which was improperly added
- Dispatcher web interface
- sqlalchemy requirement

## [0.15.4] - 2022-01-11

### Changed

- In file `covalent/executor/base.py`, `pickle` was changed to `cloudpickle` because of its universal pickling ability.

### Added

- In docstring of `BaseExecutor`, a note was added specifying that `covalent` with its dependencies is assumed to be installed in the conda environments.
- Above note was also added to the conda env selector how-to.

## [0.15.3] - 2022-01-11

### Changed

- Replaced the generic `RuntimeError` telling users to check if there is an object manipulation taking place inside the lattice to a simple warning. This makes the original error more visible.

## [0.15.2] - 2022-01-11

### Added

- If condition added for handling the case where `__getattr__` of an electron is accessed to detect magic functions.

### Changed

- `ActiveLatticeManager` now subclasses from `threading.local` to make it thread-safe.
- `ValueError` in the lattice manager's `claim` function now also shows the name of the lattice that is currently claimed.
- Changed docstring of `ActiveLatticeManager` to note that now it is thread-safe.
- Sublattice dispatching now no longer deletes the result object file and is dispatched normally instead of in a serverless manner.
- `simulate_nitrogen_and_copper_slab_interaction.ipynb` notebook tutorial now does normal dispatching as well instead of serverless dispatching. Also, now 7 datapoints will be shown instead of 10 earlier.

## [0.15.1] - 2022-01-11

### Fixed

- Passing AWS credentials to reusable workflows as a secret

## [0.15.0] - 2022-01-10

### Added

- Action to push development image to ECR

### Changed

- Made the publish action reusable and callable

## [0.14.1] - 2022-01-02

### Changed

- Updated the README
- Updated classifiers in the setup.py file
- Massaged some RTD pages

## [0.14.0] - 2022-01-07

### Added

- Action to push static UI to S3

## [0.13.2] - 2022-01-07

### Changed

- Completed new UI design work

## [0.13.1] - 2022-01-02

### Added

- Added eventlet requirement

### Changed

- The CLI tool can now manage the UI flask server as well
- [Breaking] The CLI option `-t` has been changed to `-d`, which starts the servers in developer mode and exposes unit tests to the server.

## [0.13.0] - 2022-01-01

### Added

- Config manager in `covalent/_shared_files/config.py`
- Default location for the main config file can be overridden using the environment variable `COVALENT_CONFIG_DIR`
- Ability to set and get configuration using `get_config` and `set_config`

### Changed

- The flask servers now reference the config file
- Defaults reference the config file

### Fixed

- `ValueError` caught when running `covalent stop`
- One of the functional tests was using a malformed path

### Deprecated

- The `electron.to_json` function
- The `generate_random_filename_in_cache` function

### Removed

- The `get_api_token` function

## [0.12.13] - 2022-01-04

## Removed

- Tutorial section headings

## Fixed

- Plot background white color

## [0.12.12] - 2022-01-06

### Fixed

- Having a print statement inside electron and lattice code no longer causes the workflow to fail.

## [0.12.11] - 2022-01-04

### Added

- Completed UI feature set for first release

### Changed

- UI server result serialization improvements
- UI result update webhook no longer fails on request exceptions, logs warning intead

## [0.12.10] - 2021-12-17

### Added

- Astrophysics tutorial

## [0.12.9] - 2022-01-04

### Added

- Added `get_all_node_results` method in `result_class.py` to return result of all node executions.

- Added `test_parallelilization` test to verify whether the execution is now being achieved in parallel.

### Changed

- Removed `LocalCluster` cluster creation usage to a simple `Client` one from Dask.

- Removed unnecessary `to_run` function as we no longer needed to run execution through an asyncio loop.

- Removed `async` from function definition of previously asynchronous functions, `_run_task`, `_run_planned_workflow`, `_plan_workflow`, and `_run_workflow`.

- Removed `uvloop` from requirements.

- Renamed `test_get_results` to `test_get_result`.

- Reran the how to notebooks where execution time was mentioned.

- Changed how `dispatch_info` context manager was working to account for multiple nodes accessing it at the same time.

## [0.12.8] - 2022-01-02

### Changed

- Changed the software license to GNU Affero 3.0

### Removed

- `covalent-ui` directory

## [0.12.7] - 2021-12-29

### Fixed

- Gunicorn logging now uses the `capture-output` flag instead of redirecting stdout and stderr

## [0.12.6] - 2021-12-23

### Changed

- Cleaned up the requirements and moved developer requirements to a separate file inside `tests`

## [0.12.5] - 2021-12-16

### Added

- Conda build CI job

## [0.12.4] - 2021-12-23

### Changed

- Gunicorn server now checks for port availability before starting

### Fixed

- The `covalent start` function now prints the correct port if the server is already running.

## [0.12.3] - 2021-12-14

### Added

- Covalent tutorial comparing quantum support vector machines with support vector machine algorithms implemented in qiskit and scikit-learn.

## [0.12.2] - 2021-12-16

### Fixed

- Now using `--daemon` in gunicorn to start the server, which was the original intention.

## [0.12.1] - 2021-12-16

### Fixed

- Removed finance references from docs
- Fixed some other small errors

### Removed

- Removed one of the failing how-to tests from the functional test suite

## [0.12.0] - 2021-12-16

### Added

- Web UI prototype

## [0.11.1] - 2021-12-14

### Added

- CLI command `covalent status` shows port information

### Fixed

- gunicorn management improved

## [0.11.0] - 2021-12-14

### Added

- Slack notifications for test status

## [0.10.4] - 2021-12-15

### Fixed

- Specifying a non-default results directory in a sub-lattice no longer causes a failure in lattice execution.

## [0.10.3] - 2021-12-14

### Added

- Functional tests for how-to's in documentation

### Changed

- Moved example script to a functional test in the pipeline
- Added a test flag to the CLI tool

## [0.10.2] - 2021-12-14

### Fixed

- Check that only `kwargs` without any default values in the workflow definition need to be passed in `lattice.draw(ax=ax, **kwargs)`.

### Added

- Function to check whether all the parameters without default values for a callable function has been passed added to shared utils.

## [0.10.1] - 2021-12-13

### Fixed

- Content and style fixes for getting started doc.

## [0.10.0] - 2021-12-12

### Changed

- Remove all imports from the `covalent` to the `covalent_dispatcher`, except for `_dispatch_serverless`
- Moved CLI into `covalent_dispatcher`
- Moved executors to `covalent` directory

## [0.9.1] - 2021-12-13

### Fixed

- Updated CONTRIBUTING to clarify docstring style.
- Fixed docstrings for `calculate_node` and `check_constraint_specific_sum`.

## [0.9.0] - 2021-12-10

### Added

- `prefix_separator` for separating non-executable node types from executable ones.

- `subscript_prefix`, `generator_prefix`, `sublattice_prefix`, `attr_prefix` for prefixes of subscripts, generators,
  sublattices, and attributes, when called on an electron and added to the transport graph.

- `exclude_from_postprocess` list of prefixes to denote those nodes which won't be used in post processing the workflow.

- `__int__()`, `__float__()`, `__complex__()` for converting a node to an integer, float, or complex to a value of 0 then handling those types in post processing.

- `__iter__()` generator added to Electron for supporting multiple return values from an electron execution.

- `__getattr__()` added to Electron for supporting attribute access on the node output.

- `__getitem__()` added to Electron for supporting subscripting on the node output.

- `electron_outputs` added as an attribute to lattice.

### Changed

- `electron_list_prefix`, `electron_dict_prefix`, `parameter_prefix` modified to reflect new way to assign prefixes to nodes.

- In `build_graph` instead of ignoring all exceptions, now the exception is shown alongwith the runtime error notifying that object manipulation should be avoided inside a lattice.

- `node_id` changed to `self.node_id` in Electron's `__call__()`.

- `parameter` type electrons now have the default metadata instead of empty dictionary.

- Instead of deserializing and checking whether a sublattice is there, now a `sublattice_prefix` is used to denote when a node is a sublattice.

- In `dispatcher_stack_test`, `test_dispatcher_flow` updated to indicate the new use of `parameter_prefix`.

### Fixed

- When an execution fails due to something happening in `run_workflow`, then result object's status is now failed and the object is saved alongwith throwing the appropriate exception.

## [0.8.5] - 2021-12-10

### Added

- Added tests for choosing specific executors inside electron initialization.
- Added test for choosing specific Conda environments inside electron initialization.

## [0.8.4] - 2021-12-10

### Changed

- Removed _shared_files directory and contents from covalent_dispatcher. Logging in covalent_dispatcher now uses the logger in covalent/_shared_files/logging.py.

## [0.8.3] - 2021-12-10

### Fixed

- Decorator symbols were added to the pseudo-code in the quantum chemistry tutorial.

## [0.8.2] - 2021-12-06

### Added

- Quantum chemistry tutorial.

## [0.8.1] - 2021-12-08

### Added

- Docstrings with typehints for covalent dispatcher functions added.

### Changed

- Replaced `node` to `node_id` in `electron.py`.

- Removed unnecessary `enumerate` in `covalent_dispatcher/_core/__init__.py`.

- Removed `get_node_device_mapping` function from `covalent_dispatcher/_core/__init__.py`
  and moved the definition to directly add the mapping to `workflow_schedule`.

- Replaced iterable length comparison for `executor_specific_exec_cmds` from `if len(executor_specific_exec_cmds) > 0`
  to `if executor_specific_exec_cmds`.

## [0.8.0] - 2021-12-03

### Added

- Executors can now accept the name of a Conda environment. If that environment exists, the operations of any electron using that executor are performed in that Conda environment.

## [0.7.6] - 2021-12-02

### Changed

- How to estimate lattice execution time has been renamed to How to query lattice execution time.
- Change result querying syntax in how-to guides from `lattice.get_result` to
  `covalent.get_result`.
- Choose random port for Dask dashboard address by setting `dashboard_address` to ':0' in
  `LocalCluster`.

## [0.7.5] - 2021-12-02

### Fixed

- "Default" executor plugins are included as part of the package upon install.

## [0.7.4] - 2021-12-02

### Fixed

- Upgraded dask to 2021.10.0 based on a vulnerability report

## [0.7.3] - 2021-12-02

### Added

- Transportable object tests
- Transport graph tests

### Changed

- Variable name node_num to node_id
- Variable name node_idx to node_id

### Fixed

- Transport graph `get_dependencies()` method return type was changed from Dict to List

## [0.7.2] - 2021-12-01

### Fixed

- Date handling in changelog validation

### Removed

- GitLab CI YAML

## [0.7.1] - 2021-12-02

### Added

- A new parameter to a node's result called `sublattice_result` is added.
  This will be of a `Result` type and will contain the result of that sublattice's
  execution. If a normal electron is executed, this will be `None`.

- In `_delete_result` function in `results_manager.py`, an empty results directory
  will now be deleted.

- Name of a sublattice node will also contain `(sublattice)`.

- Added `_dispatch_sync_serverless` which synchronously dispatches without a server
  and waits for a result to be returned. This is the method used to dispatch a sublattice.

- Test for sublatticing is added.

- How-to guide added for sublatticing explaining the new features.

### Changed

- Partially changed `draw` function in `lattice.py` to also draw the subgraph
  of the sublattice when drawing the main graph of the lattice. The change is
  incomplete as we intend to add this feature later.

- Instead of returning `plt`, `draw` now returns the `ax` object.

- `__call__` function in `lattice.py` now runs the lattice's function normally
  instead of dispatching it.

- `_run_task` function now checks whether current node is a sublattice and acts
  accordingly.

### Fixed

- Unnecessary lines to rename the node's name in `covalent_dispatcher/_core/__init__.py` are removed.

- `test_electron_takes_nested_iterables` test was being ignored due to a spelling mistake. Fixed and
  modified to follow the new pattern.

## [0.7.0] - 2021-12-01

### Added

- Electrons can now accept an executor object using the "backend" keyword argument. "backend" can still take a string naming the executor module.
- Electrons and lattices no longer have Slurm metadata associated with the executor, as that information should be contained in the executor object being used as an input argument.
- The "backend" keyword can still be a string specifying the executor module, but only if the executor doesn't need any metadata.
- Executor plugin classes are now directly available to covalent, eg: covalent.executor.LocalExecutor().

## [0.6.7] - 2021-12-01

### Added

- Docstrings without examples for all the functions in core covalent.
- Typehints in those functions as well.
- Used `typing.TYPE_CHECKING` to prevent cyclic imports when writing typehints.

### Changed

- `convert_to_lattice_function` renamed to `convert_to_lattice_function_call`.
- Context managers now raise a `ValueError` instead of a generic `Exception`.

## [0.6.6] - 2021-11-30

### Fixed

- Fixed the version used in the documentation
- Fixed the badge URLs to prevent caching

## [0.6.5] - 2021-11-30

### Fixed

- Broken how-to links

### Removed

- Redundant lines from .gitignore
- *.ipynb from .gitignore

## [0.6.4] - 2021-11-30

### Added

- How-to guides for workflow orchestration.
  - How to construct an electron
  - How to construct a lattice
  - How to add an electron to lattice
  - How to visualize the lattice
  - How to add constraints to lattices
- How-to guides for workflow and subtask execution.
  - How to execute individual electrons
  - How to execute a lattice
  - How to execute multiple lattices
- How-to guides for status querying.
  - How to query electron execution status
  - How to query lattice execution status
  - How to query lattice execution time
- How-to guides for results collection
  - How to query electron execution results
  - How to query lattice execution results
  - How to query multiple lattice execution results
- Str method for the results object.

### Fixed

- Saving the electron execution status when the subtask is running.

## [0.6.3] - 2021-11-29

### Removed

- JWT token requirement.
- Covalent dispatcher login requirement.
- Update covalent login reference in README.md.
- Changed the default dispatcher server port from 5000 to 47007.

## [0.6.2] - 2021-11-28

### Added

- Github action for tests and coverage
- Badges for tests and coverage
- If tests pass then develop is pushed to master
- Add release action which tags and creates a release for minor version upgrades
- Add badges action which runs linter, and upload badges for version, linter score, and platform
- Add publish action (and badge) which builds a Docker image and uploads it to the AWS ECR

## [0.6.1] - 2021-11-27

### Added

- Github action which checks version increment and changelog entry

## [0.6.0] - 2021-11-26

### Added

- New Covalent RTD theme
- sphinx extension sphinx-click for CLI RTD
- Sections in RTD
- init.py in both covalent-dispatcher logger module and cli module for it to be importable in sphinx

### Changed

- docutils version that was conflicting with sphinx

### Removed

- Old aq-theme

## [0.5.1] - 2021-11-25

### Added

- Integration tests combining both covalent and covalent-dispatcher modules to test that
  lattice workflow are properly planned and executed.
- Integration tests for the covalent-dispatcher init module.
- pytest-asyncio added to requirements.

## [0.5.0] - 2021-11-23

### Added

- Results manager file to get results from a file, delete a result, and redispatch a result object.
- Results can also be awaited to only return a result if it has either been completed or failed.
- Results class which is used to store the results with all the information needed to be used again along with saving the results to a file functionality.
- A result object will be a mercurial object which will be updated by the dispatcher and saved to a file throughout the dispatching and execution parts.
- Direct manipulation of the transport graph inside a result object takes place.
- Utility to convert a function definition string to a function and vice-versa.
- Status class to denote the status of a result object and of each node execution in the transport graph.
- Start and end times are now also stored for each node execution as well as for the whole dispatch.
- Logging of `stdout` and `stderr` can be done by passing in the `log_stdout`, `log_stderr` named metadata respectively while dispatching.
- In order to get the result of a certain dispatch, the `dispatch_id`, the `results_dir`, and the `wait` parameter can be passed in. If everything is default, then only the dispatch id is required, waiting will not be done, and the result directory will be in the current working directory with folder name as `results/` inside which every new dispatch will have a new folder named according to their respective dispatch ids, containing:
  - `result.pkl` - (Cloud)pickled result object.
  - `result_info.yaml` - yaml file with high level information about the result and its execution.
  - `dispatch_source.py` - python file generated, containing the original function definitions of lattice and electrons which can be used to dispatch again.

### Changed

- `logfile` named metadata is now `slurm_logfile`.
- Instead of using `jsonpickle`, `cloudpickle` is being used everywhere to maintain consistency.
- `to_json` function uses `json` instead of `jsonpickle` now in electron and lattice definitions.
- `post_processing` moved to the dispatcher, so the dispatcher will now store a finished execution result in the results folder as specified by the user with no requirement of post processing it from the client/user side.
- `run_task` function in dispatcher modified to check if a node has completed execution and return it if it has, else continue its execution. This also takes care of cases if the server has been closed mid execution, then it can be started again from the last saved state, and the user won't have to wait for the whole execution.
- Instead of passing in the transport graph and dispatch id everywhere, the result object is being passed around, except for the `asyncio` part where the dispatch id and results directory is being passed which afterwards lets the core dispatcher know where to get the result object from and operate on it.
- Getting result of parent node executions of the graph, is now being done using the result object's graph. Storing of each execution's result is also done there.
- Tests updated to reflect the changes made. They are also being run in a serverless manner.

### Removed

- `LatticeResult` class removed.
- `jsonpickle` requirement removed.
- `WorkflowExecutionResult`, `TaskExecutionResult`, and `ExecutionError` singleton classes removed.

### Fixed

- Commented out the `jwt_required()` part in `covalent-dispatcher/_service/app.py`, may be removed in later iterations.
- Dispatcher server will now return the error message in the response of getting result if it fails instead of sending every result ever as a response.

## [0.4.3] - 2021-11-23

### Added

- Added a note in Known Issues regarding port conflict warning.

## [0.4.2] - 2021-11-24

### Added

- Added badges to README.md

## [0.4.1] - 2021-11-23

### Changed

- Removed old coverage badge and fixed the badge URL

## [0.4.0] - 2021-11-23

### Added

- Codecov integrations and badge

### Fixed

- Detached pipelines no longer created

## [0.3.0] - 2021-11-23

### Added

- Wrote a Code of Conduct based on <https://www.contributor-covenant.org/>
- Added installation and environment setup details in CONTRIBUTING
- Added Known Issues section to README

## [0.2.0] - 2021-11-22

### Changed

- Removed non-open-source executors from Covalent. The local SLURM executor is now
- a separate repo. Executors are now plugins.

## [0.1.0] - 2021-11-19

### Added

- Pythonic CLI tool. Install the package and run `covalent --help` for a usage description.
- Login and logout functionality.
- Executor registration/deregistration skeleton code.
- Dispatcher service start, stop, status, and restart.

### Changed

- JWT token is stored to file instead of in an environment variable.
- The Dask client attempts to connect to an existing server.

### Removed

- Removed the Bash CLI tool.

### Fixed

- Version assignment in the covalent init file.

## [0.0.3] - 2021-11-17

### Fixed

- Fixed the Dockerfile so that it runs the dispatcher server from the covalent repo.

## [0.0.2] - 2021-11-15

### Changed

- Single line change in ci script so that it doesn't exit after validating the version.
- Using `rules` in `pytest` so that the behavior in test stage is consistent.

## [0.0.1] - 2021-11-15

### Added

- CHANGELOG.md to track changes (this file).
- Semantic versioning in VERSION.
- CI pipeline job to enforce versioning.<|MERGE_RESOLUTION|>--- conflicted
+++ resolved
@@ -9,11 +9,8 @@
 
 ### Operations
 
-<<<<<<< HEAD
 - Updated all CI Slack alerts to all go to the #covalent-ci channel
-=======
 - Removed PAUL_BLART check on build sdist step in release.yml
->>>>>>> b1c96cd7
 - Consolidated pre & stable build into one step in release.yml
 
 ## [0.204.0-rc.0] - 2022-10-17
