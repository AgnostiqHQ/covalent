--- conflicted
+++ resolved
@@ -7,11 +7,10 @@
 
 ## [UNRELEASED]
 
-<<<<<<< HEAD
 ### Tests
 
 - Tests for update workflow in Dispatcher service update_workflow.py module.
-=======
+
 ## [0.72.0] - 2022-04-12
 
 ### Changed
@@ -38,7 +37,6 @@
 ### Changed
 
 - Minor refactor of `dispatch_workflow.py` module in Dispatcher service.
->>>>>>> aa8e5980
 
 ## [0.69.0] - 2022-04-08
 
