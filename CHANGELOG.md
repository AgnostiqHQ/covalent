--- conflicted
+++ resolved
@@ -7,12 +7,11 @@
 
 ## [UNRELEASED]
 
-<<<<<<< HEAD
 ### Added
 
 - Bash decorator is introduced
 - Lepton commands can be specified as a list of strings rather than strings alone.
-=======
+
 ## [0.152.0] - 2022-07-25
 
 ### Authors
@@ -24,7 +23,6 @@
 ### Changed
 
 - Pass default DataStore object to node value retrieval method in the Results object.
->>>>>>> a5f54ee2
 
 ## [0.151.1] - 2022-07-22
 
