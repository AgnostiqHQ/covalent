--- conflicted
+++ resolved
@@ -7,17 +7,15 @@
 
 ## [UNRELEASED]
 
-<<<<<<< HEAD
 ### Fixed
 
 - Fixed the version validation in pypi workflow
-=======
+
 ## [0.63.0] - 2022-04-06
 
 ### Changed
 
 - Mark pypi releases as pre
->>>>>>> 3cf5d1b9
 
 ## [0.62.1] - 2022-04-06
 
