--- conflicted
+++ resolved
@@ -35,11 +35,8 @@
 ### Changed
 
 - Removed the upper limit from `dask` and `distributed` packages' versions until we find a version which is incompatible with Covalent.
-<<<<<<< HEAD
 - When the server is stopped, any workflows in a non-terminal state are first cancelled
-=======
 - Pinned sqlalchemy version with upper limit <2.0.0.
->>>>>>> a8c1b0c6
 
 ### Tests
 
@@ -47,17 +44,11 @@
 
 ### Fixed
 
-<<<<<<< HEAD
 - When stopping the server, we send the proper `SIGINT` signal to uvicorn instead of `SIGKILL` which allows the second part of the FastAPI `lifespan` to execute properly.
-=======
 - Reduce the number of pinned version numbers in the `setup.py`, `requirements.txt`, and `requirements-client.txt`
 - Updated the `wci.yml` file with new features
-
-### Fixed
-
 - Fixed the outstanding incompatibities between front-end data layer and a postgres database
 - Reverted file-lock changes
->>>>>>> a8c1b0c6
 
 ## [0.227.0-rc.0] - 2023-06-13
 
