# Changelog

All notable changes to this project will be documented in this file.

The format is based on [Keep a Changelog](https://keepachangelog.com/en/1.0.0/),
and this project adheres to [Semantic Versioning](https://semver.org/spec/v2.0.0.html).

## [UNRELEASED]

### Operations

<<<<<<< HEAD
- Fixed syntax errors in `stale.yml` and in `hotfix.yml`
- `docker.yml` triggered after version bump in `develop` instead of before
=======
- Enhanced `tests.yml` to upload coverage reports by domain

## [0.155.0] - 2022-07-26

### Authors

- Alejandro Esquivel <ae@alejandro.ltd>


### Added

- Exposing `alembic {args}` cli commands through: `covalent db alembic {args}`

## [0.154.0] - 2022-07-25

### Authors

- Casey Jao <casey@agnostiq.ai>
- Co-authored-by: Venkat Bala <venkat@agnostiq.ai>
- Alejandro Esquivel <ae@alejandro.ltd>


### Added

- Added methods to programatically fetch information from Alembic without needing subprocess

## [0.153.1] - 2022-07-25

### Authors

- Casey Jao <casey@agnostiq.ai>
- Co-authored-by: Venkat Bala <venkat@agnostiq.ai>


### Fixed

- Stdout and stderr are now captured when using the dask executor.


### Tests

- Fixed Dask cluster CLI tests

## [0.153.0] - 2022-07-25

### Authors

- Faiyaz Hasan <faiyaz@agnostiq.ai>


### Added

- Helper function to load and save files corresponding to the DB filenames.

### Changed

- Files with .txt, .log extensions are stored as strings.
- Get result web request timeout to 2 seconds.
>>>>>>> 0bfe1360

## [0.152.0] - 2022-07-25

### Authors

- Faiyaz Hasan <faiyaz@agnostiq.ai>
- Co-authored-by: Scott Wyman Neagle <scott@agnostiq.ai>


### Changed

- Pass default DataStore object to node value retrieval method in the Results object.

## [0.151.1] - 2022-07-22

### Authors

- Faiyaz Hasan <faiyaz@agnostiq.ai>
- Co-authored-by: Scott Wyman Neagle <scott@agnostiq.ai>


### Fixed

- Adding maximum number of retries and timeout parameter to the get result http call.
- Disabling result_webhook for now.

## [0.151.0] - 2022-07-22

### Authors

- Scott Wyman Neagle <scott@agnostiq.ai>
- Co-authored-by: Will Cunningham <wjcunningham7@gmail.com>
- Sankalp Sanand <sankalp@agnostiq.ai>


### Added

- `BaseAsyncExecutor` has been added which can be inherited by new async-aware executors.

### Changed

- Since tasks were basically submitting the functions to a Dask cluster by default, they have been converted into asyncio `Tasks` instead which support a far larger number of concurrent tasks than previously used `ThreadPool`.

- `tasks_pool` will still be used to schedule tasks which use non-async executors.

- Executor's `executor` will now receive a callable instead of a serialized function. This allows deserializing the function where it is going to be executed while providing a simplified `execute` at the same time.

- `uvloop` is being used instead of the default event loop of `asyncio` for better performance.

- Tests have also been updated to reflect above changes.

### Operations

- Made Santosh the sole owner of `/docs`

## [0.150.0] - 2022-07-22

### Authors

- Faiyaz Hasan <faiyaz@agnostiq.ai>


### Added

- Initialize database tables when the covalent server is started.

## [0.149.0] - 2022-07-21

### Authors

- Scott Wyman Neagle <scott@agnostiq.ai>
- Co-authored-by: Venkat Bala <venkat@agnostiq.ai>


### Removed

- `result.save()`
- `result._write_dispatch_to_python_file()`

## [0.148.0] - 2022-07-21

### Authors

- Alejandro Esquivel <ae@alejandro.ltd>


### Changed

- Changed DataStore default db path to correspond to dispatch db config path

### Operations

- Added workflow to stale and close pull requests


### Docs

- Fixed `get_metadata` calls in examples to remove `results_dir` argument
- Removed YouTube video temporarily

## [0.147.0] - 2022-07-21

### Authors

- Casey Jao <casey@agnostiq.ai>


### Changed

- Simplified interface for custom executors. All the boilerplate has
  been moved to `BaseExecutor`.

## [0.146.0] - 2022-07-20

### Authors

- Casey Jao <casey@agnostiq.ai>
- Co-authored-by: Venkat Bala <venkat@agnostiq.ai>
- Faiyaz Hasan <faiyaz@agnostiq.ai>



### Added

- Ensure that transportable objects are rendered correctly when printing the result object.

### Tests

- Check that user data is not unpickled by the Covalent server process

## [0.145.0] - 2022-07-20

### Authors

- Scott Wyman Neagle <scott@agnostiq.ai>
- Co-authored-by: Venkat Bala <venkat@agnostiq.ai>
- Co-authored-by: Faiyaz Hasan <faiyaz@agnostiq.ai>


### Removed

- `entry_point.get_result()`

### Changed

- get_result to query an HTTP endpoint instead of a DB session

## [0.144.0] - 2022-07-20

### Authors

- Will Cunningham <wjcunningham7@users.noreply.github.com>
- Co-authored-by: Scott Wyman Neagle <scott@agnostiq.ai>
- Alejandro Esquivel <ae@alejandro.ltd>


### Added

- Set up alembic migrations & added migration guide (`alembic/README.md`)

## [0.143.0] - 2022-07-19

### Authors

- Will Cunningham <wjcunningham7@users.noreply.github.com>
- Co-authored-by: Scott Wyman Neagle <scott@agnostiq.ai>


### Changed

- Installation will fail if `cova` is installed while trying to install `covalent`.

## [0.142.0] - 2022-07-19

### Authors

- Poojith U Rao <106616820+poojithurao@users.noreply.github.com>
- Co-authored-by: Will Cunningham <wjcunningham7@gmail.com>
- Anna Hughes <annagwen42@gmail.com>
- Co-authored-by: Poojith <poojith@agnostiq.ai>
- Co-authored-by: Scott Wyman Neagle <scott@agnostiq.ai>
- Casey Jao <casey@agnostiq.ai>
- Co-authored-by: Venkat Bala <venkat@agnostiq.ai>
- Co-authored-by: pre-commit-ci[bot] <66853113+pre-commit-ci[bot]@users.noreply.github.com>
- Faiyaz Hasan <faiyaz@agnostiq.ai>


### Added

- `electron_num`, `completed_electron_num` fields to the Lattice table.

## [0.141.0] - 2022-07-19

### Authors

- Poojith U Rao <106616820+poojithurao@users.noreply.github.com>
- Co-authored-by: Will Cunningham <wjcunningham7@gmail.com>
- Anna Hughes <annagwen42@gmail.com>
- Co-authored-by: Poojith <poojith@agnostiq.ai>
- Co-authored-by: Scott Wyman Neagle <scott@agnostiq.ai>
- Casey Jao <casey@agnostiq.ai>
- Co-authored-by: Venkat Bala <venkat@agnostiq.ai>
- Co-authored-by: pre-commit-ci[bot] <66853113+pre-commit-ci[bot]@users.noreply.github.com>


### Changed

- Deprecate topological sort in favor of inspect in-degree of nodes until they are zero before dispatching task
- Use deepcopy to generate a copy of the metadata dictionary before saving result object to the database

### Docs

- Adding incomplete pennylane kernel tutorial
- Adding quantum ensemble tutorial

## [0.140.0] - 2022-07-19

### Authors

- Faiyaz Hasan <faiyaz@agnostiq.ai>
- Co-authored-by: Venkat Bala <venkat@agnostiq.ai>


### Added

- Fields `deps_filename`, `call_before_filename` and `call_after_filename` to the `Electron` table.
- Re-write the deps / call before and after file contents when inserting / updating electron record in the database.

### Changed

- Modify the test and implementation logic of inserting the electron record with these new fields.
- Field `key` to `key_filename` in `Electron` table.

## [0.139.1] - 2022-07-19

### Authors

- Divyanshu Singh <55018955+divshacker@users.noreply.github.com>
- Co-authored-by: Scott Wyman Neagle <wymnea@protonmail.com>
- Co-authored-by: Scott Wyman Neagle <scott@agnostiq.ai>
- Co-authored-by: Will Cunningham <wjcunningham7@users.noreply.github.com>


### Fixed

- Fixes Reverse IP problem. All References to `0.0.0.0` are changed to `localhost` . More details can be found [here](https://github.com/AgnostiqHQ/covalent/issues/202)

## [0.139.0] - 2022-07-19

### Authors

- Venkat Bala <venkat@agnostiq.ai>
- Co-authored-by: Scott Wyman Neagle <scott@agnostiq.ai>
- Faiyaz Hasan <faiyaz@agnostiq.ai>
- Co-authored-by: Will Cunningham <wjcunningham7@gmail.com>


### Added

- Columns `is_active` in the lattice, eLectron and Electron dependency tables.

### Docs

- Adding a RTD tutorial/steps on creating a custom executor

## [0.138.0] - 2022-07-19

### Authors

- Anna Hughes <annagwen42@gmail.com>
- Co-authored-by: Will Cunningham <wjcunningham7@gmail.com>
- Will Cunningham <wjcunningham7@users.noreply.github.com>
- Co-authored-by: Venkat Bala <venkat@agnostiq.ai>


### Added

- Docker build workflow

### Changed

- Dockerfile uses multi-stage build

### Docs

- New tutorial demonstrating how to solve the MaxCut Problem with QAOA and Covalent

## [0.137.0] - 2022-07-19

### Authors

- Prasanna Venkatesh <54540812+Prasy12@users.noreply.github.com>
- Co-authored-by: Alejandro Esquivel <ae@alejandro.ltd>


### Added

- Ability to hide/show labels on the graph
- Graph layout with elk configurations

### Changed

- Changed API socket calls interval for graph optimization.

### Tests

- Disabled several dask functional tests

## [0.136.0] - 2022-07-18

### Authors

- Scott Wyman Neagle <scott@agnostiq.ai>
- Co-authored-by: Faiyaz Hasan <faiyaz@agnostiq.ai>


### Changed

- Result.save() has been deprecated in favor of Result.persist() and querying the database directly.

## [0.135.0] - 2022-07-18

### Authors

- Casey Jao <casey@agnostiq.ai>
- Co-authored-by: Scott Wyman Neagle <scott@agnostiq.ai>
- Co-authored-by: Alejandro Esquivel <ae@alejandro.ltd>


### Operations

- Psiog is only codeowner of js files
- Fix in changelog action to handle null author when a bot is committing

### Added

- Support injecting return values of calldeps into electrons during workflow execution

## [0.134.0] - 2022-07-15

### Authors

- Casey Jao <casey@agnostiq.ai>
- Co-authored-by: Scott Wyman Neagle <scott@agnostiq.ai>


### Changed

- Covalent server can now process workflows without having their deps installed

## [0.133.0] - 2022-07-15

### Authors

- Will Cunningham <wjcunningham7@users.noreply.github.com>


### Removed

- Removed the deprecated function `draw_inline` as well as the `matplotlib` dependency.

### Operations

- Fixing the retry block for tests

## [0.132.0] - 2022-07-14

### Authors

- Will Cunningham <wjcunningham7@users.noreply.github.com>


### Added

- Bash lepton support reintroduced with some UX modifications to the Lepton class. Leptons which use scripting languages can be specified as either (1) a command run in the shell/console or (2) a call to a function in a library/script. Leptons which use compiled languages must specify a library and a function name.
- The keyword argument `display_name` can be used to override the name appearing in the UI. Particularly useful when the lepton is a command.
- All arguments except for language are now keyword arguments.
- Keyword arguments passed to a Bash lepton are understood to define environment variables within the shell.
- Non-keyword arguments fill in `$1`, `$2`, etc.
- Named outputs enumerate variables within the shell which will be returned to the user. These can be either `Lepton.OUTPUT` or `Lepton.INPUT_OUTPUT` types.

### Added

- New fields to the decomposed result object Database: 

## [0.131.0] - 2022-07-13

### Authors

- Sankalp Sanand <sankalp@agnostiq.ai>
- Co-authored-by: Venkat Bala <venkat@agnostiq.ai>


### Fixed

- `covalent --version` now looks for `covalent` metadata instead of `cova`

### Tests

- Updated the cli test to include whether the correct version number is shown when `covalent --version` is run

### Added

- Method to write electron id corresponding to sublattices in `execution.py` when running `_run_task`.

## [0.130.0] - 2022-07-12

### Authors

- Venkat Bala <venkat@agnostiq.ai>
- Co-authored-by: Scott Wyman Neagle <scott@agnostiq.ai>

### Changed

- Ignoring tests for `cancel_dispatch` and `construct_bash`
- Create a dummy requirements.txt file for pip deps tests
- Fix version of `Werkzeug` package to avoid running into ValueError (unexpected kwarg `as_tuple`)
- Update `customization` how to test by specifying the section header `sdk`

## [0.129.0] - 2022-07-12

### Authors

- Sankalp Sanand <sankalp@agnostiq.ai>
- Co-authored-by: Alejandro Esquivel <ae@alejandro.ltd>

### Added

- Support for `wait_for` type edges when two electrons are connected by their execution side effects instead of output-input relation.

### Changed

- `active_lattice.electron_outputs` now contains the node ids as well for the electron which is being post processed.

## [0.128.1] - 2022-07-12

### Authors

- Faiyaz Hasan <faiyaz@agnostiq.ai>


### Fixed

- `Result.persist` test in `result_test.py`.
- Electron dependency `arg_index` is changed back to Nullable.

## [0.128.0] - 2022-07-12

### Authors

- Okechukwu  Emmanuel Ochia <okechukwu@agnostiq.ai>
- Co-authored-by: Casey Jao <casey@agnostiq.ai>
- Co-authored-by: Alejandro Esquivel <ae@alejandro.ltd>
- Co-authored-by: pre-commit-ci[bot] <66853113+pre-commit-ci[bot]@users.noreply.github.com>

### Added

- File transfer support for leptons

## [0.127.0] - 2022-07-11

### Authors

- Scott Wyman Neagle <scott@agnostiq.ai>
- Co-authored-by: Faiyaz Hasan <faiyaz@agnostiq.ai>
- Co-authored-by: Venkat Bala <venkat@agnostiq.ai>


### Added

- When saving to DB, also persist to the new DB if running in develop mode

### Tests

- Flask app route tests

## [0.126.0] - 2022-07-11

### Authors

- Will Cunningham <wjcunningham7@users.noreply.github.com>
- Alejandro Esquivel <ae@alejandro.ltd>
- Co-authored-by: pre-commit-ci[bot] <66853113+pre-commit-ci[bot]@users.noreply.github.com>
- Co-authored-by: Sankalp Sanand <sankalp@agnostiq.ai>


### Added

- Added Folder class
- Added internal call before/after deps to execute File Transfer operations pre/post electron execution.

### Operations

- Enhanced hotfix action to create branches from existing commits

## [0.125.0] - 2022-07-09

### Authors

- Okechukwu  Emmanuel Ochia <okechukwu@agnostiq.ai>
- Co-authored-by: pre-commit-ci[bot] <66853113+pre-commit-ci[bot]@users.noreply.github.com>
- Co-authored-by: Alejandro Esquivel <ae@alejandro.ltd>
- Venkat Bala <venkat@agnostiq.ai>
- Co-authored-by: Okechukwu Ochia <emmirald@gmail.com>
- Co-authored-by: Scott Wyman Neagle <scott@agnostiq.ai>


### Added

- Dask Cluster CLI functional/unit tests

### Docs

- Updated RTD concepts, how-to-guides, and api docs with electron dependencies.

### Operations

- Separate out running tests and uploading coverage report to circumvent bug in
  retry action

## [0.124.0] - 2022-07-07

### Authors

- Will Cunningham <wjcunningham7@users.noreply.github.com>
- Co-authored-by: Scott Wyman Neagle <scott@agnostiq.ai>
- Faiyaz Hasan <faiyaz@agnostiq.ai>


### Added

- `Result.persist` method in `covalent/_results_manager/result.py`.

### Operations

- Package pre-releases go to `covalent` instead of `cova` on PyPI.

## [0.123.0] - 2022-07-07

### Authors

- Scott Wyman Neagle <scott@agnostiq.ai>
- Co-authored-by: Faiyaz Hasan <faiyaz@agnostiq.ai>
- Will Cunningham <wjcunningham7@users.noreply.github.com>
- Alejandro Esquivel <ae@alejandro.ltd>
- Co-authored-by: pre-commit-ci[bot] <66853113+pre-commit-ci[bot]@users.noreply.github.com>


### Added

- Added Folder class
- Added internal call before/after deps to execute File Transfer operations pre/post electron execution.

### Operations

- `codeql.yml` and `condabuild.yml` run nightly instead of on every PR.
- Style fixes in changelog

## [0.122.1] - 2022-07-06

### Authors

Will Cunningham <wjcunningham7@users.noreply.github.com>
Co-authored-by: Scott Wyman Neagle <scott@agnostiq.ai>


### Operations

- Added license scanner action
- Pre-commit autoupdate

### Tests

- Tests for running workflows with more than one iteration

### Fixed

- Attribute error caused by attempts to retrieve the name from the node function when the node function is set to None

## [0.122.0] - 2022-07-04

### Authors

Faiyaz Hasan <faiyaz@agnostiq.ai>
Co-authored-by: pre-commit-ci[bot] <66853113+pre-commit-ci[bot]@users.noreply.github.com>


### Added

- `covalent/_results_manager/write_result_to_db.py` module and methods to insert / update data in the DB.
- `tests/covalent_tests/results_manager_tests/write_result_to_db_test.py` containing the unit tests for corresponding functions.

### Changed

- Electron `type` column to a string type rather than an `ElectronType` in DB models.
- Primary keys from `BigInteger` to `Integer` in DB models.

## [0.121.0] - 2022-07-04

### Authors

Will Cunningham <wjcunningham7@users.noreply.github.com>
Co-authored-by: Alejandro Esquivel <ae@alejandro.ltd>
Co-authored-by: pre-commit-ci[bot] <66853113+pre-commit-ci[bot]@users.noreply.github.com>


### Removed

- Unused requirements `gunicorn` and `eventlet` in `requirements.txt` as well as `dask` in `tests/requirements.txt`, since it is already included in the core requirements.

### Docs

- Updated the compatibility matrix in the docs.

## [0.120.0] - 2022-07-04

### Authors

Okechukwu  Emmanuel Ochia <okechukwu@agnostiq.ai>
Co-authored-by: Venkat Bala <venkat@agnostiq.ai>
Co-authored-by: pre-commit-ci[bot] <66853113+pre-commit-ci[bot]@users.noreply.github.com>
Co-authored-by: Scott Wyman Neagle <scott@agnostiq.ai>


### Added

- Adding `cluster` CLI options to facilitate interacting with the backend Dask cluster
- Adding options to `covalent start` to enable specifying number of workers, memory limit and threads per worker at cluster startup

### Changed

- Update `DaskAdminWorker` docstring with better explanation

## [0.119.1] - 2022-07-04

### Authors

Scott Wyman Neagle <scott@agnostiq.ai>
Casey Jao <casey@agnostiq.ai>


### Fixed

- `covalent status` checks if the server process is still alive.

### Operations

- Updates to changelog logic to handle multiple authors

## [0.119.0] - 2022-07-03
### Authors
@cjao 


### Added

- Introduce support for pip dependencies

## [0.118.0] - 2022-07-02
### Authors
@AlejandroEsquivel 


### Added

- Introduced File, FileTransfer, and FileTransferStrategy classes to support various File Transfer use cases prior/post electron execution

## [0.117.0] - 2022-07-02
### Authors
@Emmanuel289 


### Added

- Included retry action in 'tests.yaml' workflow.

## [0.116.0] - 2022-06-29
### Authors
@Prasy12 

### Changed

- Changed API socket calls interval for graph optimization.

### Added

- Ability to change to different layouts from the GUI.

## [0.115.0] - 2022-06-28
### Authors
@cjao 


### Added

- Introduce support for `call_before`, `call_after`, and bash dependencies

### Operations

- Unit tests performed on Python 3.10 on Ubuntu and MacOS images as well as 3.9 on MacOS
- Updated codeowners so that AQ Engineers doesn't own this CHANGELOG
- pre-commit autoupdate

## [0.114.0] - 2022-06-23
### Authors
@dependabot[bot] 


### Changed

- Changed eventsource version on webapp yarn-lock file.

### Operations

- Added Github push changelog workflow to append commiters username
- Reusable JavaScript action to parse changelog and update version

## [0.113.0] - 2022-06-21

### Added

- Introduce new db models and object store backends

### Operations

- Syntax fix in hotfix.yml

### Docs

- Added new tutorial: Linear and convolutional autoencoders

## [0.112.0] - 2022-06-20

### Changed

- Changed async version on webapp package-lock file.

## [0.111.0] - 2022-06-20

### Changed

- Changed eventsource version on webapp package-lock file.

### Docs

- Added new tutorial: Covalentified version of the Pennylane Variational Classifier tutorial.

## [0.110.3] - 2022-06-17

### Fixed

- Fix error when parsing electron positional arguments in workflows

### Docs

- Remove hardcoding version info in README.md

## [0.110.2] - 2022-06-10

### Docs

- Fix MNIST tutorial
- Fix Quantum Gravity tutorial
- Update RTD with migration guide compatible with latest release
- Convert all references to `covalent start` from Jupyter notebooks to markdown statements
- Update release notes summary in README.md
- Fixed display issues with figure (in dark mode) and bullet points in tutorials

### Operations

- Added a retry block to the webapp build step in `tests.yml`

## [0.110.1] - 2022-06-10

### Fixed

- Configure dask to not use daemonic processes when creating a cluster

### Operations

- Sync the VERSION file within `covalent` directory to match the root level VERSION
- Manually patch `covalent/VERSION`

## [0.110.0] - 2022-06-10

### Changed

- Web GUI list size and status label colors changed.
- Web GUI graph running icon changed to non-static icon.

### Docs

- Removed references to the Dask executor in RTD as they are no longer needed.

## [0.109.1] - 2022-06-10

### Fixed

- `covalent --version` now works for PyPI releases

## [0.109.0] - 2022-06-10

### Docs

- Update CLI help statements

### Added

- Add CLI functionality to start covalent with/without Dask
- Add CLI support to parse `covalent_ui.log` file

### Operations

- Updating codeowners to establish engineering & psiog ownership

### Docs

- Added new tutorial: Training quantum embedding kernels for classification.

## [0.108.0] - 2022-06-08

### Added

- WCI yaml file

### Docs

- Add pandoc installation updates to contributing guide

## [0.107.0] - 2022-06-07

### Changed

- Skipping stdout/stderr redirection tests until implemented in Dask parent process

### Added

- Simplifed starting the dask cluster using `multiprocessing`
- Added `bokeh==2.4.3` to requirements.txt to enable view Dask dashboard

### Fixed

- Changelog-reminder action now works for PRs from forks.

## [0.106.2] - 2022-06-06

### Fixed

- Specifying the version for package `furo` to `2022.4.7` to prevent breaking doc builds

### Docs

- Added new tutorial: Using Covalent with PennyLane for hybrid computation.

## [0.106.1] - 2022-06-01

### Fixed

- Changelog-reminder action now works for PRs from forks

### Docs

- Removed references to microservices in RTD
- Updated README.md.
- Changed `ct.electron` to `ct.lattice(executor=dask_executor)` in MNIST classifier tutorial

## [0.106.0] - 2022-05-26

### Changed

- Visual theme for Webapp GUI changed in accordance to new theme
- Fonts, colors, icons have been updated

## [0.105.0] - 2022-05-25

### Added

- Add a pre-commit hook for `detect-secrets`.
- Updated the actions in accordance with the migration done in the previous version.

## [0.104.0] - 2022-05-23

### Changed

- Services have been moved to a different codebase. This repo is now hosting the Covalent SDK, local dispatcher backend, Covalent web GUI, and documentation. Version is bumped to `0.104.0` in order to avoid conflicts.
- Update tests to match the current dispatcher api
- Skip testing dask executor until dask executor plugin is made public
- Using 2 thread pools to manage multiple workflows better and the other one for executing electrons in parallel.

### Fixed

- Add psutil and PyYAML to requirements.txt
- Passing the same Electron to multiple inputs of an Electron now works. UI fix pending.
- Dask from `requirements.txt`.

### Removed

- Asyncio usage for electron level concurrency.
- References to dask

### Added

- Functional test added for dask executor with the cluster running locally.
- Scalability tests for different workflows and workflow sizes under `tests/stress_tests/scripts`
- Add sample performance testing workflows under `tests/stress_tests`
- Add pipelines to continuously run the tutorial notebooks
- Create notebook with tasks from RTD

## [0.32.3] - 2022-03-16

### Fixed

- Fix missing UI graph edges between parameters and electrons in certain cases.
- Fix UI crashes in cases where legacy localStorage state was being loaded.

## [0.32.2] - 2022-03-16

### Added

- Images for graphs generated in tutorials and how-tos.
- Note for quantum gravity tutorial to tell users that `tensorflow` doesn't work on M1 Macs.
- `Known Issues` added to `README.md`

### Fixed

- `draw` function usage in tutorials and how-tos now reflects the UI images generated instead of using graphviz.
- Images now render properly in RTD of how-tos.

### Changed

- Reran all the tutorials that could run, generating the outputs again.

## [0.32.1] - 2022-03-15

### Fixed

- CLI now starts server directly in the subprocess instead of as a daemon
- Logs are provided as pipes to Popen instead of using a shell redirect
- Restart behavior fixed
- Default port in `covalent_ui/app.py` uses the config manager

### Removed

- `_graceful_restart` function no longer needed without gunicorn

## [0.32.0] - 2022-03-11

### Added

- Dispatcher microservice API endpoint to dispatch and update workflow.
- Added get runnable task endpoint.

## [0.31.0] - 2022-03-11

### Added

- Runner component's main functionality to run a set of tasks, cancel a task, and get a task's status added to its api.

## [0.30.5] - 2022-03-11

### Updated

- Updated Workflow endpoints & API spec to support upload & download of result objects as pickle files

## [0.30.4] - 2022-03-11

### Fixed

- When executing a task on an alternate Conda environment, Covalent no longer has to be installed on that environment. Previously, a Covalent object (the execution function as a TransportableObject) was passed to the environment. Now it is deserialized to a "normal" Python function, which is passed to the alternate Conda environment.

## [0.30.3] - 2022-03-11

### Fixed

- Fixed the order of output storage in `post_process` which should have been the order in which the electron functions are called instead of being the order in which they are executed. This fixes the order in which the replacement of function calls with their output happens, which further fixes any discrepencies in the results obtained by the user.

- Fixed the `post_process` test to check the order as well.

## [0.30.2] - 2022-03-11

### Changed

- Updated eventlet to 0.31.0

## [0.30.1] - 2022-03-10

### Fixed

- Eliminate unhandled exception in Covalent UI backend when calling fetch_result.

## [0.30.0] - 2022-03-09

### Added

- Skeleton code for writing the different services corresponding to each component in the open source refactor.
- OpenAPI specifications for each of the services.

## [0.29.3] - 2022-03-09

### Fixed

- Covalent UI is built in the Dockerfile, the setup file, the pypi workflow, the tests workflow, and the conda build script.

## [0.29.2] - 2022-03-09

### Added

- Defaults defined in executor plugins are read and used to update the in-memory config, as well as the user config file. But only if the parameter in question wasn't already defined.

### Changed

- Input parameter names and docstrings in _shared_files.config.update_config were changed for clarity.

## [0.29.1] - 2022-03-07

### Changed

- Updated fail-fast strategy to run all tests.

## [0.29.0] - 2022-03-07

### Added

- DispatchDB for storing dispatched results

### Changed

- UI loads dispatches from DispatchDB instead of browser local storage

## [0.28.3] - 2022-03-03

### Fixed

Installed executor plugins don't have to be referred to by their full module name. Eg, use "custom_executor", instead of "covalent_custom_plugin.custom_executor".

## [0.28.2] - 2022-03-03

### Added

- A brief overview of the tutorial structure in the MNIST classification tutorial.

## [0.28.1] - 2022-03-02

### Added

- Conda installation is only supported for Linux in the `Getting Started` guide.
- MNIST classifier tutorial.

### Removed

- Removed handling of default values of function parameters in `get_named_params` in `covalent/_shared_files/utils.py`. So, it is actually being handled by not being handled since now `named_args` and `named_kwargs` will only contain parameters that were passed during the function call and not all of them.

## [0.28.0] - 2022-03-02

### Added

- Lepton support, including for Python modules and C libraries
- How-to guides showing how to use leptons for each of these

## [0.27.6] - 2022-03-01

### Added

- Added feature development basic steps in CONTRIBUTING.md.
- Added section on locally building RTD (read the docs) in the contributing guide.

## [0.27.5] - 2022-03-01

### Fixed

- Missing UI input data after backend change - needed to be derived from graph for electrons, lattice inputs fixed on server-side, combining name and positional args
- Broken UI graph due to variable->edge_name renaming
- Missing UI executor data after server-side renaming

## [0.27.4] - 2022-02-28

### Fixed

- Path used in `covalent/executor/__init__.py` for executor plugin modules needed updating to `covalent/executor/executor_plugins`

### Removed

- Disabled workflow cancellation test due to inconsistent outcomes. Test will be re-enabled after cancellation mechanisms are investigated further.

## [0.27.3] - 2022-02-25

### Added

- Added `USING_DOCKER.md` guide for running docker container.
- Added cli args to covalent UI flask server `covalent_ui/app.py` to modify port and log file path.

### Removed

- Removed gunicorn from cli and Dockerfile.

### Changed

- Updated cli `covalent_dispatcher/_cli/service.py` to run flask server directly, and removed dispatcher and UI flags.
- Using Flask blueprints to merge Dispatcher and UI servers.
- Updated Dockerfile to run flask server directly.
- Creating server PID file manually in `covalent_dispatcher/_cli/service.py`.
- Updated tests and docs to reflect merged servers.
- Changed all mentions of port 47007 (for old UI server) to 48008.

## [0.27.2] - 2022-02-24

### Changed

- Removed unnecessary blockquotes from the How-To guide for creating custom executors
- Changed "Covalent Cloud" to "Covalent" in the main code text

## [0.27.1] - 2022-02-24

### Removed

- Removed AQ-Engineers from CODEOWNERS in order to fix PR review notifications

## [0.27.0] - 2022-02-24

### Added

- Support for positional only, positional or keyword, variable positional, keyword only, variable keyword types of parameters is now added, e.g an electron can now use variable args and variable kwargs if the number/names of parameters are unknown during definition as `def task(*args, **kwargs)` which wasn't possible before.

- `Lattice.args` added to store positional arguments passed to the lattice's workflow function.

- `get_named_params` function added in `_shared_files/utils.py` which will return a tuple containing named positional arguments and named keyword arguments. The names help in showing and storing these parameters in the transport graph.

- Tests to verify whether all kinds of input paramaters are supported by electron or a lattice.

### Changed

- No longer merging positional arguments with keyword arguments, instead they are separately stored in respective nodes in the transport graph.

- `inputs` returned from `_get_inputs` function in `covalent_dispatcher/_core/execution.py` now contains positional as well as keyword arguments which further get passed to the executor.

- Executors now support positional and keyword arguments as inputs to their executable functions.

- Result object's `_inputs` attribute now contains both `args` and `kwargs`.

- `add_node_for_nested_iterables` is renamed to `connect_node_with_others` and `add_node_to_graph` also renamed to `add_collection_node_to_graph` in `electron.py`. Some more variable renames to have appropriate self-explanatory names.

- Nodes and edges in the transport graph now have a better interface to assign attributes to them.

- Edge attribute `variable` renamed to `edge_name`.

- In `serialize` function of the transport graph, if `metadata_only` is True, then only `metadata` attribute of node and `source` and `target` attributes of edge are kept in the then return serialized `data`.

- Updated the tests wherever necessary to reflect the above changes

### Removed

- Deprecated `required_params_passed` since an error will automatically be thrown by the `build_graph` function if any of the required parameters are not passed.

- Removed duplicate attributes from nodes in the transport graph.

## [0.26.1] - 2022-02-23

### Added

- Added Local Executor section to the API read the docs.

## [0.26.0] - 2022-02-23

### Added

- Automated reminders to update the changelog

## [0.25.3] - 2022-02-23

## Added

- Listed common mocking commands in the CONTRIBUTING.md guide.
- Additional guidelines on testing.

## [0.25.2] - 2022-02-21

### Changed

- `backend` metadata name changed to `executor`.
- `_plan_workflow` usage updated to reflect how that executor related information is now stored in the specific executor object.
- Updated tests to reflect the above changes.
- Improved the dispatch cancellation test to provide a robust solution which earlier took 10 minutes to run with uncertainty of failing every now and then.

### Removed

- Removed `TaskExecutionMetadata` as a consequence of removing `execution_args`.

## [0.25.1] - 2022-02-18

### Fixed

- Tracking imports that have been used in the workflow takes less time.

### Added

- User-imports are included in the dispatch_source.py script. Covalent-related imports are commented out.

## [0.25.0] - 2022-02-18

### Added

- UI: Lattice draw() method displays in web UI
- UI: New navigation panel

### Changed

- UI: Animated graph changes, panel opacity

### Fixed

- UI: Fixed "Not Found" pages

## [0.24.21] - 2022-02-18

### Added

- RST document describing the expectations from a tutorial.

## [0.24.20] - 2022-02-17

### Added

- Added how to create custom executors

### Changed

- Changed the description of the hyperlink for choosing executors
- Fixed typos in doc/source/api/getting_started/how_to/execution/creating_custom_executors.ipynb

## [0.24.19] - 2022-02-16

### Added

- CODEOWNERS for certain files.

## [0.24.18] - 2022-02-15

### Added

- The user configuration file can now specify an executor plugin directory.

## [0.24.17] - 2022-02-15

### Added

- Added a how-to for making custom executors.

## [0.24.16] - 2022-02-12

### Added

- Errors now contain the traceback as well as the error message in the result object.
- Added test for `_post_process` in `tests/covalent_dispatcher_tests/_core/execution_test.py`.

### Changed

- Post processing logic in `electron` and dispatcher now relies on the order of execution in the transport graph rather than node's function names to allow for a more reliable pairing of nodes and their outputs.

- Renamed `init_test.py` in `tests/covalent_dispatcher_tests/_core/` to `execution_test.py`.

### Removed

- `exclude_from_postprocess` list which contained some non executable node types removed since only executable nodes are post processed now.

## [0.24.15] - 2022-02-11

### Fixed

- If a user's configuration file does not have a needed exeutor parameter, the default parameter (defined in _shared_files/defaults.py) is used.
- Each executor plugin is no longer initialized upon the import of Covalent. This allows required parameters in executor plugins.

## Changed

- Upon updating the configuration data with a user's configuration file, the complete set is written back to file.

## Added

- Tests for the local and base executors.

## [0.24.14] - 2022-02-11

### Added

- UI: add dashboard cards
- UI: add scaling dots background

### Changed

- UI: reduce sidebar font sizes, refine color theme
- UI: refine scrollbar styling, show on container hover
- UI: format executor parameters as YAML code
- UI: update syntax highlighting scheme
- UI: update index.html description meta tag

## [0.24.13] - 2022-02-11

### Added

- Tests for covalent/_shared_files/config.py

## [0.24.12] - 2022-02-10

### Added

- CodeQL code analyzer

## [0.24.11] - 2022-02-10

### Added

- A new dictionary `_DEFAULT_CONSTRAINTS_DEPRECATED` in defaults.py

### Changed

- The `_DEFAULT_CONSTRAINT_VALUES` dictionary now only contains the `backend` argument

## [0.24.10] - 2022-02-09

### Fixed

- Sporadically failing workflow cancellation test in tests/workflow_stack_test.py

## [0.24.9] - 2022-02-09

## Changed

- Implementation of `_port_from_pid` in covalent_dispatcher/_cli/service.py.

## Added

- Unit tests for command line interface (CLI) functionalities in covalent_dispatcher/_cli/service.py and covalent_dispatcher/_cli/cli.py.

## [0.24.8] - 2022-02-07

### Fixed

- If a user's configuration file does not have a needed parameter, the default parameter (defined in _shared_files/defaults.py) is used.

## [0.24.7] - 2022-02-07

### Added

- Typing: Add Type hint `dispatch_info` parameter.
- Documentation: Updated the return_type description in docstring.

### Changed

- Typing: Change return type annotation to `Generator`.

## [0.24.6] - 2022-02-06

### Added

- Type hint to `deserialize` method of `TransportableObject` of `covalent/_workflow/transport.py`.

### Changed

- Description of `data` in `deserialize` method of `TransportableObject` of `covalent/_workflow/transport.py` from `The serialized transportable object` to `Cloudpickled function`.

## [0.24.5] - 2022-02-05

### Fixed

- Removed dependence on Sentinel module

## [0.24.4] - 2022-02-04

### Added

- Tests across multiple versions of Python and multiple operating systems
- Documentation reflecting supported configurations

## [0.24.3] - 2022-02-04

### Changed

- Typing: Use `bool` in place of `Optional[bool]` as type annotation for `develop` parameter in `covalent_dispatcher.service._graceful_start`
- Typing: Use `Any` in place of `Optional[Any]` as type annotation for `new_value` parameter in `covalent._shared_files.config.get_config`

## [0.24.2] - 2022-02-04

### Fixed

- Updated hyperlink of "How to get the results" from "./collection/query_electron_execution_result" to "./collection/query_multiple_lattice_execution_results" in "doc/source/how_to/index.rst".
- Updated hyperlink of "How to get the result of a particular electron" from "./collection/query_multiple_lattice_execution_results" to "./collection/query_electron_execution_result" in "doc/source/how_to/index.rst".

## [0.24.1] - 2022-02-04

### Changed

- Changelog entries are now required to have the current date to enforce ordering.

## [0.24.0] - 2022-02-03

### Added

- UI: log file output - display in Output tab of all available log file output
- UI: show lattice and electron inputs
- UI: display executor attributes
- UI: display error message on failed status for lattice and electron

### Changed

- UI: re-order sidebar sections according to latest figma designs
- UI: update favicon
- UI: remove dispatch id from tab title
- UI: fit new uuids
- UI: adjust theme text primary and secondary colors

### Fixed

- UI: auto-refresh result state on initial render of listing and graph pages
- UI: graph layout issues: truncate long electron/param names

## [0.23.0] - 2022-02-03

### Added

- Added `BaseDispatcher` class to be used for creating custom dispatchers which allow connection to a dispatcher server.
- `LocalDispatcher` inheriting from `BaseDispatcher` allows connection to a local dispatcher server running on the user's machine.
- Covalent only gives interface to the `LocalDispatcher`'s `dispatch` and `dispatch_sync` methods.
- Tests for both `LocalDispatcher` and `BaseDispatcher` added.

### Changed

- Switched from using `lattice.dispatch` and `lattice.dispatch_sync` to `covalent.dispatch` and `covalent.dispatch_sync`.
- Dispatcher address now is passed as a parameter (`dispatcher_addr`) to `covalent.dispatch` and `covalent.dispatch_sync` instead of a metadata field to lattice.
- Updated tests, how tos, and tutorials to use `covalent.dispatch` and `covalent.dispatch_sync`.
- All the contents of `covalent_dispatcher/_core/__init__.py` are moved to `covalent_dispatcher/_core/execution.py` for better organization. `__init__.py` only contains function imports which are needed by external modules.
- `dispatch`, `dispatch_sync` methods deprecated from `Lattice`.

### Removed

- `_server_dispatch` method removed from `Lattice`.
- `dispatcher` metadata field removed from `lattice`.

## [0.22.19] - 2022-02-03

### Fixed

- `_write_dispatch_to_python_file` isn't called each time a task is saved. It is now only called in the final save in `_run_planned_workflow` (in covalent_dispatcher/_core/__init__.py).

## [0.22.18] - 2022-02-03

### Fixed

- Added type information to result.py

## [0.22.17] - 2022-02-02

### Added

- Replaced `"typing.Optional"` with `"str"` in covalent/executor/base.py
- Added missing type hints to `get_dispatch_context` and `write_streams_to_file` in covalent/executor/base.py, BaseExecutor

## [0.22.16] - 2022-02-02

### Added

- Functions to check if UI and dispatcher servers are running.
- Tests for the `is_ui_running` and `is_server_running` in covalent_dispatcher/_cli/service.py.

## [0.22.15] - 2022-02-01

### Fixed

- Covalent CLI command `covalent purge` will now stop the servers before deleting all the pid files.

### Added

- Test for `purge` method in covalent_dispatcher/_cli/service.py.

### Removed

- Unused `covalent_dispatcher` import from covalent_dispatcher/_cli/service.py.

### Changed

- Moved `_config_manager` import from within the `purge` method to the covalent_dispatcher/_cli/service.py for the purpose of mocking in tests.

## [0.22.14] - 2022-02-01

### Added

- Type hint to `_server_dispatch` method in `covalent/_workflow/lattice.py`.

## [0.22.13] - 2022-01-26

### Fixed

- When the local executor's `log_stdout` and `log_stderr` config variables are relative paths, they should go inside the results directory. Previously that was queried from the config, but now it's queried from the lattice metadata.

### Added

- Tests for the corresponding functions in (`covalent_dispatcher/_core/__init__.py`, `covalent/executor/base.py`, `covalent/executor/executor_plugins/local.py` and `covalent/executor/__init__.py`) affected by the bug fix.

### Changed

- Refactored `_delete_result` in result manager to give the option of deleting the result parent directory.

## [0.22.12] - 2022-01-31

### Added

- Diff check in pypi.yml ensures correct files are packaged

## [0.22.11] - 2022-01-31

### Changed

- Removed codecov token
- Removed Slack notifications from feature branches

## [0.22.10] - 2022-01-29

### Changed

- Running tests, conda, and version workflows on pull requests, not just pushes

## [0.22.9] - 2022-01-27

### Fixed

- Fixing version check action so that it doesn't run on commits that are in develop
- Edited PR template so that markdown checklist appears properly

## [0.22.8] - 2022-01-27

### Fixed

- publish workflow, using `docker buildx` to build images for x86 and ARM, prepare manifest and push to ECR so that pulls will match the correct architecture.
- typo in CONTRIBUTING
- installing `gcc` in Docker image so Docker can build wheels for `dask` and other packages that don't provide ARM wheels

### Changed

- updated versions in `requirements.txt` for `matplotlib` and `dask`

## [0.22.7] - 2022-01-27

### Added

- `MANIFEST.in` did not have `covalent_dispatcher/_service` in it due to which the PyPi package was not being built correctly. Added the `covalent_dispatcher/_service` to the `MANIFEST.in` file.

### Fixed

- setuptools properly including data files during installation

## [0.22.6] - 2022-01-26

### Fixed

- Added service folder in covalent dispatcher to package.

## [0.22.5] - 2022-01-25

### Fixed

- `README.md` images now use master branch's raw image urls hosted on <https://github.com> instead of <https://raw.githubusercontent.com>. Also, switched image rendering from html to markdown.

## [0.22.4] - 2022-01-25

### Fixed

- dispatcher server app included in sdist
- raw image urls properly used

## [0.22.3] - 2022-01-25

### Fixed

- raw image urls used in readme

## [0.22.2] - 2022-01-25

### Fixed

- pypi upload

## [0.22.1] - 2022-01-25

### Added

- Code of conduct
- Manifest.in file
- Citation info
- Action to upload to pypi

### Fixed

- Absolute URLs used in README
- Workflow badges updated URLs
- `install_package_data` -> `include_package_data` in `setup.py`

## [0.22.0] - 2022-01-25

### Changed

- Using public ECR for Docker release

## [0.21.0] - 2022-01-25

### Added

- GitHub pull request templates

## [0.20.0] - 2022-01-25

### Added

- GitHub issue templates

## [0.19.0] - 2022-01-25

### Changed

- Covalent Beta Release

## [0.18.9] - 2022-01-24

### Fixed

- iframe in the docs landing page is now responsive

## [0.18.8] - 2022-01-24

### Changed

- Temporarily removed output tab
- Truncated dispatch id to fit left sidebar, add tooltip to show full id

## [0.18.7] - 2022-01-24

### Changed

- Many stylistic improvements to documentation, README, and CONTRIBUTING.

## [0.18.6] - 2022-01-24

### Added

- Test added to check whether an already decorated function works as expected with Covalent.
- `pennylane` package added to the `requirements-dev.txt` file.

### Changed

- Now using `inspect.signature` instead of `function.__code__` to get the names of function's parameters.

## [0.18.5] - 2022-01-21

### Fixed

- Various CI fixes, including rolling back regression in version validation, caching on s3 hosted badges, applying releases and tags correctly.

## [0.18.4] - 2022-01-21

### Changed

- Removed comments and unused functions in covalent_dispatcher
- `result_class.py` renamed to `result.py`

### Fixed

- Version was not being properly imported inside `covalent/__init__.py`
- `dispatch_sync` was not previously using the `results_dir` metadata field

### Removed

- Credentials in config
- `generate_random_filename_in_cache`
- `is_any_atom`
- `to_json`
- `show_subgraph` option in `draw`
- `calculate_node`

## [0.18.3] - 2022-01-20

### Fixed

- The gunicorn servers now restart more gracefully

## [0.18.2] - 2022-01-21

### Changed

- `tempdir` metadata field removed and replaced with `executor.local.cache_dir`

## [0.18.1] - 2022-01-11

## Added

- Concepts page

## [0.18.0] - 2022-01-20

### Added

- `Result.CANCELLED` status to represent the status of a cancelled dispatch.
- Condition to cancel the whole dispatch if any of the nodes are cancelled.
- `cancel_workflow` function which uses a shared variable provided by Dask (`dask.distributed.Variable`) in a dask client to inform nodes to stop execution.
- Cancel function for dispatcher server API which will allow the server to terminate the dispatch.
- How to notebook for cancelling a dispatched job.
- Test to verify whether cancellation of dispatched jobs is working as expected.
- `cancel` function is available as `covalent.cancel`.

### Changed

- In file `covalent/_shared_files/config.py` instead of using a variable to store and then return the config data, now directly returning the configuration.
- Using `fire_and_forget` to dispatch a job instead of a dictionary of Dask's `Future` objects so that we won't have to manage the lifecycle of those futures.
- The `test_run_dispatcher` test was changed to reflect that the dispatcher no longer uses a dictionary of future objects as it was not being utilized anywhere.

### Removed

- `with dask_client` context was removed as the client created in `covalent_dispatcher/_core/__init__.py` is already being used even without the context. Furthermore, it creates issues when that context is exited which is unnecessary at the first place hence not needed to be resolved.

## [0.17.5] - 2022-01-19

### Changed

- Results directory uses a relative path by default and can be overridden by the environment variable `COVALENT_RESULTS_DIR`.

## [0.17.4] - 2022-01-19

### Changed

- Executor parameters use defaults specified in config TOML
- If relative paths are supplied for stdout and stderr, those files are created inside the results directory

## [0.17.3] - 2022-01-18

### Added

- Sync function
- Covalent CLI tool can restart in developer mode

### Fixed

- Updated the UI address referenced in the README

## [0.17.2] - 2022-01-12

### Added

- Quantum gravity tutorial

### Changed

- Moved VERSION file to top level

## [0.17.1] - 2022-01-19

### Added

- `error` attribute was added to the results object to show which node failed and the reason behind it.
- `stdout` and `stderr` attributes were added to a node's result to store any stdout and stderr printing done inside an electron/node.
- Test to verify whether `stdout` and `stderr` are being stored in the result object.

### Changed

- Redesign of how `redirect_stdout` and `redirect_stderr` contexts in executor now work to allow storing their respective outputs.
- Executors now also return `stdout` and `stderr` strings, along with the execution output, so that they can be stored in their result object.

## [0.17.0] - 2022-01-18

### Added

- Added an attribute `__code__` to electron and lattice which is a copy of their respective function's `__code__` attribute.
- Positional arguments, `args`, are now merged with keyword arguments, `kwargs`, as close as possible to where they are passed. This was done to make sure we support both with minimal changes and without losing the name of variables passed.
- Tests to ensure usage of positional arguments works as intended.

### Changed

- Slight rework to how any print statements in lattice are sent to null.
- Changed `test_dispatcher_functional` in `basic_dispatcher_test.py` to account for the support of `args` and removed a an unnecessary `print` statement.

### Removed

- Removed `args` from electron's `init` as it wasn't being used anywhere.

## [0.16.1] - 2022-01-18

### Changed

- Requirement changed from `dask[complete]` to `dask[distributed]`.

## [0.16.0] - 2022-01-14

### Added

- New UI static demo build
- New UI toolbar functions - orientation, toggle params, minimap
- Sortable and searchable lattice name row

### Changed

- Numerous UI style tweaks, mostly around dispatches table states

### Fixed

- Node sidebar info now updates correctly

## [0.15.11] - 2022-01-18

### Removed

- Unused numpy requirement. Note that numpy is still being installed indirectly as other packages in the requirements rely on it.

## [0.15.10] - 2022-01-16

## Added

- How-to guide for Covalent dispatcher CLI.

## [0.15.9] - 2022-01-18

### Changed

- Switched from using human readable ids to using UUIDs

### Removed

- `human-id` package was removed along with its mention in `requirements.txt` and `meta.yaml`

## [0.15.8] - 2022-01-17

### Removed

- Code breaking text from CLI api documentation.
- Unwanted covalent_dispatcher rst file.

### Changed

- Installation of entire covalent_dispatcher instead of covalent_dispatcher/_service in setup.py.

## [0.15.7] - 2022-01-13

### Fixed

- Functions with multi-line or really long decorators are properly serialized in dispatch_source.py.
- Multi-line Covalent output is properly commented out in dispatch_source.py.

## [0.15.6] - 2022-01-11

### Fixed

- Sub-lattice functions are successfully serialized in the utils.py get_serialized_function_str.

### Added

- Function to scan utilized source files and return a set of imported modules (utils.get_imports_from_source)

## [0.15.5] - 2022-01-12

### Changed

- UI runs on port 47007 and the dispatcher runs on port 48008. This is so that when the servers are later merged, users continue using port 47007 in the browser.
- Small modifications to the documentation
- Small fix to the README

### Removed

- Removed a directory `generated` which was improperly added
- Dispatcher web interface
- sqlalchemy requirement

## [0.15.4] - 2022-01-11

### Changed

- In file `covalent/executor/base.py`, `pickle` was changed to `cloudpickle` because of its universal pickling ability.

### Added

- In docstring of `BaseExecutor`, a note was added specifying that `covalent` with its dependencies is assumed to be installed in the conda environments.
- Above note was also added to the conda env selector how-to.

## [0.15.3] - 2022-01-11

### Changed

- Replaced the generic `RuntimeError` telling users to check if there is an object manipulation taking place inside the lattice to a simple warning. This makes the original error more visible.

## [0.15.2] - 2022-01-11

### Added

- If condition added for handling the case where `__getattr__` of an electron is accessed to detect magic functions.

### Changed

- `ActiveLatticeManager` now subclasses from `threading.local` to make it thread-safe.
- `ValueError` in the lattice manager's `claim` function now also shows the name of the lattice that is currently claimed.
- Changed docstring of `ActiveLatticeManager` to note that now it is thread-safe.
- Sublattice dispatching now no longer deletes the result object file and is dispatched normally instead of in a serverless manner.
- `simulate_nitrogen_and_copper_slab_interaction.ipynb` notebook tutorial now does normal dispatching as well instead of serverless dispatching. Also, now 7 datapoints will be shown instead of 10 earlier.

## [0.15.1] - 2022-01-11

### Fixed

- Passing AWS credentials to reusable workflows as a secret

## [0.15.0] - 2022-01-10

### Added

- Action to push development image to ECR

### Changed

- Made the publish action reusable and callable

## [0.14.1] - 2022-01-02

### Changed

- Updated the README
- Updated classifiers in the setup.py file
- Massaged some RTD pages

## [0.14.0] - 2022-01-07

### Added

- Action to push static UI to S3

## [0.13.2] - 2022-01-07

### Changed

- Completed new UI design work

## [0.13.1] - 2022-01-02

### Added

- Added eventlet requirement

### Changed

- The CLI tool can now manage the UI flask server as well
- [Breaking] The CLI option `-t` has been changed to `-d`, which starts the servers in developer mode and exposes unit tests to the server.

## [0.13.0] - 2022-01-01

### Added

- Config manager in `covalent/_shared_files/config.py`
- Default location for the main config file can be overridden using the environment variable `COVALENT_CONFIG_DIR`
- Ability to set and get configuration using `get_config` and `set_config`

### Changed

- The flask servers now reference the config file
- Defaults reference the config file

### Fixed

- `ValueError` caught when running `covalent stop`
- One of the functional tests was using a malformed path

### Deprecated

- The `electron.to_json` function
- The `generate_random_filename_in_cache` function

### Removed

- The `get_api_token` function

## [0.12.13] - 2022-01-04

## Removed

- Tutorial section headings

## Fixed

- Plot background white color

## [0.12.12] - 2022-01-06

### Fixed

- Having a print statement inside electron and lattice code no longer causes the workflow to fail.

## [0.12.11] - 2022-01-04

### Added

- Completed UI feature set for first release

### Changed

- UI server result serialization improvements
- UI result update webhook no longer fails on request exceptions, logs warning intead

## [0.12.10] - 2021-12-17

### Added

- Astrophysics tutorial

## [0.12.9] - 2022-01-04

### Added

- Added `get_all_node_results` method in `result_class.py` to return result of all node executions.

- Added `test_parallelilization` test to verify whether the execution is now being achieved in parallel.

### Changed

- Removed `LocalCluster` cluster creation usage to a simple `Client` one from Dask.

- Removed unnecessary `to_run` function as we no longer needed to run execution through an asyncio loop.

- Removed `async` from function definition of previously asynchronous functions, `_run_task`, `_run_planned_workflow`, `_plan_workflow`, and `_run_workflow`.

- Removed `uvloop` from requirements.

- Renamed `test_get_results` to `test_get_result`.

- Reran the how to notebooks where execution time was mentioned.

- Changed how `dispatch_info` context manager was working to account for multiple nodes accessing it at the same time.

## [0.12.8] - 2022-01-02

### Changed

- Changed the software license to GNU Affero 3.0

### Removed

- `covalent-ui` directory

## [0.12.7] - 2021-12-29

### Fixed

- Gunicorn logging now uses the `capture-output` flag instead of redirecting stdout and stderr

## [0.12.6] - 2021-12-23

### Changed

- Cleaned up the requirements and moved developer requirements to a separate file inside `tests`

## [0.12.5] - 2021-12-16

### Added

- Conda build CI job

## [0.12.4] - 2021-12-23

### Changed

- Gunicorn server now checks for port availability before starting

### Fixed

- The `covalent start` function now prints the correct port if the server is already running.

## [0.12.3] - 2021-12-14

### Added

- Covalent tutorial comparing quantum support vector machines with support vector machine algorithms implemented in qiskit and scikit-learn.

## [0.12.2] - 2021-12-16

### Fixed

- Now using `--daemon` in gunicorn to start the server, which was the original intention.

## [0.12.1] - 2021-12-16

### Fixed

- Removed finance references from docs
- Fixed some other small errors

### Removed

- Removed one of the failing how-to tests from the functional test suite

## [0.12.0] - 2021-12-16

### Added

- Web UI prototype

## [0.11.1] - 2021-12-14

### Added

- CLI command `covalent status` shows port information

### Fixed

- gunicorn management improved

## [0.11.0] - 2021-12-14

### Added

- Slack notifications for test status

## [0.10.4] - 2021-12-15

### Fixed

- Specifying a non-default results directory in a sub-lattice no longer causes a failure in lattice execution.

## [0.10.3] - 2021-12-14

### Added

- Functional tests for how-to's in documentation

### Changed

- Moved example script to a functional test in the pipeline
- Added a test flag to the CLI tool

## [0.10.2] - 2021-12-14

### Fixed

- Check that only `kwargs` without any default values in the workflow definition need to be passed in `lattice.draw(ax=ax, **kwargs)`.

### Added

- Function to check whether all the parameters without default values for a callable function has been passed added to shared utils.

## [0.10.1] - 2021-12-13

### Fixed

- Content and style fixes for getting started doc.

## [0.10.0] - 2021-12-12

### Changed

- Remove all imports from the `covalent` to the `covalent_dispatcher`, except for `_dispatch_serverless`
- Moved CLI into `covalent_dispatcher`
- Moved executors to `covalent` directory

## [0.9.1] - 2021-12-13

### Fixed

- Updated CONTRIBUTING to clarify docstring style.
- Fixed docstrings for `calculate_node` and `check_constraint_specific_sum`.

## [0.9.0] - 2021-12-10

### Added

- `prefix_separator` for separating non-executable node types from executable ones.

- `subscript_prefix`, `generator_prefix`, `sublattice_prefix`, `attr_prefix` for prefixes of subscripts, generators,
  sublattices, and attributes, when called on an electron and added to the transport graph.

- `exclude_from_postprocess` list of prefixes to denote those nodes which won't be used in post processing the workflow.

- `__int__()`, `__float__()`, `__complex__()` for converting a node to an integer, float, or complex to a value of 0 then handling those types in post processing.

- `__iter__()` generator added to Electron for supporting multiple return values from an electron execution.

- `__getattr__()` added to Electron for supporting attribute access on the node output.

- `__getitem__()` added to Electron for supporting subscripting on the node output.

- `electron_outputs` added as an attribute to lattice.

### Changed

- `electron_list_prefix`, `electron_dict_prefix`, `parameter_prefix` modified to reflect new way to assign prefixes to nodes.

- In `build_graph` instead of ignoring all exceptions, now the exception is shown alongwith the runtime error notifying that object manipulation should be avoided inside a lattice.

- `node_id` changed to `self.node_id` in Electron's `__call__()`.

- `parameter` type electrons now have the default metadata instead of empty dictionary.

- Instead of deserializing and checking whether a sublattice is there, now a `sublattice_prefix` is used to denote when a node is a sublattice.

- In `dispatcher_stack_test`, `test_dispatcher_flow` updated to indicate the new use of `parameter_prefix`.

### Fixed

- When an execution fails due to something happening in `run_workflow`, then result object's status is now failed and the object is saved alongwith throwing the appropriate exception.

## [0.8.5] - 2021-12-10

### Added

- Added tests for choosing specific executors inside electron initialization.
- Added test for choosing specific Conda environments inside electron initialization.

## [0.8.4] - 2021-12-10

### Changed

- Removed _shared_files directory and contents from covalent_dispatcher. Logging in covalent_dispatcher now uses the logger in covalent/_shared_files/logging.py.

## [0.8.3] - 2021-12-10

### Fixed

- Decorator symbols were added to the pseudo-code in the quantum chemistry tutorial.

## [0.8.2] - 2021-12-06

### Added

- Quantum chemistry tutorial.

## [0.8.1] - 2021-12-08

### Added

- Docstrings with typehints for covalent dispatcher functions added.

### Changed

- Replaced `node` to `node_id` in `electron.py`.

- Removed unnecessary `enumerate` in `covalent_dispatcher/_core/__init__.py`.

- Removed `get_node_device_mapping` function from `covalent_dispatcher/_core/__init__.py`
  and moved the definition to directly add the mapping to `workflow_schedule`.

- Replaced iterable length comparison for `executor_specific_exec_cmds` from `if len(executor_specific_exec_cmds) > 0`
  to `if executor_specific_exec_cmds`.

## [0.8.0] - 2021-12-03

### Added

- Executors can now accept the name of a Conda environment. If that environment exists, the operations of any electron using that executor are performed in that Conda environment.

## [0.7.6] - 2021-12-02

### Changed

- How to estimate lattice execution time has been renamed to How to query lattice execution time.
- Change result querying syntax in how-to guides from `lattice.get_result` to
  `covalent.get_result`.
- Choose random port for Dask dashboard address by setting `dashboard_address` to ':0' in
  `LocalCluster`.

## [0.7.5] - 2021-12-02

### Fixed

- "Default" executor plugins are included as part of the package upon install.

## [0.7.4] - 2021-12-02

### Fixed

- Upgraded dask to 2021.10.0 based on a vulnerability report

## [0.7.3] - 2021-12-02

### Added

- Transportable object tests
- Transport graph tests

### Changed

- Variable name node_num to node_id
- Variable name node_idx to node_id

### Fixed

- Transport graph `get_dependencies()` method return type was changed from Dict to List

## [0.7.2] - 2021-12-01

### Fixed

- Date handling in changelog validation

### Removed

- GitLab CI YAML

## [0.7.1] - 2021-12-02

### Added

- A new parameter to a node's result called `sublattice_result` is added.
  This will be of a `Result` type and will contain the result of that sublattice's
  execution. If a normal electron is executed, this will be `None`.

- In `_delete_result` function in `results_manager.py`, an empty results directory
  will now be deleted.

- Name of a sublattice node will also contain `(sublattice)`.

- Added `_dispatch_sync_serverless` which synchronously dispatches without a server
  and waits for a result to be returned. This is the method used to dispatch a sublattice.

- Test for sublatticing is added.

- How-to guide added for sublatticing explaining the new features.

### Changed

- Partially changed `draw` function in `lattice.py` to also draw the subgraph
  of the sublattice when drawing the main graph of the lattice. The change is
  incomplete as we intend to add this feature later.

- Instead of returning `plt`, `draw` now returns the `ax` object.

- `__call__` function in `lattice.py` now runs the lattice's function normally
  instead of dispatching it.

- `_run_task` function now checks whether current node is a sublattice and acts
  accordingly.

### Fixed

- Unnecessary lines to rename the node's name in `covalent_dispatcher/_core/__init__.py` are removed.

- `test_electron_takes_nested_iterables` test was being ignored due to a spelling mistake. Fixed and
  modified to follow the new pattern.

## [0.7.0] - 2021-12-01

### Added

- Electrons can now accept an executor object using the "backend" keyword argument. "backend" can still take a string naming the executor module.
- Electrons and lattices no longer have Slurm metadata associated with the executor, as that information should be contained in the executor object being used as an input argument.
- The "backend" keyword can still be a string specifying the executor module, but only if the executor doesn't need any metadata.
- Executor plugin classes are now directly available to covalent, eg: covalent.executor.LocalExecutor().

## [0.6.7] - 2021-12-01

### Added

- Docstrings without examples for all the functions in core covalent.
- Typehints in those functions as well.
- Used `typing.TYPE_CHECKING` to prevent cyclic imports when writing typehints.

### Changed

- `convert_to_lattice_function` renamed to `convert_to_lattice_function_call`.
- Context managers now raise a `ValueError` instead of a generic `Exception`.

## [0.6.6] - 2021-11-30

### Fixed

- Fixed the version used in the documentation
- Fixed the badge URLs to prevent caching

## [0.6.5] - 2021-11-30

### Fixed

- Broken how-to links

### Removed

- Redundant lines from .gitignore
- *.ipynb from .gitignore

## [0.6.4] - 2021-11-30

### Added

- How-to guides for workflow orchestration.
  - How to construct an electron
  - How to construct a lattice
  - How to add an electron to lattice
  - How to visualize the lattice
  - How to add constraints to lattices
- How-to guides for workflow and subtask execution.
  - How to execute individual electrons
  - How to execute a lattice
  - How to execute multiple lattices
- How-to guides for status querying.
  - How to query electron execution status
  - How to query lattice execution status
  - How to query lattice execution time
- How-to guides for results collection
  - How to query electron execution results
  - How to query lattice execution results
  - How to query multiple lattice execution results
- Str method for the results object.

### Fixed

- Saving the electron execution status when the subtask is running.

## [0.6.3] - 2021-11-29

### Removed

- JWT token requirement.
- Covalent dispatcher login requirement.
- Update covalent login reference in README.md.
- Changed the default dispatcher server port from 5000 to 47007.

## [0.6.2] - 2021-11-28

### Added

- Github action for tests and coverage
- Badges for tests and coverage
- If tests pass then develop is pushed to master
- Add release action which tags and creates a release for minor version upgrades
- Add badges action which runs linter, and upload badges for version, linter score, and platform
- Add publish action (and badge) which builds a Docker image and uploads it to the AWS ECR

## [0.6.1] - 2021-11-27

### Added

- Github action which checks version increment and changelog entry

## [0.6.0] - 2021-11-26

### Added

- New Covalent RTD theme
- sphinx extension sphinx-click for CLI RTD
- Sections in RTD
- init.py in both covalent-dispatcher logger module and cli module for it to be importable in sphinx

### Changed

- docutils version that was conflicting with sphinx

### Removed

- Old aq-theme

## [0.5.1] - 2021-11-25

### Added

- Integration tests combining both covalent and covalent-dispatcher modules to test that
  lattice workflow are properly planned and executed.
- Integration tests for the covalent-dispatcher init module.
- pytest-asyncio added to requirements.

## [0.5.0] - 2021-11-23

### Added

- Results manager file to get results from a file, delete a result, and redispatch a result object.
- Results can also be awaited to only return a result if it has either been completed or failed.
- Results class which is used to store the results with all the information needed to be used again along with saving the results to a file functionality.
- A result object will be a mercurial object which will be updated by the dispatcher and saved to a file throughout the dispatching and execution parts.
- Direct manipulation of the transport graph inside a result object takes place.
- Utility to convert a function definition string to a function and vice-versa.
- Status class to denote the status of a result object and of each node execution in the transport graph.
- Start and end times are now also stored for each node execution as well as for the whole dispatch.
- Logging of `stdout` and `stderr` can be done by passing in the `log_stdout`, `log_stderr` named metadata respectively while dispatching.
- In order to get the result of a certain dispatch, the `dispatch_id`, the `results_dir`, and the `wait` parameter can be passed in. If everything is default, then only the dispatch id is required, waiting will not be done, and the result directory will be in the current working directory with folder name as `results/` inside which every new dispatch will have a new folder named according to their respective dispatch ids, containing:
  - `result.pkl` - (Cloud)pickled result object.
  - `result_info.yaml` - yaml file with high level information about the result and its execution.
  - `dispatch_source.py` - python file generated, containing the original function definitions of lattice and electrons which can be used to dispatch again.

### Changed

- `logfile` named metadata is now `slurm_logfile`.
- Instead of using `jsonpickle`, `cloudpickle` is being used everywhere to maintain consistency.
- `to_json` function uses `json` instead of `jsonpickle` now in electron and lattice definitions.
- `post_processing` moved to the dispatcher, so the dispatcher will now store a finished execution result in the results folder as specified by the user with no requirement of post processing it from the client/user side.
- `run_task` function in dispatcher modified to check if a node has completed execution and return it if it has, else continue its execution. This also takes care of cases if the server has been closed mid execution, then it can be started again from the last saved state, and the user won't have to wait for the whole execution.
- Instead of passing in the transport graph and dispatch id everywhere, the result object is being passed around, except for the `asyncio` part where the dispatch id and results directory is being passed which afterwards lets the core dispatcher know where to get the result object from and operate on it.
- Getting result of parent node executions of the graph, is now being done using the result object's graph. Storing of each execution's result is also done there.
- Tests updated to reflect the changes made. They are also being run in a serverless manner.

### Removed

- `LatticeResult` class removed.
- `jsonpickle` requirement removed.
- `WorkflowExecutionResult`, `TaskExecutionResult`, and `ExecutionError` singleton classes removed.

### Fixed

- Commented out the `jwt_required()` part in `covalent-dispatcher/_service/app.py`, may be removed in later iterations.
- Dispatcher server will now return the error message in the response of getting result if it fails instead of sending every result ever as a response.

## [0.4.3] - 2021-11-23

### Added

- Added a note in Known Issues regarding port conflict warning.

## [0.4.2] - 2021-11-24

### Added

- Added badges to README.md

## [0.4.1] - 2021-11-23

### Changed

- Removed old coverage badge and fixed the badge URL

## [0.4.0] - 2021-11-23

### Added

- Codecov integrations and badge

### Fixed

- Detached pipelines no longer created

## [0.3.0] - 2021-11-23

### Added

- Wrote a Code of Conduct based on <https://www.contributor-covenant.org/>
- Added installation and environment setup details in CONTRIBUTING
- Added Known Issues section to README

## [0.2.0] - 2021-11-22

### Changed

- Removed non-open-source executors from Covalent. The local SLURM executor is now
- a separate repo. Executors are now plugins.

## [0.1.0] - 2021-11-19

### Added

- Pythonic CLI tool. Install the package and run `covalent --help` for a usage description.
- Login and logout functionality.
- Executor registration/deregistration skeleton code.
- Dispatcher service start, stop, status, and restart.

### Changed

- JWT token is stored to file instead of in an environment variable.
- The Dask client attempts to connect to an existing server.

### Removed

- Removed the Bash CLI tool.

### Fixed

- Version assignment in the covalent init file.

## [0.0.3] - 2021-11-17

### Fixed

- Fixed the Dockerfile so that it runs the dispatcher server from the covalent repo.

## [0.0.2] - 2021-11-15

### Changed

- Single line change in ci script so that it doesn't exit after validating the version.
- Using `rules` in `pytest` so that the behavior in test stage is consistent.

## [0.0.1] - 2021-11-15

### Added

- CHANGELOG.md to track changes (this file).
- Semantic versioning in VERSION.
- CI pipeline job to enforce versioning.<|MERGE_RESOLUTION|>--- conflicted
+++ resolved
@@ -9,10 +9,8 @@
 
 ### Operations
 
-<<<<<<< HEAD
 - Fixed syntax errors in `stale.yml` and in `hotfix.yml`
 - `docker.yml` triggered after version bump in `develop` instead of before
-=======
 - Enhanced `tests.yml` to upload coverage reports by domain
 
 ## [0.155.0] - 2022-07-26
@@ -71,7 +69,6 @@
 
 - Files with .txt, .log extensions are stored as strings.
 - Get result web request timeout to 2 seconds.
->>>>>>> 0bfe1360
 
 ## [0.152.0] - 2022-07-25
 
