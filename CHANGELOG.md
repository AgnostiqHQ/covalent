# Changelog

All notable changes to this project will be documented in this file.

The format is based on [Keep a Changelog](https://keepachangelog.com/en/1.0.0/),
and this project adheres to [Semantic Versioning](https://semver.org/spec/v2.0.0.html).

## [UNRELEASED]

<<<<<<< HEAD
### Changed

- Mark pypi releases as pre
=======
## [0.61.1] - 2022-04-06

### Fixed

- Fixed failures in pushing images to ECR.

## [0.61.0] - 2022-04-06

### Changed

- The results and data service now support batch deleting via query strings
>>>>>>> 0c168423

## [0.60.0] - 2022-04-06

### Changed

- List type removed from type annotation for the executor argument in electron/lattice/lepton definitions.
- Input executor argument is converted to an executor class object (if it were a string) in electron/lattice/lepton definitions instead of just before execution in execution.py. As a result, calls to _executor_manager.get_executor are removed from execution.py.
- Rewritten tests to take into account the type change of executor identifiers from strings to executor class objects.

### Fixed

- In covalent/executor/__init__.py, `from importlib import metadata` is used instead of `importlib.metadata`.
- Electron.get_op_function.rename now uses the correct separator string when renaming a function.

## [0.59.0] - 2022-04-06

### Changed

- Fixes for making the whole pipeline work in tandem.

## [0.58.0] - 2022-04-06

### Added

- `nats` service in `docker-compose` files

## [0.57.0] - 2022-04-05

### Added

- Variables to assign service hosts

## [0.56.1] - 2022-04-05

### Fixed

- Fixed various module import errors in the containers for the microservices.

### Tests

- Added tests for post-refactor covalent cli commands: start, stop, restart, status, and logs

## [0.56.0] - 2022-04-05

### Changed

- Changed global variable executor_plugin_name to EXECUTOR_PLUGIN_NAME in executors to conform with PEP8.

## [0.55.0] - 2022-04-04

### Changed

- Changed supervisord http server's default to listen on all interfaces, so that covalent can run on any computer in a trusted LAN (without firewalls/auth).

## [0.54.0] - 2022-04-04

### Added

- Draw workflow draft API to ui_backend service


## [0.53.0] - 2022-04-04

### Added

- Added docker-compose file to run covalent microservices.

## [0.52.0] - 2022-04-04

### Added

- Added delete endpoint to data and results services.

## [0.51.0] - 2022-04-04

### Added

- Folders for tests.

### Changed

- Organization of covalent tests.

## [0.50.0] - 2022-04-03

### Added

- Added GET all results endpoint in Results service
- Optional formatting of GET result endpoint that supports: `binary` or `json`

### Changed

- Changed frontend to support updated result service endpoints with json format

### Removed

- Removed redundant local storage cache on frontend

## [0.49.1] - 2022-04-01

### Fixed

- Using `io.BytesIO` in `update_result` in the results service to prevent creation of a new file in the file system.

## [0.49.0] - 2022-04-01

### Added

- Implement an `overwrite` query param in the `upload` method so that we don't create a new object for every result update

## [0.48.0] - 2022-04-01

### Added

- Added updated dispatching and getting result functions with the option to download result as a file.

### Changed

- Hardcoded filepaths to standardized ServiceURL.`get_route(...)` method when making API requests.

## [0.47.2] - 2022-04-01

### Fixed

- Queue consumer import paths fixed
- Syntax errors in the supervisord template fixed

## [0.47.1] - 2022-04-01

### Fixed

- Supervisord now brings up dispatcher queue consumer worker

## [0.47.0] - 2022-04-01

### Changed

- Updated API calls accross services to use standarized env vars from Settings class
- Normalized env vars accross services and updated Supervisord template

## [0.46.0] - 2022-03-31

### Changed

- Consumers of results service now specify `stream=True` in their get requests.

## [0.45.0] - 2022-03-31

### Changed

- Using `Result.RUNNING` instead of str "RUNNING"
- Using process safe `is_empty` method rather than `empty()` method for multiprocessing queue.
- Multprocessing `is_queue` method.

### Added

- Workflow status as running in the `workflow_status_queue`.

### Tests

- Added a test for the `_check_version` method in `covalent/executor/__init__.py`.

## [0.44.0] - 2022-03-31

### Added

- A version check is done at Covalent startup to ensure that executor plugins are compatible.

## [0.43.0] - 2022-03-31

### Added

- Function to call UI update method in the UI microservice for use in the Dispatcher micro-service.
- Refactor updating results and ui into one function.

## [0.42.2] - 2022-03-31

### Fixed

- Using functions for getting result object in cancel endpoint and sending cancel task signal to runner in the dispatcher.

## [0.42.1] - 2022-03-31

### Fixed

- `update_workflow_results` in `update_workflow.py` now also takes care of sending the next set of tasks to the runner.

- Also handling the cases of sublattices in `update_workflow_results`.

## [0.42.0] - 2022-03-31

### Changed

- Moved some unused for-the-future files to the refactor directory and out of the main codebase.

## [0.41.3] - 2022-03-31

### Fixed

- Dispatch DB is now created upon server start.

## [0.41.2] - 2022-03-30

### Fixed

- Oneline bugfix to remove `fetch --unshallow`

## [0.41.1] - 2022-03-30

### Fixed

- Get master version from release tags rather than master branch

## [0.41.0] - 2022-03-30

### Added

- Dockerized the Dispatcher and Runner Services.
- Added required packages for running containerized instances of the Dispatcher and Runner.

## [0.40.0] - 2022-03-30

### Added

- Dockerized the Data and UI-backend services.
- Required packages to run containerized instances of the Data and UI-backend.

## [0.39.1] - 2022-03-30

### Fixed

- Supervisord & Results service integration by making results service port configurable by an env var

## [0.39.0] - 2022-03-29

### Changed

- Runner and dispatcher implementation in order to integrate the microservices partially complete.

## [0.38.0] - 2022-03-29

### Added

- Added UI backend component to serve post-refactor frontend and dispatch websocket messages to UI using Socket.io
- Updated UI socket.io configuration to use different ws path, and using localstorage for fetching all results (temporary)
- Added post-refactor cli commands to use Supervisord to manage local service processes
- Added `covalent logs` and `covalent config` cli commands

## [0.37.1] - 2022-03-29

### Fixed

- Oneline bugfix in tests.yml

## [0.37.0] - 2022-03-29

### Added

- Results management endpoints; GET, PUT, POST for results object
- Checks in setup.py to confirm node version compatibility.
- Instructions in CONTRIBUTING to address some common Debian setup issues.

## [0.36.1] - 2022-03-29

### Fixed

- Filesystem service now reads config from environment variables.

## [0.36.0] - 2022-03-29

### Added

- Picking up dispatch jobs from the queue and ensuring that only one workflow is processed (locally) at any given time.

### Changed

- Dispatcher implementation in order to integrate with Queuer microservice.

## [0.35.0] - 2022-03-29

### Added

- Automated changelog and version management
- Added a Dockerfile to build an image for OS Queuer.
- Added the required packages to run a container instance of the Queuer.

### Fixed

- Single quotes in github env
- Don't use for loops to iterate over a variable in bash
- Issue with checkout actions
- Run tests on changelog workflow completion instead of push to develop to avoid race condition
- Use covalent ops bot token for automated pushes to develop
- sed command syntax in changelog.yml

## [0.34.5] - 2022-03-28

### Fixed

- Moved `example_dispatch.py` into `tests/` directory.

## [0.34.4] - 2022-03-28

### Added

- Unit tests for utils, leptons, and base executor

## [0.34.3] - 2022-03-27

### Added

- Tests for lattice.py

## [0.34.2] - 2022-03-27

### Added

- Unit tests for the base executor, the results manager, the logger, and leptons

## [0.34.1] - 2022-03-24

### Fixed

- Pinned jinja2 to less than 3.1.0 so that nbconvert remains stable in the docs build.

## [0.34.0] - 2022-03-24

### Added

- API endpoints to upload and download files

## [0.33.1] - 2022-03-24

### Fixed

- Retrieving results from running container via HTTP
- Adding tests for Docker image in workflows

## [0.33.0] - 2022-03-24

### Added

- Slack and webhook notifications

## [0.32.9] - 2022-03-23

### Fixed

- Updated OS Queuer imports to remove top level modules `refactor.queuer`

## [0.32.8] - 2022-03-22

### Added

- Websocket notify endpoint with leaky bucket algo implementation to rate limit messages to frontend

## [0.32.7] - 2022-03-22

### Added

- Queuer API submit endpoint to publish dispatch message to MQ & send result file to Data Service
- API Service class for interfacing with local services
- Tests covering submit endpoint and API Service

## [0.32.6] - 2022-03-22

### Fixed

- Input path for external libraries in the Lepton wrapper can (and should) now be a full path to the file.

## [0.32.5] - 2022-03-21

### Fixed

- Fix HTTP status code for blank POST requests.

## [0.32.4] - 2022-03-17

### Fixed

- Docker commands in docs

## [0.32.3] - 2022-03-16

### Fixed

- Fix missing UI graph edges between parameters and electrons in certain cases.
- Fix UI crashes in cases where legacy localStorage state was being loaded.

## [0.32.2] - 2022-03-16

### Added

- Images for graphs generated in tutorials and how-tos.
- Note for quantum gravity tutorial to tell users that `tensorflow` doesn't work on M1 Macs.
- `Known Issues` added to `README.md`

### Fixed

- `draw` function usage in tutorials and how-tos now reflects the UI images generated instead of using graphviz.
- Images now render properly in RTD of how-tos.

### Changed

- Reran all the tutorials that could run, generating the outputs again.

## [0.32.1] - 2022-03-15

### Fixed

- CLI now starts server directly in the subprocess instead of as a daemon
- Logs are provided as pipes to Popen instead of using a shell redirect
- Restart behavior fixed
- Default port in `covalent_ui/app.py` uses the config manager

### Removed

- `_graceful_restart` function no longer needed without gunicorn

## [0.32.0] - 2022-03-11

### Added

- Dispatcher microservice API endpoint to dispatch and update workflow.
- Added get runnable task endpoint.

## [0.31.0] - 2022-03-11

### Added

- Runner component's main functionality to run a set of tasks, cancel a task, and get a task's status added to its api.

## [0.30.5] - 2022-03-11

### Updated

- Updated Workflow endpoints & API spec to support upload & download of result objects as pickle files

## [0.30.4] - 2022-03-11

### Fixed

- When executing a task on an alternate Conda environment, Covalent no longer has to be installed on that environment. Previously, a Covalent object (the execution function as a TransportableObject) was passed to the environment. Now it is deserialized to a "normal" Python function, which is passed to the alternate Conda environment.

## [0.30.3] - 2022-03-11

### Fixed

- Fixed the order of output storage in `post_process` which should have been the order in which the electron functions are called instead of being the order in which they are executed. This fixes the order in which the replacement of function calls with their output happens, which further fixes any discrepencies in the results obtained by the user.

- Fixed the `post_process` test to check the order as well.

## [0.30.2] - 2022-03-11

### Changed

- Updated eventlet to 0.31.0

## [0.30.1] - 2022-03-10

### Fixed

- Eliminate unhandled exception in Covalent UI backend when calling fetch_result.

## [0.30.0] - 2022-03-09

### Added

- Skeleton code for writing the different services corresponding to each component in the open source refactor.
- OpenAPI specifications for each of the services.

## [0.29.3] - 2022-03-09

### Fixed

- Covalent UI is built in the Dockerfile, the setup file, the pypi workflow, the tests workflow, and the conda build script.

## [0.29.2] - 2022-03-09

### Added

- Defaults defined in executor plugins are read and used to update the in-memory config, as well as the user config file. But only if the parameter in question wasn't already defined.

### Changed

- Input parameter names and docstrings in _shared_files.config.update_config were changed for clarity.

## [0.29.1] - 2022-03-07

### Changed

- Updated fail-fast strategy to run all tests.

## [0.29.0] - 2022-03-07

### Added

- DispatchDB for storing dispatched results

### Changed

- UI loads dispatches from DispatchDB instead of browser local storage

## [0.28.3] - 2022-03-03

### Fixed

Installed executor plugins don't have to be referred to by their full module name. Eg, use "custom_executor", instead of "covalent_custom_plugin.custom_executor".

## [0.28.2] - 2022-03-03

### Added

- A brief overview of the tutorial structure in the MNIST classification tutorial.

## [0.28.1] - 2022-03-02

### Added

- Conda installation is only supported for Linux in the `Getting Started` guide.
- MNIST classifier tutorial.

### Removed

- Removed handling of default values of function parameters in `get_named_params` in `covalent/_shared_files/utils.py`. So, it is actually being handled by not being handled since now `named_args` and `named_kwargs` will only contain parameters that were passed during the function call and not all of them.

## [0.28.0] - 2022-03-02

### Added

- Lepton support, including for Python modules and C libraries
- How-to guides showing how to use leptons for each of these

## [0.27.6] - 2022-03-01

### Added

- Added feature development basic steps in CONTRIBUTING.md.
- Added section on locally building RTD (read the docs) in the contributing guide.

## [0.27.5] - 2022-03-01

### Fixed

- Missing UI input data after backend change - needed to be derived from graph for electrons, lattice inputs fixed on server-side, combining name and positional args
- Broken UI graph due to variable->edge_name renaming
- Missing UI executor data after server-side renaming

## [0.27.4] - 2022-02-28

### Fixed

- Path used in `covalent/executor/__init__.py` for executor plugin modules needed updating to `covalent/executor/executor_plugins`

### Removed

- Disabled workflow cancellation test due to inconsistent outcomes. Test will be re-enabled after cancellation mechanisms are investigated further.

## [0.27.3] - 2022-02-25

### Added

- Added `USING_DOCKER.md` guide for running docker container.
- Added cli args to covalent UI flask server `covalent_ui/app.py` to modify port and log file path.

### Removed

- Removed gunicorn from cli and Dockerfile.

### Changed

- Updated cli `covalent_dispatcher/_cli/service.py` to run flask server directly, and removed dispatcher and UI flags.
- Using Flask blueprints to merge Dispatcher and UI servers.
- Updated Dockerfile to run flask server directly.
- Creating server PID file manually in `covalent_dispatcher/_cli/service.py`.
- Updated tests and docs to reflect merged servers.
- Changed all mentions of port 47007 (for old UI server) to 48008.

## [0.27.2] - 2022-02-24

### Changed

- Removed unnecessary blockquotes from the How-To guide for creating custom executors
- Changed "Covalent Cloud" to "Covalent" in the main code text

## [0.27.1] - 2022-02-24

### Removed

- Removed AQ-Engineers from CODEOWNERS in order to fix PR review notifications

## [0.27.0] - 2022-02-24

### Added

- Support for positional only, positional or keyword, variable positional, keyword only, variable keyword types of parameters is now added, e.g an electron can now use variable args and variable kwargs if the number/names of parameters are unknown during definition as `def task(*args, **kwargs)` which wasn't possible before.

- `Lattice.args` added to store positional arguments passed to the lattice's workflow function.

- `get_named_params` function added in `_shared_files/utils.py` which will return a tuple containing named positional arguments and named keyword arguments. The names help in showing and storing these parameters in the transport graph.

- Tests to verify whether all kinds of input paramaters are supported by electron or a lattice.

### Changed

- No longer merging positional arguments with keyword arguments, instead they are separately stored in respective nodes in the transport graph.

- `inputs` returned from `_get_inputs` function in `covalent_dispatcher/_core/execution.py` now contains positional as well as keyword arguments which further get passed to the executor.

- Executors now support positional and keyword arguments as inputs to their executable functions.

- Result object's `_inputs` attribute now contains both `args` and `kwargs`.

- `add_node_for_nested_iterables` is renamed to `connect_node_with_others` and `add_node_to_graph` also renamed to `add_collection_node_to_graph` in `electron.py`. Some more variable renames to have appropriate self-explanatory names.

- Nodes and edges in the transport graph now have a better interface to assign attributes to them.

- Edge attribute `variable` renamed to `edge_name`.

- In `serialize` function of the transport graph, if `metadata_only` is True, then only `metadata` attribute of node and `source` and `target` attributes of edge are kept in the then return serialized `data`.

- Updated the tests wherever necessary to reflect the above changes

### Removed

- Deprecated `required_params_passed` since an error will automatically be thrown by the `build_graph` function if any of the required parameters are not passed.

- Removed duplicate attributes from nodes in the transport graph.

## [0.26.1] - 2022-02-23

### Added

- Added Local Executor section to the API read the docs.

## [0.26.0] - 2022-02-23

### Added

- Automated reminders to update the changelog

## [0.25.3] - 2022-02-23

## Added

- Listed common mocking commands in the CONTRIBUTING.md guide.
- Additional guidelines on testing.

## [0.25.2] - 2022-02-21

### Changed

- `backend` metadata name changed to `executor`.
- `_plan_workflow` usage updated to reflect how that executor related information is now stored in the specific executor object.
- Updated tests to reflect the above changes.
- Improved the dispatch cancellation test to provide a robust solution which earlier took 10 minutes to run with uncertainty of failing every now and then.

### Removed

- Removed `TaskExecutionMetadata` as a consequence of removing `execution_args`.

## [0.25.1] - 2022-02-18

### Fixed

- Tracking imports that have been used in the workflow takes less time.

### Added

- User-imports are included in the dispatch_source.py script. Covalent-related imports are commented out.

## [0.25.0] - 2022-02-18

### Added

- UI: Lattice draw() method displays in web UI
- UI: New navigation panel

### Changed

- UI: Animated graph changes, panel opacity

### Fixed

- UI: Fixed "Not Found" pages

## [0.24.21] - 2022-02-18

### Added

- RST document describing the expectations from a tutorial.

## [0.24.20] - 2022-02-17

### Added

- Added how to create custom executors

### Changed

- Changed the description of the hyperlink for choosing executors
- Fixed typos in doc/source/api/getting_started/how_to/execution/creating_custom_executors.ipynb

## [0.24.19] - 2022-02-16

### Added

- CODEOWNERS for certain files.

## [0.24.18] - 2022-02-15

### Added

- The user configuration file can now specify an executor plugin directory.

## [0.24.17] - 2022-02-15

### Added

- Added a how-to for making custom executors.

## [0.24.16] - 2022-02-12

### Added

- Errors now contain the traceback as well as the error message in the result object.
- Added test for `_post_process` in `tests/covalent_dispatcher_tests/_core/execution_test.py`.

### Changed

- Post processing logic in `electron` and dispatcher now relies on the order of execution in the transport graph rather than node's function names to allow for a more reliable pairing of nodes and their outputs.

- Renamed `init_test.py` in `tests/covalent_dispatcher_tests/_core/` to `execution_test.py`.

### Removed

- `exclude_from_postprocess` list which contained some non executable node types removed since only executable nodes are post processed now.

## [0.24.15] - 2022-02-11

### Fixed

- If a user's configuration file does not have a needed exeutor parameter, the default parameter (defined in _shared_files/defaults.py) is used.
- Each executor plugin is no longer initialized upon the import of Covalent. This allows required parameters in executor plugins.

## Changed

- Upon updating the configuration data with a user's configuration file, the complete set is written back to file.

## Added

- Tests for the local and base executors.

## [0.24.14] - 2022-02-11

### Added

- UI: add dashboard cards
- UI: add scaling dots background

### Changed

- UI: reduce sidebar font sizes, refine color theme
- UI: refine scrollbar styling, show on container hover
- UI: format executor parameters as YAML code
- UI: update syntax highlighting scheme
- UI: update index.html description meta tag

## [0.24.13] - 2022-02-11

### Added

- Tests for covalent/_shared_files/config.py

## [0.24.12] - 2022-02-10

### Added

- CodeQL code analyzer

## [0.24.11] - 2022-02-10

### Added

- A new dictionary `_DEFAULT_CONSTRAINTS_DEPRECATED` in defaults.py

### Changed

- The `_DEFAULT_CONSTRAINT_VALUES` dictionary now only contains the `backend` argument

## [0.24.10] - 2022-02-09

### Fixed

- Sporadically failing workflow cancellation test in tests/workflow_stack_test.py

## [0.24.9] - 2022-02-09

## Changed

- Implementation of `_port_from_pid` in covalent_dispatcher/_cli/service.py.

## Added

- Unit tests for command line interface (CLI) functionalities in covalent_dispatcher/_cli/service.py and covalent_dispatcher/_cli/cli.py.

## [0.24.8] - 2022-02-07

### Fixed

- If a user's configuration file does not have a needed parameter, the default parameter (defined in _shared_files/defaults.py) is used.

## [0.24.7] - 2022-02-07

### Added

- Typing: Add Type hint `dispatch_info` parameter.
- Documentation: Updated the return_type description in docstring.

### Changed

- Typing: Change return type annotation to `Generator`.

## [0.24.6] - 2022-02-06

### Added

- Type hint to `deserialize` method of `TransportableObject` of `covalent/_workflow/transport.py`.

### Changed

- Description of `data` in `deserialize` method of `TransportableObject` of `covalent/_workflow/transport.py` from `The serialized transportable object` to `Cloudpickled function`.

## [0.24.5] - 2022-02-05

### Fixed

- Removed dependence on Sentinel module

## [0.24.4] - 2022-02-04

### Added

- Tests across multiple versions of Python and multiple operating systems
- Documentation reflecting supported configurations

## [0.24.3] - 2022-02-04

### Changed

- Typing: Use `bool` in place of `Optional[bool]` as type annotation for `develop` parameter in `covalent_dispatcher.service._graceful_start`
- Typing: Use `Any` in place of `Optional[Any]` as type annotation for `new_value` parameter in `covalent._shared_files.config.get_config`

## [0.24.2] - 2022-02-04

### Fixed

- Updated hyperlink of "How to get the results" from "./collection/query_electron_execution_result" to "./collection/query_multiple_lattice_execution_results" in "doc/source/how_to/index.rst".
- Updated hyperlink of "How to get the result of a particular electron" from "./collection/query_multiple_lattice_execution_results" to "./collection/query_electron_execution_result" in "doc/source/how_to/index.rst".

## [0.24.1] - 2022-02-04

### Changed

- Changelog entries are now required to have the current date to enforce ordering.

## [0.24.0] - 2022-02-03

### Added

- UI: log file output - display in Output tab of all available log file output
- UI: show lattice and electron inputs
- UI: display executor attributes
- UI: display error message on failed status for lattice and electron

### Changed

- UI: re-order sidebar sections according to latest figma designs
- UI: update favicon
- UI: remove dispatch id from tab title
- UI: fit new uuids
- UI: adjust theme text primary and secondary colors

### Fixed

- UI: auto-refresh result state on initial render of listing and graph pages
- UI: graph layout issues: truncate long electron/param names

## [0.23.0] - 2022-02-03

### Added

- Added `BaseDispatcher` class to be used for creating custom dispatchers which allow connection to a dispatcher server.
- `LocalDispatcher` inheriting from `BaseDispatcher` allows connection to a local dispatcher server running on the user's machine.
- Covalent only gives interface to the `LocalDispatcher`'s `dispatch` and `dispatch_sync` methods.
- Tests for both `LocalDispatcher` and `BaseDispatcher` added.

### Changed

- Switched from using `lattice.dispatch` and `lattice.dispatch_sync` to `covalent.dispatch` and `covalent.dispatch_sync`.
- Dispatcher address now is passed as a parameter (`dispatcher_addr`) to `covalent.dispatch` and `covalent.dispatch_sync` instead of a metadata field to lattice.
- Updated tests, how tos, and tutorials to use `covalent.dispatch` and `covalent.dispatch_sync`.
- All the contents of `covalent_dispatcher/_core/__init__.py` are moved to `covalent_dispatcher/_core/execution.py` for better organization. `__init__.py` only contains function imports which are needed by external modules.
- `dispatch`, `dispatch_sync` methods deprecated from `Lattice`.

### Removed

- `_server_dispatch` method removed from `Lattice`.
- `dispatcher` metadata field removed from `lattice`.

## [0.22.19] - 2022-02-03

### Fixed

- `_write_dispatch_to_python_file` isn't called each time a task is saved. It is now only called in the final save in `_run_planned_workflow` (in covalent_dispatcher/_core/__init__.py).

## [0.22.18] - 2022-02-03

### Fixed

- Added type information to result.py

## [0.22.17] - 2022-02-02

### Added

- Replaced `"typing.Optional"` with `"str"` in covalent/executor/base.py
- Added missing type hints to `get_dispatch_context` and `write_streams_to_file` in covalent/executor/base.py, BaseExecutor

## [0.22.16] - 2022-02-02

### Added

- Functions to check if UI and dispatcher servers are running.
- Tests for the `is_ui_running` and `is_server_running` in covalent_dispatcher/_cli/service.py.

## [0.22.15] - 2022-02-01

### Fixed

- Covalent CLI command `covalent purge` will now stop the servers before deleting all the pid files.

### Added

- Test for `purge` method in covalent_dispatcher/_cli/service.py.

### Removed

- Unused `covalent_dispatcher` import from covalent_dispatcher/_cli/service.py.

### Changed

- Moved `_config_manager` import from within the `purge` method to the covalent_dispatcher/_cli/service.py for the purpose of mocking in tests.

## [0.22.14] - 2022-02-01

### Added

- Type hint to `_server_dispatch` method in `covalent/_workflow/lattice.py`.

## [0.22.13] - 2022-01-26

### Fixed

- When the local executor's `log_stdout` and `log_stderr` config variables are relative paths, they should go inside the results directory. Previously that was queried from the config, but now it's queried from the lattice metadata.

### Added

- Tests for the corresponding functions in (`covalent_dispatcher/_core/__init__.py`, `covalent/executor/base.py`, `covalent/executor/executor_plugins/local.py` and `covalent/executor/__init__.py`) affected by the bug fix.

### Changed

- Refactored `_delete_result` in result manager to give the option of deleting the result parent directory.

## [0.22.12] - 2022-01-31

### Added

- Diff check in pypi.yml ensures correct files are packaged

## [0.22.11] - 2022-01-31

### Changed

- Removed codecov token
- Removed Slack notifications from feature branches

## [0.22.10] - 2022-01-29

### Changed

- Running tests, conda, and version workflows on pull requests, not just pushes

## [0.22.9] - 2022-01-27

### Fixed

- Fixing version check action so that it doesn't run on commits that are in develop
- Edited PR template so that markdown checklist appears properly

## [0.22.8] - 2022-01-27

### Fixed

- publish workflow, using `docker buildx` to build images for x86 and ARM, prepare manifest and push to ECR so that pulls will match the correct architecture.
- typo in CONTRIBUTING
- installing `gcc` in Docker image so Docker can build wheels for `dask` and other packages that don't provide ARM wheels

### Changed

- updated versions in `requirements.txt` for `matplotlib` and `dask`

## [0.22.7] - 2022-01-27

### Added

- `MANIFEST.in` did not have `covalent_dispatcher/_service` in it due to which the PyPi package was not being built correctly. Added the `covalent_dispatcher/_service` to the `MANIFEST.in` file.

### Fixed

- setuptools properly including data files during installation

## [0.22.6] - 2022-01-26

### Fixed

- Added service folder in covalent dispatcher to package.

## [0.22.5] - 2022-01-25

### Fixed

- `README.md` images now use master branch's raw image urls hosted on <https://github.com> instead of <https://raw.githubusercontent.com>. Also, switched image rendering from html to markdown.

## [0.22.4] - 2022-01-25

### Fixed

- dispatcher server app included in sdist
- raw image urls properly used

## [0.22.3] - 2022-01-25

### Fixed

- raw image urls used in readme

## [0.22.2] - 2022-01-25

### Fixed

- pypi upload

## [0.22.1] - 2022-01-25

### Added

- Code of conduct
- Manifest.in file
- Citation info
- Action to upload to pypi

### Fixed

- Absolute URLs used in README
- Workflow badges updated URLs
- `install_package_data` -> `include_package_data` in `setup.py`

## [0.22.0] - 2022-01-25

### Changed

- Using public ECR for Docker release

## [0.21.0] - 2022-01-25

### Added

- GitHub pull request templates

## [0.20.0] - 2022-01-25

### Added

- GitHub issue templates

## [0.19.0] - 2022-01-25

### Changed

- Covalent Beta Release

## [0.18.9] - 2022-01-24

### Fixed

- iframe in the docs landing page is now responsive

## [0.18.8] - 2022-01-24

### Changed

- Temporarily removed output tab
- Truncated dispatch id to fit left sidebar, add tooltip to show full id

## [0.18.7] - 2022-01-24

### Changed

- Many stylistic improvements to documentation, README, and CONTRIBUTING.

## [0.18.6] - 2022-01-24

### Added

- Test added to check whether an already decorated function works as expected with Covalent.
- `pennylane` package added to the `requirements-dev.txt` file.

### Changed

- Now using `inspect.signature` instead of `function.__code__` to get the names of function's parameters.

## [0.18.5] - 2022-01-21

### Fixed

- Various CI fixes, including rolling back regression in version validation, caching on s3 hosted badges, applying releases and tags correctly.

## [0.18.4] - 2022-01-21

### Changed

- Removed comments and unused functions in covalent_dispatcher
- `result_class.py` renamed to `result.py`

### Fixed

- Version was not being properly imported inside `covalent/__init__.py`
- `dispatch_sync` was not previously using the `results_dir` metadata field

### Removed

- Credentials in config
- `generate_random_filename_in_cache`
- `is_any_atom`
- `to_json`
- `show_subgraph` option in `draw`
- `calculate_node`

## [0.18.3] - 2022-01-20

### Fixed

- The gunicorn servers now restart more gracefully

## [0.18.2] - 2022-01-21

### Changed

- `tempdir` metadata field removed and replaced with `executor.local.cache_dir`

## [0.18.1] - 2022-01-11

## Added

- Concepts page

## [0.18.0] - 2022-01-20

### Added

- `Result.CANCELLED` status to represent the status of a cancelled dispatch.
- Condition to cancel the whole dispatch if any of the nodes are cancelled.
- `cancel_workflow` function which uses a shared variable provided by Dask (`dask.distributed.Variable`) in a dask client to inform nodes to stop execution.
- Cancel function for dispatcher server API which will allow the server to terminate the dispatch.
- How to notebook for cancelling a dispatched job.
- Test to verify whether cancellation of dispatched jobs is working as expected.
- `cancel` function is available as `covalent.cancel`.

### Changed

- In file `covalent/_shared_files/config.py` instead of using a variable to store and then return the config data, now directly returning the configuration.
- Using `fire_and_forget` to dispatch a job instead of a dictionary of Dask's `Future` objects so that we won't have to manage the lifecycle of those futures.
- The `test_run_dispatcher` test was changed to reflect that the dispatcher no longer uses a dictionary of future objects as it was not being utilized anywhere.

### Removed

- `with dask_client` context was removed as the client created in `covalent_dispatcher/_core/__init__.py` is already being used even without the context. Furthermore, it creates issues when that context is exited which is unnecessary at the first place hence not needed to be resolved.

## [0.17.5] - 2022-01-19

### Changed

- Results directory uses a relative path by default and can be overridden by the environment variable `COVALENT_RESULTS_DIR`.

## [0.17.4] - 2022-01-19

### Changed

- Executor parameters use defaults specified in config TOML
- If relative paths are supplied for stdout and stderr, those files are created inside the results directory

## [0.17.3] - 2022-01-18

### Added

- Sync function
- Covalent CLI tool can restart in developer mode

### Fixed

- Updated the UI address referenced in the README

## [0.17.2] - 2022-01-12

### Added

- Quantum gravity tutorial

### Changed

- Moved VERSION file to top level

## [0.17.1] - 2022-01-19

### Added

- `error` attribute was added to the results object to show which node failed and the reason behind it.
- `stdout` and `stderr` attributes were added to a node's result to store any stdout and stderr printing done inside an electron/node.
- Test to verify whether `stdout` and `stderr` are being stored in the result object.

### Changed

- Redesign of how `redirect_stdout` and `redirect_stderr` contexts in executor now work to allow storing their respective outputs.
- Executors now also return `stdout` and `stderr` strings, along with the execution output, so that they can be stored in their result object.

## [0.17.0] - 2022-01-18

### Added

- Added an attribute `__code__` to electron and lattice which is a copy of their respective function's `__code__` attribute.
- Positional arguments, `args`, are now merged with keyword arguments, `kwargs`, as close as possible to where they are passed. This was done to make sure we support both with minimal changes and without losing the name of variables passed.
- Tests to ensure usage of positional arguments works as intended.

### Changed

- Slight rework to how any print statements in lattice are sent to null.
- Changed `test_dispatcher_functional` in `basic_dispatcher_test.py` to account for the support of `args` and removed a an unnecessary `print` statement.

### Removed

- Removed `args` from electron's `init` as it wasn't being used anywhere.

## [0.16.1] - 2022-01-18

### Changed

- Requirement changed from `dask[complete]` to `dask[distributed]`.

## [0.16.0] - 2022-01-14

### Added

- New UI static demo build
- New UI toolbar functions - orientation, toggle params, minimap
- Sortable and searchable lattice name row

### Changed

- Numerous UI style tweaks, mostly around dispatches table states

### Fixed

- Node sidebar info now updates correctly

## [0.15.11] - 2022-01-18

### Removed

- Unused numpy requirement. Note that numpy is still being installed indirectly as other packages in the requirements rely on it.

## [0.15.10] - 2022-01-16

## Added

- How-to guide for Covalent dispatcher CLI.

## [0.15.9] - 2022-01-18

### Changed

- Switched from using human readable ids to using UUIDs

### Removed

- `human-id` package was removed along with its mention in `requirements.txt` and `meta.yaml`

## [0.15.8] - 2022-01-17

### Removed

- Code breaking text from CLI api documentation.
- Unwanted covalent_dispatcher rst file.

### Changed

- Installation of entire covalent_dispatcher instead of covalent_dispatcher/_service in setup.py.

## [0.15.7] - 2022-01-13

### Fixed

- Functions with multi-line or really long decorators are properly serialized in dispatch_source.py.
- Multi-line Covalent output is properly commented out in dispatch_source.py.

## [0.15.6] - 2022-01-11

### Fixed

- Sub-lattice functions are successfully serialized in the utils.py get_serialized_function_str.

### Added

- Function to scan utilized source files and return a set of imported modules (utils.get_imports_from_source)

## [0.15.5] - 2022-01-12

### Changed

- UI runs on port 47007 and the dispatcher runs on port 48008. This is so that when the servers are later merged, users continue using port 47007 in the browser.
- Small modifications to the documentation
- Small fix to the README

### Removed

- Removed a directory `generated` which was improperly added
- Dispatcher web interface
- sqlalchemy requirement

## [0.15.4] - 2022-01-11

### Changed

- In file `covalent/executor/base.py`, `pickle` was changed to `cloudpickle` because of its universal pickling ability.

### Added

- In docstring of `BaseExecutor`, a note was added specifying that `covalent` with its dependencies is assumed to be installed in the conda environments.
- Above note was also added to the conda env selector how-to.

## [0.15.3] - 2022-01-11

### Changed

- Replaced the generic `RuntimeError` telling users to check if there is an object manipulation taking place inside the lattice to a simple warning. This makes the original error more visible.

## [0.15.2] - 2022-01-11

### Added

- If condition added for handling the case where `__getattr__` of an electron is accessed to detect magic functions.

### Changed

- `ActiveLatticeManager` now subclasses from `threading.local` to make it thread-safe.
- `ValueError` in the lattice manager's `claim` function now also shows the name of the lattice that is currently claimed.
- Changed docstring of `ActiveLatticeManager` to note that now it is thread-safe.
- Sublattice dispatching now no longer deletes the result object file and is dispatched normally instead of in a serverless manner.
- `simulate_nitrogen_and_copper_slab_interaction.ipynb` notebook tutorial now does normal dispatching as well instead of serverless dispatching. Also, now 7 datapoints will be shown instead of 10 earlier.

## [0.15.1] - 2022-01-11

### Fixed

- Passing AWS credentials to reusable workflows as a secret

## [0.15.0] - 2022-01-10

### Added

- Action to push development image to ECR

### Changed

- Made the publish action reusable and callable

## [0.14.1] - 2022-01-02

### Changed

- Updated the README
- Updated classifiers in the setup.py file
- Massaged some RTD pages

## [0.14.0] - 2022-01-07

### Added

- Action to push static UI to S3

## [0.13.2] - 2022-01-07

### Changed

- Completed new UI design work

## [0.13.1] - 2022-01-02

### Added

- Added eventlet requirement

### Changed

- The CLI tool can now manage the UI flask server as well
- [Breaking] The CLI option `-t` has been changed to `-d`, which starts the servers in developer mode and exposes unit tests to the server.

## [0.13.0] - 2022-01-01

### Added

- Config manager in `covalent/_shared_files/config.py`
- Default location for the main config file can be overridden using the environment variable `COVALENT_CONFIG_DIR`
- Ability to set and get configuration using `get_config` and `set_config`

### Changed

- The flask servers now reference the config file
- Defaults reference the config file

### Fixed

- `ValueError` caught when running `covalent stop`
- One of the functional tests was using a malformed path

### Deprecated

- The `electron.to_json` function
- The `generate_random_filename_in_cache` function

### Removed

- The `get_api_token` function

## [0.12.13] - 2022-01-04

## Removed

- Tutorial section headings

## Fixed

- Plot background white color

## [0.12.12] - 2022-01-06

### Fixed

- Having a print statement inside electron and lattice code no longer causes the workflow to fail.

## [0.12.11] - 2022-01-04

### Added

- Completed UI feature set for first release

### Changed

- UI server result serialization improvements
- UI result update webhook no longer fails on request exceptions, logs warning intead

## [0.12.10] - 2021-12-17

### Added

- Astrophysics tutorial

## [0.12.9] - 2022-01-04

### Added

- Added `get_all_node_results` method in `result_class.py` to return result of all node executions.

- Added `test_parallelilization` test to verify whether the execution is now being achieved in parallel.

### Changed

- Removed `LocalCluster` cluster creation usage to a simple `Client` one from Dask.

- Removed unnecessary `to_run` function as we no longer needed to run execution through an asyncio loop.

- Removed `async` from function definition of previously asynchronous functions, `_run_task`, `_run_planned_workflow`, `_plan_workflow`, and `_run_workflow`.

- Removed `uvloop` from requirements.

- Renamed `test_get_results` to `test_get_result`.

- Reran the how to notebooks where execution time was mentioned.

- Changed how `dispatch_info` context manager was working to account for multiple nodes accessing it at the same time.

## [0.12.8] - 2022-01-02

### Changed

- Changed the software license to GNU Affero 3.0

### Removed

- `covalent-ui` directory

## [0.12.7] - 2021-12-29

### Fixed

- Gunicorn logging now uses the `capture-output` flag instead of redirecting stdout and stderr

## [0.12.6] - 2021-12-23

### Changed

- Cleaned up the requirements and moved developer requirements to a separate file inside `tests`

## [0.12.5] - 2021-12-16

### Added

- Conda build CI job

## [0.12.4] - 2021-12-23

### Changed

- Gunicorn server now checks for port availability before starting

### Fixed

- The `covalent start` function now prints the correct port if the server is already running.

## [0.12.3] - 2021-12-14

### Added

- Covalent tutorial comparing quantum support vector machines with support vector machine algorithms implemented in qiskit and scikit-learn.

## [0.12.2] - 2021-12-16

### Fixed

- Now using `--daemon` in gunicorn to start the server, which was the original intention.

## [0.12.1] - 2021-12-16

### Fixed

- Removed finance references from docs
- Fixed some other small errors

### Removed

- Removed one of the failing how-to tests from the functional test suite

## [0.12.0] - 2021-12-16

### Added

- Web UI prototype

## [0.11.1] - 2021-12-14

### Added

- CLI command `covalent status` shows port information

### Fixed

- gunicorn management improved

## [0.11.0] - 2021-12-14

### Added

- Slack notifications for test status

## [0.10.4] - 2021-12-15

### Fixed

- Specifying a non-default results directory in a sub-lattice no longer causes a failure in lattice execution.

## [0.10.3] - 2021-12-14

### Added

- Functional tests for how-to's in documentation

### Changed

- Moved example script to a functional test in the pipeline
- Added a test flag to the CLI tool

## [0.10.2] - 2021-12-14

### Fixed

- Check that only `kwargs` without any default values in the workflow definition need to be passed in `lattice.draw(ax=ax, **kwargs)`.

### Added

- Function to check whether all the parameters without default values for a callable function has been passed added to shared utils.

## [0.10.1] - 2021-12-13

### Fixed

- Content and style fixes for getting started doc.

## [0.10.0] - 2021-12-12

### Changed

- Remove all imports from the `covalent` to the `covalent_dispatcher`, except for `_dispatch_serverless`
- Moved CLI into `covalent_dispatcher`
- Moved executors to `covalent` directory

## [0.9.1] - 2021-12-13

### Fixed

- Updated CONTRIBUTING to clarify docstring style.
- Fixed docstrings for `calculate_node` and `check_constraint_specific_sum`.

## [0.9.0] - 2021-12-10

### Added

- `prefix_separator` for separating non-executable node types from executable ones.

- `subscript_prefix`, `generator_prefix`, `sublattice_prefix`, `attr_prefix` for prefixes of subscripts, generators,
  sublattices, and attributes, when called on an electron and added to the transport graph.

- `exclude_from_postprocess` list of prefixes to denote those nodes which won't be used in post processing the workflow.

- `__int__()`, `__float__()`, `__complex__()` for converting a node to an integer, float, or complex to a value of 0 then handling those types in post processing.

- `__iter__()` generator added to Electron for supporting multiple return values from an electron execution.

- `__getattr__()` added to Electron for supporting attribute access on the node output.

- `__getitem__()` added to Electron for supporting subscripting on the node output.

- `electron_outputs` added as an attribute to lattice.

### Changed

- `electron_list_prefix`, `electron_dict_prefix`, `parameter_prefix` modified to reflect new way to assign prefixes to nodes.

- In `build_graph` instead of ignoring all exceptions, now the exception is shown alongwith the runtime error notifying that object manipulation should be avoided inside a lattice.

- `node_id` changed to `self.node_id` in Electron's `__call__()`.

- `parameter` type electrons now have the default metadata instead of empty dictionary.

- Instead of deserializing and checking whether a sublattice is there, now a `sublattice_prefix` is used to denote when a node is a sublattice.

- In `dispatcher_stack_test`, `test_dispatcher_flow` updated to indicate the new use of `parameter_prefix`.

### Fixed

- When an execution fails due to something happening in `run_workflow`, then result object's status is now failed and the object is saved alongwith throwing the appropriate exception.

## [0.8.5] - 2021-12-10

### Added

- Added tests for choosing specific executors inside electron initialization.
- Added test for choosing specific Conda environments inside electron initialization.

## [0.8.4] - 2021-12-10

### Changed

- Removed _shared_files directory and contents from covalent_dispatcher. Logging in covalent_dispatcher now uses the logger in covalent/_shared_files/logging.py.

## [0.8.3] - 2021-12-10

### Fixed

- Decorator symbols were added to the pseudo-code in the quantum chemistry tutorial.

## [0.8.2] - 2021-12-06

### Added

- Quantum chemistry tutorial.

## [0.8.1] - 2021-12-08

### Added

- Docstrings with typehints for covalent dispatcher functions added.

### Changed

- Replaced `node` to `node_id` in `electron.py`.

- Removed unnecessary `enumerate` in `covalent_dispatcher/_core/__init__.py`.

- Removed `get_node_device_mapping` function from `covalent_dispatcher/_core/__init__.py`
  and moved the definition to directly add the mapping to `workflow_schedule`.

- Replaced iterable length comparison for `executor_specific_exec_cmds` from `if len(executor_specific_exec_cmds) > 0`
  to `if executor_specific_exec_cmds`.

## [0.8.0] - 2021-12-03

### Added

- Executors can now accept the name of a Conda environment. If that environment exists, the operations of any electron using that executor are performed in that Conda environment.

## [0.7.6] - 2021-12-02

### Changed

- How to estimate lattice execution time has been renamed to How to query lattice execution time.
- Change result querying syntax in how-to guides from `lattice.get_result` to
  `covalent.get_result`.
- Choose random port for Dask dashboard address by setting `dashboard_address` to ':0' in
  `LocalCluster`.

## [0.7.5] - 2021-12-02

### Fixed

- "Default" executor plugins are included as part of the package upon install.

## [0.7.4] - 2021-12-02

### Fixed

- Upgraded dask to 2021.10.0 based on a vulnerability report

## [0.7.3] - 2021-12-02

### Added

- Transportable object tests
- Transport graph tests

### Changed

- Variable name node_num to node_id
- Variable name node_idx to node_id

### Fixed

- Transport graph `get_dependencies()` method return type was changed from Dict to List

## [0.7.2] - 2021-12-01

### Fixed

- Date handling in changelog validation

### Removed

- GitLab CI YAML

## [0.7.1] - 2021-12-02

### Added

- A new parameter to a node's result called `sublattice_result` is added.
  This will be of a `Result` type and will contain the result of that sublattice's
  execution. If a normal electron is executed, this will be `None`.

- In `_delete_result` function in `results_manager.py`, an empty results directory
  will now be deleted.

- Name of a sublattice node will also contain `(sublattice)`.

- Added `_dispatch_sync_serverless` which synchronously dispatches without a server
  and waits for a result to be returned. This is the method used to dispatch a sublattice.

- Test for sublatticing is added.

- How-to guide added for sublatticing explaining the new features.

### Changed

- Partially changed `draw` function in `lattice.py` to also draw the subgraph
  of the sublattice when drawing the main graph of the lattice. The change is
  incomplete as we intend to add this feature later.

- Instead of returning `plt`, `draw` now returns the `ax` object.

- `__call__` function in `lattice.py` now runs the lattice's function normally
  instead of dispatching it.

- `_run_task` function now checks whether current node is a sublattice and acts
  accordingly.

### Fixed

- Unnecessary lines to rename the node's name in `covalent_dispatcher/_core/__init__.py` are removed.

- `test_electron_takes_nested_iterables` test was being ignored due to a spelling mistake. Fixed and
  modified to follow the new pattern.

## [0.7.0] - 2021-12-01

### Added

- Electrons can now accept an executor object using the "backend" keyword argument. "backend" can still take a string naming the executor module.
- Electrons and lattices no longer have Slurm metadata associated with the executor, as that information should be contained in the executor object being used as an input argument.
- The "backend" keyword can still be a string specifying the executor module, but only if the executor doesn't need any metadata.
- Executor plugin classes are now directly available to covalent, eg: covalent.executor.LocalExecutor().

## [0.6.7] - 2021-12-01

### Added

- Docstrings without examples for all the functions in core covalent.
- Typehints in those functions as well.
- Used `typing.TYPE_CHECKING` to prevent cyclic imports when writing typehints.

### Changed

- `convert_to_lattice_function` renamed to `convert_to_lattice_function_call`.
- Context managers now raise a `ValueError` instead of a generic `Exception`.

## [0.6.6] - 2021-11-30

### Fixed

- Fixed the version used in the documentation
- Fixed the badge URLs to prevent caching

## [0.6.5] - 2021-11-30

### Fixed

- Broken how-to links

### Removed

- Redundant lines from .gitignore
- *.ipynb from .gitignore

## [0.6.4] - 2021-11-30

### Added

- How-to guides for workflow orchestration.
  - How to construct an electron
  - How to construct a lattice
  - How to add an electron to lattice
  - How to visualize the lattice
  - How to add constraints to lattices
- How-to guides for workflow and subtask execution.
  - How to execute individual electrons
  - How to execute a lattice
  - How to execute multiple lattices
- How-to guides for status querying.
  - How to query electron execution status
  - How to query lattice execution status
  - How to query lattice execution time
- How-to guides for results collection
  - How to query electron execution results
  - How to query lattice execution results
  - How to query multiple lattice execution results
- Str method for the results object.

### Fixed

- Saving the electron execution status when the subtask is running.

## [0.6.3] - 2021-11-29

### Removed

- JWT token requirement.
- Covalent dispatcher login requirement.
- Update covalent login reference in README.md.
- Changed the default dispatcher server port from 5000 to 47007.

## [0.6.2] - 2021-11-28

### Added

- Github action for tests and coverage
- Badges for tests and coverage
- If tests pass then develop is pushed to master
- Add release action which tags and creates a release for minor version upgrades
- Add badges action which runs linter, and upload badges for version, linter score, and platform
- Add publish action (and badge) which builds a Docker image and uploads it to the AWS ECR

## [0.6.1] - 2021-11-27

### Added

- Github action which checks version increment and changelog entry

## [0.6.0] - 2021-11-26

### Added

- New Covalent RTD theme
- sphinx extension sphinx-click for CLI RTD
- Sections in RTD
- init.py in both covalent-dispatcher logger module and cli module for it to be importable in sphinx

### Changed

- docutils version that was conflicting with sphinx

### Removed

- Old aq-theme

## [0.5.1] - 2021-11-25

### Added

- Integration tests combining both covalent and covalent-dispatcher modules to test that
  lattice workflow are properly planned and executed.
- Integration tests for the covalent-dispatcher init module.
- pytest-asyncio added to requirements.

## [0.5.0] - 2021-11-23

### Added

- Results manager file to get results from a file, delete a result, and redispatch a result object.
- Results can also be awaited to only return a result if it has either been completed or failed.
- Results class which is used to store the results with all the information needed to be used again along with saving the results to a file functionality.
- A result object will be a mercurial object which will be updated by the dispatcher and saved to a file throughout the dispatching and execution parts.
- Direct manipulation of the transport graph inside a result object takes place.
- Utility to convert a function definition string to a function and vice-versa.
- Status class to denote the status of a result object and of each node execution in the transport graph.
- Start and end times are now also stored for each node execution as well as for the whole dispatch.
- Logging of `stdout` and `stderr` can be done by passing in the `log_stdout`, `log_stderr` named metadata respectively while dispatching.
- In order to get the result of a certain dispatch, the `dispatch_id`, the `results_dir`, and the `wait` parameter can be passed in. If everything is default, then only the dispatch id is required, waiting will not be done, and the result directory will be in the current working directory with folder name as `results/` inside which every new dispatch will have a new folder named according to their respective dispatch ids, containing:
  - `result.pkl` - (Cloud)pickled result object.
  - `result_info.yaml` - yaml file with high level information about the result and its execution.
  - `dispatch_source.py` - python file generated, containing the original function definitions of lattice and electrons which can be used to dispatch again.

### Changed

- `logfile` named metadata is now `slurm_logfile`.
- Instead of using `jsonpickle`, `cloudpickle` is being used everywhere to maintain consistency.
- `to_json` function uses `json` instead of `jsonpickle` now in electron and lattice definitions.
- `post_processing` moved to the dispatcher, so the dispatcher will now store a finished execution result in the results folder as specified by the user with no requirement of post processing it from the client/user side.
- `run_task` function in dispatcher modified to check if a node has completed execution and return it if it has, else continue its execution. This also takes care of cases if the server has been closed mid execution, then it can be started again from the last saved state, and the user won't have to wait for the whole execution.
- Instead of passing in the transport graph and dispatch id everywhere, the result object is being passed around, except for the `asyncio` part where the dispatch id and results directory is being passed which afterwards lets the core dispatcher know where to get the result object from and operate on it.
- Getting result of parent node executions of the graph, is now being done using the result object's graph. Storing of each execution's result is also done there.
- Tests updated to reflect the changes made. They are also being run in a serverless manner.

### Removed

- `LatticeResult` class removed.
- `jsonpickle` requirement removed.
- `WorkflowExecutionResult`, `TaskExecutionResult`, and `ExecutionError` singleton classes removed.

### Fixed

- Commented out the `jwt_required()` part in `covalent-dispatcher/_service/app.py`, may be removed in later iterations.
- Dispatcher server will now return the error message in the response of getting result if it fails instead of sending every result ever as a response.

## [0.4.3] - 2021-11-23

### Added

- Added a note in Known Issues regarding port conflict warning.

## [0.4.2] - 2021-11-24

### Added

- Added badges to README.md

## [0.4.1] - 2021-11-23

### Changed

- Removed old coverage badge and fixed the badge URL

## [0.4.0] - 2021-11-23

### Added

- Codecov integrations and badge

### Fixed

- Detached pipelines no longer created

## [0.3.0] - 2021-11-23

### Added

- Wrote a Code of Conduct based on <https://www.contributor-covenant.org/>
- Added installation and environment setup details in CONTRIBUTING
- Added Known Issues section to README

## [0.2.0] - 2021-11-22

### Changed

- Removed non-open-source executors from Covalent. The local SLURM executor is now
- a separate repo. Executors are now plugins.

## [0.1.0] - 2021-11-19

### Added

- Pythonic CLI tool. Install the package and run `covalent --help` for a usage description.
- Login and logout functionality.
- Executor registration/deregistration skeleton code.
- Dispatcher service start, stop, status, and restart.

### Changed

- JWT token is stored to file instead of in an environment variable.
- The Dask client attempts to connect to an existing server.

### Removed

- Removed the Bash CLI tool.

### Fixed

- Version assignment in the covalent init file.

## [0.0.3] - 2021-11-17

### Fixed

- Fixed the Dockerfile so that it runs the dispatcher server from the covalent repo.

## [0.0.2] - 2021-11-15

### Changed

- Single line change in ci script so that it doesn't exit after validating the version.
- Using `rules` in `pytest` so that the behavior in test stage is consistent.

## [0.0.1] - 2021-11-15

### Added

- CHANGELOG.md to track changes (this file).
- Semantic versioning in VERSION.
- CI pipeline job to enforce versioning.<|MERGE_RESOLUTION|>--- conflicted
+++ resolved
@@ -7,11 +7,10 @@
 
 ## [UNRELEASED]
 
-<<<<<<< HEAD
 ### Changed
 
 - Mark pypi releases as pre
-=======
+
 ## [0.61.1] - 2022-04-06
 
 ### Fixed
@@ -23,7 +22,6 @@
 ### Changed
 
 - The results and data service now support batch deleting via query strings
->>>>>>> 0c168423
 
 ## [0.60.0] - 2022-04-06
 
