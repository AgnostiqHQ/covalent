--- conflicted
+++ resolved
@@ -7,15 +7,13 @@
 
 ## [UNRELEASED]
 
-<<<<<<< HEAD
 ### Changed
 
 - Covalent server can now process workflows without having their deps installed
-=======
+
 ### Operations
 
 - Updates to changelog logic to handle multiple authors
->>>>>>> 7aff2450
 
 ## [0.119.0] - 2022-07-03
 ### Authors
