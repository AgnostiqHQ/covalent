--- conflicted
+++ resolved
@@ -81,13 +81,8 @@
 ### Fixed
 
 - Reduced number of assets to upload when submitting a dispatch.
-<<<<<<< HEAD
-- Fixed the loading of text based assets - with a try except.
-- Improved the fix of text based assets.
-=======
 - Handled RecursionError on get results for a long running workflow.
 - Fixed functional tests.
->>>>>>> 8d22e7d1
 
 ### Operations
 
