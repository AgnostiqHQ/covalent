# Changelog

All notable changes to this project will be documented in this file.

The format is based on [Keep a Changelog](https://keepachangelog.com/en/1.0.0/),
and this project adheres to [Semantic Versioning](https://semver.org/spec/v2.0.0.html).

## [UNRELEASED]

<<<<<<< HEAD

### Added

- Method to write electron id corresponding to sublattices in `execution.py` when running `_run_task`.
=======
## [0.130.0] - 2022-07-12

### Authors

- Venkat Bala <venkat@agnostiq.ai>
- Co-authored-by: Scott Wyman Neagle <scott@agnostiq.ai>


### Changed

- Ignoring tests for `cancel_dispatch` and `construct_bash`
- Create a dummy requirements.txt file for pip deps tests
- Fix version of `Werkzeug` package to avoid running into ValueError (unexpected kwarg `as_tuple`)
- Update `customization` how to test by specifying the section header `sdk`
>>>>>>> cdbce869

## [0.129.0] - 2022-07-12

### Authors

- Sankalp Sanand <sankalp@agnostiq.ai>
- Co-authored-by: Alejandro Esquivel <ae@alejandro.ltd>


### Added

- Support for `wait_for` type edges when two electrons are connected by their execution side effects instead of output-input relation.

### Changed

- `active_lattice.electron_outputs` now contains the node ids as well for the electron which is being post processed.

## [0.128.1] - 2022-07-12

### Authors

- Faiyaz Hasan <faiyaz@agnostiq.ai>


### Fixed

- `Result.persist` test in `result_test.py`.
- Electron dependency `arg_index` is changed back to Nullable.

## [0.128.0] - 2022-07-12

### Authors

- Okechukwu  Emmanuel Ochia <okechukwu@agnostiq.ai>
- Co-authored-by: Casey Jao <casey@agnostiq.ai>
- Co-authored-by: Alejandro Esquivel <ae@alejandro.ltd>
- Co-authored-by: pre-commit-ci[bot] <66853113+pre-commit-ci[bot]@users.noreply.github.com>


### Added

- File transfer support for leptons

## [0.127.0] - 2022-07-11

### Authors

- Scott Wyman Neagle <scott@agnostiq.ai>
- Co-authored-by: Faiyaz Hasan <faiyaz@agnostiq.ai>
- Co-authored-by: Venkat Bala <venkat@agnostiq.ai>


### Added

- When saving to DB, also persist to the new DB if running in develop mode

### Tests

- Flask app route tests

## [0.126.0] - 2022-07-11

### Authors

- Will Cunningham <wjcunningham7@users.noreply.github.com>
- Alejandro Esquivel <ae@alejandro.ltd>
- Co-authored-by: pre-commit-ci[bot] <66853113+pre-commit-ci[bot]@users.noreply.github.com>
- Co-authored-by: Sankalp Sanand <sankalp@agnostiq.ai>


### Added

- Added Folder class
- Added internal call before/after deps to execute File Transfer operations pre/post electron execution.

### Operations

- Enhanced hotfix action to create branches from existing commits

## [0.125.0] - 2022-07-09

### Authors

- Okechukwu  Emmanuel Ochia <okechukwu@agnostiq.ai>
- Co-authored-by: pre-commit-ci[bot] <66853113+pre-commit-ci[bot]@users.noreply.github.com>
- Co-authored-by: Alejandro Esquivel <ae@alejandro.ltd>
- Venkat Bala <venkat@agnostiq.ai>
- Co-authored-by: Okechukwu Ochia <emmirald@gmail.com>
- Co-authored-by: Scott Wyman Neagle <scott@agnostiq.ai>


### Added

- Dask Cluster CLI functional/unit tests

### Docs

- Updated RTD concepts, how-to-guides, and api docs with electron dependencies.

### Operations

- Separate out running tests and uploading coverage report to circumvent bug in
  retry action

## [0.124.0] - 2022-07-07

### Authors

- Will Cunningham <wjcunningham7@users.noreply.github.com>
- Co-authored-by: Scott Wyman Neagle <scott@agnostiq.ai>
- Faiyaz Hasan <faiyaz@agnostiq.ai>


### Added

- `Result.persist` method in `covalent/_results_manager/result.py`.

### Operations

- Package pre-releases go to `covalent` instead of `cova` on PyPI.

## [0.123.0] - 2022-07-07

### Authors

- Scott Wyman Neagle <scott@agnostiq.ai>
- Co-authored-by: Faiyaz Hasan <faiyaz@agnostiq.ai>
- Will Cunningham <wjcunningham7@users.noreply.github.com>
- Alejandro Esquivel <ae@alejandro.ltd>
- Co-authored-by: pre-commit-ci[bot] <66853113+pre-commit-ci[bot]@users.noreply.github.com>


### Added

- Added Folder class
- Added internal call before/after deps to execute File Transfer operations pre/post electron execution.

### Operations

- `codeql.yml` and `condabuild.yml` run nightly instead of on every PR.
- Style fixes in changelog

## [0.122.1] - 2022-07-06

### Authors

Will Cunningham <wjcunningham7@users.noreply.github.com>
Co-authored-by: Scott Wyman Neagle <scott@agnostiq.ai>


### Operations

- Added license scanner action
- Pre-commit autoupdate

### Tests

- Tests for running workflows with more than one iteration

### Fixed

- Attribute error caused by attempts to retrieve the name from the node function when the node function is set to None

## [0.122.0] - 2022-07-04

### Authors

Faiyaz Hasan <faiyaz@agnostiq.ai>
Co-authored-by: pre-commit-ci[bot] <66853113+pre-commit-ci[bot]@users.noreply.github.com>


### Added

- `covalent/_results_manager/write_result_to_db.py` module and methods to insert / update data in the DB.
- `tests/covalent_tests/results_manager_tests/write_result_to_db_test.py` containing the unit tests for corresponding functions.

### Changed

- Electron `type` column to a string type rather than an `ElectronType` in DB models.
- Primary keys from `BigInteger` to `Integer` in DB models.

## [0.121.0] - 2022-07-04

### Authors

Will Cunningham <wjcunningham7@users.noreply.github.com>
Co-authored-by: Alejandro Esquivel <ae@alejandro.ltd>
Co-authored-by: pre-commit-ci[bot] <66853113+pre-commit-ci[bot]@users.noreply.github.com>


### Removed

- Unused requirements `gunicorn` and `eventlet` in `requirements.txt` as well as `dask` in `tests/requirements.txt`, since it is already included in the core requirements.

### Docs

- Updated the compatibility matrix in the docs.

## [0.120.0] - 2022-07-04

### Authors

Okechukwu  Emmanuel Ochia <okechukwu@agnostiq.ai>
Co-authored-by: Venkat Bala <venkat@agnostiq.ai>
Co-authored-by: pre-commit-ci[bot] <66853113+pre-commit-ci[bot]@users.noreply.github.com>
Co-authored-by: Scott Wyman Neagle <scott@agnostiq.ai>


### Added

- Adding `cluster` CLI options to facilitate interacting with the backend Dask cluster
- Adding options to `covalent start` to enable specifying number of workers, memory limit and threads per worker at cluster startup

### Changed

- Update `DaskAdminWorker` docstring with better explanation

## [0.119.1] - 2022-07-04

### Authors

Scott Wyman Neagle <scott@agnostiq.ai>
Casey Jao <casey@agnostiq.ai>


### Fixed

- `covalent status` checks if the server process is still alive.

### Operations

- Updates to changelog logic to handle multiple authors

## [0.119.0] - 2022-07-03
### Authors
@cjao 


### Added

- Introduce support for pip dependencies

## [0.118.0] - 2022-07-02
### Authors
@AlejandroEsquivel 


### Added

- Introduced File, FileTransfer, and FileTransferStrategy classes to support various File Transfer use cases prior/post electron execution

## [0.117.0] - 2022-07-02
### Authors
@Emmanuel289 


### Added

- Included retry action in 'tests.yaml' workflow.

## [0.116.0] - 2022-06-29
### Authors
@Prasy12 

### Changed

- Changed API socket calls interval for graph optimization.

### Added

- Ability to change to different layouts from the GUI.

## [0.115.0] - 2022-06-28
### Authors
@cjao 


### Added

- Introduce support for `call_before`, `call_after`, and bash dependencies

### Operations

- Unit tests performed on Python 3.10 on Ubuntu and MacOS images as well as 3.9 on MacOS
- Updated codeowners so that AQ Engineers doesn't own this CHANGELOG
- pre-commit autoupdate

## [0.114.0] - 2022-06-23
### Authors
@dependabot[bot] 


### Changed

- Changed eventsource version on webapp yarn-lock file.

### Operations

- Added Github push changelog workflow to append commiters username
- Reusable JavaScript action to parse changelog and update version

## [0.113.0] - 2022-06-21

### Added

- Introduce new db models and object store backends

### Operations

- Syntax fix in hotfix.yml

### Docs

- Added new tutorial: Linear and convolutional autoencoders

## [0.112.0] - 2022-06-20

### Changed

- Changed async version on webapp package-lock file.

## [0.111.0] - 2022-06-20

### Changed

- Changed eventsource version on webapp package-lock file.

### Docs

- Added new tutorial: Covalentified version of the Pennylane Variational Classifier tutorial.

## [0.110.3] - 2022-06-17

### Fixed

- Fix error when parsing electron positional arguments in workflows

### Docs

- Remove hardcoding version info in README.md

## [0.110.2] - 2022-06-10

### Docs

- Fix MNIST tutorial
- Fix Quantum Gravity tutorial
- Update RTD with migration guide compatible with latest release
- Convert all references to `covalent start` from Jupyter notebooks to markdown statements
- Update release notes summary in README.md
- Fixed display issues with figure (in dark mode) and bullet points in tutorials

### Operations

- Added a retry block to the webapp build step in `tests.yml`

## [0.110.1] - 2022-06-10

### Fixed

- Configure dask to not use daemonic processes when creating a cluster

### Operations

- Sync the VERSION file within `covalent` directory to match the root level VERSION
- Manually patch `covalent/VERSION`

## [0.110.0] - 2022-06-10

### Changed

- Web GUI list size and status label colors changed.
- Web GUI graph running icon changed to non-static icon.

### Docs

- Removed references to the Dask executor in RTD as they are no longer needed.

## [0.109.1] - 2022-06-10

### Fixed

- `covalent --version` now works for PyPI releases

## [0.109.0] - 2022-06-10

### Docs

- Update CLI help statements

### Added

- Add CLI functionality to start covalent with/without Dask
- Add CLI support to parse `covalent_ui.log` file

### Operations

- Updating codeowners to establish engineering & psiog ownership

### Docs

- Added new tutorial: Training quantum embedding kernels for classification.

## [0.108.0] - 2022-06-08

### Added

- WCI yaml file

### Docs

- Add pandoc installation updates to contributing guide

## [0.107.0] - 2022-06-07

### Changed

- Skipping stdout/stderr redirection tests until implemented in Dask parent process

### Added

- Simplifed starting the dask cluster using `multiprocessing`
- Added `bokeh==2.4.3` to requirements.txt to enable view Dask dashboard

### Fixed

- Changelog-reminder action now works for PRs from forks.

## [0.106.2] - 2022-06-06

### Fixed

- Specifying the version for package `furo` to `2022.4.7` to prevent breaking doc builds

### Docs

- Added new tutorial: Using Covalent with PennyLane for hybrid computation.

## [0.106.1] - 2022-06-01

### Fixed

- Changelog-reminder action now works for PRs from forks

### Docs

- Removed references to microservices in RTD
- Updated README.md.
- Changed `ct.electron` to `ct.lattice(executor=dask_executor)` in MNIST classifier tutorial

## [0.106.0] - 2022-05-26

### Changed

- Visual theme for Webapp GUI changed in accordance to new theme
- Fonts, colors, icons have been updated

## [0.105.0] - 2022-05-25

### Added

- Add a pre-commit hook for `detect-secrets`.
- Updated the actions in accordance with the migration done in the previous version.

## [0.104.0] - 2022-05-23

### Changed

- Services have been moved to a different codebase. This repo is now hosting the Covalent SDK, local dispatcher backend, Covalent web GUI, and documentation. Version is bumped to `0.104.0` in order to avoid conflicts.
- Update tests to match the current dispatcher api
- Skip testing dask executor until dask executor plugin is made public
- Using 2 thread pools to manage multiple workflows better and the other one for executing electrons in parallel.

### Fixed

- Add psutil and PyYAML to requirements.txt
- Passing the same Electron to multiple inputs of an Electron now works. UI fix pending.
- Dask from `requirements.txt`.

### Removed

- Asyncio usage for electron level concurrency.
- References to dask

### Added

- Functional test added for dask executor with the cluster running locally.
- Scalability tests for different workflows and workflow sizes under `tests/stress_tests/scripts`
- Add sample performance testing workflows under `tests/stress_tests`
- Add pipelines to continuously run the tutorial notebooks
- Create notebook with tasks from RTD

## [0.32.3] - 2022-03-16

### Fixed

- Fix missing UI graph edges between parameters and electrons in certain cases.
- Fix UI crashes in cases where legacy localStorage state was being loaded.

## [0.32.2] - 2022-03-16

### Added

- Images for graphs generated in tutorials and how-tos.
- Note for quantum gravity tutorial to tell users that `tensorflow` doesn't work on M1 Macs.
- `Known Issues` added to `README.md`

### Fixed

- `draw` function usage in tutorials and how-tos now reflects the UI images generated instead of using graphviz.
- Images now render properly in RTD of how-tos.

### Changed

- Reran all the tutorials that could run, generating the outputs again.

## [0.32.1] - 2022-03-15

### Fixed

- CLI now starts server directly in the subprocess instead of as a daemon
- Logs are provided as pipes to Popen instead of using a shell redirect
- Restart behavior fixed
- Default port in `covalent_ui/app.py` uses the config manager

### Removed

- `_graceful_restart` function no longer needed without gunicorn

## [0.32.0] - 2022-03-11

### Added

- Dispatcher microservice API endpoint to dispatch and update workflow.
- Added get runnable task endpoint.

## [0.31.0] - 2022-03-11

### Added

- Runner component's main functionality to run a set of tasks, cancel a task, and get a task's status added to its api.

## [0.30.5] - 2022-03-11

### Updated

- Updated Workflow endpoints & API spec to support upload & download of result objects as pickle files

## [0.30.4] - 2022-03-11

### Fixed

- When executing a task on an alternate Conda environment, Covalent no longer has to be installed on that environment. Previously, a Covalent object (the execution function as a TransportableObject) was passed to the environment. Now it is deserialized to a "normal" Python function, which is passed to the alternate Conda environment.

## [0.30.3] - 2022-03-11

### Fixed

- Fixed the order of output storage in `post_process` which should have been the order in which the electron functions are called instead of being the order in which they are executed. This fixes the order in which the replacement of function calls with their output happens, which further fixes any discrepencies in the results obtained by the user.

- Fixed the `post_process` test to check the order as well.

## [0.30.2] - 2022-03-11

### Changed

- Updated eventlet to 0.31.0

## [0.30.1] - 2022-03-10

### Fixed

- Eliminate unhandled exception in Covalent UI backend when calling fetch_result.

## [0.30.0] - 2022-03-09

### Added

- Skeleton code for writing the different services corresponding to each component in the open source refactor.
- OpenAPI specifications for each of the services.

## [0.29.3] - 2022-03-09

### Fixed

- Covalent UI is built in the Dockerfile, the setup file, the pypi workflow, the tests workflow, and the conda build script.

## [0.29.2] - 2022-03-09

### Added

- Defaults defined in executor plugins are read and used to update the in-memory config, as well as the user config file. But only if the parameter in question wasn't already defined.

### Changed

- Input parameter names and docstrings in _shared_files.config.update_config were changed for clarity.

## [0.29.1] - 2022-03-07

### Changed

- Updated fail-fast strategy to run all tests.

## [0.29.0] - 2022-03-07

### Added

- DispatchDB for storing dispatched results

### Changed

- UI loads dispatches from DispatchDB instead of browser local storage

## [0.28.3] - 2022-03-03

### Fixed

Installed executor plugins don't have to be referred to by their full module name. Eg, use "custom_executor", instead of "covalent_custom_plugin.custom_executor".

## [0.28.2] - 2022-03-03

### Added

- A brief overview of the tutorial structure in the MNIST classification tutorial.

## [0.28.1] - 2022-03-02

### Added

- Conda installation is only supported for Linux in the `Getting Started` guide.
- MNIST classifier tutorial.

### Removed

- Removed handling of default values of function parameters in `get_named_params` in `covalent/_shared_files/utils.py`. So, it is actually being handled by not being handled since now `named_args` and `named_kwargs` will only contain parameters that were passed during the function call and not all of them.

## [0.28.0] - 2022-03-02

### Added

- Lepton support, including for Python modules and C libraries
- How-to guides showing how to use leptons for each of these

## [0.27.6] - 2022-03-01

### Added

- Added feature development basic steps in CONTRIBUTING.md.
- Added section on locally building RTD (read the docs) in the contributing guide.

## [0.27.5] - 2022-03-01

### Fixed

- Missing UI input data after backend change - needed to be derived from graph for electrons, lattice inputs fixed on server-side, combining name and positional args
- Broken UI graph due to variable->edge_name renaming
- Missing UI executor data after server-side renaming

## [0.27.4] - 2022-02-28

### Fixed

- Path used in `covalent/executor/__init__.py` for executor plugin modules needed updating to `covalent/executor/executor_plugins`

### Removed

- Disabled workflow cancellation test due to inconsistent outcomes. Test will be re-enabled after cancellation mechanisms are investigated further.

## [0.27.3] - 2022-02-25

### Added

- Added `USING_DOCKER.md` guide for running docker container.
- Added cli args to covalent UI flask server `covalent_ui/app.py` to modify port and log file path.

### Removed

- Removed gunicorn from cli and Dockerfile.

### Changed

- Updated cli `covalent_dispatcher/_cli/service.py` to run flask server directly, and removed dispatcher and UI flags.
- Using Flask blueprints to merge Dispatcher and UI servers.
- Updated Dockerfile to run flask server directly.
- Creating server PID file manually in `covalent_dispatcher/_cli/service.py`.
- Updated tests and docs to reflect merged servers.
- Changed all mentions of port 47007 (for old UI server) to 48008.

## [0.27.2] - 2022-02-24

### Changed

- Removed unnecessary blockquotes from the How-To guide for creating custom executors
- Changed "Covalent Cloud" to "Covalent" in the main code text

## [0.27.1] - 2022-02-24

### Removed

- Removed AQ-Engineers from CODEOWNERS in order to fix PR review notifications

## [0.27.0] - 2022-02-24

### Added

- Support for positional only, positional or keyword, variable positional, keyword only, variable keyword types of parameters is now added, e.g an electron can now use variable args and variable kwargs if the number/names of parameters are unknown during definition as `def task(*args, **kwargs)` which wasn't possible before.

- `Lattice.args` added to store positional arguments passed to the lattice's workflow function.

- `get_named_params` function added in `_shared_files/utils.py` which will return a tuple containing named positional arguments and named keyword arguments. The names help in showing and storing these parameters in the transport graph.

- Tests to verify whether all kinds of input paramaters are supported by electron or a lattice.

### Changed

- No longer merging positional arguments with keyword arguments, instead they are separately stored in respective nodes in the transport graph.

- `inputs` returned from `_get_inputs` function in `covalent_dispatcher/_core/execution.py` now contains positional as well as keyword arguments which further get passed to the executor.

- Executors now support positional and keyword arguments as inputs to their executable functions.

- Result object's `_inputs` attribute now contains both `args` and `kwargs`.

- `add_node_for_nested_iterables` is renamed to `connect_node_with_others` and `add_node_to_graph` also renamed to `add_collection_node_to_graph` in `electron.py`. Some more variable renames to have appropriate self-explanatory names.

- Nodes and edges in the transport graph now have a better interface to assign attributes to them.

- Edge attribute `variable` renamed to `edge_name`.

- In `serialize` function of the transport graph, if `metadata_only` is True, then only `metadata` attribute of node and `source` and `target` attributes of edge are kept in the then return serialized `data`.

- Updated the tests wherever necessary to reflect the above changes

### Removed

- Deprecated `required_params_passed` since an error will automatically be thrown by the `build_graph` function if any of the required parameters are not passed.

- Removed duplicate attributes from nodes in the transport graph.

## [0.26.1] - 2022-02-23

### Added

- Added Local Executor section to the API read the docs.

## [0.26.0] - 2022-02-23

### Added

- Automated reminders to update the changelog

## [0.25.3] - 2022-02-23

## Added

- Listed common mocking commands in the CONTRIBUTING.md guide.
- Additional guidelines on testing.

## [0.25.2] - 2022-02-21

### Changed

- `backend` metadata name changed to `executor`.
- `_plan_workflow` usage updated to reflect how that executor related information is now stored in the specific executor object.
- Updated tests to reflect the above changes.
- Improved the dispatch cancellation test to provide a robust solution which earlier took 10 minutes to run with uncertainty of failing every now and then.

### Removed

- Removed `TaskExecutionMetadata` as a consequence of removing `execution_args`.

## [0.25.1] - 2022-02-18

### Fixed

- Tracking imports that have been used in the workflow takes less time.

### Added

- User-imports are included in the dispatch_source.py script. Covalent-related imports are commented out.

## [0.25.0] - 2022-02-18

### Added

- UI: Lattice draw() method displays in web UI
- UI: New navigation panel

### Changed

- UI: Animated graph changes, panel opacity

### Fixed

- UI: Fixed "Not Found" pages

## [0.24.21] - 2022-02-18

### Added

- RST document describing the expectations from a tutorial.

## [0.24.20] - 2022-02-17

### Added

- Added how to create custom executors

### Changed

- Changed the description of the hyperlink for choosing executors
- Fixed typos in doc/source/api/getting_started/how_to/execution/creating_custom_executors.ipynb

## [0.24.19] - 2022-02-16

### Added

- CODEOWNERS for certain files.

## [0.24.18] - 2022-02-15

### Added

- The user configuration file can now specify an executor plugin directory.

## [0.24.17] - 2022-02-15

### Added

- Added a how-to for making custom executors.

## [0.24.16] - 2022-02-12

### Added

- Errors now contain the traceback as well as the error message in the result object.
- Added test for `_post_process` in `tests/covalent_dispatcher_tests/_core/execution_test.py`.

### Changed

- Post processing logic in `electron` and dispatcher now relies on the order of execution in the transport graph rather than node's function names to allow for a more reliable pairing of nodes and their outputs.

- Renamed `init_test.py` in `tests/covalent_dispatcher_tests/_core/` to `execution_test.py`.

### Removed

- `exclude_from_postprocess` list which contained some non executable node types removed since only executable nodes are post processed now.

## [0.24.15] - 2022-02-11

### Fixed

- If a user's configuration file does not have a needed exeutor parameter, the default parameter (defined in _shared_files/defaults.py) is used.
- Each executor plugin is no longer initialized upon the import of Covalent. This allows required parameters in executor plugins.

## Changed

- Upon updating the configuration data with a user's configuration file, the complete set is written back to file.

## Added

- Tests for the local and base executors.

## [0.24.14] - 2022-02-11

### Added

- UI: add dashboard cards
- UI: add scaling dots background

### Changed

- UI: reduce sidebar font sizes, refine color theme
- UI: refine scrollbar styling, show on container hover
- UI: format executor parameters as YAML code
- UI: update syntax highlighting scheme
- UI: update index.html description meta tag

## [0.24.13] - 2022-02-11

### Added

- Tests for covalent/_shared_files/config.py

## [0.24.12] - 2022-02-10

### Added

- CodeQL code analyzer

## [0.24.11] - 2022-02-10

### Added

- A new dictionary `_DEFAULT_CONSTRAINTS_DEPRECATED` in defaults.py

### Changed

- The `_DEFAULT_CONSTRAINT_VALUES` dictionary now only contains the `backend` argument

## [0.24.10] - 2022-02-09

### Fixed

- Sporadically failing workflow cancellation test in tests/workflow_stack_test.py

## [0.24.9] - 2022-02-09

## Changed

- Implementation of `_port_from_pid` in covalent_dispatcher/_cli/service.py.

## Added

- Unit tests for command line interface (CLI) functionalities in covalent_dispatcher/_cli/service.py and covalent_dispatcher/_cli/cli.py.

## [0.24.8] - 2022-02-07

### Fixed

- If a user's configuration file does not have a needed parameter, the default parameter (defined in _shared_files/defaults.py) is used.

## [0.24.7] - 2022-02-07

### Added

- Typing: Add Type hint `dispatch_info` parameter.
- Documentation: Updated the return_type description in docstring.

### Changed

- Typing: Change return type annotation to `Generator`.

## [0.24.6] - 2022-02-06

### Added

- Type hint to `deserialize` method of `TransportableObject` of `covalent/_workflow/transport.py`.

### Changed

- Description of `data` in `deserialize` method of `TransportableObject` of `covalent/_workflow/transport.py` from `The serialized transportable object` to `Cloudpickled function`.

## [0.24.5] - 2022-02-05

### Fixed

- Removed dependence on Sentinel module

## [0.24.4] - 2022-02-04

### Added

- Tests across multiple versions of Python and multiple operating systems
- Documentation reflecting supported configurations

## [0.24.3] - 2022-02-04

### Changed

- Typing: Use `bool` in place of `Optional[bool]` as type annotation for `develop` parameter in `covalent_dispatcher.service._graceful_start`
- Typing: Use `Any` in place of `Optional[Any]` as type annotation for `new_value` parameter in `covalent._shared_files.config.get_config`

## [0.24.2] - 2022-02-04

### Fixed

- Updated hyperlink of "How to get the results" from "./collection/query_electron_execution_result" to "./collection/query_multiple_lattice_execution_results" in "doc/source/how_to/index.rst".
- Updated hyperlink of "How to get the result of a particular electron" from "./collection/query_multiple_lattice_execution_results" to "./collection/query_electron_execution_result" in "doc/source/how_to/index.rst".

## [0.24.1] - 2022-02-04

### Changed

- Changelog entries are now required to have the current date to enforce ordering.

## [0.24.0] - 2022-02-03

### Added

- UI: log file output - display in Output tab of all available log file output
- UI: show lattice and electron inputs
- UI: display executor attributes
- UI: display error message on failed status for lattice and electron

### Changed

- UI: re-order sidebar sections according to latest figma designs
- UI: update favicon
- UI: remove dispatch id from tab title
- UI: fit new uuids
- UI: adjust theme text primary and secondary colors

### Fixed

- UI: auto-refresh result state on initial render of listing and graph pages
- UI: graph layout issues: truncate long electron/param names

## [0.23.0] - 2022-02-03

### Added

- Added `BaseDispatcher` class to be used for creating custom dispatchers which allow connection to a dispatcher server.
- `LocalDispatcher` inheriting from `BaseDispatcher` allows connection to a local dispatcher server running on the user's machine.
- Covalent only gives interface to the `LocalDispatcher`'s `dispatch` and `dispatch_sync` methods.
- Tests for both `LocalDispatcher` and `BaseDispatcher` added.

### Changed

- Switched from using `lattice.dispatch` and `lattice.dispatch_sync` to `covalent.dispatch` and `covalent.dispatch_sync`.
- Dispatcher address now is passed as a parameter (`dispatcher_addr`) to `covalent.dispatch` and `covalent.dispatch_sync` instead of a metadata field to lattice.
- Updated tests, how tos, and tutorials to use `covalent.dispatch` and `covalent.dispatch_sync`.
- All the contents of `covalent_dispatcher/_core/__init__.py` are moved to `covalent_dispatcher/_core/execution.py` for better organization. `__init__.py` only contains function imports which are needed by external modules.
- `dispatch`, `dispatch_sync` methods deprecated from `Lattice`.

### Removed

- `_server_dispatch` method removed from `Lattice`.
- `dispatcher` metadata field removed from `lattice`.

## [0.22.19] - 2022-02-03

### Fixed

- `_write_dispatch_to_python_file` isn't called each time a task is saved. It is now only called in the final save in `_run_planned_workflow` (in covalent_dispatcher/_core/__init__.py).

## [0.22.18] - 2022-02-03

### Fixed

- Added type information to result.py

## [0.22.17] - 2022-02-02

### Added

- Replaced `"typing.Optional"` with `"str"` in covalent/executor/base.py
- Added missing type hints to `get_dispatch_context` and `write_streams_to_file` in covalent/executor/base.py, BaseExecutor

## [0.22.16] - 2022-02-02

### Added

- Functions to check if UI and dispatcher servers are running.
- Tests for the `is_ui_running` and `is_server_running` in covalent_dispatcher/_cli/service.py.

## [0.22.15] - 2022-02-01

### Fixed

- Covalent CLI command `covalent purge` will now stop the servers before deleting all the pid files.

### Added

- Test for `purge` method in covalent_dispatcher/_cli/service.py.

### Removed

- Unused `covalent_dispatcher` import from covalent_dispatcher/_cli/service.py.

### Changed

- Moved `_config_manager` import from within the `purge` method to the covalent_dispatcher/_cli/service.py for the purpose of mocking in tests.

## [0.22.14] - 2022-02-01

### Added

- Type hint to `_server_dispatch` method in `covalent/_workflow/lattice.py`.

## [0.22.13] - 2022-01-26

### Fixed

- When the local executor's `log_stdout` and `log_stderr` config variables are relative paths, they should go inside the results directory. Previously that was queried from the config, but now it's queried from the lattice metadata.

### Added

- Tests for the corresponding functions in (`covalent_dispatcher/_core/__init__.py`, `covalent/executor/base.py`, `covalent/executor/executor_plugins/local.py` and `covalent/executor/__init__.py`) affected by the bug fix.

### Changed

- Refactored `_delete_result` in result manager to give the option of deleting the result parent directory.

## [0.22.12] - 2022-01-31

### Added

- Diff check in pypi.yml ensures correct files are packaged

## [0.22.11] - 2022-01-31

### Changed

- Removed codecov token
- Removed Slack notifications from feature branches

## [0.22.10] - 2022-01-29

### Changed

- Running tests, conda, and version workflows on pull requests, not just pushes

## [0.22.9] - 2022-01-27

### Fixed

- Fixing version check action so that it doesn't run on commits that are in develop
- Edited PR template so that markdown checklist appears properly

## [0.22.8] - 2022-01-27

### Fixed

- publish workflow, using `docker buildx` to build images for x86 and ARM, prepare manifest and push to ECR so that pulls will match the correct architecture.
- typo in CONTRIBUTING
- installing `gcc` in Docker image so Docker can build wheels for `dask` and other packages that don't provide ARM wheels

### Changed

- updated versions in `requirements.txt` for `matplotlib` and `dask`

## [0.22.7] - 2022-01-27

### Added

- `MANIFEST.in` did not have `covalent_dispatcher/_service` in it due to which the PyPi package was not being built correctly. Added the `covalent_dispatcher/_service` to the `MANIFEST.in` file.

### Fixed

- setuptools properly including data files during installation

## [0.22.6] - 2022-01-26

### Fixed

- Added service folder in covalent dispatcher to package.

## [0.22.5] - 2022-01-25

### Fixed

- `README.md` images now use master branch's raw image urls hosted on <https://github.com> instead of <https://raw.githubusercontent.com>. Also, switched image rendering from html to markdown.

## [0.22.4] - 2022-01-25

### Fixed

- dispatcher server app included in sdist
- raw image urls properly used

## [0.22.3] - 2022-01-25

### Fixed

- raw image urls used in readme

## [0.22.2] - 2022-01-25

### Fixed

- pypi upload

## [0.22.1] - 2022-01-25

### Added

- Code of conduct
- Manifest.in file
- Citation info
- Action to upload to pypi

### Fixed

- Absolute URLs used in README
- Workflow badges updated URLs
- `install_package_data` -> `include_package_data` in `setup.py`

## [0.22.0] - 2022-01-25

### Changed

- Using public ECR for Docker release

## [0.21.0] - 2022-01-25

### Added

- GitHub pull request templates

## [0.20.0] - 2022-01-25

### Added

- GitHub issue templates

## [0.19.0] - 2022-01-25

### Changed

- Covalent Beta Release

## [0.18.9] - 2022-01-24

### Fixed

- iframe in the docs landing page is now responsive

## [0.18.8] - 2022-01-24

### Changed

- Temporarily removed output tab
- Truncated dispatch id to fit left sidebar, add tooltip to show full id

## [0.18.7] - 2022-01-24

### Changed

- Many stylistic improvements to documentation, README, and CONTRIBUTING.

## [0.18.6] - 2022-01-24

### Added

- Test added to check whether an already decorated function works as expected with Covalent.
- `pennylane` package added to the `requirements-dev.txt` file.

### Changed

- Now using `inspect.signature` instead of `function.__code__` to get the names of function's parameters.

## [0.18.5] - 2022-01-21

### Fixed

- Various CI fixes, including rolling back regression in version validation, caching on s3 hosted badges, applying releases and tags correctly.

## [0.18.4] - 2022-01-21

### Changed

- Removed comments and unused functions in covalent_dispatcher
- `result_class.py` renamed to `result.py`

### Fixed

- Version was not being properly imported inside `covalent/__init__.py`
- `dispatch_sync` was not previously using the `results_dir` metadata field

### Removed

- Credentials in config
- `generate_random_filename_in_cache`
- `is_any_atom`
- `to_json`
- `show_subgraph` option in `draw`
- `calculate_node`

## [0.18.3] - 2022-01-20

### Fixed

- The gunicorn servers now restart more gracefully

## [0.18.2] - 2022-01-21

### Changed

- `tempdir` metadata field removed and replaced with `executor.local.cache_dir`

## [0.18.1] - 2022-01-11

## Added

- Concepts page

## [0.18.0] - 2022-01-20

### Added

- `Result.CANCELLED` status to represent the status of a cancelled dispatch.
- Condition to cancel the whole dispatch if any of the nodes are cancelled.
- `cancel_workflow` function which uses a shared variable provided by Dask (`dask.distributed.Variable`) in a dask client to inform nodes to stop execution.
- Cancel function for dispatcher server API which will allow the server to terminate the dispatch.
- How to notebook for cancelling a dispatched job.
- Test to verify whether cancellation of dispatched jobs is working as expected.
- `cancel` function is available as `covalent.cancel`.

### Changed

- In file `covalent/_shared_files/config.py` instead of using a variable to store and then return the config data, now directly returning the configuration.
- Using `fire_and_forget` to dispatch a job instead of a dictionary of Dask's `Future` objects so that we won't have to manage the lifecycle of those futures.
- The `test_run_dispatcher` test was changed to reflect that the dispatcher no longer uses a dictionary of future objects as it was not being utilized anywhere.

### Removed

- `with dask_client` context was removed as the client created in `covalent_dispatcher/_core/__init__.py` is already being used even without the context. Furthermore, it creates issues when that context is exited which is unnecessary at the first place hence not needed to be resolved.

## [0.17.5] - 2022-01-19

### Changed

- Results directory uses a relative path by default and can be overridden by the environment variable `COVALENT_RESULTS_DIR`.

## [0.17.4] - 2022-01-19

### Changed

- Executor parameters use defaults specified in config TOML
- If relative paths are supplied for stdout and stderr, those files are created inside the results directory

## [0.17.3] - 2022-01-18

### Added

- Sync function
- Covalent CLI tool can restart in developer mode

### Fixed

- Updated the UI address referenced in the README

## [0.17.2] - 2022-01-12

### Added

- Quantum gravity tutorial

### Changed

- Moved VERSION file to top level

## [0.17.1] - 2022-01-19

### Added

- `error` attribute was added to the results object to show which node failed and the reason behind it.
- `stdout` and `stderr` attributes were added to a node's result to store any stdout and stderr printing done inside an electron/node.
- Test to verify whether `stdout` and `stderr` are being stored in the result object.

### Changed

- Redesign of how `redirect_stdout` and `redirect_stderr` contexts in executor now work to allow storing their respective outputs.
- Executors now also return `stdout` and `stderr` strings, along with the execution output, so that they can be stored in their result object.

## [0.17.0] - 2022-01-18

### Added

- Added an attribute `__code__` to electron and lattice which is a copy of their respective function's `__code__` attribute.
- Positional arguments, `args`, are now merged with keyword arguments, `kwargs`, as close as possible to where they are passed. This was done to make sure we support both with minimal changes and without losing the name of variables passed.
- Tests to ensure usage of positional arguments works as intended.

### Changed

- Slight rework to how any print statements in lattice are sent to null.
- Changed `test_dispatcher_functional` in `basic_dispatcher_test.py` to account for the support of `args` and removed a an unnecessary `print` statement.

### Removed

- Removed `args` from electron's `init` as it wasn't being used anywhere.

## [0.16.1] - 2022-01-18

### Changed

- Requirement changed from `dask[complete]` to `dask[distributed]`.

## [0.16.0] - 2022-01-14

### Added

- New UI static demo build
- New UI toolbar functions - orientation, toggle params, minimap
- Sortable and searchable lattice name row

### Changed

- Numerous UI style tweaks, mostly around dispatches table states

### Fixed

- Node sidebar info now updates correctly

## [0.15.11] - 2022-01-18

### Removed

- Unused numpy requirement. Note that numpy is still being installed indirectly as other packages in the requirements rely on it.

## [0.15.10] - 2022-01-16

## Added

- How-to guide for Covalent dispatcher CLI.

## [0.15.9] - 2022-01-18

### Changed

- Switched from using human readable ids to using UUIDs

### Removed

- `human-id` package was removed along with its mention in `requirements.txt` and `meta.yaml`

## [0.15.8] - 2022-01-17

### Removed

- Code breaking text from CLI api documentation.
- Unwanted covalent_dispatcher rst file.

### Changed

- Installation of entire covalent_dispatcher instead of covalent_dispatcher/_service in setup.py.

## [0.15.7] - 2022-01-13

### Fixed

- Functions with multi-line or really long decorators are properly serialized in dispatch_source.py.
- Multi-line Covalent output is properly commented out in dispatch_source.py.

## [0.15.6] - 2022-01-11

### Fixed

- Sub-lattice functions are successfully serialized in the utils.py get_serialized_function_str.

### Added

- Function to scan utilized source files and return a set of imported modules (utils.get_imports_from_source)

## [0.15.5] - 2022-01-12

### Changed

- UI runs on port 47007 and the dispatcher runs on port 48008. This is so that when the servers are later merged, users continue using port 47007 in the browser.
- Small modifications to the documentation
- Small fix to the README

### Removed

- Removed a directory `generated` which was improperly added
- Dispatcher web interface
- sqlalchemy requirement

## [0.15.4] - 2022-01-11

### Changed

- In file `covalent/executor/base.py`, `pickle` was changed to `cloudpickle` because of its universal pickling ability.

### Added

- In docstring of `BaseExecutor`, a note was added specifying that `covalent` with its dependencies is assumed to be installed in the conda environments.
- Above note was also added to the conda env selector how-to.

## [0.15.3] - 2022-01-11

### Changed

- Replaced the generic `RuntimeError` telling users to check if there is an object manipulation taking place inside the lattice to a simple warning. This makes the original error more visible.

## [0.15.2] - 2022-01-11

### Added

- If condition added for handling the case where `__getattr__` of an electron is accessed to detect magic functions.

### Changed

- `ActiveLatticeManager` now subclasses from `threading.local` to make it thread-safe.
- `ValueError` in the lattice manager's `claim` function now also shows the name of the lattice that is currently claimed.
- Changed docstring of `ActiveLatticeManager` to note that now it is thread-safe.
- Sublattice dispatching now no longer deletes the result object file and is dispatched normally instead of in a serverless manner.
- `simulate_nitrogen_and_copper_slab_interaction.ipynb` notebook tutorial now does normal dispatching as well instead of serverless dispatching. Also, now 7 datapoints will be shown instead of 10 earlier.

## [0.15.1] - 2022-01-11

### Fixed

- Passing AWS credentials to reusable workflows as a secret

## [0.15.0] - 2022-01-10

### Added

- Action to push development image to ECR

### Changed

- Made the publish action reusable and callable

## [0.14.1] - 2022-01-02

### Changed

- Updated the README
- Updated classifiers in the setup.py file
- Massaged some RTD pages

## [0.14.0] - 2022-01-07

### Added

- Action to push static UI to S3

## [0.13.2] - 2022-01-07

### Changed

- Completed new UI design work

## [0.13.1] - 2022-01-02

### Added

- Added eventlet requirement

### Changed

- The CLI tool can now manage the UI flask server as well
- [Breaking] The CLI option `-t` has been changed to `-d`, which starts the servers in developer mode and exposes unit tests to the server.

## [0.13.0] - 2022-01-01

### Added

- Config manager in `covalent/_shared_files/config.py`
- Default location for the main config file can be overridden using the environment variable `COVALENT_CONFIG_DIR`
- Ability to set and get configuration using `get_config` and `set_config`

### Changed

- The flask servers now reference the config file
- Defaults reference the config file

### Fixed

- `ValueError` caught when running `covalent stop`
- One of the functional tests was using a malformed path

### Deprecated

- The `electron.to_json` function
- The `generate_random_filename_in_cache` function

### Removed

- The `get_api_token` function

## [0.12.13] - 2022-01-04

## Removed

- Tutorial section headings

## Fixed

- Plot background white color

## [0.12.12] - 2022-01-06

### Fixed

- Having a print statement inside electron and lattice code no longer causes the workflow to fail.

## [0.12.11] - 2022-01-04

### Added

- Completed UI feature set for first release

### Changed

- UI server result serialization improvements
- UI result update webhook no longer fails on request exceptions, logs warning intead

## [0.12.10] - 2021-12-17

### Added

- Astrophysics tutorial

## [0.12.9] - 2022-01-04

### Added

- Added `get_all_node_results` method in `result_class.py` to return result of all node executions.

- Added `test_parallelilization` test to verify whether the execution is now being achieved in parallel.

### Changed

- Removed `LocalCluster` cluster creation usage to a simple `Client` one from Dask.

- Removed unnecessary `to_run` function as we no longer needed to run execution through an asyncio loop.

- Removed `async` from function definition of previously asynchronous functions, `_run_task`, `_run_planned_workflow`, `_plan_workflow`, and `_run_workflow`.

- Removed `uvloop` from requirements.

- Renamed `test_get_results` to `test_get_result`.

- Reran the how to notebooks where execution time was mentioned.

- Changed how `dispatch_info` context manager was working to account for multiple nodes accessing it at the same time.

## [0.12.8] - 2022-01-02

### Changed

- Changed the software license to GNU Affero 3.0

### Removed

- `covalent-ui` directory

## [0.12.7] - 2021-12-29

### Fixed

- Gunicorn logging now uses the `capture-output` flag instead of redirecting stdout and stderr

## [0.12.6] - 2021-12-23

### Changed

- Cleaned up the requirements and moved developer requirements to a separate file inside `tests`

## [0.12.5] - 2021-12-16

### Added

- Conda build CI job

## [0.12.4] - 2021-12-23

### Changed

- Gunicorn server now checks for port availability before starting

### Fixed

- The `covalent start` function now prints the correct port if the server is already running.

## [0.12.3] - 2021-12-14

### Added

- Covalent tutorial comparing quantum support vector machines with support vector machine algorithms implemented in qiskit and scikit-learn.

## [0.12.2] - 2021-12-16

### Fixed

- Now using `--daemon` in gunicorn to start the server, which was the original intention.

## [0.12.1] - 2021-12-16

### Fixed

- Removed finance references from docs
- Fixed some other small errors

### Removed

- Removed one of the failing how-to tests from the functional test suite

## [0.12.0] - 2021-12-16

### Added

- Web UI prototype

## [0.11.1] - 2021-12-14

### Added

- CLI command `covalent status` shows port information

### Fixed

- gunicorn management improved

## [0.11.0] - 2021-12-14

### Added

- Slack notifications for test status

## [0.10.4] - 2021-12-15

### Fixed

- Specifying a non-default results directory in a sub-lattice no longer causes a failure in lattice execution.

## [0.10.3] - 2021-12-14

### Added

- Functional tests for how-to's in documentation

### Changed

- Moved example script to a functional test in the pipeline
- Added a test flag to the CLI tool

## [0.10.2] - 2021-12-14

### Fixed

- Check that only `kwargs` without any default values in the workflow definition need to be passed in `lattice.draw(ax=ax, **kwargs)`.

### Added

- Function to check whether all the parameters without default values for a callable function has been passed added to shared utils.

## [0.10.1] - 2021-12-13

### Fixed

- Content and style fixes for getting started doc.

## [0.10.0] - 2021-12-12

### Changed

- Remove all imports from the `covalent` to the `covalent_dispatcher`, except for `_dispatch_serverless`
- Moved CLI into `covalent_dispatcher`
- Moved executors to `covalent` directory

## [0.9.1] - 2021-12-13

### Fixed

- Updated CONTRIBUTING to clarify docstring style.
- Fixed docstrings for `calculate_node` and `check_constraint_specific_sum`.

## [0.9.0] - 2021-12-10

### Added

- `prefix_separator` for separating non-executable node types from executable ones.

- `subscript_prefix`, `generator_prefix`, `sublattice_prefix`, `attr_prefix` for prefixes of subscripts, generators,
  sublattices, and attributes, when called on an electron and added to the transport graph.

- `exclude_from_postprocess` list of prefixes to denote those nodes which won't be used in post processing the workflow.

- `__int__()`, `__float__()`, `__complex__()` for converting a node to an integer, float, or complex to a value of 0 then handling those types in post processing.

- `__iter__()` generator added to Electron for supporting multiple return values from an electron execution.

- `__getattr__()` added to Electron for supporting attribute access on the node output.

- `__getitem__()` added to Electron for supporting subscripting on the node output.

- `electron_outputs` added as an attribute to lattice.

### Changed

- `electron_list_prefix`, `electron_dict_prefix`, `parameter_prefix` modified to reflect new way to assign prefixes to nodes.

- In `build_graph` instead of ignoring all exceptions, now the exception is shown alongwith the runtime error notifying that object manipulation should be avoided inside a lattice.

- `node_id` changed to `self.node_id` in Electron's `__call__()`.

- `parameter` type electrons now have the default metadata instead of empty dictionary.

- Instead of deserializing and checking whether a sublattice is there, now a `sublattice_prefix` is used to denote when a node is a sublattice.

- In `dispatcher_stack_test`, `test_dispatcher_flow` updated to indicate the new use of `parameter_prefix`.

### Fixed

- When an execution fails due to something happening in `run_workflow`, then result object's status is now failed and the object is saved alongwith throwing the appropriate exception.

## [0.8.5] - 2021-12-10

### Added

- Added tests for choosing specific executors inside electron initialization.
- Added test for choosing specific Conda environments inside electron initialization.

## [0.8.4] - 2021-12-10

### Changed

- Removed _shared_files directory and contents from covalent_dispatcher. Logging in covalent_dispatcher now uses the logger in covalent/_shared_files/logging.py.

## [0.8.3] - 2021-12-10

### Fixed

- Decorator symbols were added to the pseudo-code in the quantum chemistry tutorial.

## [0.8.2] - 2021-12-06

### Added

- Quantum chemistry tutorial.

## [0.8.1] - 2021-12-08

### Added

- Docstrings with typehints for covalent dispatcher functions added.

### Changed

- Replaced `node` to `node_id` in `electron.py`.

- Removed unnecessary `enumerate` in `covalent_dispatcher/_core/__init__.py`.

- Removed `get_node_device_mapping` function from `covalent_dispatcher/_core/__init__.py`
  and moved the definition to directly add the mapping to `workflow_schedule`.

- Replaced iterable length comparison for `executor_specific_exec_cmds` from `if len(executor_specific_exec_cmds) > 0`
  to `if executor_specific_exec_cmds`.

## [0.8.0] - 2021-12-03

### Added

- Executors can now accept the name of a Conda environment. If that environment exists, the operations of any electron using that executor are performed in that Conda environment.

## [0.7.6] - 2021-12-02

### Changed

- How to estimate lattice execution time has been renamed to How to query lattice execution time.
- Change result querying syntax in how-to guides from `lattice.get_result` to
  `covalent.get_result`.
- Choose random port for Dask dashboard address by setting `dashboard_address` to ':0' in
  `LocalCluster`.

## [0.7.5] - 2021-12-02

### Fixed

- "Default" executor plugins are included as part of the package upon install.

## [0.7.4] - 2021-12-02

### Fixed

- Upgraded dask to 2021.10.0 based on a vulnerability report

## [0.7.3] - 2021-12-02

### Added

- Transportable object tests
- Transport graph tests

### Changed

- Variable name node_num to node_id
- Variable name node_idx to node_id

### Fixed

- Transport graph `get_dependencies()` method return type was changed from Dict to List

## [0.7.2] - 2021-12-01

### Fixed

- Date handling in changelog validation

### Removed

- GitLab CI YAML

## [0.7.1] - 2021-12-02

### Added

- A new parameter to a node's result called `sublattice_result` is added.
  This will be of a `Result` type and will contain the result of that sublattice's
  execution. If a normal electron is executed, this will be `None`.

- In `_delete_result` function in `results_manager.py`, an empty results directory
  will now be deleted.

- Name of a sublattice node will also contain `(sublattice)`.

- Added `_dispatch_sync_serverless` which synchronously dispatches without a server
  and waits for a result to be returned. This is the method used to dispatch a sublattice.

- Test for sublatticing is added.

- How-to guide added for sublatticing explaining the new features.

### Changed

- Partially changed `draw` function in `lattice.py` to also draw the subgraph
  of the sublattice when drawing the main graph of the lattice. The change is
  incomplete as we intend to add this feature later.

- Instead of returning `plt`, `draw` now returns the `ax` object.

- `__call__` function in `lattice.py` now runs the lattice's function normally
  instead of dispatching it.

- `_run_task` function now checks whether current node is a sublattice and acts
  accordingly.

### Fixed

- Unnecessary lines to rename the node's name in `covalent_dispatcher/_core/__init__.py` are removed.

- `test_electron_takes_nested_iterables` test was being ignored due to a spelling mistake. Fixed and
  modified to follow the new pattern.

## [0.7.0] - 2021-12-01

### Added

- Electrons can now accept an executor object using the "backend" keyword argument. "backend" can still take a string naming the executor module.
- Electrons and lattices no longer have Slurm metadata associated with the executor, as that information should be contained in the executor object being used as an input argument.
- The "backend" keyword can still be a string specifying the executor module, but only if the executor doesn't need any metadata.
- Executor plugin classes are now directly available to covalent, eg: covalent.executor.LocalExecutor().

## [0.6.7] - 2021-12-01

### Added

- Docstrings without examples for all the functions in core covalent.
- Typehints in those functions as well.
- Used `typing.TYPE_CHECKING` to prevent cyclic imports when writing typehints.

### Changed

- `convert_to_lattice_function` renamed to `convert_to_lattice_function_call`.
- Context managers now raise a `ValueError` instead of a generic `Exception`.

## [0.6.6] - 2021-11-30

### Fixed

- Fixed the version used in the documentation
- Fixed the badge URLs to prevent caching

## [0.6.5] - 2021-11-30

### Fixed

- Broken how-to links

### Removed

- Redundant lines from .gitignore
- *.ipynb from .gitignore

## [0.6.4] - 2021-11-30

### Added

- How-to guides for workflow orchestration.
  - How to construct an electron
  - How to construct a lattice
  - How to add an electron to lattice
  - How to visualize the lattice
  - How to add constraints to lattices
- How-to guides for workflow and subtask execution.
  - How to execute individual electrons
  - How to execute a lattice
  - How to execute multiple lattices
- How-to guides for status querying.
  - How to query electron execution status
  - How to query lattice execution status
  - How to query lattice execution time
- How-to guides for results collection
  - How to query electron execution results
  - How to query lattice execution results
  - How to query multiple lattice execution results
- Str method for the results object.

### Fixed

- Saving the electron execution status when the subtask is running.

## [0.6.3] - 2021-11-29

### Removed

- JWT token requirement.
- Covalent dispatcher login requirement.
- Update covalent login reference in README.md.
- Changed the default dispatcher server port from 5000 to 47007.

## [0.6.2] - 2021-11-28

### Added

- Github action for tests and coverage
- Badges for tests and coverage
- If tests pass then develop is pushed to master
- Add release action which tags and creates a release for minor version upgrades
- Add badges action which runs linter, and upload badges for version, linter score, and platform
- Add publish action (and badge) which builds a Docker image and uploads it to the AWS ECR

## [0.6.1] - 2021-11-27

### Added

- Github action which checks version increment and changelog entry

## [0.6.0] - 2021-11-26

### Added

- New Covalent RTD theme
- sphinx extension sphinx-click for CLI RTD
- Sections in RTD
- init.py in both covalent-dispatcher logger module and cli module for it to be importable in sphinx

### Changed

- docutils version that was conflicting with sphinx

### Removed

- Old aq-theme

## [0.5.1] - 2021-11-25

### Added

- Integration tests combining both covalent and covalent-dispatcher modules to test that
  lattice workflow are properly planned and executed.
- Integration tests for the covalent-dispatcher init module.
- pytest-asyncio added to requirements.

## [0.5.0] - 2021-11-23

### Added

- Results manager file to get results from a file, delete a result, and redispatch a result object.
- Results can also be awaited to only return a result if it has either been completed or failed.
- Results class which is used to store the results with all the information needed to be used again along with saving the results to a file functionality.
- A result object will be a mercurial object which will be updated by the dispatcher and saved to a file throughout the dispatching and execution parts.
- Direct manipulation of the transport graph inside a result object takes place.
- Utility to convert a function definition string to a function and vice-versa.
- Status class to denote the status of a result object and of each node execution in the transport graph.
- Start and end times are now also stored for each node execution as well as for the whole dispatch.
- Logging of `stdout` and `stderr` can be done by passing in the `log_stdout`, `log_stderr` named metadata respectively while dispatching.
- In order to get the result of a certain dispatch, the `dispatch_id`, the `results_dir`, and the `wait` parameter can be passed in. If everything is default, then only the dispatch id is required, waiting will not be done, and the result directory will be in the current working directory with folder name as `results/` inside which every new dispatch will have a new folder named according to their respective dispatch ids, containing:
  - `result.pkl` - (Cloud)pickled result object.
  - `result_info.yaml` - yaml file with high level information about the result and its execution.
  - `dispatch_source.py` - python file generated, containing the original function definitions of lattice and electrons which can be used to dispatch again.

### Changed

- `logfile` named metadata is now `slurm_logfile`.
- Instead of using `jsonpickle`, `cloudpickle` is being used everywhere to maintain consistency.
- `to_json` function uses `json` instead of `jsonpickle` now in electron and lattice definitions.
- `post_processing` moved to the dispatcher, so the dispatcher will now store a finished execution result in the results folder as specified by the user with no requirement of post processing it from the client/user side.
- `run_task` function in dispatcher modified to check if a node has completed execution and return it if it has, else continue its execution. This also takes care of cases if the server has been closed mid execution, then it can be started again from the last saved state, and the user won't have to wait for the whole execution.
- Instead of passing in the transport graph and dispatch id everywhere, the result object is being passed around, except for the `asyncio` part where the dispatch id and results directory is being passed which afterwards lets the core dispatcher know where to get the result object from and operate on it.
- Getting result of parent node executions of the graph, is now being done using the result object's graph. Storing of each execution's result is also done there.
- Tests updated to reflect the changes made. They are also being run in a serverless manner.

### Removed

- `LatticeResult` class removed.
- `jsonpickle` requirement removed.
- `WorkflowExecutionResult`, `TaskExecutionResult`, and `ExecutionError` singleton classes removed.

### Fixed

- Commented out the `jwt_required()` part in `covalent-dispatcher/_service/app.py`, may be removed in later iterations.
- Dispatcher server will now return the error message in the response of getting result if it fails instead of sending every result ever as a response.

## [0.4.3] - 2021-11-23

### Added

- Added a note in Known Issues regarding port conflict warning.

## [0.4.2] - 2021-11-24

### Added

- Added badges to README.md

## [0.4.1] - 2021-11-23

### Changed

- Removed old coverage badge and fixed the badge URL

## [0.4.0] - 2021-11-23

### Added

- Codecov integrations and badge

### Fixed

- Detached pipelines no longer created

## [0.3.0] - 2021-11-23

### Added

- Wrote a Code of Conduct based on <https://www.contributor-covenant.org/>
- Added installation and environment setup details in CONTRIBUTING
- Added Known Issues section to README

## [0.2.0] - 2021-11-22

### Changed

- Removed non-open-source executors from Covalent. The local SLURM executor is now
- a separate repo. Executors are now plugins.

## [0.1.0] - 2021-11-19

### Added

- Pythonic CLI tool. Install the package and run `covalent --help` for a usage description.
- Login and logout functionality.
- Executor registration/deregistration skeleton code.
- Dispatcher service start, stop, status, and restart.

### Changed

- JWT token is stored to file instead of in an environment variable.
- The Dask client attempts to connect to an existing server.

### Removed

- Removed the Bash CLI tool.

### Fixed

- Version assignment in the covalent init file.

## [0.0.3] - 2021-11-17

### Fixed

- Fixed the Dockerfile so that it runs the dispatcher server from the covalent repo.

## [0.0.2] - 2021-11-15

### Changed

- Single line change in ci script so that it doesn't exit after validating the version.
- Using `rules` in `pytest` so that the behavior in test stage is consistent.

## [0.0.1] - 2021-11-15

### Added

- CHANGELOG.md to track changes (this file).
- Semantic versioning in VERSION.
- CI pipeline job to enforce versioning.<|MERGE_RESOLUTION|>--- conflicted
+++ resolved
@@ -7,19 +7,17 @@
 
 ## [UNRELEASED]
 
-<<<<<<< HEAD
 
 ### Added
 
 - Method to write electron id corresponding to sublattices in `execution.py` when running `_run_task`.
-=======
+
 ## [0.130.0] - 2022-07-12
 
 ### Authors
 
 - Venkat Bala <venkat@agnostiq.ai>
 - Co-authored-by: Scott Wyman Neagle <scott@agnostiq.ai>
-
 
 ### Changed
 
@@ -27,7 +25,6 @@
 - Create a dummy requirements.txt file for pip deps tests
 - Fix version of `Werkzeug` package to avoid running into ValueError (unexpected kwarg `as_tuple`)
 - Update `customization` how to test by specifying the section header `sdk`
->>>>>>> cdbce869
 
 ## [0.129.0] - 2022-07-12
 
