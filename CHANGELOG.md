--- conflicted
+++ resolved
@@ -9,11 +9,8 @@
 
 ### Docs
 
-<<<<<<< HEAD
 - Updated the quantum chemistry tutorial.
-=======
 - Update the concepts page according to the new web UI.
->>>>>>> 12da92c1
 
 ## [0.89.3] - 2022-04-20
 
