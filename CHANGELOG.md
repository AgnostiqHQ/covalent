# Changelog

All notable changes to this project will be documented in this file.

The format is based on [Keep a Changelog](https://keepachangelog.com/en/1.0.0/),
and this project adheres to [Semantic Versioning](https://semver.org/spec/v2.0.0.html).

## [UNRELEASED]

<<<<<<< HEAD
### Added

- TransportGraphOps class for diffing operations on transport graphs.
- Added make derived dispatch method.
- Apply electron updates method to _TransportGraph.
=======
### Operations

- Added job in `nightly` to trigger base executor image builds after a Covalent `pre-release`
>>>>>>> e1ee3bda

## [0.215.0-rc.0] - 2023-02-01

### Authors

- Faiyaz Hasan <faiyaz@agnostiq.ai>
- Alejandro Esquivel <ae@alejandro.ltd>


### Docs

- Added IBMQ tutorial

### Added

- Workflow re-dispatching functionality.

## [0.214.0-rc.0] - 2023-01-25

### Authors

- Faiyaz Hasan <faiyaz@agnostiq.ai>
- Alejandro Esquivel <ae@alejandro.ltd>


### Operations

- Fixed stable-changelog action removed `.catch` added `.on('error')`
- Removed AWS base executor deployment from `release.yml`
- Removed experimental tests from nightly test matrix (will be brought back but in different workflow)
- Updated release workflow to continue if release tag already exists

### Removed

- Slurm executor reference from qaoa tutorial since it's not compatible with conda env at the moment.

### Fixed

- Braket pip installation instructions.

## [0.213.2-rc.0] - 2023-01-21

### Authors

- Will Cunningham <wjcunningham7@users.noreply.github.com>


### Fixed

- Removing the entrypoint for SDK-only install
- Updating client requirements to match server versions

## [0.213.1-rc.0] - 2023-01-20

### Authors

- Faiyaz Hasan <faiyaz@agnostiq.ai>
- Alejandro Esquivel <ae@alejandro.ltd>
- dwelsch-esi <116022979+dwelsch-esi@users.noreply.github.com>


### Fixed

- Load plugins only when COVALENT_PLUGIN_LOAD environment variable has been set to a Truthy value.

### Docs
- Published Self-Deployment Guide

## [0.213.0-rc.0] - 2023-01-18

### Authors

- dwelsch-esi <116022979+dwelsch-esi@users.noreply.github.com>
- Co-authored-by: dwelsch-memverge <david.welsch@memverge.com>
- Co-authored-by: pre-commit-ci[bot] <66853113+pre-commit-ci[bot]@users.noreply.github.com>
- Sankalp Sanand <sankalp@agnostiq.ai>
- Co-authored-by: kessler-frost <ssanand@hawk.iit.edu>
- Co-authored-by: Faiyaz Hasan <faiyaz@agnostiq.ai>
- Co-authored-by: Casey Jao <casey@agnostiq.ai>
- Co-authored-by: Santosh kumar <29346072+santoshkumarradha@users.noreply.github.com>
- Co-authored-by: Will Cunningham <wjcunningham7@gmail.com>
- Will Cunningham <wjcunningham7@users.noreply.github.com>
- Co-authored-by: Alejandro Esquivel <ae@alejandro.ltd>


### Fixed

- MNIST tutorial now shows non-Null outputs and the classifier training log image has been updated.
- Minor changes to tutorials: autoencoder, quantum and classical svm, ensemble classification, iris classification with Pennylane, quantum chemistry, DNN tutorial, qaoa, spacetime tutorial etc.
- The range of `networkx` versions in requirements.txt weren't compatible with each other, thus it is pinned to `2.8.6` now
- SDK-only sdist and installation should now work as expected, not packaging the server

### Added

- Added `dispatcher_addr` argument to `ct.get_result` similar to `ct.dispatch` so that it doesn't always fallback to using the default configured address

### Tests

- Updated `_get_result_from_dispatcher` test to verify whether using a link directly works or not

### Docs
- Revised UI reference. Added Settings page documentation.
- Added broken UI links in README

## [0.212.1-rc.0] - 2023-01-14

### Authors

- Casey Jao <casey@agnostiq.ai>


### Fixed

- Fixed naming of collection nodes (was breaking postprocessing)
- Restored compatibility with stable release of AWS executors


## [0.212.0-rc.0] - 2023-01-13

### Authors

- Prasanna Venkatesh <54540812+Prasy12@users.noreply.github.com>
- Co-authored-by: kamalesh.suresh <kamalesh.suresh@psiog.com>
- Co-authored-by: Amalan Jenicious F <amalan.jenicious@psiog.com>
- Co-authored-by: Alejandro Esquivel <ae@alejandro.ltd>


### Added

- Front-end pending unit tests for the GUI.

## [0.211.1-rc.0] - 2023-01-12

### Authors

- Prasanna Venkatesh <54540812+Prasy12@users.noreply.github.com>
- Co-authored-by: Aravind-psiog <aravind.prabaharan@psiog.com>
- Co-authored-by: ArunPsiog <arun.mukesh@psiog.com>
- Co-authored-by: Alejandro Esquivel <ae@alejandro.ltd>

### Fixed

- Optimization of logs on the GUI for large log file sizes.
- Fixed UI pagination not working for more than 11 pages
- Runtime field counting down for select running dispatches

## [0.211.0-rc.0] - 2023-01-10

### Authors

- Alejandro Esquivel <ae@alejandro.ltd>


### Changed
- Changed decode-uri-component package version on webapp yarn-lock file.
- Changed json5 package version on webapp yarn-lock file.

## [0.210.0-rc.0] - 2023-01-05

### Authors

- Alejandro Esquivel <ae@alejandro.ltd>


### Changed

- Reverted nightly frequency back to once a day

### Docs

- Updated compatibility matrix

## [0.209.1-rc.0] - 2022-12-15

### Authors

- Alejandro Esquivel <ae@alejandro.ltd>
- dwelsch-esi <116022979+dwelsch-esi@users.noreply.github.com>
- Co-authored-by: dwelsch-memverge <david.welsch@memverge.com>
- Co-authored-by: Santosh kumar <29346072+santoshkumarradha@users.noreply.github.com>
- Co-authored-by: pre-commit-ci[bot] <66853113+pre-commit-ci[bot]@users.noreply.github.com>
- Co-authored-by: santoshkumarradha <santosh@agnostiq.ai>
- RaviPsiog <111348352+RaviPsiog@users.noreply.github.com>
- Co-authored-by: RaviPsiog <ravieja.gurram@psiog.com>
- Co-authored-by: Faiyaz Hasan <faiyaz@agnostiq.ai>
- Casey Jao <casey@agnostiq.ai>
- Co-authored-by: Will Cunningham <wjcunningham7@users.noreply.github.com>
- Prasanna Venkatesh <54540812+Prasy12@users.noreply.github.com>
- Ara Ghukasyan <38226926+araghukas@users.noreply.github.com>
- Venkat Bala <15014089+venkatBala@users.noreply.github.com>
- Co-authored-by: Venkat Bala <venkat@agnostiq.ai>


### Fixed

- Removed merge conflict symbols in changelog

## [0.209.0-rc.0] - 2022-12-15

### Authors

- Alejandro Esquivel <ae@alejandro.ltd>
- dwelsch-esi <116022979+dwelsch-esi@users.noreply.github.com>
- Co-authored-by: dwelsch-memverge <david.welsch@memverge.com>
- Co-authored-by: Santosh kumar <29346072+santoshkumarradha@users.noreply.github.com>
- Co-authored-by: pre-commit-ci[bot] <66853113+pre-commit-ci[bot]@users.noreply.github.com>
- Co-authored-by: santoshkumarradha <santosh@agnostiq.ai>
- RaviPsiog <111348352+RaviPsiog@users.noreply.github.com>
- Co-authored-by: RaviPsiog <ravieja.gurram@psiog.com>
- Co-authored-by: Faiyaz Hasan <faiyaz@agnostiq.ai>
- Casey Jao <casey@agnostiq.ai>
- Co-authored-by: Will Cunningham <wjcunningham7@users.noreply.github.com>
- Prasanna Venkatesh <54540812+Prasy12@users.noreply.github.com>
- Ara Ghukasyan <38226926+araghukas@users.noreply.github.com>
- Venkat Bala <15014089+venkatBala@users.noreply.github.com>
- Co-authored-by: Venkat Bala <venkat@agnostiq.ai>


### Added

- Adding support for PostgresQL DB backend
- Added check for `COVALENT_DATABASE_URL`, if exists connect sqlalchemy engine using that
- Adding `COVALENT_DATABASE_USER` and `COVALENT_DATABASE_PASSWORD` environment variables
- Adding `COVALENT_DATABASE_HOSTNAME` and `COVALENT_DATABASE_PORT` environment variables for easy configuration

### Changed

- Updated `requirements.txt` to include `pyscopg2`
- Refactored execution.py into loosely coupled modular pieces

### Fixed

- Build graph now sets all unset lattice constraints from defaults
- Fixed all failing functional tests
- Fixed local executor tests on MacOS by adding ProcessPoolExecutor

### Changed

- Updated `directory` like default environment variable paths to avoid creating redundant nested directories when self-hosting

### Docs

- Adding `Deployment` section for self-hosting guide

### Docs

- Rewrote Concepts section in docs
- Split Concepts into API, server, and UI sections
- Added new examples and graphics for Concepts

### Fixed

- Respecting specified AWS profile & region in remote executed S3 file transfers, defaulting to env vars of execution backend

### Added

- Added `TaskRuntimeError` exception for executor plugin implementations to signal to Covalent that a task raised an
  unhandled exception while running in the executor backend.
- Added environment variable for a remote database backend
- Added support for mysql and postgresql

### Changed

- Docs for Covalent's Slurm plugin updated with explanation for optional `srun` parameters.
- Electron errors are segregated by type; task runtime errors are
  stored in `stderr` while the `error` attribute of a node is reserved
  for exceptions raised by Covalent itself.
- When tasks fail in a workflow, the Lattice ErrorCard in the UI summarizes the failed tasks.

### Fixed

- Electrons will inherit the lattice executors.
- Sublattices inherit the parent lattice executor.
- When several electrons are running concurrently, their stdout and stderr are stored in the correct graph nodes.
- Electron errors now appear in the Electron ErrorCard when one clicks on a failed task in the UI.
- When an electron raises an exception during execution, the local and dask executors now try to recover any output that was already
  written.
- Fixed functional tests.
- Added `requirements-client.txt` to MANIFEST file
- Respecting specified AWS profile & region in remote executed S3 file transfers, defaulting to env vars of execution backend
- Fixed local executor tests on MacOS (second attempt)
- The `initialize_results_dir` method attempts to use an environment variable instead of the results directory in the payload
- Modified certain sqlalchemy commands for postgres compatibility
- Removed references to results_dir in the payload

### Docs


- Added DNN tutorial
- Updated AWS Plugins install instructions
- Updated AWS Plugins documentation (minor fixes)
- Rewrote intro material in README.
- Changed "Citation" in the README.
- Renamed "Release Notes" to "What's New?" in the README. Updated What's New with a description of the newest GUI functionality.
- Added "Quick Start" guide.
- Updated and reorganized doc landing page.
- Rewrote "Getting Started" page.
- Broke out "Installing from Source" instructions to separate page.
- Corrected some API class names in headers.
- Added an executors-and-UI graphic.
- Adding `Deployment` section for self-hosting guide


## [0.208.0-rc.0] - 2022-11-05

### Authors

- Faiyaz Hasan <faiyaz@agnostiq.ai>
- Casey Jao <casey@agnostiq.ai>
- Alejandro Esquivel <ae@alejandro.ltd>

### Operations

- Reverted nightly schedule back to daily at 4:00am
- Added Alejandro to PAUL_BLART group to allow trigerring of releases

### Added

- Support for transferring the contents of folders to and from S3 buckets using the file transfer module.

### Docs

- Rewrote intro material in README.
- Changed "Citation" in the README.
- Renamed "Release Notes" to "What's New?" in the README. Updated What's New with a description of the newest GUI functionality.

### Fixed

- Folder transfer unit test.
- Folder transfer download bug
- Result objects now print correctly when nodes fail

### Changed

- Width of lattice name column on dispatch list GUI.
- Optimzing larger graphs for better performance.

## [0.207.0-rc.0] - 2022-10-26

### Authors

- Alejandro Esquivel <ae@alejandro.ltd>
- Co-authored-by: pre-commit-ci[bot] <66853113+pre-commit-ci[bot]@users.noreply.github.com>


### Changed

- Running migrations automatically if none have run in the past (fresh installs, after purging)

## [0.206.0-rc.0] - 2022-10-26

### Authors

- Akalanka <8133713+boneyag@users.noreply.github.com>
- Co-authored-by: Will Cunningham <wjcunningham7@users.noreply.github.com>
- Co-authored-by: Scott Wyman Neagle <scott@agnostiq.ai>
- Scott Wyman Neagle <wymnea@protonmail.com>
- Co-authored-by: Will Cunningham <wjcunningham7@gmail.com>
- Co-authored-by: Alejandro Esquivel <ae@alejandro.ltd>
- Co-authored-by: Faiyaz Hasan <faiyaz@agnostiq.ai>
- Casey Jao <casey@agnostiq.ai>
- Venkat Bala <15014089+venkatBala@users.noreply.github.com>


### Docs

- Updated AWS Lambda executor docs to address conflict with using public ecr registries

### Docs

- Fixed missing RTD content under API section for covalent, cli, leptons, deps, data transfer

### Fixed

- Enabling logging by default
- Removed debugging output
- Clarify cli output when `covalent db migrate` needs to be run

### Changed

- Single line call to join instead of a for loop
- Updated black, mirrors-prettier, and detect-secrets in pre-commit hooks

### Operations

- Updated hotfix logic to run on a merge to a release branch
- CodeQL workflow uses a test matrix to scan all repos in the Covalent ecosystem

## [0.205.0-rc.0] - 2022-10-19

### Authors

- Alejandro Esquivel <ae@alejandro.ltd>
- Venkat Bala <15014089+venkatBala@users.noreply.github.com>
- Casey Jao <casey@agnostiq.ai>


### Changed

- Made `root_dispatch_id` nullable to circumvent migration issues with sqlite in certain platforms

### Operations

- Updated all CI Slack alerts to all go to the #covalent-ci channel

### Fixed

- Rendering newlines in ErrorCard on the UI for displaying error stacktraces
- VERSION incrementing logic in changelog
- Fixed v11 migration to use render as batch to make DROP operations compatible with sqlite

## [0.204.1-rc.0] - 2022-10-18

### Authors

- Alejandro Esquivel <ae@alejandro.ltd>
- Venkat Bala <15014089+venkatBala@users.noreply.github.com>
- Casey Jao <casey@agnostiq.ai>


### Fixed

- `covalent restart` honors the `sdk.no_cluster` setting

### Docs

- Updated RTD with details about the new AWS lambda executor interface

### Operations

- Removed PAUL_BLART check on build sdist step in release.yml
- Consolidated pre & stable build into one step in release.yml

## [0.204.0-rc.0] - 2022-10-17

### Authors

- Alejandro Esquivel <ae@alejandro.ltd>
- Prasanna Venkatesh <54540812+Prasy12@users.noreply.github.com>
- Co-authored-by: Aravind-psiog <aravind.prabaharan@psiog.com>
- Co-authored-by: Manjunath PV <manjunath.poilath@psiog.com>
- Co-authored-by: pre-commit-ci[bot] <66853113+pre-commit-ci[bot]@users.noreply.github.com>
- Co-authored-by: RaviPsiog <raviteja.gurram@psiog.com>
- Co-authored-by: RaviPsiog <ravieja.gurram@psiog.com>
- Aravind <100823292+Aravind-psiog@users.noreply.github.com>
- Co-authored-by: Prasy12 <prasanna.venkatesh@psiog.com>


### Operations

- Fixing the validate distribution step given changes in -rc0 suffix to version

### Added

- RTD for User Interface
- Minor GUI fixes

### Fixed

- Re-applying default executor fix post config file reunification

## [0.203.0-rc.0] - 2022-10-14

### Authors

- Prasanna Venkatesh <54540812+Prasy12@users.noreply.github.com>
- Co-authored-by: Aravind-psiog <aravind.prabaharan@psiog.com>
- Co-authored-by: kamalesh.suresh <kamalesh.suresh@psiog.com>
- Co-authored-by: pre-commit-ci[bot] <66853113+pre-commit-ci[bot]@users.noreply.github.com>
- Casey Jao <casey@agnostiq.ai>
- Scott Wyman Neagle <wymnea@protonmail.com>
- Co-authored-by: Scott Wyman Neagle <scott@agnostiq.ai>
- Co-authored-by: Alejandro Esquivel <ae@alejandro.ltd>
- Will Cunningham <wjcunningham7@users.noreply.github.com>
- Will Cunningham <wjcunningham7@gmail.com>


### Added

- Ability to use terminal on the GUI.

### Fixed

- Exceptions when instantiating executors are handled
- Covalent start now waits for the server to settle before returning

### Operations

- updated hotfix logic to run on a merge to a release branch
- Fixing js github actions dist by re-building from develop
- Fixing syntax in describe action & compiled action manually

## [0.202.0] - 2022-10-11

### Authors

- Prasanna Venkatesh <54540812+Prasy12@users.noreply.github.com>
- Co-authored-by: ArunPsiog <arun.mukesh@psiog.com>
- Co-authored-by: kamalesh.suresh <kamalesh.suresh@psiog.com>
- Co-authored-by: Amalan Jenicious F <amalan.jenicious@psiog.com>
- Co-authored-by: Alejandro Esquivel <ae@alejandro.ltd>
- Casey Jao <casey@agnostiq.ai>


### Added

- Ability to view sublattices list as part of the main lattice
- Ability to view subalattices graph as part of main lattice


### Fixed

- Electron dependencies are no longer written twice to the DB during a workflow

## [0.201.0] - 2022-10-09

### Authors

- Venkat Bala <15014089+venkatBala@users.noreply.github.com>
- Will Cunningham <wjcunningham7@users.noreply.github.com>
- Co-authored-by: Scott Wyman Neagle <scott@agnostiq.ai>
- Co-authored-by: Alejandro Esquivel <ae@alejandro.ltd>
- Aravind <100823292+Aravind-psiog@users.noreply.github.com>
- Co-authored-by: Amalan Jenicious F <amalan.jenicious@psiog.com>
- Co-authored-by: kamalesh.suresh <kamalesh.suresh@psiog.com>
- Co-authored-by: Prasy12 <prasanna.venkatesh@psiog.com>
- Co-authored-by: ArunPsiog <arun.mukesh@psiog.com>
- Co-authored-by: pre-commit-ci[bot] <66853113+pre-commit-ci[bot]@users.noreply.github.com>
- Co-authored-by: Casey Jao <casey@agnostiq.ai>
- Co-authored-by: Will Cunningham <wjcunningham7@gmail.com>
- Okechukwu  Emmanuel Ochia <okechukwu@agnostiq.ai>
- Scott Wyman Neagle <wymnea@protonmail.com>


### Docs

- Added AWS Plugins RTD page

### Fixed

- Updated import statements in alembic `env.py` file to refer to updated location of `DataStore` class
- Imports in entry_point

### Docs

- Fixed the docstring for `get_node_error`

### Changed

- move `upsert_lattice_data()` to dispatcher
- move `upsert_electron_data()` to dispatcher
- move `insert_electron_dependency_data()` to dispatcher
- move `persist()` to dispatcher
- move `get_unique_id()` to dispatcher
- move `initialize_result_object()` to dispatcher

### Removed

- `get_node_value` from `Result`

### Tests

- Updated more functional tests

## [0.200.0] - 2022-10-05

### Authors

- Venkat Bala <15014089+venkatBala@users.noreply.github.com>
- Scott Wyman Neagle <scott@agnostiq.ai>
- Co-authored-by: Faiyaz Hasan <faiyaz@agnostiq.ai>
- Co-authored-by: Will Cunningham <wjcunningham7@gmail.com>
- Will Cunningham <wjcunningham7@users.noreply.github.com>
- Co-authored-by: Alejandro Esquivel <ae@alejandro.ltd>
- Co-authored-by: pre-commit-ci[bot] <66853113+pre-commit-ci[bot]@users.noreply.github.com>
- Aravind <100823292+Aravind-psiog@users.noreply.github.com>
- Co-authored-by: Amalan Jenicious F <amalan.jenicious@psiog.com>
- Co-authored-by: kamalesh.suresh <kamalesh.suresh@psiog.com>
- Co-authored-by: Prasy12 <prasanna.venkatesh@psiog.com>
- Co-authored-by: ArunPsiog <arun.mukesh@psiog.com>
- Co-authored-by: Casey Jao <casey@agnostiq.ai>
- Okechukwu  Emmanuel Ochia <okechukwu@agnostiq.ai>


## Docs

- Updated ECS Executor RTD with config & cloud resources table

### Added

- Ability to view the configuration file on the GUI as settings
- Ability to copy python objects for inputs and results for lattice and electrons

### Fixed

- Minor GUI bugs and improvements

### Docs

- Updated Lambda Executor RTD with config & cloud resources table
- Updated EC2, Braket, and Batch AWS Executors RTD with config & cloud resources table

### Operations

- Fixed syntax issues in `nightly.yml`
- Add `repository` arg to checkout in `version`
- fix `octokit` request action route, update env token
- create stable versions for stable releases
- add `fetch-depth: 0` to fetch entire history
- fix regex for matching version
- add `persist-credentials: false` in nightly
- Update `nightly` schedule to midnight EST
- Added CI for Ubuntu 22.04 / Python 3.8, 3.9
- Added CI for Centos 7 / Python 3.9
- Added experimental CI for Debian 11 / Python 3.11rc2
- Renamed Ubuntu images to Debian for accuracy
- Adding boilerplate workflow
- Syntax fixes in release.yml
- Verbose failure messages in boilerplate workflow
- Change license.yml to pip-license-checker action

## [0.199.0] - 2022-09-29

### Authors

- Venkat Bala <15014089+venkatBala@users.noreply.github.com>
- Co-authored-by: Will Cunningham <wjcunningham7@gmail.com>
- Co-authored-by: Scott Wyman Neagle <scott@agnostiq.ai>
- Will Cunningham <wjcunningham7@users.noreply.github.com>
- Sankalp Sanand <sankalp@agnostiq.ai>
- Casey Jao <casey@agnostiq.ai>
- Prasanna Venkatesh <54540812+Prasy12@users.noreply.github.com>
- Co-authored-by: Manjunath PV <manjunath.poilath@psiog.com>
- Co-authored-by: kamalesh.suresh <kamalesh.suresh@psiog.com>
- Co-authored-by: ArunPsiog <arun.mukesh@psiog.com>
- Co-authored-by: RaviPsiog <raviteja.gurram@psiog.com>
- Co-authored-by: pre-commit-ci[bot] <66853113+pre-commit-ci[bot]@users.noreply.github.com>
- Co-authored-by: Faiyaz Hasan <faiyaz@agnostiq.ai>
- Co-authored-by: Alejandro Esquivel <ae@alejandro.ltd>

### Tests

- Fixed `asserts` in stress tests
- Added unit tests for `defaults.py`
- Updated `test_sync()` to match the new function signature.

### Added

- `requirements-client.txt` file added.
- Logs tab on the GUI which displays the covalent logs and also the ability to download the log file.
- Missing copyrights to the file transfer module.

### Fixed

- Config file is now locked during reads and writes to mitigate concurrency issues
- In `defaults.py/get_default_executor`, condition to return `local` or `dask` is now fixed
- Strip "/" from the S3 bucket download "from file path" and the upload "to file path"
- Correctly return stderr in get_node_result

### Changed

- Installation requirements are now split into client side and server side requirements' files.
- `setup.py` modified to install client side requirements only, if `COVALENT_SDK_ONLY` environment variable is present and `True`.
- Updated `requirements.txt` and `tests/requirements.txt`
- Updated `nbconvert` by dependabot
- Split the `ConfigManager` into `Client` and `Server` components
- Update the `set/get/update` config methods to distinguish between the client and server parts
- `get_all_node_results()` uses in memory `Result` instead of DB
- `get_all_node_outputs()` uses in memory Result instead of DB

### Removed

- The DB dependency in `sync()`
- The ability for `sync()` to wait for all dispatches.

### Docs

- Fixed a notebook which was not rendering

### Operations

- Updating all references to local workflows
- Adding `nightly.yml` workflow for nightly CI
- Updated triggers to `tests` and `changelog` workflows
- Enhanced pre-release workflows
- `codecov` passthrough jobs added for when tests are not run
- Tests are run on one platform on pushes to `develop` to keep codecov reports accurate
- Test matrix source triggers changed from `workflow_call` to `schedule` since contexts are inherited
- Removed badges workflow; version badge is now generated using the latest pre-release tag
- Removed unused `push_to_s3` workflow
- Workflows authenticate to AWS using OIDC with specific roles
- Only the recommended platform is tested on pull requests
- Update check blocks to assert the `workflow_call` event type is replaced with `schedule`
- Create a hotfix when pushing to a release branch
- Update nightly trigger to `hourly` for testing
- Update `changelog` action token to `COVALENT_OPS_BOT_TOKEN`
- Remove `benchmark` workflow from `nightly` schedule
- Removed payload dependency from changelog action so it can run on a schedule
- Remove `benchmark` workflow from `nightly` schedule

## [0.198.0] - 2022-09-14

### Authors

- Scott Wyman Neagle <scott@agnostiq.ai>
- Co-authored-by: Will Cunningham <wjcunningham7@gmail.com>


### Operations

- Fix `release.yml` workflow
- Adding a step in `release.yml/docker` job to trigger the AWS executor base image build in the remote repo `covalent-aws-plugins`
- Pass all the necessary inputs for the triggered workflow as part of the HTTP POST request body
- Added MacOS 12 to test matrix


### Changed

- Skipping stalling `dask_executor` functional test
- Database is initialized in `covalent_ui/app.py` instead of in the CLI's `start` method in order to support management via `start-stop-daemon`.
- Convert `COVALENT_SVC_PORT` to `int` when parsing env var
- Skipping stalling `dask_executor` functional test

### Added

- Modified `_DEFAULT_CONSTRAINT_VALUES` to a dataclass called `DefaultMetadataValues`, it is still used as a dictionary everywhere (named `DEFAULT_METADATA_VALUES` instead) but in an object-like manner.
- Modified `_DEFAULT_CONFIG` to also be a dataclass called `DefaultConfig`, which is initialized whenever needed and used like a dictionary (named `DEFAULT_CONFIG`).
- `ConfigManager` is now thread safe since it is initialized whenever needed instead of one object being accessed by multiple processes/threads leading to corruption of the config file.
- Using `contextlib.supress` to ignore `psutil.NoSuchProcess` errors instead of `try/except` with `pass`.
- Filter workflow dispatches by status on the GUI.
- Delete all workflow dispatches present in the database from the GUI and add filter level deletion of workflow dispatches as well.
- Theme changes as part of latest wireframe.
- Factory functions to generate configurations and default metadata at the time when required. This is because certain values like default executors are only determined when the covalent server starts.
- Respecting the configuration options like default executor, no. of workers, developer mode, etc. when restarting the server.
- Unit tests for `remote_executor.py`
- Added alembic migrations script for DB schema v12
- Environment variables added to `defaults.py` in order to support system services
- Covalent OpenRC init script added

### Removed

- Deprecated `_DEFAULT_CONSTRAINTS_DEPRECATED` removed.
- Confusing `click` argument `no-cluster` instead of flag `--no-cluster` removed; this was also partially responsible for unexpected behaviour with using `no-cluster` option when starting covalent.

### Operations

- Fixed a bug in changelog.yml caused by passing a large list of commits as a var

### Tests

- Updated tests to reflect above changes.
- Updated more tests to DB schema v12
- Improved DB mocking in dispatcher tests

### Fixed

- Removed inheritance of `call_before` metadata related to file transfers from parent electron to collected nodes.
- Executor instances at runtime no longer inadvertently modify
  transport graph nodes when modifying their attributes.
- Syntax error in `tests.yml`

### Docs

- Updated AWS Lambda plugin rtd with mention to its limitations.
- Updated RTD concepts and tutorials to reflect new UI.

## [0.197.0] - 2022-09-08

### Authors

- Will Cunningham <wjcunningham7@users.noreply.github.com>
- Co-authored-by: Scott Wyman Neagle <scott@agnostiq.ai>
- Alejandro Esquivel <ae@alejandro.ltd>
- Co-authored-by: Will Cunningham <wjcunningham7@gmail.com>
- Aravind-psiog <100823292+Aravind-psiog@users.noreply.github.com>
- Faiyaz Hasan <faiyaz@agnostiq.ai>
- Co-authored-by: Venkat Bala <venkat@agnostiq.ai>
- Prasanna Venkatesh <54540812+Prasy12@users.noreply.github.com>
- Co-authored-by: Amalan Jenicious F <amalan.jenicious@psiog.com>
- Okechukwu  Emmanuel Ochia <okechukwu@agnostiq.ai>
- Co-authored-by: pre-commit-ci[bot] <66853113+pre-commit-ci[bot]@users.noreply.github.com>
- Casey Jao <casey@agnostiq.ai>


### Fixed

- Fixed missing lattice and result object attributes after rehydrating from datastore.

### Changed

- Implemented v12 of the DB schema

### Tests

- Enhanced DB tests to check faithfulness of persist and rehydrate operations

### Docs
- Update user interface docs for filter and delete features.
- Added credential management page

## [0.196.0] - 2022-09-07

### Authors

- Will Cunningham <wjcunningham7@users.noreply.github.com>
- Co-authored-by: Scott Wyman Neagle <scott@agnostiq.ai>
- Alejandro Esquivel <ae@alejandro.ltd>
- Co-authored-by: Will Cunningham <wjcunningham7@gmail.com>
- Aravind-psiog <100823292+Aravind-psiog@users.noreply.github.com>
- Faiyaz Hasan <faiyaz@agnostiq.ai>
- Co-authored-by: Venkat Bala <venkat@agnostiq.ai>
- Prasanna Venkatesh <54540812+Prasy12@users.noreply.github.com>
- Co-authored-by: Amalan Jenicious F <amalan.jenicious@psiog.com>
- Okechukwu  Emmanuel Ochia <okechukwu@agnostiq.ai>
- Co-authored-by: pre-commit-ci[bot] <66853113+pre-commit-ci[bot]@users.noreply.github.com>
- Casey Jao <casey@agnostiq.ai>


### Changed

- Sublattices are now run completely internally, without any HTTP calls.
- Lattice-level metadata is persisted atomically for sublattices.

## [0.195.0] - 2022-09-06

### Authors

- Will Cunningham <wjcunningham7@users.noreply.github.com>
- Co-authored-by: Scott Wyman Neagle <scott@agnostiq.ai>
- Alejandro Esquivel <ae@alejandro.ltd>
- Co-authored-by: Will Cunningham <wjcunningham7@gmail.com>
- Aravind-psiog <100823292+Aravind-psiog@users.noreply.github.com>
- Faiyaz Hasan <faiyaz@agnostiq.ai>
- Co-authored-by: Venkat Bala <venkat@agnostiq.ai>
- Prasanna Venkatesh <54540812+Prasy12@users.noreply.github.com>
- Co-authored-by: Amalan Jenicious F <amalan.jenicious@psiog.com>
- Okechukwu  Emmanuel Ochia <okechukwu@agnostiq.ai>
- Co-authored-by: pre-commit-ci[bot] <66853113+pre-commit-ci[bot]@users.noreply.github.com>
- Casey Jao <casey@agnostiq.ai>


### Changed

- `import covalent` no longer pulls in the server components

### Operations

- Fixed `tests.yml` where `RECOMMENDED_PLATFORM` was not properly set

## [0.194.0] - 2022-09-06

### Authors

- Will Cunningham <wjcunningham7@users.noreply.github.com>
- Co-authored-by: Scott Wyman Neagle <scott@agnostiq.ai>
- Alejandro Esquivel <ae@alejandro.ltd>
- Co-authored-by: Will Cunningham <wjcunningham7@gmail.com>
- Aravind-psiog <100823292+Aravind-psiog@users.noreply.github.com>
- Faiyaz Hasan <faiyaz@agnostiq.ai>
- Co-authored-by: Venkat Bala <venkat@agnostiq.ai>
- Prasanna Venkatesh <54540812+Prasy12@users.noreply.github.com>
- Co-authored-by: Amalan Jenicious F <amalan.jenicious@psiog.com>
- Okechukwu  Emmanuel Ochia <okechukwu@agnostiq.ai>
- Co-authored-by: pre-commit-ci[bot] <66853113+pre-commit-ci[bot]@users.noreply.github.com>
- Casey Jao <casey@agnostiq.ai>


### Operations

- Added a workflow which checks for missing or extra requirements
- Added pycln to pre-commit hooks #867

### Removed

- PyYAML
- tailer

## [0.193.0] - 2022-09-06

### Authors

- Will Cunningham <wjcunningham7@users.noreply.github.com>
- Co-authored-by: Scott Wyman Neagle <scott@agnostiq.ai>
- Alejandro Esquivel <ae@alejandro.ltd>
- Co-authored-by: Will Cunningham <wjcunningham7@gmail.com>
- Aravind-psiog <100823292+Aravind-psiog@users.noreply.github.com>
- Faiyaz Hasan <faiyaz@agnostiq.ai>
- Co-authored-by: Venkat Bala <venkat@agnostiq.ai>
- Prasanna Venkatesh <54540812+Prasy12@users.noreply.github.com>
- Co-authored-by: Amalan Jenicious F <amalan.jenicious@psiog.com>
- Okechukwu  Emmanuel Ochia <okechukwu@agnostiq.ai>
- Co-authored-by: pre-commit-ci[bot] <66853113+pre-commit-ci[bot]@users.noreply.github.com>
- Casey Jao <casey@agnostiq.ai>


### Changed

- Refactored executor base classes

### Operations

- pre-commit autoupdate

## [0.192.0] - 2022-09-02

### Authors

- Will Cunningham <wjcunningham7@users.noreply.github.com>
- Co-authored-by: Scott Wyman Neagle <scott@agnostiq.ai>
- Alejandro Esquivel <ae@alejandro.ltd>
- Co-authored-by: Will Cunningham <wjcunningham7@gmail.com>
- Aravind-psiog <100823292+Aravind-psiog@users.noreply.github.com>
- Faiyaz Hasan <faiyaz@agnostiq.ai>
- Co-authored-by: Venkat Bala <venkat@agnostiq.ai>
- Prasanna Venkatesh <54540812+Prasy12@users.noreply.github.com>
- Co-authored-by: Amalan Jenicious F <amalan.jenicious@psiog.com>
- Okechukwu  Emmanuel Ochia <okechukwu@agnostiq.ai>
- Co-authored-by: pre-commit-ci[bot] <66853113+pre-commit-ci[bot]@users.noreply.github.com>


### Changed

- Modified how `no_cluster` is passed to `app.py` from the CLI

## [0.191.0] - 2022-09-01

### Authors

- Will Cunningham <wjcunningham7@users.noreply.github.com>
- Co-authored-by: Scott Wyman Neagle <scott@agnostiq.ai>
- Alejandro Esquivel <ae@alejandro.ltd>
- Co-authored-by: Will Cunningham <wjcunningham7@gmail.com>
- Aravind-psiog <100823292+Aravind-psiog@users.noreply.github.com>
- Faiyaz Hasan <faiyaz@agnostiq.ai>
- Co-authored-by: Venkat Bala <venkat@agnostiq.ai>
- Prasanna Venkatesh <54540812+Prasy12@users.noreply.github.com>
- Co-authored-by: Amalan Jenicious F <amalan.jenicious@psiog.com>
- Okechukwu  Emmanuel Ochia <okechukwu@agnostiq.ai>
- Co-authored-by: pre-commit-ci[bot] <66853113+pre-commit-ci[bot]@users.noreply.github.com>


### Added

- Implementation of RemoteExecutor

## [0.190.0] - 2022-09-01

### Authors

- Will Cunningham <wjcunningham7@users.noreply.github.com>
- Co-authored-by: Scott Wyman Neagle <scott@agnostiq.ai>
- Alejandro Esquivel <ae@alejandro.ltd>
- Co-authored-by: Will Cunningham <wjcunningham7@gmail.com>
- Aravind-psiog <100823292+Aravind-psiog@users.noreply.github.com>
- Faiyaz Hasan <faiyaz@agnostiq.ai>
- Co-authored-by: Venkat Bala <venkat@agnostiq.ai>
- Prasanna Venkatesh <54540812+Prasy12@users.noreply.github.com>
- Co-authored-by: Amalan Jenicious F <amalan.jenicious@psiog.com>
- Okechukwu  Emmanuel Ochia <okechukwu@agnostiq.ai>


### Changed

- Renamed `BaseAsyncExecutor` and its references to `AsyncBaseExecutor`.

## [0.189.0] - 2022-08-31

### Authors

- Will Cunningham <wjcunningham7@users.noreply.github.com>
- Co-authored-by: Scott Wyman Neagle <scott@agnostiq.ai>
- Alejandro Esquivel <ae@alejandro.ltd>
- Co-authored-by: Will Cunningham <wjcunningham7@gmail.com>
- Aravind-psiog <100823292+Aravind-psiog@users.noreply.github.com>
- Faiyaz Hasan <faiyaz@agnostiq.ai>
- Co-authored-by: Venkat Bala <venkat@agnostiq.ai>
- Prasanna Venkatesh <54540812+Prasy12@users.noreply.github.com>
- Co-authored-by: Amalan Jenicious F <amalan.jenicious@psiog.com>


### Added

- Added capability to take screenshot of the graph with covalent logo on the GUI.

### Operations

- Changed the environment switches in tests.yml to be `true`/empty instead of 1/0

- Adding `benchmark.yml` workflow

### Tests

- Adding scripts in `tests/stress_tests/benchmarks`

## [0.188.0] - 2022-08-31

### Authors

- Will Cunningham <wjcunningham7@users.noreply.github.com>
- Co-authored-by: Scott Wyman Neagle <scott@agnostiq.ai>
- Alejandro Esquivel <ae@alejandro.ltd>
- Co-authored-by: Will Cunningham <wjcunningham7@gmail.com>
- Aravind-psiog <100823292+Aravind-psiog@users.noreply.github.com>


### Added

- Created a prototype of a production Dockerfile
- The old Dockerfile has been moved to Dockerfile.dev

### Docs

- Added db schema migration error guide in RTD
- Removed `get_data_store` from quantum chemistry tutorial #1046

### Operations

- Front-end test coverage measured and reported in CI
- Added reusable version action

- Added read the docs for user interface

## [0.187.0] - 2022-08-28

### Authors

- Prasanna Venkatesh <54540812+Prasy12@users.noreply.github.com>
- Co-authored-by: Kamalesh-suresh <kamalesh.suresh@psiog.com>
- Co-authored-by: Amalan Jenicious F <amalan.jenicious@psiog.com>
- Co-authored-by: pre-commit-ci[bot] <66853113+pre-commit-ci[bot]@users.noreply.github.com>

### Tests

- Fixed `test_using_executor_names` and `test_internal_sublattice_dispatch` tests to also work with `--no-cluster` option.

### Added

- Added test cases for front-end react components.

## [0.186.0] - 2022-08-25

### Authors

- Sankalp Sanand <sankalp@agnostiq.ai>
- Co-authored-by: Alejandro Esquivel <ae@alejandro.ltd>
- Venkat Bala <venkat@agnostiq.ai>
- Okechukwu  Emmanuel Ochia <okechukwu@agnostiq.ai>
- Co-authored-by: pre-commit-ci[bot] <66853113+pre-commit-ci[bot]@users.noreply.github.com>
- Co-authored-by: Will Cunningham <wjcunningham7@gmail.com>
- Co-authored-by: Scott Wyman Neagle <scott@agnostiq.ai>
- Venkat Bala <15014089+venkatBala@users.noreply.github.com>
- Aravind-psiog <100823292+Aravind-psiog@users.noreply.github.com>
- Co-authored-by: Kamalesh-suresh <kamalesh.suresh@psiog.com>
- Co-authored-by: Prasy12 <prasanna.venkatesh@psiog.com>

### Operations

- Fix conditional logic around dumping of `covalent` logs to stdout in test workflows
- Build test matrix by parsing configs from json
- Dump covalent logs if any of the tests step fail
- changed-files action uses the proper sha in version.yml

### Docs

- Added RTD and header for the AWS EC2 executor plugin.
- Refactored tutorials for better organization

### Added

- Added executor label, node id and node type to graph node UI

### Changed

- Runtime has been modified to be more precise on the lattice and electron sidebar

## [0.185.0] - 2022-08-23

### Authors

- Sankalp Sanand <sankalp@agnostiq.ai>
- Co-authored-by: Alejandro Esquivel <ae@alejandro.ltd>
- Venkat Bala <venkat@agnostiq.ai>

### Added

- Adding `load_tests` subdirectory to tests to facilitate execution of Covalent benchmarks during nightly runs
- Added `locust` requirements to tests `requirements.txt`

## [0.184.2] - 2022-08-23

### Authors

- Sankalp Sanand <sankalp@agnostiq.ai>
- Co-authored-by: Alejandro Esquivel <ae@alejandro.ltd>


### Fixed

- Switched the `render_as_batch` flag in the alembic env context so that `ALTER` commands are supported in SQLite migrations.

### Docs

- Updated custom executor RTD to show a simpler example

### Operations

- pre-commit autoupdate

## [0.184.1] - 2022-08-23

### Authors

- Alejandro Esquivel <ae@alejandro.ltd>
- Venkat Bala <venkat@agnostiq.ai>
- Co-authored-by: Scott Wyman Neagle <scott@agnostiq.ai>
- Casey Jao <casey@agnostiq.ai>
- Sankalp Sanand <sankalp@agnostiq.ai>


### Fixed

- Function's `__doc__` and `__name__` storage in dict/json for transportable object fixed.

### Tests

- Added unit test for the above fix.

## [0.184.0] - 2022-08-22

### Authors

- Alejandro Esquivel <ae@alejandro.ltd>
- Venkat Bala <venkat@agnostiq.ai>
- Co-authored-by: Scott Wyman Neagle <scott@agnostiq.ai>
- Casey Jao <casey@agnostiq.ai>


### Changed

- Electron metadata is serialized earlier during workflow construction
  to reduce unexpected executor pip requirements.

### Operations

- Updating conditional logic for the different steps in `release` workflow
- Dependabot update

### Docs

- Removed "How to synchronize lattices" section from RTD

## [0.183.0] - 2022-08-18

### Authors

- Scott Wyman Neagle <scott@agnostiq.ai>
- Venkat Bala <venkat@agnostiq.ai>


### Added

- Adding tests to update patch coverage for the `covalent logs` cli

### Changed

- Modify the `covalent logs` CLI handler to read logs line by line

### Operations

- Update release workflow
- Adding a `wait` input for the Conda action

## [0.182.2] - 2022-08-18

### Authors

- Scott Wyman Neagle <scott@agnostiq.ai>
- Will Cunningham <wjcunningham7@users.noreply.github.com>
- Alejandro Esquivel <ae@alejandro.ltd>
- Co-authored-by: Will Cunningham <wjcunningham7@gmail.com>
- Co-authored-by: Faiyaz Hasan <faiyaz@agnostiq.ai>


### Fixed

- CLI `service.py` tests to run without the server needing to be started.

### Docs

- Added `covalent db` cli command to API section of RTD

### Docs

- Fixed RTD downloads badge image to point to `covalent` rather than `cova`

### Operations

- Use conda skeleton action for build and upload

### Docs

- Updating WCI yaml with new file transfer protocols

## [0.182.1] - 2022-08-17

### Authors

- Will Cunningham <wjcunningham7@users.noreply.github.com>
- Venkat Bala <venkat@agnostiq.ai>
- Co-authored-by: santoshkumarradha <santosh@agnostiq.ai>
- Co-authored-by: pre-commit-ci[bot] <66853113+pre-commit-ci[bot]@users.noreply.github.com>
- Co-authored-by: Santosh kumar <29346072+santoshkumarradha@users.noreply.github.com>
- Co-authored-by: Scott Wyman Neagle <scott@agnostiq.ai>
- Prasanna Venkatesh <54540812+Prasy12@users.noreply.github.com>
- Co-authored-by: Will Cunningham <wjcunningham7@gmail.com>


### Fixed

- lattice.draw() fix on the GUI.

## [0.182.0] - 2022-08-17

### Authors

- Will Cunningham <wjcunningham7@users.noreply.github.com>
- Venkat Bala <venkat@agnostiq.ai>
- Co-authored-by: santoshkumarradha <santosh@agnostiq.ai>
- Co-authored-by: pre-commit-ci[bot] <66853113+pre-commit-ci[bot]@users.noreply.github.com>
- Co-authored-by: Santosh kumar <29346072+santoshkumarradha@users.noreply.github.com>
- Co-authored-by: Scott Wyman Neagle <scott@agnostiq.ai>


### Added

- Update RTD for `AWS Batch` executor
- Removed `AWS Lambda` executor RTD from this branch in order to keep changes atomic

### Changed

- Synced with latest develop

### Docs

- Adding RTD for `AWS Braket` executor
- Adding dropdown menu for the IAM policy
- Delete RTD for other cloud executor to keep changes atomic
- Renamed `executers` folder to `executors`

### Docs

- Updated short release notes

## [0.181.0] - 2022-08-17

### Authors

- Alejandro Esquivel <ae@alejandro.ltd>
- Will Cunningham <wjcunningham7@users.noreply.github.com>
- Scott Wyman Neagle <scott@agnostiq.ai>
- Venkat Bala <venkat@agnostiq.ai>
- Co-authored-by: santoshkumarradha <santosh@agnostiq.ai>
- Co-authored-by: pre-commit-ci[bot] <66853113+pre-commit-ci[bot]@users.noreply.github.com>
- Co-authored-by: Santosh kumar <29346072+santoshkumarradha@users.noreply.github.com>
- Co-authored-by: Will Cunningham <wjcunningham7@gmail.com>
- Prasanna Venkatesh <54540812+Prasy12@users.noreply.github.com>
- Co-authored-by: Kamalesh-suresh <kamalesh.suresh@psiog.com>
- Co-authored-by: Manjunath PV <manjunath.poilath@psiog.com>
- Co-authored-by: ArunPsiog <arun.mukesh@psiog.com>


### Changed

- Lazy loading mechanism on the GUI.

### Fixed

- Displaying electron executor and inputs information on the GUI.
- Animated spinner for running statuses on the GUI.

## Docs

- Add `AWSLambdaExecutor` RTD
- Update `api.rst` to include `cluster` CLI command option
- Added version migration guide section in RTD
- Update RTD for `AWS ECS` executor
- Remove AWS Lambda and Batch RTDs to keep changes atomic
- Adding dropdowns to IAM policy documents
- Updated compatibility matrix
- Updated pip, bash and callable deps how-to guides

### Operations

- NPM install on CentOS done explicitly
- `-y` flag for `conda install`

## [0.180.0] - 2022-08-16

### Authors

- Casey Jao <casey@agnostiq.ai>
- Co-authored-by: Alejandro Esquivel <ae@alejandro.ltd>
- Okechukwu  Emmanuel Ochia <okechukwu@agnostiq.ai>
- Scott Wyman Neagle <scott@agnostiq.ai>
- Co-authored-by: pre-commit-ci[bot] <66853113+pre-commit-ci[bot]@users.noreply.github.com>
- Co-authored-by: Will Cunningham <wjcunningham7@gmail.com>
- Sankalp Sanand <sankalp@agnostiq.ai>


### Removed

- Removed `ct.wait.LONG` etc. constants from covalent's init

### Changed

- `wait` in `_get_result_from_dispatcher` will now use `_results_manager.wait.EXTREME` if `True` has been passed to it.

### Operations

- Prettierified release.yml
- Cleaned up pre-commit-config.yml

### Docs

- Updated Bash Lepton tutorial to conform with the latest Lepton interface changes
- Disabling how-to guide for executing an electron with a specified Conda environment.
- Fixed "How To" for Python leptons

## [0.179.0] - 2022-08-16

### Authors



### Changed

- Changed terser package version on webapp yarn-lock file.

## [0.178.0] - 2022-08-15

### Authors

- Will Cunningham <wjcunningham7@users.noreply.github.com>
- Co-authored-by: Alejandro Esquivel <ae@alejandro.ltd>
- Casey Jao <casey@agnostiq.ai>


### Changed

- Dispatch workflows as asyncio tasks on the FastAPI event loop instead of in separate threads

### Fixed

- Deconflict wait enum with `ct.wait` function; `wait` -> `WAIT`

### Operations

- Conda package is built and tested on a nightly schedule
- Conda deployment step is added to `release.yml`
- Install yarn and npm on Ubuntu whenever the webapp needs to be built

## [0.177.0] - 2022-08-11

### Authors

- Scott Wyman Neagle <scott@agnostiq.ai>
- Co-authored-by: Faiyaz Hasan <faiyaz@agnostiq.ai>
- Casey Jao <casey@agnostiq.ai>
- Venkat Bala <venkat@agnostiq.ai>
- Co-authored-by: pre-commit-ci[bot] <66853113+pre-commit-ci[bot]@users.noreply.github.com>

### Removed

- `while True` in `app.get_result`

### Changed

- Flask route logic to return 503 when the result is not ready

### Tests

- results_manager tests

### Operations

- Fix conditional checks for `pre-release` and `stable` Covalent docker image builds

## [0.176.0] - 2022-08-11

### Authors

- Scott Wyman Neagle <scott@agnostiq.ai>
- Co-authored-by: Faiyaz Hasan <faiyaz@agnostiq.ai>
- Casey Jao <casey@agnostiq.ai>


### Operations

- Update precommit yaml.

### Removed

- `Lattice.check_consumables()`, `_TransportGraph.get_topologically_sorted_graph()`

### Operations

- Trigger webapp build if `build==true`

## [0.175.0] - 2022-08-11

### Authors

- Scott Wyman Neagle <scott@agnostiq.ai>
- Co-authored-by: Faiyaz Hasan <faiyaz@agnostiq.ai>
- Casey Jao <casey@agnostiq.ai>


### Operations

- Trigger Slack alert for failed tests on `workflow_run`

## [0.174.0] - 2022-08-11

### Authors

- Casey Jao <casey@agnostiq.ai>
- Alejandro Esquivel <ae@alejandro.ltd>


### Changed

- Changed return value for TransferFromRemote and TransferToRemote (download/upload) operations to be consistent and always return filepath tuples

### Docs

- Updated docs with File Transfer return value changes and `files` kwarg injections

### Fixed

- Fixed postprocessing workflows that return an electron with an incoming wait_for edge

## [0.173.0] - 2022-08-10

### Authors

- Sankalp Sanand <sankalp@agnostiq.ai>


### Added

- `--hard` and `--yes` flags added to `covalent purge` for hard purging (also deletes the databse) and autoapproving respectively.

### Changed

- `covalent purge` now shows the user a prompt informing them what dirs and files will be deleted.
- Improved shown messages in some commands.

### Tests

- Updated tests to reflect above changes.

## [0.172.0] - 2022-08-10

### Authors

- Will Cunningham <wjcunningham7@users.noreply.github.com>
- Prasanna Venkatesh <54540812+Prasy12@users.noreply.github.com>
- Co-authored-by: pre-commit-ci[bot] <66853113+pre-commit-ci[bot]@users.noreply.github.com>
- Co-authored-by: Aravind-psiog <100823292+Aravind-psiog@users.noreply.github.com>
- Co-authored-by: ArunPsiog <arun.mukesh@psiog.com>
- Co-authored-by: manjunath.poilath <manjunath.poilath@psiog.com>
- Co-authored-by: Kamalesh-suresh <kamalesh.suresh@psiog.com>
- Co-authored-by: Amalan Jenicious F <amalan.jenicious@psiog.com>
- Co-authored-by: M Shrikanth <shrikanth.mohan@psiog.com>
- Co-authored-by: Casey Jao <casey@agnostiq.ai>
- Co-authored-by: Aravind-psiog <aravind.prabaharan@psiog.com>
- Co-authored-by: Will Cunningham <wjcunningham7@gmail.com>
- Co-authored-by: Alejandro Esquivel <ae@alejandro.ltd>


### Changed

- Covalent dispatcher flask web apis ported to FastAPI in `covalent_dispatcher/_service/app.py`
- Unit tests written for Covalent dispatcher flask web apis ported to FastAPI in `covalent_dispatcher_tests/_service/app.test.py`
- Web apis of `covalent_ui` refactored to adhere to v11 DB schema
- Electron graph mini map has been moved next to controls on the GUI.
- Lattice status and count of completed & total electrons has been moved to the top of the graph on the GUI.
- Some of the Flask APIs earlier consumed by the GUI have been deprecated & removed from the code base.
- APIs exposed by the web app back end have been re-factored to adhere to the new DB schema v10

### Added

- Added count of dispatches by status on the dispatch list section of the GUI.
- APIs that the GUI consumes have been re-written using FastAPI. This includes re-factoring of older APIs and adding of new APIs.
- Added COVALENT_SERVER_IFACE_ANY flag for uvicorn to start with 0.0.0.0

### Docs

- ReadTheDocs landing page has been improved

## [0.171.0] - 2022-08-10

### Authors

- Casey Jao <casey@agnostiq.ai>
- Co-authored-by: Scott Wyman Neagle <scott@agnostiq.ai>

### Added

- Added `covalent migrate_legacy_result_object` command to save pickled Result objects to the DataStore

## [0.170.1] - 2022-08-09

### Authors

- Venkat Bala <venkat@agnostiq.ai>

### Fixed

- Remove `attr` import added inadvertently

### Tests

- Fix `start` cli test, update `set_config` call count

## [0.170.0] - 2022-08-08

### Authors

- Venkat Bala <venkat@agnostiq.ai>
- Co-authored-by: pre-commit-ci[bot] <66853113+pre-commit-ci[bot]@users.noreply.github.com>


### Changed

- Temporarily allow executor plugin variable name to be either in uppercase or lowercase

## [0.169.0] - 2022-08-08

### Authors

- Venkat Bala <venkat@agnostiq.ai>
- Co-authored-by: pre-commit-ci[bot] <66853113+pre-commit-ci[bot]@users.noreply.github.com>


### Added

- Adding a `covalent config` convenience CLI to quickly view retrive the covalent configuration

## [0.168.0] - 2022-08-08

### Authors

- Venkat Bala <venkat@agnostiq.ai>
- Co-authored-by: pre-commit-ci[bot] <66853113+pre-commit-ci[bot]@users.noreply.github.com>


### Added

- Adding `setup/teardown` methods as placeholders for any executor specific setup and teardown tasks

## [0.167.0] - 2022-08-08

### Authors

- Poojith U Rao <106616820+poojithurao@users.noreply.github.com>
- Co-authored-by: Venkat Bala <venkat@agnostiq.ai>
- Co-authored-by: Faiyaz Hasan <faiyaz@agnostiq.ai>
- Co-authored-by: pre-commit-ci[bot] <66853113+pre-commit-ci[bot]@users.noreply.github.com>
- Co-authored-by: Alejandro Esquivel <ae@alejandro.ltd>


### Added

- S3 File transfer strategy

### Fixed

- Adding maximum number of retries and timeout parameter to the get result http call.

## [0.166.0] - 2022-08-07

### Authors

- Venkat Bala <venkat@agnostiq.ai>


### Tests

- Update dask cli test to match Covalent Dask cluster configuration


### Changed

- Remove newline from log stream formatter for better log statment output
- Jsonify covalent cluster cli outputs

## [0.165.0] - 2022-08-06

### Authors

- Casey Jao <casey@agnostiq.ai>


### Changed

- Make `BaseExecutor` and `BaseAsyncExecutor` class siblings, not parent and child.

### Operations

- Only validate webapp if the webapp was built

### Tests

- Fixed randomly failing lattice json serialization test

## [0.164.0] - 2022-08-05

### Authors

- Sankalp Sanand <sankalp@agnostiq.ai>
- Faiyaz Hasan <faiyaz@agnostiq.ai>
- Co-authored-by: pre-commit-ci[bot] <66853113+pre-commit-ci[bot]@users.noreply.github.com>
- Co-authored-by: Venkat Bala <venkat@agnostiq.ai>
- Co-authored-by: Will Cunningham <wjcunningham7@gmail.com>


### Changed

- Use `update_config` to modify dask configuration from the cluster process
- Simplify `set_config` logic for dask configuration options on `covalent start`
- Removed default values from click options for dask configuration related values

### Added

- Configured default dask configuration options in `defaults.py`

### Fixed

- Overwriting config address issue.

### Tests

- Moved misplaced functional/integration tests from the unit tests folder to their respective folders.
- All of the unit tests now use test DB instead of hitting a live DB.
- Updated `tests.yml` so that functional tests are run whenever tests get changed or github actions are changed.
- Several broken tests were also fixed.

## [0.163.0] - 2022-08-04

### Authors

- Alejandro Esquivel <ae@alejandro.ltd>
- Co-authored-by: Casey Jao <casey@agnostiq.ai>
- Will Cunningham <wjcunningham7@users.noreply.github.com>
- Co-authored-by: Scott Wyman Neagle <scott@agnostiq.ai>


### Added

- Added `rsync` dependency in `Dockerfile`

### Removed

- `Makefile` which was previously improperly committed

### Operations

- Functional tests are run only on `develop`
- `tests.yml` can be run manually provided a commit SHA
- `tests.yml` uses a `build` filter to conditionally install and build Covalent if build files are modified
- `docker.yml` is now only for dev work, and is manually triggered given an SHA
- `release.yml` is enhanced to push stable and pre-release images to a public ECR repo

## [0.162.0] - 2022-08-04

### Authors

- Alejandro Esquivel <ae@alejandro.ltd>
- Co-authored-by: Casey Jao <casey@agnostiq.ai>


### Changed

- Updated Base executor to support non-unique `retval_key`s, particularly for use in File Transfer where we may have several CallDeps with the reserved `retval_key` of value `files`.

## [0.161.2] - 2022-08-04

### Authors

- Alejandro Esquivel <ae@alejandro.ltd>
- Co-authored-by: pre-commit-ci[bot] <66853113+pre-commit-ci[bot]@users.noreply.github.com>


### Fixed

- Updated `covalent db migrations` to overwrite `alembic.ini` `script_location` with absolute path to migrations folder
- Updated `covalent db alembic [args]` command to use project root as `cwd` for alembic subprocess  

## [0.161.1] - 2022-08-03

### Authors

- Alejandro Esquivel <ae@alejandro.ltd>
- Scott Wyman Neagle <scott@agnostiq.ai>
- Co-authored-by: Faiyaz Hasan <faiyaz@agnostiq.ai>
- Poojith U Rao <106616820+poojithurao@users.noreply.github.com>
- Co-authored-by: Casey Jao <casey@agnostiq.ai>


### Fixed

- When a list was passed to an electron, the generated electron list
  had metadata copied from the electron. This was resulting in
  call_before and call_after functions being called by the electron
  list as well. The metadata (apart from executor) is now set to
  default values for the electron list.

## [0.161.0] - 2022-08-03

### Authors

- Alejandro Esquivel <ae@alejandro.ltd>
- Scott Wyman Neagle <scott@agnostiq.ai>
- Co-authored-by: Faiyaz Hasan <faiyaz@agnostiq.ai>


### Changed

- Replaced `Session(DispatchDB()._get_data_store().engine)` with `workflow_db.session()`

### Removed

- `DevDataStore` class from `datastore.py`
- workflows manager

## [0.160.1] - 2022-08-02

### Authors

- Alejandro Esquivel <ae@alejandro.ltd>
- Scott Wyman Neagle <scott@agnostiq.ai>


### Fixed

- `script_location` key not found issue when installing with pip (second attempt)

### Docs

- Remove migration guide reference from README

### Operations

- Explicitly check `release == true` in tests.yml

## [0.160.0] - 2022-08-02

### Authors

- Casey Jao <casey@agnostiq.ai>
- Co-authored-by: Faiyaz Hasan <faiyaz@agnostiq.ai>


### Changed

- `Executor.run()` now accepts a `task_metadata` dictionary. Current
  keys consist of `dispatch_id` and `node_id`.

## [0.159.0] - 2022-08-02

### Authors

- Casey Jao <casey@agnostiq.ai>
- Co-authored-by: Faiyaz Hasan <faiyaz@agnostiq.ai>


### Changed

- Database schema has been updated to v11

### Operations

- `paths-filter` will only be run on PRs, i.e on workflow runs, the whole test suite will be run.
- Removed retry action from running on `pytest` steps since they instead use `pytest` retries.
- `codecov.yml` added to enable carry-forward flags
- UI front-end is only built for pull requests when the source changes
- Packaging is only validated on the `develop` branch

## [0.158.0] - 2022-07-29

### Authors

- Okechukwu  Emmanuel Ochia <okechukwu@agnostiq.ai>
- Co-authored-by: Scott Wyman Neagle <scott@agnostiq.ai>
- Will Cunningham <wjcunningham7@users.noreply.github.com>
- Alejandro Esquivel <ae@alejandro.ltd>
- Co-authored-by: pre-commit-ci[bot] <66853113+pre-commit-ci[bot]@users.noreply.github.com>
- Casey Jao <casey@agnostiq.ai>
- Co-authored-by: Faiyaz Hasan <faiyaz@agnostiq.ai>


### Changed

- Construct the result object in the dispatcher `entry_point.py` module in order to avoid the Missing Latticed Id error so frequently.
- Update the sleep statement length to 0.1 seconds in the results.manager.

## [0.157.1] - 2022-07-29

### Authors

- Okechukwu  Emmanuel Ochia <okechukwu@agnostiq.ai>
- Co-authored-by: Scott Wyman Neagle <scott@agnostiq.ai>
- Will Cunningham <wjcunningham7@users.noreply.github.com>
- Alejandro Esquivel <ae@alejandro.ltd>
- Co-authored-by: pre-commit-ci[bot] <66853113+pre-commit-ci[bot]@users.noreply.github.com>
- Casey Jao <casey@agnostiq.ai>

### Fixed

- Pass non-kwargs to electrons in the correct order during dispatch.

## [0.157.0] - 2022-07-28

### Authors

- Okechukwu  Emmanuel Ochia <okechukwu@agnostiq.ai>
- Co-authored-by: Scott Wyman Neagle <scott@agnostiq.ai>
- Will Cunningham <wjcunningham7@users.noreply.github.com>
- Alejandro Esquivel <ae@alejandro.ltd>
- Co-authored-by: pre-commit-ci[bot] <66853113+pre-commit-ci[bot]@users.noreply.github.com>
- Casey Jao <casey@agnostiq.ai>


### Changed

- Expose a public `wait()` function compatible with both calling and dispatching lattices

### Docs

- Updated the RTD on `wait_for()` to use the static `wait()` function

### Operations

- pre-commit autoupdate

### Docs

- Changed the custom executor how-to to be shorter and more concise.
- Re-structured the docs

## [0.156.0] - 2022-07-27

### Authors

- Okechukwu  Emmanuel Ochia <okechukwu@agnostiq.ai>
- Co-authored-by: Scott Wyman Neagle <scott@agnostiq.ai>
- Will Cunningham <wjcunningham7@users.noreply.github.com>
- Alejandro Esquivel <ae@alejandro.ltd>
- Co-authored-by: pre-commit-ci[bot] <66853113+pre-commit-ci[bot]@users.noreply.github.com>


### Added

- Bash decorator is introduced
- Lepton commands can be specified as a list of strings rather than strings alone.

## [0.155.1] - 2022-07-26

### Authors

- Okechukwu  Emmanuel Ochia <okechukwu@agnostiq.ai>
- Co-authored-by: Scott Wyman Neagle <scott@agnostiq.ai>
- Will Cunningham <wjcunningham7@users.noreply.github.com>
- Alejandro Esquivel <ae@alejandro.ltd>
- Co-authored-by: pre-commit-ci[bot] <66853113+pre-commit-ci[bot]@users.noreply.github.com>


### Fixed

- `script_location` key not found issue when running alembic programatically

### Operations

- Fixed syntax errors in `stale.yml` and in `hotfix.yml`
- `docker.yml` triggered after version bump in `develop` instead of before
- Enhanced `tests.yml` to upload coverage reports by domain

## [0.155.0] - 2022-07-26

### Authors

- Alejandro Esquivel <ae@alejandro.ltd>


### Added

- Exposing `alembic {args}` cli commands through: `covalent db alembic {args}`

## [0.154.0] - 2022-07-25

### Authors

- Casey Jao <casey@agnostiq.ai>
- Co-authored-by: Venkat Bala <venkat@agnostiq.ai>
- Alejandro Esquivel <ae@alejandro.ltd>


### Added

- Added methods to programatically fetch information from Alembic without needing subprocess

## [0.153.1] - 2022-07-25

### Authors

- Casey Jao <casey@agnostiq.ai>
- Co-authored-by: Venkat Bala <venkat@agnostiq.ai>


### Fixed

- Stdout and stderr are now captured when using the dask executor.


### Tests

- Fixed Dask cluster CLI tests

## [0.153.0] - 2022-07-25

### Authors

- Faiyaz Hasan <faiyaz@agnostiq.ai>


### Added

- Helper function to load and save files corresponding to the DB filenames.

### Changed

- Files with .txt, .log extensions are stored as strings.
- Get result web request timeout to 2 seconds.

## [0.152.0] - 2022-07-25

### Authors

- Faiyaz Hasan <faiyaz@agnostiq.ai>
- Co-authored-by: Scott Wyman Neagle <scott@agnostiq.ai>


### Changed

- Pass default DataStore object to node value retrieval method in the Results object.

## [0.151.1] - 2022-07-22

### Authors

- Faiyaz Hasan <faiyaz@agnostiq.ai>
- Co-authored-by: Scott Wyman Neagle <scott@agnostiq.ai>


### Fixed

- Adding maximum number of retries and timeout parameter to the get result http call.
- Disabling result_webhook for now.

## [0.151.0] - 2022-07-22

### Authors

- Scott Wyman Neagle <scott@agnostiq.ai>
- Co-authored-by: Will Cunningham <wjcunningham7@gmail.com>
- Sankalp Sanand <sankalp@agnostiq.ai>


### Added

- `BaseAsyncExecutor` has been added which can be inherited by new async-aware executors.

### Changed

- Since tasks were basically submitting the functions to a Dask cluster by default, they have been converted into asyncio `Tasks` instead which support a far larger number of concurrent tasks than previously used `ThreadPool`.

- `tasks_pool` will still be used to schedule tasks which use non-async executors.

- Executor's `executor` will now receive a callable instead of a serialized function. This allows deserializing the function where it is going to be executed while providing a simplified `execute` at the same time.

- `uvloop` is being used instead of the default event loop of `asyncio` for better performance.

- Tests have also been updated to reflect above changes.

### Operations

- Made Santosh the sole owner of `/docs`

## [0.150.0] - 2022-07-22

### Authors

- Faiyaz Hasan <faiyaz@agnostiq.ai>


### Added

- Initialize database tables when the covalent server is started.

## [0.149.0] - 2022-07-21

### Authors

- Scott Wyman Neagle <scott@agnostiq.ai>
- Co-authored-by: Venkat Bala <venkat@agnostiq.ai>


### Removed

- `result.save()`
- `result._write_dispatch_to_python_file()`

## [0.148.0] - 2022-07-21

### Authors

- Alejandro Esquivel <ae@alejandro.ltd>


### Changed

- Changed DataStore default db path to correspond to dispatch db config path

### Operations

- Added workflow to stale and close pull requests


### Docs

- Fixed `get_metadata` calls in examples to remove `results_dir` argument
- Removed YouTube video temporarily

## [0.147.0] - 2022-07-21

### Authors

- Casey Jao <casey@agnostiq.ai>


### Changed

- Simplified interface for custom executors. All the boilerplate has
  been moved to `BaseExecutor`.

## [0.146.0] - 2022-07-20

### Authors

- Casey Jao <casey@agnostiq.ai>
- Co-authored-by: Venkat Bala <venkat@agnostiq.ai>
- Faiyaz Hasan <faiyaz@agnostiq.ai>



### Added

- Ensure that transportable objects are rendered correctly when printing the result object.

### Tests

- Check that user data is not unpickled by the Covalent server process

## [0.145.0] - 2022-07-20

### Authors

- Scott Wyman Neagle <scott@agnostiq.ai>
- Co-authored-by: Venkat Bala <venkat@agnostiq.ai>
- Co-authored-by: Faiyaz Hasan <faiyaz@agnostiq.ai>


### Removed

- `entry_point.get_result()`

### Changed

- get_result to query an HTTP endpoint instead of a DB session

## [0.144.0] - 2022-07-20

### Authors

- Will Cunningham <wjcunningham7@users.noreply.github.com>
- Co-authored-by: Scott Wyman Neagle <scott@agnostiq.ai>
- Alejandro Esquivel <ae@alejandro.ltd>


### Added

- Set up alembic migrations & added migration guide (`alembic/README.md`)

## [0.143.0] - 2022-07-19

### Authors

- Will Cunningham <wjcunningham7@users.noreply.github.com>
- Co-authored-by: Scott Wyman Neagle <scott@agnostiq.ai>


### Changed

- Installation will fail if `cova` is installed while trying to install `covalent`.

## [0.142.0] - 2022-07-19

### Authors

- Poojith U Rao <106616820+poojithurao@users.noreply.github.com>
- Co-authored-by: Will Cunningham <wjcunningham7@gmail.com>
- Anna Hughes <annagwen42@gmail.com>
- Co-authored-by: Poojith <poojith@agnostiq.ai>
- Co-authored-by: Scott Wyman Neagle <scott@agnostiq.ai>
- Casey Jao <casey@agnostiq.ai>
- Co-authored-by: Venkat Bala <venkat@agnostiq.ai>
- Co-authored-by: pre-commit-ci[bot] <66853113+pre-commit-ci[bot]@users.noreply.github.com>
- Faiyaz Hasan <faiyaz@agnostiq.ai>


### Added

- `electron_num`, `completed_electron_num` fields to the Lattice table.

## [0.141.0] - 2022-07-19

### Authors

- Poojith U Rao <106616820+poojithurao@users.noreply.github.com>
- Co-authored-by: Will Cunningham <wjcunningham7@gmail.com>
- Anna Hughes <annagwen42@gmail.com>
- Co-authored-by: Poojith <poojith@agnostiq.ai>
- Co-authored-by: Scott Wyman Neagle <scott@agnostiq.ai>
- Casey Jao <casey@agnostiq.ai>
- Co-authored-by: Venkat Bala <venkat@agnostiq.ai>
- Co-authored-by: pre-commit-ci[bot] <66853113+pre-commit-ci[bot]@users.noreply.github.com>


### Changed

- Deprecate topological sort in favor of inspect in-degree of nodes until they are zero before dispatching task
- Use deepcopy to generate a copy of the metadata dictionary before saving result object to the database

### Docs

- Adding incomplete pennylane kernel tutorial
- Adding quantum ensemble tutorial

## [0.140.0] - 2022-07-19

### Authors

- Faiyaz Hasan <faiyaz@agnostiq.ai>
- Co-authored-by: Venkat Bala <venkat@agnostiq.ai>


### Added

- Fields `deps_filename`, `call_before_filename` and `call_after_filename` to the `Electron` table.
- Re-write the deps / call before and after file contents when inserting / updating electron record in the database.

### Changed

- Modify the test and implementation logic of inserting the electron record with these new fields.
- Field `key` to `key_filename` in `Electron` table.

## [0.139.1] - 2022-07-19

### Authors

- Divyanshu Singh <55018955+divshacker@users.noreply.github.com>
- Co-authored-by: Scott Wyman Neagle <wymnea@protonmail.com>
- Co-authored-by: Scott Wyman Neagle <scott@agnostiq.ai>
- Co-authored-by: Will Cunningham <wjcunningham7@users.noreply.github.com>


### Fixed

- Fixes Reverse IP problem. All References to `0.0.0.0` are changed to `localhost` . More details can be found [here](https://github.com/AgnostiqHQ/covalent/issues/202)

## [0.139.0] - 2022-07-19

### Authors

- Venkat Bala <venkat@agnostiq.ai>
- Co-authored-by: Scott Wyman Neagle <scott@agnostiq.ai>
- Faiyaz Hasan <faiyaz@agnostiq.ai>
- Co-authored-by: Will Cunningham <wjcunningham7@gmail.com>


### Added

- Columns `is_active` in the lattice, eLectron and Electron dependency tables.

### Docs

- Adding a RTD tutorial/steps on creating a custom executor

## [0.138.0] - 2022-07-19

### Authors

- Anna Hughes <annagwen42@gmail.com>
- Co-authored-by: Will Cunningham <wjcunningham7@gmail.com>
- Will Cunningham <wjcunningham7@users.noreply.github.com>
- Co-authored-by: Venkat Bala <venkat@agnostiq.ai>


### Added

- Docker build workflow

### Changed

- Dockerfile uses multi-stage build

### Docs

- New tutorial demonstrating how to solve the MaxCut Problem with QAOA and Covalent

## [0.137.0] - 2022-07-19

### Authors

- Prasanna Venkatesh <54540812+Prasy12@users.noreply.github.com>
- Co-authored-by: Alejandro Esquivel <ae@alejandro.ltd>


### Added

- Ability to hide/show labels on the graph
- Graph layout with elk configurations

### Changed

- Changed API socket calls interval for graph optimization.

### Tests

- Disabled several dask functional tests

## [0.136.0] - 2022-07-18

### Authors

- Scott Wyman Neagle <scott@agnostiq.ai>
- Co-authored-by: Faiyaz Hasan <faiyaz@agnostiq.ai>


### Changed

- Result.save() has been deprecated in favor of Result.persist() and querying the database directly.

## [0.135.0] - 2022-07-18

### Authors

- Casey Jao <casey@agnostiq.ai>
- Co-authored-by: Scott Wyman Neagle <scott@agnostiq.ai>
- Co-authored-by: Alejandro Esquivel <ae@alejandro.ltd>


### Operations

- Psiog is only codeowner of js files
- Fix in changelog action to handle null author when a bot is committing

### Added

- Support injecting return values of calldeps into electrons during workflow execution

## [0.134.0] - 2022-07-15

### Authors

- Casey Jao <casey@agnostiq.ai>
- Co-authored-by: Scott Wyman Neagle <scott@agnostiq.ai>


### Changed

- Covalent server can now process workflows without having their deps installed

## [0.133.0] - 2022-07-15

### Authors

- Will Cunningham <wjcunningham7@users.noreply.github.com>


### Removed

- Removed the deprecated function `draw_inline` as well as the `matplotlib` dependency.

### Operations

- Fixing the retry block for tests

## [0.132.0] - 2022-07-14

### Authors

- Will Cunningham <wjcunningham7@users.noreply.github.com>


### Added

- Bash lepton support reintroduced with some UX modifications to the Lepton class. Leptons which use scripting languages can be specified as either (1) a command run in the shell/console or (2) a call to a function in a library/script. Leptons which use compiled languages must specify a library and a function name.
- The keyword argument `display_name` can be used to override the name appearing in the UI. Particularly useful when the lepton is a command.
- All arguments except for language are now keyword arguments.
- Keyword arguments passed to a Bash lepton are understood to define environment variables within the shell.
- Non-keyword arguments fill in `$1`, `$2`, etc.
- Named outputs enumerate variables within the shell which will be returned to the user. These can be either `Lepton.OUTPUT` or `Lepton.INPUT_OUTPUT` types.

### Added

- New fields to the decomposed result object Database:

## [0.131.0] - 2022-07-13

### Authors

- Sankalp Sanand <sankalp@agnostiq.ai>
- Co-authored-by: Venkat Bala <venkat@agnostiq.ai>


### Fixed

- `covalent --version` now looks for `covalent` metadata instead of `cova`

### Tests

- Updated the cli test to include whether the correct version number is shown when `covalent --version` is run

### Added

- Method to write electron id corresponding to sublattices in `execution.py` when running `_run_task`.

## [0.130.0] - 2022-07-12

### Authors

- Venkat Bala <venkat@agnostiq.ai>
- Co-authored-by: Scott Wyman Neagle <scott@agnostiq.ai>

### Changed

- Ignoring tests for `cancel_dispatch` and `construct_bash`
- Create a dummy requirements.txt file for pip deps tests
- Fix version of `Werkzeug` package to avoid running into ValueError (unexpected kwarg `as_tuple`)
- Update `customization` how to test by specifying the section header `sdk`

## [0.129.0] - 2022-07-12

### Authors

- Sankalp Sanand <sankalp@agnostiq.ai>
- Co-authored-by: Alejandro Esquivel <ae@alejandro.ltd>

### Added

- Support for `wait_for` type edges when two electrons are connected by their execution side effects instead of output-input relation.

### Changed

- `active_lattice.electron_outputs` now contains the node ids as well for the electron which is being post processed.

## [0.128.1] - 2022-07-12

### Authors

- Faiyaz Hasan <faiyaz@agnostiq.ai>


### Fixed

- `Result.persist` test in `result_test.py`.
- Electron dependency `arg_index` is changed back to Nullable.

## [0.128.0] - 2022-07-12

### Authors

- Okechukwu  Emmanuel Ochia <okechukwu@agnostiq.ai>
- Co-authored-by: Casey Jao <casey@agnostiq.ai>
- Co-authored-by: Alejandro Esquivel <ae@alejandro.ltd>
- Co-authored-by: pre-commit-ci[bot] <66853113+pre-commit-ci[bot]@users.noreply.github.com>

### Added

- File transfer support for leptons

## [0.127.0] - 2022-07-11

### Authors

- Scott Wyman Neagle <scott@agnostiq.ai>
- Co-authored-by: Faiyaz Hasan <faiyaz@agnostiq.ai>
- Co-authored-by: Venkat Bala <venkat@agnostiq.ai>


### Added

- When saving to DB, also persist to the new DB if running in develop mode

### Tests

- Flask app route tests

## [0.126.0] - 2022-07-11

### Authors

- Will Cunningham <wjcunningham7@users.noreply.github.com>
- Alejandro Esquivel <ae@alejandro.ltd>
- Co-authored-by: pre-commit-ci[bot] <66853113+pre-commit-ci[bot]@users.noreply.github.com>
- Co-authored-by: Sankalp Sanand <sankalp@agnostiq.ai>


### Added

- Added Folder class
- Added internal call before/after deps to execute File Transfer operations pre/post electron execution.

### Operations

- Enhanced hotfix action to create branches from existing commits

## [0.125.0] - 2022-07-09

### Authors

- Okechukwu  Emmanuel Ochia <okechukwu@agnostiq.ai>
- Co-authored-by: pre-commit-ci[bot] <66853113+pre-commit-ci[bot]@users.noreply.github.com>
- Co-authored-by: Alejandro Esquivel <ae@alejandro.ltd>
- Venkat Bala <venkat@agnostiq.ai>
- Co-authored-by: Okechukwu Ochia <emmirald@gmail.com>
- Co-authored-by: Scott Wyman Neagle <scott@agnostiq.ai>


### Added

- Dask Cluster CLI functional/unit tests

### Docs

- Updated RTD concepts, how-to-guides, and api docs with electron dependencies.

### Operations

- Separate out running tests and uploading coverage report to circumvent bug in
  retry action

## [0.124.0] - 2022-07-07

### Authors

- Will Cunningham <wjcunningham7@users.noreply.github.com>
- Co-authored-by: Scott Wyman Neagle <scott@agnostiq.ai>
- Faiyaz Hasan <faiyaz@agnostiq.ai>


### Added

- `Result.persist` method in `covalent/_results_manager/result.py`.

### Operations

- Package pre-releases go to `covalent` instead of `cova` on PyPI.

## [0.123.0] - 2022-07-07

### Authors

- Scott Wyman Neagle <scott@agnostiq.ai>
- Co-authored-by: Faiyaz Hasan <faiyaz@agnostiq.ai>
- Will Cunningham <wjcunningham7@users.noreply.github.com>
- Alejandro Esquivel <ae@alejandro.ltd>
- Co-authored-by: pre-commit-ci[bot] <66853113+pre-commit-ci[bot]@users.noreply.github.com>


### Added

- Added Folder class
- Added internal call before/after deps to execute File Transfer operations pre/post electron execution.

### Operations

- `codeql.yml` and `condabuild.yml` run nightly instead of on every PR.
- Style fixes in changelog

## [0.122.1] - 2022-07-06

### Authors

Will Cunningham <wjcunningham7@users.noreply.github.com>
Co-authored-by: Scott Wyman Neagle <scott@agnostiq.ai>


### Operations

- Added license scanner action
- Pre-commit autoupdate

### Tests

- Tests for running workflows with more than one iteration

### Fixed

- Attribute error caused by attempts to retrieve the name from the node function when the node function is set to None

## [0.122.0] - 2022-07-04

### Authors

Faiyaz Hasan <faiyaz@agnostiq.ai>
Co-authored-by: pre-commit-ci[bot] <66853113+pre-commit-ci[bot]@users.noreply.github.com>


### Added

- `covalent/_results_manager/write_result_to_db.py` module and methods to insert / update data in the DB.
- `tests/covalent_tests/results_manager_tests/write_result_to_db_test.py` containing the unit tests for corresponding functions.

### Changed

- Electron `type` column to a string type rather than an `ElectronType` in DB models.
- Primary keys from `BigInteger` to `Integer` in DB models.

## [0.121.0] - 2022-07-04

### Authors

Will Cunningham <wjcunningham7@users.noreply.github.com>
Co-authored-by: Alejandro Esquivel <ae@alejandro.ltd>
Co-authored-by: pre-commit-ci[bot] <66853113+pre-commit-ci[bot]@users.noreply.github.com>


### Removed

- Unused requirements `gunicorn` and `eventlet` in `requirements.txt` as well as `dask` in `tests/requirements.txt`, since it is already included in the core requirements.

### Docs

- Updated the compatibility matrix in the docs.

## [0.120.0] - 2022-07-04

### Authors

Okechukwu  Emmanuel Ochia <okechukwu@agnostiq.ai>
Co-authored-by: Venkat Bala <venkat@agnostiq.ai>
Co-authored-by: pre-commit-ci[bot] <66853113+pre-commit-ci[bot]@users.noreply.github.com>
Co-authored-by: Scott Wyman Neagle <scott@agnostiq.ai>


### Added

- Adding `cluster` CLI options to facilitate interacting with the backend Dask cluster
- Adding options to `covalent start` to enable specifying number of workers, memory limit and threads per worker at cluster startup

### Changed

- Update `DaskAdminWorker` docstring with better explanation

## [0.119.1] - 2022-07-04

### Authors

Scott Wyman Neagle <scott@agnostiq.ai>
Casey Jao <casey@agnostiq.ai>


### Fixed

- `covalent status` checks if the server process is still alive.

### Operations

- Updates to changelog logic to handle multiple authors

## [0.119.0] - 2022-07-03
### Authors
@cjao


### Added

- Introduce support for pip dependencies

## [0.118.0] - 2022-07-02
### Authors
@AlejandroEsquivel


### Added

- Introduced File, FileTransfer, and FileTransferStrategy classes to support various File Transfer use cases prior/post electron execution

## [0.117.0] - 2022-07-02
### Authors
@Emmanuel289


### Added

- Included retry action in 'tests.yaml' workflow.

## [0.116.0] - 2022-06-29
### Authors
@Prasy12

### Changed

- Changed API socket calls interval for graph optimization.

### Added

- Ability to change to different layouts from the GUI.

## [0.115.0] - 2022-06-28
### Authors
@cjao


### Added

- Introduce support for `call_before`, `call_after`, and bash dependencies

### Operations

- Unit tests performed on Python 3.10 on Ubuntu and MacOS images as well as 3.9 on MacOS
- Updated codeowners so that AQ Engineers doesn't own this CHANGELOG
- pre-commit autoupdate

## [0.114.0] - 2022-06-23
### Authors
@dependabot[bot]


### Changed

- Changed eventsource version on webapp yarn-lock file.

### Operations

- Added Github push changelog workflow to append commiters username
- Reusable JavaScript action to parse changelog and update version

## [0.113.0] - 2022-06-21

### Added

- Introduce new db models and object store backends

### Operations

- Syntax fix in hotfix.yml

### Docs

- Added new tutorial: Linear and convolutional autoencoders

## [0.112.0] - 2022-06-20

### Changed

- Changed async version on webapp package-lock file.

## [0.111.0] - 2022-06-20

### Changed

- Changed eventsource version on webapp package-lock file.

### Docs

- Added new tutorial: Covalentified version of the Pennylane Variational Classifier tutorial.

## [0.110.3] - 2022-06-17

### Fixed

- Fix error when parsing electron positional arguments in workflows

### Docs

- Remove hardcoding version info in README.md

## [0.110.2] - 2022-06-10

### Docs

- Fix MNIST tutorial
- Fix Quantum Gravity tutorial
- Update RTD with migration guide compatible with latest release
- Convert all references to `covalent start` from Jupyter notebooks to markdown statements
- Update release notes summary in README.md
- Fixed display issues with figure (in dark mode) and bullet points in tutorials

### Operations

- Added a retry block to the webapp build step in `tests.yml`

## [0.110.1] - 2022-06-10

### Fixed

- Configure dask to not use daemonic processes when creating a cluster

### Operations

- Sync the VERSION file within `covalent` directory to match the root level VERSION
- Manually patch `covalent/VERSION`

## [0.110.0] - 2022-06-10

### Changed

- Web GUI list size and status label colors changed.
- Web GUI graph running icon changed to non-static icon.

### Docs

- Removed references to the Dask executor in RTD as they are no longer needed.

## [0.109.1] - 2022-06-10

### Fixed

- `covalent --version` now works for PyPI releases

## [0.109.0] - 2022-06-10

### Docs

- Update CLI help statements

### Added

- Add CLI functionality to start covalent with/without Dask
- Add CLI support to parse `covalent_ui.log` file

### Operations

- Updating codeowners to establish engineering & psiog ownership

### Docs

- Added new tutorial: Training quantum embedding kernels for classification.

## [0.108.0] - 2022-06-08

### Added

- WCI yaml file

### Docs

- Add pandoc installation updates to contributing guide

## [0.107.0] - 2022-06-07

### Changed

- Skipping stdout/stderr redirection tests until implemented in Dask parent process

### Added

- Simplifed starting the dask cluster using `multiprocessing`
- Added `bokeh==2.4.3` to requirements.txt to enable view Dask dashboard

### Fixed

- Changelog-reminder action now works for PRs from forks.

## [0.106.2] - 2022-06-06

### Fixed

- Specifying the version for package `furo` to `2022.4.7` to prevent breaking doc builds

### Docs

- Added new tutorial: Using Covalent with PennyLane for hybrid computation.

## [0.106.1] - 2022-06-01

### Fixed

- Changelog-reminder action now works for PRs from forks

### Docs

- Removed references to microservices in RTD
- Updated README.md.
- Changed `ct.electron` to `ct.lattice(executor=dask_executor)` in MNIST classifier tutorial

## [0.106.0] - 2022-05-26

### Changed

- Visual theme for Webapp GUI changed in accordance to new theme
- Fonts, colors, icons have been updated

## [0.105.0] - 2022-05-25

### Added

- Add a pre-commit hook for `detect-secrets`.
- Updated the actions in accordance with the migration done in the previous version.

## [0.104.0] - 2022-05-23

### Changed

- Services have been moved to a different codebase. This repo is now hosting the Covalent SDK, local dispatcher backend, Covalent web GUI, and documentation. Version is bumped to `0.104.0` in order to avoid conflicts.
- Update tests to match the current dispatcher api
- Skip testing dask executor until dask executor plugin is made public
- Using 2 thread pools to manage multiple workflows better and the other one for executing electrons in parallel.

### Fixed

- Add psutil and PyYAML to requirements.txt
- Passing the same Electron to multiple inputs of an Electron now works. UI fix pending.
- Dask from `requirements.txt`.

### Removed

- Asyncio usage for electron level concurrency.
- References to dask

### Added

- Functional test added for dask executor with the cluster running locally.
- Scalability tests for different workflows and workflow sizes under `tests/stress_tests/scripts`
- Add sample performance testing workflows under `tests/stress_tests`
- Add pipelines to continuously run the tutorial notebooks
- Create notebook with tasks from RTD

## [0.32.3] - 2022-03-16

### Fixed

- Fix missing UI graph edges between parameters and electrons in certain cases.
- Fix UI crashes in cases where legacy localStorage state was being loaded.

## [0.32.2] - 2022-03-16

### Added

- Images for graphs generated in tutorials and how-tos.
- Note for quantum gravity tutorial to tell users that `tensorflow` doesn't work on M1 Macs.
- `Known Issues` added to `README.md`

### Fixed

- `draw` function usage in tutorials and how-tos now reflects the UI images generated instead of using graphviz.
- Images now render properly in RTD of how-tos.

### Changed

- Reran all the tutorials that could run, generating the outputs again.

## [0.32.1] - 2022-03-15

### Fixed

- CLI now starts server directly in the subprocess instead of as a daemon
- Logs are provided as pipes to Popen instead of using a shell redirect
- Restart behavior fixed
- Default port in `covalent_ui/app.py` uses the config manager

### Removed

- `_graceful_restart` function no longer needed without gunicorn

## [0.32.0] - 2022-03-11

### Added

- Dispatcher microservice API endpoint to dispatch and update workflow.
- Added get runnable task endpoint.

## [0.31.0] - 2022-03-11

### Added

- Runner component's main functionality to run a set of tasks, cancel a task, and get a task's status added to its api.

## [0.30.5] - 2022-03-11

### Updated

- Updated Workflow endpoints & API spec to support upload & download of result objects as pickle files

## [0.30.4] - 2022-03-11

### Fixed

- When executing a task on an alternate Conda environment, Covalent no longer has to be installed on that environment. Previously, a Covalent object (the execution function as a TransportableObject) was passed to the environment. Now it is deserialized to a "normal" Python function, which is passed to the alternate Conda environment.

## [0.30.3] - 2022-03-11

### Fixed

- Fixed the order of output storage in `post_process` which should have been the order in which the electron functions are called instead of being the order in which they are executed. This fixes the order in which the replacement of function calls with their output happens, which further fixes any discrepencies in the results obtained by the user.

- Fixed the `post_process` test to check the order as well.

## [0.30.2] - 2022-03-11

### Changed

- Updated eventlet to 0.31.0

## [0.30.1] - 2022-03-10

### Fixed

- Eliminate unhandled exception in Covalent UI backend when calling fetch_result.

## [0.30.0] - 2022-03-09

### Added

- Skeleton code for writing the different services corresponding to each component in the open source refactor.
- OpenAPI specifications for each of the services.

## [0.29.3] - 2022-03-09

### Fixed

- Covalent UI is built in the Dockerfile, the setup file, the pypi workflow, the tests workflow, and the conda build script.

## [0.29.2] - 2022-03-09

### Added

- Defaults defined in executor plugins are read and used to update the in-memory config, as well as the user config file. But only if the parameter in question wasn't already defined.

### Changed

- Input parameter names and docstrings in _shared_files.config.update_config were changed for clarity.

## [0.29.1] - 2022-03-07

### Changed

- Updated fail-fast strategy to run all tests.

## [0.29.0] - 2022-03-07

### Added

- DispatchDB for storing dispatched results

### Changed

- UI loads dispatches from DispatchDB instead of browser local storage

## [0.28.3] - 2022-03-03

### Fixed

Installed executor plugins don't have to be referred to by their full module name. Eg, use "custom_executor", instead of "covalent_custom_plugin.custom_executor".

## [0.28.2] - 2022-03-03

### Added

- A brief overview of the tutorial structure in the MNIST classification tutorial.

## [0.28.1] - 2022-03-02

### Added

- Conda installation is only supported for Linux in the `Getting Started` guide.
- MNIST classifier tutorial.

### Removed

- Removed handling of default values of function parameters in `get_named_params` in `covalent/_shared_files/utils.py`. So, it is actually being handled by not being handled since now `named_args` and `named_kwargs` will only contain parameters that were passed during the function call and not all of them.

## [0.28.0] - 2022-03-02

### Added

- Lepton support, including for Python modules and C libraries
- How-to guides showing how to use leptons for each of these

## [0.27.6] - 2022-03-01

### Added

- Added feature development basic steps in CONTRIBUTING.md.
- Added section on locally building RTD (read the docs) in the contributing guide.

## [0.27.5] - 2022-03-01

### Fixed

- Missing UI input data after backend change - needed to be derived from graph for electrons, lattice inputs fixed on server-side, combining name and positional args
- Broken UI graph due to variable->edge_name renaming
- Missing UI executor data after server-side renaming

## [0.27.4] - 2022-02-28

### Fixed

- Path used in `covalent/executor/__init__.py` for executor plugin modules needed updating to `covalent/executor/executor_plugins`

### Removed

- Disabled workflow cancellation test due to inconsistent outcomes. Test will be re-enabled after cancellation mechanisms are investigated further.

## [0.27.3] - 2022-02-25

### Added

- Added `USING_DOCKER.md` guide for running docker container.
- Added cli args to covalent UI flask server `covalent_ui/app.py` to modify port and log file path.

### Removed

- Removed gunicorn from cli and Dockerfile.

### Changed

- Updated cli `covalent_dispatcher/_cli/service.py` to run flask server directly, and removed dispatcher and UI flags.
- Using Flask blueprints to merge Dispatcher and UI servers.
- Updated Dockerfile to run flask server directly.
- Creating server PID file manually in `covalent_dispatcher/_cli/service.py`.
- Updated tests and docs to reflect merged servers.
- Changed all mentions of port 47007 (for old UI server) to 48008.

## [0.27.2] - 2022-02-24

### Changed

- Removed unnecessary blockquotes from the How-To guide for creating custom executors
- Changed "Covalent Cloud" to "Covalent" in the main code text

## [0.27.1] - 2022-02-24

### Removed

- Removed AQ-Engineers from CODEOWNERS in order to fix PR review notifications

## [0.27.0] - 2022-02-24

### Added

- Support for positional only, positional or keyword, variable positional, keyword only, variable keyword types of parameters is now added, e.g an electron can now use variable args and variable kwargs if the number/names of parameters are unknown during definition as `def task(*args, **kwargs)` which wasn't possible before.

- `Lattice.args` added to store positional arguments passed to the lattice's workflow function.

- `get_named_params` function added in `_shared_files/utils.py` which will return a tuple containing named positional arguments and named keyword arguments. The names help in showing and storing these parameters in the transport graph.

- Tests to verify whether all kinds of input paramaters are supported by electron or a lattice.

### Changed

- No longer merging positional arguments with keyword arguments, instead they are separately stored in respective nodes in the transport graph.

- `inputs` returned from `_get_inputs` function in `covalent_dispatcher/_core/execution.py` now contains positional as well as keyword arguments which further get passed to the executor.

- Executors now support positional and keyword arguments as inputs to their executable functions.

- Result object's `_inputs` attribute now contains both `args` and `kwargs`.

- `add_node_for_nested_iterables` is renamed to `connect_node_with_others` and `add_node_to_graph` also renamed to `add_collection_node_to_graph` in `electron.py`. Some more variable renames to have appropriate self-explanatory names.

- Nodes and edges in the transport graph now have a better interface to assign attributes to them.

- Edge attribute `variable` renamed to `edge_name`.

- In `serialize` function of the transport graph, if `metadata_only` is True, then only `metadata` attribute of node and `source` and `target` attributes of edge are kept in the then return serialized `data`.

- Updated the tests wherever necessary to reflect the above changes

### Removed

- Deprecated `required_params_passed` since an error will automatically be thrown by the `build_graph` function if any of the required parameters are not passed.

- Removed duplicate attributes from nodes in the transport graph.

## [0.26.1] - 2022-02-23

### Added

- Added Local Executor section to the API read the docs.

## [0.26.0] - 2022-02-23

### Added

- Automated reminders to update the changelog

## [0.25.3] - 2022-02-23

## Added

- Listed common mocking commands in the CONTRIBUTING.md guide.
- Additional guidelines on testing.

## [0.25.2] - 2022-02-21

### Changed

- `backend` metadata name changed to `executor`.
- `_plan_workflow` usage updated to reflect how that executor related information is now stored in the specific executor object.
- Updated tests to reflect the above changes.
- Improved the dispatch cancellation test to provide a robust solution which earlier took 10 minutes to run with uncertainty of failing every now and then.

### Removed

- Removed `TaskExecutionMetadata` as a consequence of removing `execution_args`.

## [0.25.1] - 2022-02-18

### Fixed

- Tracking imports that have been used in the workflow takes less time.

### Added

- User-imports are included in the dispatch_source.py script. Covalent-related imports are commented out.

## [0.25.0] - 2022-02-18

### Added

- UI: Lattice draw() method displays in web UI
- UI: New navigation panel

### Changed

- UI: Animated graph changes, panel opacity

### Fixed

- UI: Fixed "Not Found" pages

## [0.24.21] - 2022-02-18

### Added

- RST document describing the expectations from a tutorial.

## [0.24.20] - 2022-02-17

### Added

- Added how to create custom executors

### Changed

- Changed the description of the hyperlink for choosing executors
- Fixed typos in doc/source/api/getting_started/how_to/execution/creating_custom_executors.ipynb

## [0.24.19] - 2022-02-16

### Added

- CODEOWNERS for certain files.

## [0.24.18] - 2022-02-15

### Added

- The user configuration file can now specify an executor plugin directory.

## [0.24.17] - 2022-02-15

### Added

- Added a how-to for making custom executors.

## [0.24.16] - 2022-02-12

### Added

- Errors now contain the traceback as well as the error message in the result object.
- Added test for `_post_process` in `tests/covalent_dispatcher_tests/_core/execution_test.py`.

### Changed

- Post processing logic in `electron` and dispatcher now relies on the order of execution in the transport graph rather than node's function names to allow for a more reliable pairing of nodes and their outputs.

- Renamed `init_test.py` in `tests/covalent_dispatcher_tests/_core/` to `execution_test.py`.

### Removed

- `exclude_from_postprocess` list which contained some non executable node types removed since only executable nodes are post processed now.

## [0.24.15] - 2022-02-11

### Fixed

- If a user's configuration file does not have a needed exeutor parameter, the default parameter (defined in _shared_files/defaults.py) is used.
- Each executor plugin is no longer initialized upon the import of Covalent. This allows required parameters in executor plugins.

## Changed

- Upon updating the configuration data with a user's configuration file, the complete set is written back to file.

## Added

- Tests for the local and base executors.

## [0.24.14] - 2022-02-11

### Added

- UI: add dashboard cards
- UI: add scaling dots background

### Changed

- UI: reduce sidebar font sizes, refine color theme
- UI: refine scrollbar styling, show on container hover
- UI: format executor parameters as YAML code
- UI: update syntax highlighting scheme
- UI: update index.html description meta tag

## [0.24.13] - 2022-02-11

### Added

- Tests for covalent/_shared_files/config.py

## [0.24.12] - 2022-02-10

### Added

- CodeQL code analyzer

## [0.24.11] - 2022-02-10

### Added

- A new dictionary `_DEFAULT_CONSTRAINTS_DEPRECATED` in defaults.py

### Changed

- The `_DEFAULT_CONSTRAINT_VALUES` dictionary now only contains the `backend` argument

## [0.24.10] - 2022-02-09

### Fixed

- Sporadically failing workflow cancellation test in tests/workflow_stack_test.py

## [0.24.9] - 2022-02-09

## Changed

- Implementation of `_port_from_pid` in covalent_dispatcher/_cli/service.py.

## Added

- Unit tests for command line interface (CLI) functionalities in covalent_dispatcher/_cli/service.py and covalent_dispatcher/_cli/cli.py.

## [0.24.8] - 2022-02-07

### Fixed

- If a user's configuration file does not have a needed parameter, the default parameter (defined in _shared_files/defaults.py) is used.

## [0.24.7] - 2022-02-07

### Added

- Typing: Add Type hint `dispatch_info` parameter.
- Documentation: Updated the return_type description in docstring.

### Changed

- Typing: Change return type annotation to `Generator`.

## [0.24.6] - 2022-02-06

### Added

- Type hint to `deserialize` method of `TransportableObject` of `covalent/_workflow/transport.py`.

### Changed

- Description of `data` in `deserialize` method of `TransportableObject` of `covalent/_workflow/transport.py` from `The serialized transportable object` to `Cloudpickled function`.

## [0.24.5] - 2022-02-05

### Fixed

- Removed dependence on Sentinel module

## [0.24.4] - 2022-02-04

### Added

- Tests across multiple versions of Python and multiple operating systems
- Documentation reflecting supported configurations

## [0.24.3] - 2022-02-04

### Changed

- Typing: Use `bool` in place of `Optional[bool]` as type annotation for `develop` parameter in `covalent_dispatcher.service._graceful_start`
- Typing: Use `Any` in place of `Optional[Any]` as type annotation for `new_value` parameter in `covalent._shared_files.config.get_config`

## [0.24.2] - 2022-02-04

### Fixed

- Updated hyperlink of "How to get the results" from "./collection/query_electron_execution_result" to "./collection/query_multiple_lattice_execution_results" in "doc/source/how_to/index.rst".
- Updated hyperlink of "How to get the result of a particular electron" from "./collection/query_multiple_lattice_execution_results" to "./collection/query_electron_execution_result" in "doc/source/how_to/index.rst".

## [0.24.1] - 2022-02-04

### Changed

- Changelog entries are now required to have the current date to enforce ordering.

## [0.24.0] - 2022-02-03

### Added

- UI: log file output - display in Output tab of all available log file output
- UI: show lattice and electron inputs
- UI: display executor attributes
- UI: display error message on failed status for lattice and electron

### Changed

- UI: re-order sidebar sections according to latest figma designs
- UI: update favicon
- UI: remove dispatch id from tab title
- UI: fit new uuids
- UI: adjust theme text primary and secondary colors

### Fixed

- UI: auto-refresh result state on initial render of listing and graph pages
- UI: graph layout issues: truncate long electron/param names

## [0.23.0] - 2022-02-03

### Added

- Added `BaseDispatcher` class to be used for creating custom dispatchers which allow connection to a dispatcher server.
- `LocalDispatcher` inheriting from `BaseDispatcher` allows connection to a local dispatcher server running on the user's machine.
- Covalent only gives interface to the `LocalDispatcher`'s `dispatch` and `dispatch_sync` methods.
- Tests for both `LocalDispatcher` and `BaseDispatcher` added.

### Changed

- Switched from using `lattice.dispatch` and `lattice.dispatch_sync` to `covalent.dispatch` and `covalent.dispatch_sync`.
- Dispatcher address now is passed as a parameter (`dispatcher_addr`) to `covalent.dispatch` and `covalent.dispatch_sync` instead of a metadata field to lattice.
- Updated tests, how tos, and tutorials to use `covalent.dispatch` and `covalent.dispatch_sync`.
- All the contents of `covalent_dispatcher/_core/__init__.py` are moved to `covalent_dispatcher/_core/execution.py` for better organization. `__init__.py` only contains function imports which are needed by external modules.
- `dispatch`, `dispatch_sync` methods deprecated from `Lattice`.

### Removed

- `_server_dispatch` method removed from `Lattice`.
- `dispatcher` metadata field removed from `lattice`.

## [0.22.19] - 2022-02-03

### Fixed

- `_write_dispatch_to_python_file` isn't called each time a task is saved. It is now only called in the final save in `_run_planned_workflow` (in covalent_dispatcher/_core/__init__.py).

## [0.22.18] - 2022-02-03

### Fixed

- Added type information to result.py

## [0.22.17] - 2022-02-02

### Added

- Replaced `"typing.Optional"` with `"str"` in covalent/executor/base.py
- Added missing type hints to `get_dispatch_context` and `write_streams_to_file` in covalent/executor/base.py, BaseExecutor

## [0.22.16] - 2022-02-02

### Added

- Functions to check if UI and dispatcher servers are running.
- Tests for the `is_ui_running` and `is_server_running` in covalent_dispatcher/_cli/service.py.

## [0.22.15] - 2022-02-01

### Fixed

- Covalent CLI command `covalent purge` will now stop the servers before deleting all the pid files.

### Added

- Test for `purge` method in covalent_dispatcher/_cli/service.py.

### Removed

- Unused `covalent_dispatcher` import from covalent_dispatcher/_cli/service.py.

### Changed

- Moved `_config_manager` import from within the `purge` method to the covalent_dispatcher/_cli/service.py for the purpose of mocking in tests.

## [0.22.14] - 2022-02-01

### Added

- Type hint to `_server_dispatch` method in `covalent/_workflow/lattice.py`.

## [0.22.13] - 2022-01-26

### Fixed

- When the local executor's `log_stdout` and `log_stderr` config variables are relative paths, they should go inside the results directory. Previously that was queried from the config, but now it's queried from the lattice metadata.

### Added

- Tests for the corresponding functions in (`covalent_dispatcher/_core/__init__.py`, `covalent/executor/base.py`, `covalent/executor/executor_plugins/local.py` and `covalent/executor/__init__.py`) affected by the bug fix.

### Changed

- Refactored `_delete_result` in result manager to give the option of deleting the result parent directory.

## [0.22.12] - 2022-01-31

### Added

- Diff check in pypi.yml ensures correct files are packaged

## [0.22.11] - 2022-01-31

### Changed

- Removed codecov token
- Removed Slack notifications from feature branches

## [0.22.10] - 2022-01-29

### Changed

- Running tests, conda, and version workflows on pull requests, not just pushes

## [0.22.9] - 2022-01-27

### Fixed

- Fixing version check action so that it doesn't run on commits that are in develop
- Edited PR template so that markdown checklist appears properly

## [0.22.8] - 2022-01-27

### Fixed

- publish workflow, using `docker buildx` to build images for x86 and ARM, prepare manifest and push to ECR so that pulls will match the correct architecture.
- typo in CONTRIBUTING
- installing `gcc` in Docker image so Docker can build wheels for `dask` and other packages that don't provide ARM wheels

### Changed

- updated versions in `requirements.txt` for `matplotlib` and `dask`

## [0.22.7] - 2022-01-27

### Added

- `MANIFEST.in` did not have `covalent_dispatcher/_service` in it due to which the PyPi package was not being built correctly. Added the `covalent_dispatcher/_service` to the `MANIFEST.in` file.

### Fixed

- setuptools properly including data files during installation

## [0.22.6] - 2022-01-26

### Fixed

- Added service folder in covalent dispatcher to package.

## [0.22.5] - 2022-01-25

### Fixed

- `README.md` images now use master branch's raw image urls hosted on <https://github.com> instead of <https://raw.githubusercontent.com>. Also, switched image rendering from html to markdown.

## [0.22.4] - 2022-01-25

### Fixed

- dispatcher server app included in sdist
- raw image urls properly used

## [0.22.3] - 2022-01-25

### Fixed

- raw image urls used in readme

## [0.22.2] - 2022-01-25

### Fixed

- pypi upload

## [0.22.1] - 2022-01-25

### Added

- Code of conduct
- Manifest.in file
- Citation info
- Action to upload to pypi

### Fixed

- Absolute URLs used in README
- Workflow badges updated URLs
- `install_package_data` -> `include_package_data` in `setup.py`

## [0.22.0] - 2022-01-25

### Changed

- Using public ECR for Docker release

## [0.21.0] - 2022-01-25

### Added

- GitHub pull request templates

## [0.20.0] - 2022-01-25

### Added

- GitHub issue templates

## [0.19.0] - 2022-01-25

### Changed

- Covalent Beta Release

## [0.18.9] - 2022-01-24

### Fixed

- iframe in the docs landing page is now responsive

## [0.18.8] - 2022-01-24

### Changed

- Temporarily removed output tab
- Truncated dispatch id to fit left sidebar, add tooltip to show full id

## [0.18.7] - 2022-01-24

### Changed

- Many stylistic improvements to documentation, README, and CONTRIBUTING.

## [0.18.6] - 2022-01-24

### Added

- Test added to check whether an already decorated function works as expected with Covalent.
- `pennylane` package added to the `requirements-dev.txt` file.

### Changed

- Now using `inspect.signature` instead of `function.__code__` to get the names of function's parameters.

## [0.18.5] - 2022-01-21

### Fixed

- Various CI fixes, including rolling back regression in version validation, caching on s3 hosted badges, applying releases and tags correctly.

## [0.18.4] - 2022-01-21

### Changed

- Removed comments and unused functions in covalent_dispatcher
- `result_class.py` renamed to `result.py`

### Fixed

- Version was not being properly imported inside `covalent/__init__.py`
- `dispatch_sync` was not previously using the `results_dir` metadata field

### Removed

- Credentials in config
- `generate_random_filename_in_cache`
- `is_any_atom`
- `to_json`
- `show_subgraph` option in `draw`
- `calculate_node`

## [0.18.3] - 2022-01-20

### Fixed

- The gunicorn servers now restart more gracefully

## [0.18.2] - 2022-01-21

### Changed

- `tempdir` metadata field removed and replaced with `executor.local.cache_dir`

## [0.18.1] - 2022-01-11

## Added

- Concepts page

## [0.18.0] - 2022-01-20

### Added

- `Result.CANCELLED` status to represent the status of a cancelled dispatch.
- Condition to cancel the whole dispatch if any of the nodes are cancelled.
- `cancel_workflow` function which uses a shared variable provided by Dask (`dask.distributed.Variable`) in a dask client to inform nodes to stop execution.
- Cancel function for dispatcher server API which will allow the server to terminate the dispatch.
- How to notebook for cancelling a dispatched job.
- Test to verify whether cancellation of dispatched jobs is working as expected.
- `cancel` function is available as `covalent.cancel`.

### Changed

- In file `covalent/_shared_files/config.py` instead of using a variable to store and then return the config data, now directly returning the configuration.
- Using `fire_and_forget` to dispatch a job instead of a dictionary of Dask's `Future` objects so that we won't have to manage the lifecycle of those futures.
- The `test_run_dispatcher` test was changed to reflect that the dispatcher no longer uses a dictionary of future objects as it was not being utilized anywhere.

### Removed

- `with dask_client` context was removed as the client created in `covalent_dispatcher/_core/__init__.py` is already being used even without the context. Furthermore, it creates issues when that context is exited which is unnecessary at the first place hence not needed to be resolved.

## [0.17.5] - 2022-01-19

### Changed

- Results directory uses a relative path by default and can be overridden by the environment variable `COVALENT_RESULTS_DIR`.

## [0.17.4] - 2022-01-19

### Changed

- Executor parameters use defaults specified in config TOML
- If relative paths are supplied for stdout and stderr, those files are created inside the results directory

## [0.17.3] - 2022-01-18

### Added

- Sync function
- Covalent CLI tool can restart in developer mode

### Fixed

- Updated the UI address referenced in the README

## [0.17.2] - 2022-01-12

### Added

- Quantum gravity tutorial

### Changed

- Moved VERSION file to top level

## [0.17.1] - 2022-01-19

### Added

- `error` attribute was added to the results object to show which node failed and the reason behind it.
- `stdout` and `stderr` attributes were added to a node's result to store any stdout and stderr printing done inside an electron/node.
- Test to verify whether `stdout` and `stderr` are being stored in the result object.

### Changed

- Redesign of how `redirect_stdout` and `redirect_stderr` contexts in executor now work to allow storing their respective outputs.
- Executors now also return `stdout` and `stderr` strings, along with the execution output, so that they can be stored in their result object.

## [0.17.0] - 2022-01-18

### Added

- Added an attribute `__code__` to electron and lattice which is a copy of their respective function's `__code__` attribute.
- Positional arguments, `args`, are now merged with keyword arguments, `kwargs`, as close as possible to where they are passed. This was done to make sure we support both with minimal changes and without losing the name of variables passed.
- Tests to ensure usage of positional arguments works as intended.

### Changed

- Slight rework to how any print statements in lattice are sent to null.
- Changed `test_dispatcher_functional` in `basic_dispatcher_test.py` to account for the support of `args` and removed a an unnecessary `print` statement.

### Removed

- Removed `args` from electron's `init` as it wasn't being used anywhere.

## [0.16.1] - 2022-01-18

### Changed

- Requirement changed from `dask[complete]` to `dask[distributed]`.

## [0.16.0] - 2022-01-14

### Added

- New UI static demo build
- New UI toolbar functions - orientation, toggle params, minimap
- Sortable and searchable lattice name row

### Changed

- Numerous UI style tweaks, mostly around dispatches table states

### Fixed

- Node sidebar info now updates correctly

## [0.15.11] - 2022-01-18

### Removed

- Unused numpy requirement. Note that numpy is still being installed indirectly as other packages in the requirements rely on it.

## [0.15.10] - 2022-01-16

## Added

- How-to guide for Covalent dispatcher CLI.

## [0.15.9] - 2022-01-18

### Changed

- Switched from using human readable ids to using UUIDs

### Removed

- `human-id` package was removed along with its mention in `requirements.txt` and `meta.yaml`

## [0.15.8] - 2022-01-17

### Removed

- Code breaking text from CLI api documentation.
- Unwanted covalent_dispatcher rst file.

### Changed

- Installation of entire covalent_dispatcher instead of covalent_dispatcher/_service in setup.py.

## [0.15.7] - 2022-01-13

### Fixed

- Functions with multi-line or really long decorators are properly serialized in dispatch_source.py.
- Multi-line Covalent output is properly commented out in dispatch_source.py.

## [0.15.6] - 2022-01-11

### Fixed

- Sub-lattice functions are successfully serialized in the utils.py get_serialized_function_str.

### Added

- Function to scan utilized source files and return a set of imported modules (utils.get_imports_from_source)

## [0.15.5] - 2022-01-12

### Changed

- UI runs on port 47007 and the dispatcher runs on port 48008. This is so that when the servers are later merged, users continue using port 47007 in the browser.
- Small modifications to the documentation
- Small fix to the README

### Removed

- Removed a directory `generated` which was improperly added
- Dispatcher web interface
- sqlalchemy requirement

## [0.15.4] - 2022-01-11

### Changed

- In file `covalent/executor/base.py`, `pickle` was changed to `cloudpickle` because of its universal pickling ability.

### Added

- In docstring of `BaseExecutor`, a note was added specifying that `covalent` with its dependencies is assumed to be installed in the conda environments.
- Above note was also added to the conda env selector how-to.

## [0.15.3] - 2022-01-11

### Changed

- Replaced the generic `RuntimeError` telling users to check if there is an object manipulation taking place inside the lattice to a simple warning. This makes the original error more visible.

## [0.15.2] - 2022-01-11

### Added

- If condition added for handling the case where `__getattr__` of an electron is accessed to detect magic functions.

### Changed

- `ActiveLatticeManager` now subclasses from `threading.local` to make it thread-safe.
- `ValueError` in the lattice manager's `claim` function now also shows the name of the lattice that is currently claimed.
- Changed docstring of `ActiveLatticeManager` to note that now it is thread-safe.
- Sublattice dispatching now no longer deletes the result object file and is dispatched normally instead of in a serverless manner.
- `simulate_nitrogen_and_copper_slab_interaction.ipynb` notebook tutorial now does normal dispatching as well instead of serverless dispatching. Also, now 7 datapoints will be shown instead of 10 earlier.

## [0.15.1] - 2022-01-11

### Fixed

- Passing AWS credentials to reusable workflows as a secret

## [0.15.0] - 2022-01-10

### Added

- Action to push development image to ECR

### Changed

- Made the publish action reusable and callable

## [0.14.1] - 2022-01-02

### Changed

- Updated the README
- Updated classifiers in the setup.py file
- Massaged some RTD pages

## [0.14.0] - 2022-01-07

### Added

- Action to push static UI to S3

## [0.13.2] - 2022-01-07

### Changed

- Completed new UI design work

## [0.13.1] - 2022-01-02

### Added

- Added eventlet requirement

### Changed

- The CLI tool can now manage the UI flask server as well
- [Breaking] The CLI option `-t` has been changed to `-d`, which starts the servers in developer mode and exposes unit tests to the server.

## [0.13.0] - 2022-01-01

### Added

- Config manager in `covalent/_shared_files/config.py`
- Default location for the main config file can be overridden using the environment variable `COVALENT_CONFIG_DIR`
- Ability to set and get configuration using `get_config` and `set_config`

### Changed

- The flask servers now reference the config file
- Defaults reference the config file

### Fixed

- `ValueError` caught when running `covalent stop`
- One of the functional tests was using a malformed path

### Deprecated

- The `electron.to_json` function
- The `generate_random_filename_in_cache` function

### Removed

- The `get_api_token` function

## [0.12.13] - 2022-01-04

## Removed

- Tutorial section headings

## Fixed

- Plot background white color

## [0.12.12] - 2022-01-06

### Fixed

- Having a print statement inside electron and lattice code no longer causes the workflow to fail.

## [0.12.11] - 2022-01-04

### Added

- Completed UI feature set for first release

### Changed

- UI server result serialization improvements
- UI result update webhook no longer fails on request exceptions, logs warning intead

## [0.12.10] - 2021-12-17

### Added

- Astrophysics tutorial

## [0.12.9] - 2022-01-04

### Added

- Added `get_all_node_results` method in `result_class.py` to return result of all node executions.

- Added `test_parallelilization` test to verify whether the execution is now being achieved in parallel.

### Changed

- Removed `LocalCluster` cluster creation usage to a simple `Client` one from Dask.

- Removed unnecessary `to_run` function as we no longer needed to run execution through an asyncio loop.

- Removed `async` from function definition of previously asynchronous functions, `_run_task`, `_run_planned_workflow`, `_plan_workflow`, and `_run_workflow`.

- Removed `uvloop` from requirements.

- Renamed `test_get_results` to `test_get_result`.

- Reran the how to notebooks where execution time was mentioned.

- Changed how `dispatch_info` context manager was working to account for multiple nodes accessing it at the same time.

## [0.12.8] - 2022-01-02

### Changed

- Changed the software license to GNU Affero 3.0

### Removed

- `covalent-ui` directory

## [0.12.7] - 2021-12-29

### Fixed

- Gunicorn logging now uses the `capture-output` flag instead of redirecting stdout and stderr

## [0.12.6] - 2021-12-23

### Changed

- Cleaned up the requirements and moved developer requirements to a separate file inside `tests`

## [0.12.5] - 2021-12-16

### Added

- Conda build CI job

## [0.12.4] - 2021-12-23

### Changed

- Gunicorn server now checks for port availability before starting

### Fixed

- The `covalent start` function now prints the correct port if the server is already running.

## [0.12.3] - 2021-12-14

### Added

- Covalent tutorial comparing quantum support vector machines with support vector machine algorithms implemented in qiskit and scikit-learn.

## [0.12.2] - 2021-12-16

### Fixed

- Now using `--daemon` in gunicorn to start the server, which was the original intention.

## [0.12.1] - 2021-12-16

### Fixed

- Removed finance references from docs
- Fixed some other small errors

### Removed

- Removed one of the failing how-to tests from the functional test suite

## [0.12.0] - 2021-12-16

### Added

- Web UI prototype

## [0.11.1] - 2021-12-14

### Added

- CLI command `covalent status` shows port information

### Fixed

- gunicorn management improved

## [0.11.0] - 2021-12-14

### Added

- Slack notifications for test status

## [0.10.4] - 2021-12-15

### Fixed

- Specifying a non-default results directory in a sub-lattice no longer causes a failure in lattice execution.

## [0.10.3] - 2021-12-14

### Added

- Functional tests for how-to's in documentation

### Changed

- Moved example script to a functional test in the pipeline
- Added a test flag to the CLI tool

## [0.10.2] - 2021-12-14

### Fixed

- Check that only `kwargs` without any default values in the workflow definition need to be passed in `lattice.draw(ax=ax, **kwargs)`.

### Added

- Function to check whether all the parameters without default values for a callable function has been passed added to shared utils.

## [0.10.1] - 2021-12-13

### Fixed

- Content and style fixes for getting started doc.

## [0.10.0] - 2021-12-12

### Changed

- Remove all imports from the `covalent` to the `covalent_dispatcher`, except for `_dispatch_serverless`
- Moved CLI into `covalent_dispatcher`
- Moved executors to `covalent` directory

## [0.9.1] - 2021-12-13

### Fixed

- Updated CONTRIBUTING to clarify docstring style.
- Fixed docstrings for `calculate_node` and `check_constraint_specific_sum`.

## [0.9.0] - 2021-12-10

### Added

- `prefix_separator` for separating non-executable node types from executable ones.

- `subscript_prefix`, `generator_prefix`, `sublattice_prefix`, `attr_prefix` for prefixes of subscripts, generators,
  sublattices, and attributes, when called on an electron and added to the transport graph.

- `exclude_from_postprocess` list of prefixes to denote those nodes which won't be used in post processing the workflow.

- `__int__()`, `__float__()`, `__complex__()` for converting a node to an integer, float, or complex to a value of 0 then handling those types in post processing.

- `__iter__()` generator added to Electron for supporting multiple return values from an electron execution.

- `__getattr__()` added to Electron for supporting attribute access on the node output.

- `__getitem__()` added to Electron for supporting subscripting on the node output.

- `electron_outputs` added as an attribute to lattice.

### Changed

- `electron_list_prefix`, `electron_dict_prefix`, `parameter_prefix` modified to reflect new way to assign prefixes to nodes.

- In `build_graph` instead of ignoring all exceptions, now the exception is shown alongwith the runtime error notifying that object manipulation should be avoided inside a lattice.

- `node_id` changed to `self.node_id` in Electron's `__call__()`.

- `parameter` type electrons now have the default metadata instead of empty dictionary.

- Instead of deserializing and checking whether a sublattice is there, now a `sublattice_prefix` is used to denote when a node is a sublattice.

- In `dispatcher_stack_test`, `test_dispatcher_flow` updated to indicate the new use of `parameter_prefix`.

### Fixed

- When an execution fails due to something happening in `run_workflow`, then result object's status is now failed and the object is saved alongwith throwing the appropriate exception.

## [0.8.5] - 2021-12-10

### Added

- Added tests for choosing specific executors inside electron initialization.
- Added test for choosing specific Conda environments inside electron initialization.

## [0.8.4] - 2021-12-10

### Changed

- Removed _shared_files directory and contents from covalent_dispatcher. Logging in covalent_dispatcher now uses the logger in covalent/_shared_files/logging.py.

## [0.8.3] - 2021-12-10

### Fixed

- Decorator symbols were added to the pseudo-code in the quantum chemistry tutorial.

## [0.8.2] - 2021-12-06

### Added

- Quantum chemistry tutorial.

## [0.8.1] - 2021-12-08

### Added

- Docstrings with typehints for covalent dispatcher functions added.

### Changed

- Replaced `node` to `node_id` in `electron.py`.

- Removed unnecessary `enumerate` in `covalent_dispatcher/_core/__init__.py`.

- Removed `get_node_device_mapping` function from `covalent_dispatcher/_core/__init__.py`
  and moved the definition to directly add the mapping to `workflow_schedule`.

- Replaced iterable length comparison for `executor_specific_exec_cmds` from `if len(executor_specific_exec_cmds) > 0`
  to `if executor_specific_exec_cmds`.

## [0.8.0] - 2021-12-03

### Added

- Executors can now accept the name of a Conda environment. If that environment exists, the operations of any electron using that executor are performed in that Conda environment.

## [0.7.6] - 2021-12-02

### Changed

- How to estimate lattice execution time has been renamed to How to query lattice execution time.
- Change result querying syntax in how-to guides from `lattice.get_result` to
  `covalent.get_result`.
- Choose random port for Dask dashboard address by setting `dashboard_address` to ':0' in
  `LocalCluster`.

## [0.7.5] - 2021-12-02

### Fixed

- "Default" executor plugins are included as part of the package upon install.

## [0.7.4] - 2021-12-02

### Fixed

- Upgraded dask to 2021.10.0 based on a vulnerability report

## [0.7.3] - 2021-12-02

### Added

- Transportable object tests
- Transport graph tests

### Changed

- Variable name node_num to node_id
- Variable name node_idx to node_id

### Fixed

- Transport graph `get_dependencies()` method return type was changed from Dict to List

## [0.7.2] - 2021-12-01

### Fixed

- Date handling in changelog validation

### Removed

- GitLab CI YAML

## [0.7.1] - 2021-12-02

### Added

- A new parameter to a node's result called `sublattice_result` is added.
  This will be of a `Result` type and will contain the result of that sublattice's
  execution. If a normal electron is executed, this will be `None`.

- In `_delete_result` function in `results_manager.py`, an empty results directory
  will now be deleted.

- Name of a sublattice node will also contain `(sublattice)`.

- Added `_dispatch_sync_serverless` which synchronously dispatches without a server
  and waits for a result to be returned. This is the method used to dispatch a sublattice.

- Test for sublatticing is added.

- How-to guide added for sublatticing explaining the new features.

### Changed

- Partially changed `draw` function in `lattice.py` to also draw the subgraph
  of the sublattice when drawing the main graph of the lattice. The change is
  incomplete as we intend to add this feature later.

- Instead of returning `plt`, `draw` now returns the `ax` object.

- `__call__` function in `lattice.py` now runs the lattice's function normally
  instead of dispatching it.

- `_run_task` function now checks whether current node is a sublattice and acts
  accordingly.

### Fixed

- Unnecessary lines to rename the node's name in `covalent_dispatcher/_core/__init__.py` are removed.

- `test_electron_takes_nested_iterables` test was being ignored due to a spelling mistake. Fixed and
  modified to follow the new pattern.

## [0.7.0] - 2021-12-01

### Added

- Electrons can now accept an executor object using the "backend" keyword argument. "backend" can still take a string naming the executor module.
- Electrons and lattices no longer have Slurm metadata associated with the executor, as that information should be contained in the executor object being used as an input argument.
- The "backend" keyword can still be a string specifying the executor module, but only if the executor doesn't need any metadata.
- Executor plugin classes are now directly available to covalent, eg: covalent.executor.LocalExecutor().

## [0.6.7] - 2021-12-01

### Added

- Docstrings without examples for all the functions in core covalent.
- Typehints in those functions as well.
- Used `typing.TYPE_CHECKING` to prevent cyclic imports when writing typehints.

### Changed

- `convert_to_lattice_function` renamed to `convert_to_lattice_function_call`.
- Context managers now raise a `ValueError` instead of a generic `Exception`.

## [0.6.6] - 2021-11-30

### Fixed

- Fixed the version used in the documentation
- Fixed the badge URLs to prevent caching

## [0.6.5] - 2021-11-30

### Fixed

- Broken how-to links

### Removed

- Redundant lines from .gitignore
- *.ipynb from .gitignore

## [0.6.4] - 2021-11-30

### Added

- How-to guides for workflow orchestration.
  - How to construct an electron
  - How to construct a lattice
  - How to add an electron to lattice
  - How to visualize the lattice
  - How to add constraints to lattices
- How-to guides for workflow and subtask execution.
  - How to execute individual electrons
  - How to execute a lattice
  - How to execute multiple lattices
- How-to guides for status querying.
  - How to query electron execution status
  - How to query lattice execution status
  - How to query lattice execution time
- How-to guides for results collection
  - How to query electron execution results
  - How to query lattice execution results
  - How to query multiple lattice execution results
- Str method for the results object.

### Fixed

- Saving the electron execution status when the subtask is running.

## [0.6.3] - 2021-11-29

### Removed

- JWT token requirement.
- Covalent dispatcher login requirement.
- Update covalent login reference in README.md.
- Changed the default dispatcher server port from 5000 to 47007.

## [0.6.2] - 2021-11-28

### Added

- Github action for tests and coverage
- Badges for tests and coverage
- If tests pass then develop is pushed to master
- Add release action which tags and creates a release for minor version upgrades
- Add badges action which runs linter, and upload badges for version, linter score, and platform
- Add publish action (and badge) which builds a Docker image and uploads it to the AWS ECR

## [0.6.1] - 2021-11-27

### Added

- Github action which checks version increment and changelog entry

## [0.6.0] - 2021-11-26

### Added

- New Covalent RTD theme
- sphinx extension sphinx-click for CLI RTD
- Sections in RTD
- init.py in both covalent-dispatcher logger module and cli module for it to be importable in sphinx

### Changed

- docutils version that was conflicting with sphinx

### Removed

- Old aq-theme

## [0.5.1] - 2021-11-25

### Added

- Integration tests combining both covalent and covalent-dispatcher modules to test that
  lattice workflow are properly planned and executed.
- Integration tests for the covalent-dispatcher init module.
- pytest-asyncio added to requirements.

## [0.5.0] - 2021-11-23

### Added

- Results manager file to get results from a file, delete a result, and redispatch a result object.
- Results can also be awaited to only return a result if it has either been completed or failed.
- Results class which is used to store the results with all the information needed to be used again along with saving the results to a file functionality.
- A result object will be a mercurial object which will be updated by the dispatcher and saved to a file throughout the dispatching and execution parts.
- Direct manipulation of the transport graph inside a result object takes place.
- Utility to convert a function definition string to a function and vice-versa.
- Status class to denote the status of a result object and of each node execution in the transport graph.
- Start and end times are now also stored for each node execution as well as for the whole dispatch.
- Logging of `stdout` and `stderr` can be done by passing in the `log_stdout`, `log_stderr` named metadata respectively while dispatching.
- In order to get the result of a certain dispatch, the `dispatch_id`, the `results_dir`, and the `wait` parameter can be passed in. If everything is default, then only the dispatch id is required, waiting will not be done, and the result directory will be in the current working directory with folder name as `results/` inside which every new dispatch will have a new folder named according to their respective dispatch ids, containing:
  - `result.pkl` - (Cloud)pickled result object.
  - `result_info.yaml` - yaml file with high level information about the result and its execution.
  - `dispatch_source.py` - python file generated, containing the original function definitions of lattice and electrons which can be used to dispatch again.

### Changed

- `logfile` named metadata is now `slurm_logfile`.
- Instead of using `jsonpickle`, `cloudpickle` is being used everywhere to maintain consistency.
- `to_json` function uses `json` instead of `jsonpickle` now in electron and lattice definitions.
- `post_processing` moved to the dispatcher, so the dispatcher will now store a finished execution result in the results folder as specified by the user with no requirement of post processing it from the client/user side.
- `run_task` function in dispatcher modified to check if a node has completed execution and return it if it has, else continue its execution. This also takes care of cases if the server has been closed mid execution, then it can be started again from the last saved state, and the user won't have to wait for the whole execution.
- Instead of passing in the transport graph and dispatch id everywhere, the result object is being passed around, except for the `asyncio` part where the dispatch id and results directory is being passed which afterwards lets the core dispatcher know where to get the result object from and operate on it.
- Getting result of parent node executions of the graph, is now being done using the result object's graph. Storing of each execution's result is also done there.
- Tests updated to reflect the changes made. They are also being run in a serverless manner.

### Removed

- `LatticeResult` class removed.
- `jsonpickle` requirement removed.
- `WorkflowExecutionResult`, `TaskExecutionResult`, and `ExecutionError` singleton classes removed.

### Fixed

- Commented out the `jwt_required()` part in `covalent-dispatcher/_service/app.py`, may be removed in later iterations.
- Dispatcher server will now return the error message in the response of getting result if it fails instead of sending every result ever as a response.

## [0.4.3] - 2021-11-23

### Added

- Added a note in Known Issues regarding port conflict warning.

## [0.4.2] - 2021-11-24

### Added

- Added badges to README.md

## [0.4.1] - 2021-11-23

### Changed

- Removed old coverage badge and fixed the badge URL

## [0.4.0] - 2021-11-23

### Added

- Codecov integrations and badge

### Fixed

- Detached pipelines no longer created

## [0.3.0] - 2021-11-23

### Added

- Wrote a Code of Conduct based on <https://www.contributor-covenant.org/>
- Added installation and environment setup details in CONTRIBUTING
- Added Known Issues section to README

## [0.2.0] - 2021-11-22

### Changed

- Removed non-open-source executors from Covalent. The local SLURM executor is now
- a separate repo. Executors are now plugins.

## [0.1.0] - 2021-11-19

### Added

- Pythonic CLI tool. Install the package and run `covalent --help` for a usage description.
- Login and logout functionality.
- Executor registration/deregistration skeleton code.
- Dispatcher service start, stop, status, and restart.

### Changed

- JWT token is stored to file instead of in an environment variable.
- The Dask client attempts to connect to an existing server.

### Removed

- Removed the Bash CLI tool.

### Fixed

- Version assignment in the covalent init file.

## [0.0.3] - 2021-11-17

### Fixed

- Fixed the Dockerfile so that it runs the dispatcher server from the covalent repo.

## [0.0.2] - 2021-11-15

### Changed

- Single line change in ci script so that it doesn't exit after validating the version.
- Using `rules` in `pytest` so that the behavior in test stage is consistent.

## [0.0.1] - 2021-11-15

### Added

- CHANGELOG.md to track changes (this file).
- Semantic versioning in VERSION.
- CI pipeline job to enforce versioning.<|MERGE_RESOLUTION|>--- conflicted
+++ resolved
@@ -7,17 +7,15 @@
 
 ## [UNRELEASED]
 
-<<<<<<< HEAD
 ### Added
 
 - TransportGraphOps class for diffing operations on transport graphs.
 - Added make derived dispatch method.
 - Apply electron updates method to _TransportGraph.
-=======
+
 ### Operations
 
 - Added job in `nightly` to trigger base executor image builds after a Covalent `pre-release`
->>>>>>> e1ee3bda
 
 ## [0.215.0-rc.0] - 2023-02-01
 
