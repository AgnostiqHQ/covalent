--- conflicted
+++ resolved
@@ -29,9 +29,9 @@
 - Removed strict version pins on `lmdbm`, `mpire`, `orjson`, and `pennylane`
 - Changed license to Apache
 
-### Added 
-
-- Documentation and test cases for database triggers. 
+### Added
+
+- Documentation and test cases for database triggers.
 
 ### Docs
 
@@ -319,11 +319,7 @@
 ### Added
 
 - Added the `CloudResourceManager` class
-<<<<<<< HEAD
-- Covalent deploy CLI tool.
-=======
 - A new tutorial for a dynamic quantum chemistry workflow
->>>>>>> 265092f3
 
 ### Tests
 
