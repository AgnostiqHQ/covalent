--- conflicted
+++ resolved
@@ -7,7 +7,6 @@
 
 ## [UNRELEASED]
 
-<<<<<<< HEAD
 ### Removed
 
 - NATS environment vars and references on Dockerfile & Docker compose file
@@ -16,13 +15,12 @@
 
 - Using settings class to access SQS environment variables
 - Updated Queuer & Queue Consumer Dockerfiles to contain default SQS environment variables
-=======
+
 ## [0.102.1] - 2022-05-20
 
 ### Fixed
 
 - Fixed botocore / aiobotocore dependency conflict
->>>>>>> 9075a2ef
 
 ## [0.102.0] - 2022-05-19
 
