# Changelog

All notable changes to this project will be documented in this file.

The format is based on [Keep a Changelog](https://keepachangelog.com/en/1.0.0/),
and this project adheres to [Semantic Versioning](https://semver.org/spec/v2.0.0.html).

<<<<<<< HEAD
## [0.22.11] - 2022-01-26

### Fixed

- When the local executor's `log_stdout` and `log_stderr` config variables are relative paths, they should go inside the results directory. Previously that was queried from the config, but now it's queried from the lattice metadata.

### Added

- Tests for the corresponding functions affected by the bug fix.
=======
## [0.22.12] - 2022-01-31

### Added

- Diff check in pypi.yml ensures correct files are packaged

## [0.22.11] - 2022-01-31

### Changed

- Removed codecov token
- Removed Slack notifications from feature branches
>>>>>>> 5e5a8706

## [0.22.10] - 2022-01-29

### Changed

- Running tests, conda, and version workflows on pull requests, not just pushes

## [0.22.9] - 2022-01-27

### Fixed

- Fixing version check action so that it doesn't run on commits that are in develop
- Edited PR template so that markdown checklist appears properly

## [0.22.8] - 2022-01-27

### Fixed

- publish workflow, using `docker buildx` to build images for x86 and ARM, prepare manifest and push to ECR so that pulls will match the correct architecture.
- typo in CONTRIBUTING
- installing `gcc` in Docker image so Docker can build wheels for `dask` and other packages that don't provide ARM wheels

### Changed

- updated versions in `requirements.txt` for `matplotlib` and `dask`

## [0.22.7] - 2022-01-27

### Added

- `MANIFEST.in` did not have `covalent_dispatcher/_service` in it due to which the PyPi package was not being built correctly. Added the `covalent_dispatcher/_service` to the `MANIFEST.in` file.

### Fixed

- setuptools properly including data files during installation

## [0.22.6] - 2022-01-26

### Fixed

- Added service folder in covalent dispatcher to package.

## [0.22.5] - 2022-01-25

### Fixed

- `README.md` images now use master branch's raw image urls hosted on <https://github.com> instead of <https://raw.githubusercontent.com>. Also, switched image rendering from html to markdown.

## [0.22.4] - 2022-01-25

### Fixed

- dispatcher server app included in sdist
- raw image urls properly used

## [0.22.3] - 2022-01-25

### Fixed

- raw image urls used in readme

## [0.22.2] - 2022-01-25

### Fixed

- pypi upload

## [0.22.1] - 2022-01-25

### Added

- Code of conduct
- Manifest.in file
- Citation info
- Action to upload to pypi

### Fixed

- Absolute URLs used in README
- Workflow badges updated URLs
- `install_package_data` -> `include_package_data` in `setup.py`

## [0.22.0] - 2022-01-25

### Changed

- Using public ECR for Docker release

## [0.21.0] - 2022-01-25

### Added

- GitHub pull request templates

## [0.20.0] - 2022-01-25

### Added

- GitHub issue templates

## [0.19.0] - 2022-01-25

### Changed

- Covalent Beta Release

## [0.18.9] - 2022-01-24

### Fixed

- iframe in the docs landing page is now responsive

## [0.18.8] - 2022-01-24

### Changed

- Temporarily removed output tab
- Truncated dispatch id to fit left sidebar, add tooltip to show full id

## [0.18.7] - 2022-01-24

### Changed

- Many stylistic improvements to documentation, README, and CONTRIBUTING.

## [0.18.6] - 2022-01-24

### Added

- Test added to check whether an already decorated function works as expected with Covalent.
- `pennylane` package added to the `requirements-dev.txt` file.

### Changed

- Now using `inspect.signature` instead of `function.__code__` to get the names of function's parameters.

## [0.18.5] - 2022-01-21

### Fixed

- Various CI fixes, including rolling back regression in version validation, caching on s3 hosted badges, applying releases and tags correctly.

## [0.18.4] - 2022-01-21

### Changed

- Removed comments and unused functions in covalent_dispatcher
- `result_class.py` renamed to `result.py`

### Fixed

- Version was not being properly imported inside `covalent/__init__.py`
- `dispatch_sync` was not previously using the `results_dir` metadata field

### Removed

- Credentials in config
- `generate_random_filename_in_cache`
- `is_any_atom`
- `to_json`
- `show_subgraph` option in `draw`
- `calculate_node`

## [0.18.3] - 2022-01-20

### Fixed

- The gunicorn servers now restart more gracefully

## [0.18.2] - 2022-01-21

### Changed

- `tempdir` metadata field removed and replaced with `executor.local.cache_dir`

## [0.18.1] - 2022-01-11

## Added

- Concepts page

## [0.18.0] - 2022-01-20

### Added

- `Result.CANCELLED` status to represent the status of a cancelled dispatch.
- Condition to cancel the whole dispatch if any of the nodes are cancelled.
- `cancel_workflow` function which uses a shared variable provided by Dask (`dask.distributed.Variable`) in a dask client to inform nodes to stop execution.
- Cancel function for dispatcher server API which will allow the server to terminate the dispatch.
- How to notebook for cancelling a dispatched job.
- Test to verify whether cancellation of dispatched jobs is working as expected.
- `cancel` function is available as `covalent.cancel`.

### Changed

- In file `covalent/_shared_files/config.py` instead of using a variable to store and then return the config data, now directly returning the configuration.
- Using `fire_and_forget` to dispatch a job instead of a dictionary of Dask's `Future` objects so that we won't have to manage the lifecycle of those futures.
- The `test_run_dispatcher` test was changed to reflect that the dispatcher no longer uses a dictionary of future objects as it was not being utilized anywhere.

### Removed

- `with dask_client` context was removed as the client created in `covalent_dispatcher/_core/__init__.py` is already being used even without the context. Furthermore, it creates issues when that context is exited which is unnecessary at the first place hence not needed to be resolved.

## [0.17.5] - 2022-01-19

### Changed

- Results directory uses a relative path by default and can be overridden by the environment variable `COVALENT_RESULTS_DIR`.

## [0.17.4] - 2022-01-19

### Changed

- Executor parameters use defaults specified in config TOML
- If relative paths are supplied for stdout and stderr, those files are created inside the results directory

## [0.17.3] - 2022-01-18

### Added

- Sync function
- Covalent CLI tool can restart in developer mode

### Fixed

- Updated the UI address referenced in the README

## [0.17.2] - 2022-01-12

### Added

- Quantum gravity tutorial

### Changed

- Moved VERSION file to top level

## [0.17.1] - 2022-01-19

### Added

- `error` attribute was added to the results object to show which node failed and the reason behind it.
- `stdout` and `stderr` attributes were added to a node's result to store any stdout and stderr printing done inside an electron/node.
- Test to verify whether `stdout` and `stderr` are being stored in the result object.

### Changed

- Redesign of how `redirect_stdout` and `redirect_stderr` contexts in executor now work to allow storing their respective outputs.
- Executors now also return `stdout` and `stderr` strings, along with the execution output, so that they can be stored in their result object.

## [0.17.0] - 2022-01-18

### Added

- Added an attribute `__code__` to electron and lattice which is a copy of their respective function's `__code__` attribute.
- Positional arguments, `args`, are now merged with keyword arguments, `kwargs`, as close as possible to where they are passed. This was done to make sure we support both with minimal changes and without losing the name of variables passed.
- Tests to ensure usage of positional arguments works as intended.

### Changed

- Slight rework to how any print statements in lattice are sent to null.
- Changed `test_dispatcher_functional` in `basic_dispatcher_test.py` to account for the support of `args` and removed a an unnecessary `print` statement.

### Removed

- Removed `args` from electron's `init` as it wasn't being used anywhere.

## [0.16.1] - 2022-01-18

### Changed

- Requirement changed from `dask[complete]` to `dask[distributed]`.

## [0.16.0] - 2022-01-14

### Added

- New UI static demo build
- New UI toolbar functions - orientation, toggle params, minimap
- Sortable and searchable lattice name row

### Changed

- Numerous UI style tweaks, mostly around dispatches table states

### Fixed

- Node sidebar info now updates correctly

## [0.15.11] - 2022-01-18

### Removed

- Unused numpy requirement. Note that numpy is still being installed indirectly as other packages in the requirements rely on it.

## [0.15.10] - 2022-01-16

## Added

- How-to guide for Covalent dispatcher CLI.

## [0.15.9] - 2022-01-18

### Changed

- Switched from using human readable ids to using UUIDs

### Removed

- `human-id` package was removed along with its mention in `requirements.txt` and `meta.yaml`

## [0.15.8] - 2022-01-17

### Removed

- Code breaking text from CLI api documentation.
- Unwanted covalent_dispatcher rst file.

### Changed

- Installation of entire covalent_dispatcher instead of covalent_dispatcher/_service in setup.py.

## [0.15.7] - 2022-01-13

### Fixed

- Functions with multi-line or really long decorators are properly serialized in dispatch_source.py.
- Multi-line Covalent output is properly commented out in dispatch_source.py.

## [0.15.6] - 2022-01-11

### Fixed

- Sub-lattice functions are successfully serialized in the utils.py get_serialized_function_str.

### Added

- Function to scan utilized source files and return a set of imported modules (utils.get_imports_from_source)

## [0.15.5] - 2022-01-12

### Changed

- UI runs on port 47007 and the dispatcher runs on port 48008. This is so that when the servers are later merged, users continue using port 47007 in the browser.
- Small modifications to the documentation
- Small fix to the README

### Removed

- Removed a directory `generated` which was improperly added
- Dispatcher web interface
- sqlalchemy requirement

## [0.15.4] - 2022-01-11

### Changed

- In file `covalent/executor/base.py`, `pickle` was changed to `cloudpickle` because of its universal pickling ability.

### Added

- In docstring of `BaseExecutor`, a note was added specifying that `covalent` with its dependencies is assumed to be installed in the conda environments.
- Above note was also added to the conda env selector how-to.

## [0.15.3] - 2022-01-11

### Changed

- Replaced the generic `RuntimeError` telling users to check if there is an object manipulation taking place inside the lattice to a simple warning. This makes the original error more visible.

## [0.15.2] - 2022-01-11

### Added

- If condition added for handling the case where `__getattr__` of an electron is accessed to detect magic functions.

### Changed

- `ActiveLatticeManager` now subclasses from `threading.local` to make it thread-safe.
- `ValueError` in the lattice manager's `claim` function now also shows the name of the lattice that is currently claimed.
- Changed docstring of `ActiveLatticeManager` to note that now it is thread-safe.
- Sublattice dispatching now no longer deletes the result object file and is dispatched normally instead of in a serverless manner.
- `simulate_nitrogen_and_copper_slab_interaction.ipynb` notebook tutorial now does normal dispatching as well instead of serverless dispatching. Also, now 7 datapoints will be shown instead of 10 earlier.

## [0.15.1] - 2022-01-11

### Fixed

- Passing AWS credentials to reusable workflows as a secret

## [0.15.0] - 2022-01-10

### Added

- Action to push development image to ECR

### Changed

- Made the publish action reusable and callable

## [0.14.1] - 2022-01-02

### Changed

- Updated the README
- Updated classifiers in the setup.py file
- Massaged some RTD pages

## [0.14.0] - 2022-01-07

### Added

- Action to push static UI to S3

## [0.13.2] - 2022-01-07

### Changed

- Completed new UI design work

## [0.13.1] - 2022-01-02

### Added

- Added eventlet requirement

### Changed

- The CLI tool can now manage the UI flask server as well
- [Breaking] The CLI option `-t` has been changed to `-d`, which starts the servers in developer mode and exposes unit tests to the server.

## [0.13.0] - 2022-01-01

### Added

- Config manager in `covalent/_shared_files/config.py`
- Default location for the main config file can be overridden using the environment variable `COVALENT_CONFIG_DIR`
- Ability to set and get configuration using `get_config` and `set_config`

### Changed

- The flask servers now reference the config file
- Defaults reference the config file

### Fixed

- `ValueError` caught when running `covalent stop`
- One of the functional tests was using a malformed path

### Deprecated

- The `electron.to_json` function
- The `generate_random_filename_in_cache` function

### Removed

- The `get_api_token` function

## [0.12.13] - 2022-01-04

## Removed

- Tutorial section headings

## Fixed

- Plot background white color

## [0.12.12] - 2022-01-06

### Fixed

- Having a print statement inside electron and lattice code no longer causes the workflow to fail.

## [0.12.11] - 2022-01-04

### Added

- Completed UI feature set for first release

### Changed

- UI server result serialization improvements
- UI result update webhook no longer fails on request exceptions, logs warning intead

## [0.12.10] - 2021-12-17

### Added

- Astrophysics tutorial

## [0.12.9] - 2022-01-04

### Added

- Added `get_all_node_results` method in `result_class.py` to return result of all node executions.

- Added `test_parallelilization` test to verify whether the execution is now being achieved in parallel.

### Changed

- Removed `LocalCluster` cluster creation usage to a simple `Client` one from Dask.

- Removed unnecessary `to_run` function as we no longer needed to run execution through an asyncio loop.

- Removed `async` from function definition of previously asynchronous functions, `_run_task`, `_run_planned_workflow`, `_plan_workflow`, and `_run_workflow`.

- Removed `uvloop` from requirements.

- Renamed `test_get_results` to `test_get_result`.

- Reran the how to notebooks where execution time was mentioned.

- Changed how `dispatch_info` context manager was working to account for multiple nodes accessing it at the same time.

## [0.12.8] - 2022-01-02

### Changed

- Changed the software license to GNU Affero 3.0

### Removed

- `covalent-ui` directory

## [0.12.7] - 2021-12-29

### Fixed

- Gunicorn logging now uses the `capture-output` flag instead of redirecting stdout and stderr

## [0.12.6] - 2021-12-23

### Changed

- Cleaned up the requirements and moved developer requirements to a separate file inside `tests`

## [0.12.5] - 2021-12-16

### Added

- Conda build CI job

## [0.12.4] - 2021-12-23

### Changed

- Gunicorn server now checks for port availability before starting

### Fixed

- The `covalent start` function now prints the correct port if the server is already running.

## [0.12.3] - 2021-12-14

### Added

- Covalent tutorial comparing quantum support vector machines with support vector machine algorithms implemented in qiskit and scikit-learn.

## [0.12.2] - 2021-12-16

### Fixed

- Now using `--daemon` in gunicorn to start the server, which was the original intention.

## [0.12.1] - 2021-12-16

### Fixed

- Removed finance references from docs
- Fixed some other small errors

### Removed

- Removed one of the failing how-to tests from the functional test suite

## [0.12.0] - 2021-12-16

### Added

- Web UI prototype

## [0.11.1] - 2021-12-14

### Added

- CLI command `covalent status` shows port information

### Fixed

- gunicorn management improved

## [0.11.0] - 2021-12-14

### Added

- Slack notifications for test status

## [0.10.4] - 2021-12-15

### Fixed

- Specifying a non-default results directory in a sub-lattice no longer causes a failure in lattice execution.

## [0.10.3] - 2021-12-14

### Added

- Functional tests for how-to's in documentation

### Changed

- Moved example script to a functional test in the pipeline
- Added a test flag to the CLI tool

## [0.10.2] - 2021-12-14

### Fixed

- Check that only `kwargs` without any default values in the workflow definition need to be passed in `lattice.draw(ax=ax, **kwargs)`.

### Added

- Function to check whether all the parameters without default values for a callable function has been passed added to shared utils.

## [0.10.1] - 2021-12-13

### Fixed

- Content and style fixes for getting started doc.

## [0.10.0] - 2021-12-12

### Changed

- Remove all imports from the `covalent` to the `covalent_dispatcher`, except for `_dispatch_serverless`
- Moved CLI into `covalent_dispatcher`
- Moved executors to `covalent` directory

## [0.9.1] - 2021-12-13

### Fixed

- Updated CONTRIBUTING to clarify docstring style.
- Fixed docstrings for `calculate_node` and `check_constraint_specific_sum`.

## [0.9.0] - 2021-12-10

### Added

- `prefix_separator` for separating non-executable node types from executable ones.

- `subscript_prefix`, `generator_prefix`, `sublattice_prefix`, `attr_prefix` for prefixes of subscripts, generators,
  sublattices, and attributes, when called on an electron and added to the transport graph.

- `exclude_from_postprocess` list of prefixes to denote those nodes which won't be used in post processing the workflow.

- `__int__()`, `__float__()`, `__complex__()` for converting a node to an integer, float, or complex to a value of 0 then handling those types in post processing.

- `__iter__()` generator added to Electron for supporting multiple return values from an electron execution.

- `__getattr__()` added to Electron for supporting attribute access on the node output.

- `__getitem__()` added to Electron for supporting subscripting on the node output.

- `electron_outputs` added as an attribute to lattice.

### Changed

- `electron_list_prefix`, `electron_dict_prefix`, `parameter_prefix` modified to reflect new way to assign prefixes to nodes.

- In `build_graph` instead of ignoring all exceptions, now the exception is shown alongwith the runtime error notifying that object manipulation should be avoided inside a lattice.

- `node_id` changed to `self.node_id` in Electron's `__call__()`.

- `parameter` type electrons now have the default metadata instead of empty dictionary.

- Instead of deserializing and checking whether a sublattice is there, now a `sublattice_prefix` is used to denote when a node is a sublattice.

- In `dispatcher_stack_test`, `test_dispatcher_flow` updated to indicate the new use of `parameter_prefix`.

### Fixed

- When an execution fails due to something happening in `run_workflow`, then result object's status is now failed and the object is saved alongwith throwing the appropriate exception.

## [0.8.5] - 2021-12-10

### Added

- Added tests for choosing specific executors inside electron initialization.
- Added test for choosing specific Conda environments inside electron initialization.

## [0.8.4] - 2021-12-10

### Changed

- Removed _shared_files directory and contents from covalent_dispatcher. Logging in covalent_dispatcher now uses the logger in covalent/_shared_files/logging.py.

## [0.8.3] - 2021-12-10

### Fixed

- Decorator symbols were added to the pseudo-code in the quantum chemistry tutorial.

## [0.8.2] - 2021-12-06

### Added

- Quantum chemistry tutorial.

## [0.8.1] - 2021-12-08

### Added

- Docstrings with typehints for covalent dispatcher functions added.

### Changed

- Replaced `node` to `node_id` in `electron.py`.

- Removed unnecessary `enumerate` in `covalent_dispatcher/_core/__init__.py`.

- Removed `get_node_device_mapping` function from `covalent_dispatcher/_core/__init__.py`
  and moved the definition to directly add the mapping to `workflow_schedule`.

- Replaced iterable length comparison for `executor_specific_exec_cmds` from `if len(executor_specific_exec_cmds) > 0`
  to `if executor_specific_exec_cmds`.

## [0.8.0] - 2021-12-03

### Added

- Executors can now accept the name of a Conda environment. If that environment exists, the operations of any electron using that executor are performed in that Conda environment.

## [0.7.6] - 2021-12-02

### Changed

- How to estimate lattice execution time has been renamed to How to query lattice execution time.
- Change result querying syntax in how-to guides from `lattice.get_result` to
  `covalent.get_result`.
- Choose random port for Dask dashboard address by setting `dashboard_address` to ':0' in
  `LocalCluster`.

## [0.7.5] - 2021-12-02

### Fixed

- "Default" executor plugins are included as part of the package upon install.

## [0.7.4] - 2021-12-02

### Fixed

- Upgraded dask to 2021.10.0 based on a vulnerability report

## [0.7.3] - 2021-12-02

### Added

- Transportable object tests
- Transport graph tests

### Changed

- Variable name node_num to node_id
- Variable name node_idx to node_id

### Fixed

- Transport graph `get_dependencies()` method return type was changed from Dict to List

## [0.7.2] - 2021-12-01

### Fixed

- Date handling in changelog validation

### Removed

- GitLab CI YAML

## [0.7.1] - 2021-12-02

### Added

- A new parameter to a node's result called `sublattice_result` is added.
  This will be of a `Result` type and will contain the result of that sublattice's
  execution. If a normal electron is executed, this will be `None`.

- In `_delete_result` function in `results_manager.py`, an empty results directory
  will now be deleted.

- Name of a sublattice node will also contain `(sublattice)`.

- Added `_dispatch_sync_serverless` which synchronously dispatches without a server
  and waits for a result to be returned. This is the method used to dispatch a sublattice.

- Test for sublatticing is added.

- How-to guide added for sublatticing explaining the new features.

### Changed

- Partially changed `draw` function in `lattice.py` to also draw the subgraph
  of the sublattice when drawing the main graph of the lattice. The change is
  incomplete as we intend to add this feature later.

- Instead of returning `plt`, `draw` now returns the `ax` object.

- `__call__` function in `lattice.py` now runs the lattice's function normally
  instead of dispatching it.

- `_run_task` function now checks whether current node is a sublattice and acts
  accordingly.

### Fixed

- Unnecessary lines to rename the node's name in `covalent_dispatcher/_core/__init__.py` are removed.

- `test_electron_takes_nested_iterables` test was being ignored due to a spelling mistake. Fixed and
  modified to follow the new pattern.

## [0.7.0] - 2021-12-01

### Added

- Electrons can now accept an executor object using the "backend" keyword argument. "backend" can still take a string naming the executor module.
- Electrons and lattices no longer have Slurm metadata associated with the executor, as that information should be contained in the executor object being used as an input argument.
- The "backend" keyword can still be a string specifying the executor module, but only if the executor doesn't need any metadata.
- Executor plugin classes are now directly available to covalent, eg: covalent.executor.LocalExecutor().

## [0.6.7] - 2021-12-01

### Added

- Docstrings without examples for all the functions in core covalent.
- Typehints in those functions as well.
- Used `typing.TYPE_CHECKING` to prevent cyclic imports when writing typehints.

### Changed

- `convert_to_lattice_function` renamed to `convert_to_lattice_function_call`.
- Context managers now raise a `ValueError` instead of a generic `Exception`.

## [0.6.6] - 2021-11-30

### Fixed

- Fixed the version used in the documentation
- Fixed the badge URLs to prevent caching

## [0.6.5] - 2021-11-30

### Fixed

- Broken how-to links

### Removed

- Redundant lines from .gitignore
- *.ipynb from .gitignore

## [0.6.4] - 2021-11-30

### Added

- How-to guides for workflow orchestration.
  - How to construct an electron
  - How to construct a lattice
  - How to add an electron to lattice
  - How to visualize the lattice
  - How to add constraints to lattices
- How-to guides for workflow and subtask execution.
  - How to execute individual electrons
  - How to execute a lattice
  - How to execute multiple lattices
- How-to guides for status querying.
  - How to query electron execution status
  - How to query lattice execution status
  - How to query lattice execution time
- How-to guides for results collection
  - How to query electron execution results
  - How to query lattice execution results
  - How to query multiple lattice execution results
- Str method for the results object.

### Fixed

- Saving the electron execution status when the subtask is running.

## [0.6.3] - 2021-11-29

### Removed

- JWT token requirement.
- Covalent dispatcher login requirement.
- Update covalent login reference in README.md.
- Changed the default dispatcher server port from 5000 to 47007.

## [0.6.2] - 2021-11-28

### Added

- Github action for tests and coverage
- Badges for tests and coverage
- If tests pass then develop is pushed to master
- Add release action which tags and creates a release for minor version upgrades
- Add badges action which runs linter, and upload badges for version, linter score, and platform
- Add publish action (and badge) which builds a Docker image and uploads it to the AWS ECR

## [0.6.1] - 2021-11-27

### Added

- Github action which checks version increment and changelog entry

## [0.6.0] - 2021-11-26

### Added

- New Covalent RTD theme
- sphinx extension sphinx-click for CLI RTD
- Sections in RTD
- init.py in both covalent-dispatcher logger module and cli module for it to be importable in sphinx

### Changed

- docutils version that was conflicting with sphinx

### Removed

- Old aq-theme

## [0.5.1] - 2021-11-25

### Added

- Integration tests combining both covalent and covalent-dispatcher modules to test that
  lattice workflow are properly planned and executed.
- Integration tests for the covalent-dispatcher init module.
- pytest-asyncio added to requirements.

## [0.5.0] - 2021-11-23

### Added

- Results manager file to get results from a file, delete a result, and redispatch a result object.
- Results can also be awaited to only return a result if it has either been completed or failed.
- Results class which is used to store the results with all the information needed to be used again along with saving the results to a file functionality.
- A result object will be a mercurial object which will be updated by the dispatcher and saved to a file throughout the dispatching and execution parts.
- Direct manipulation of the transport graph inside a result object takes place.
- Utility to convert a function definition string to a function and vice-versa.
- Status class to denote the status of a result object and of each node execution in the transport graph.
- Start and end times are now also stored for each node execution as well as for the whole dispatch.
- Logging of `stdout` and `stderr` can be done by passing in the `log_stdout`, `log_stderr` named metadata respectively while dispatching.
- In order to get the result of a certain dispatch, the `dispatch_id`, the `results_dir`, and the `wait` parameter can be passed in. If everything is default, then only the dispatch id is required, waiting will not be done, and the result directory will be in the current working directory with folder name as `results/` inside which every new dispatch will have a new folder named according to their respective dispatch ids, containing:
  - `result.pkl` - (Cloud)pickled result object.
  - `result_info.yaml` - yaml file with high level information about the result and its execution.
  - `dispatch_source.py` - python file generated, containing the original function definitions of lattice and electrons which can be used to dispatch again.

### Changed

- `logfile` named metadata is now `slurm_logfile`.
- Instead of using `jsonpickle`, `cloudpickle` is being used everywhere to maintain consistency.
- `to_json` function uses `json` instead of `jsonpickle` now in electron and lattice definitions.
- `post_processing` moved to the dispatcher, so the dispatcher will now store a finished execution result in the results folder as specified by the user with no requirement of post processing it from the client/user side.
- `run_task` function in dispatcher modified to check if a node has completed execution and return it if it has, else continue its execution. This also takes care of cases if the server has been closed mid execution, then it can be started again from the last saved state, and the user won't have to wait for the whole execution.
- Instead of passing in the transport graph and dispatch id everywhere, the result object is being passed around, except for the `asyncio` part where the dispatch id and results directory is being passed which afterwards lets the core dispatcher know where to get the result object from and operate on it.
- Getting result of parent node executions of the graph, is now being done using the result object's graph. Storing of each execution's result is also done there.
- Tests updated to reflect the changes made. They are also being run in a serverless manner.

### Removed

- `LatticeResult` class removed.
- `jsonpickle` requirement removed.
- `WorkflowExecutionResult`, `TaskExecutionResult`, and `ExecutionError` singleton classes removed.

### Fixed

- Commented out the `jwt_required()` part in `covalent-dispatcher/_service/app.py`, may be removed in later iterations.
- Dispatcher server will now return the error message in the response of getting result if it fails instead of sending every result ever as a response.

## [0.4.3] - 2021-11-23

### Added

- Added a note in Known Issues regarding port conflict warning.

## [0.4.2] - 2021-11-24

### Added

- Added badges to README.md

## [0.4.1] - 2021-11-23

### Changed

- Removed old coverage badge and fixed the badge URL

## [0.4.0] - 2021-11-23

### Added

- Codecov integrations and badge

### Fixed

- Detached pipelines no longer created

## [0.3.0] - 2021-11-23

### Added

- Wrote a Code of Conduct based on <https://www.contributor-covenant.org/>
- Added installation and environment setup details in CONTRIBUTING
- Added Known Issues section to README

## [0.2.0] - 2021-11-22

### Changed

- Removed non-open-source executors from Covalent. The local SLURM executor is now
- a separate repo. Executors are now plugins.

## [0.1.0] - 2021-11-19

### Added

- Pythonic CLI tool. Install the package and run `covalent --help` for a usage description.
- Login and logout functionality.
- Executor registration/deregistration skeleton code.
- Dispatcher service start, stop, status, and restart.

### Changed

- JWT token is stored to file instead of in an environment variable.
- The Dask client attempts to connect to an existing server.

### Removed

- Removed the Bash CLI tool.

### Fixed

- Version assignment in the covalent init file.

## [0.0.3] - 2021-11-17

### Fixed

- Fixed the Dockerfile so that it runs the dispatcher server from the covalent repo.

## [0.0.2] - 2021-11-15

### Changed

- Single line change in ci script so that it doesn't exit after validating the version.
- Using `rules` in `pytest` so that the behavior in test stage is consistent.

## [0.0.1] - 2021-11-15

### Added

- CHANGELOG.md to track changes (this file).
- Semantic versioning in VERSION.
- CI pipeline job to enforce versioning.<|MERGE_RESOLUTION|>--- conflicted
+++ resolved
@@ -5,8 +5,7 @@
 The format is based on [Keep a Changelog](https://keepachangelog.com/en/1.0.0/),
 and this project adheres to [Semantic Versioning](https://semver.org/spec/v2.0.0.html).
 
-<<<<<<< HEAD
-## [0.22.11] - 2022-01-26
+## [0.22.13] - 2022-01-26
 
 ### Fixed
 
@@ -15,7 +14,6 @@
 ### Added
 
 - Tests for the corresponding functions affected by the bug fix.
-=======
 ## [0.22.12] - 2022-01-31
 
 ### Added
@@ -28,7 +26,6 @@
 
 - Removed codecov token
 - Removed Slack notifications from feature branches
->>>>>>> 5e5a8706
 
 ## [0.22.10] - 2022-01-29
 
