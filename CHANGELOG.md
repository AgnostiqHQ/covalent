# Changelog

All notable changes to this project will be documented in this file.

The format is based on [Keep a Changelog](https://keepachangelog.com/en/1.0.0/),
and this project adheres to [Semantic Versioning](https://semver.org/spec/v2.0.0.html).

## [UNRELEASED]

<<<<<<< HEAD
### Added

- Front-end pending unit tests for the GUI.
=======
### Docs

- Added DNN tutorial
- Updated AWS Plugins install instructions
>>>>>>> f727a464

## [0.208.0-rc.0] - 2022-11-05

### Authors

- Faiyaz Hasan <faiyaz@agnostiq.ai>
- Casey Jao <casey@agnostiq.ai>
- Alejandro Esquivel <ae@alejandro.ltd>


### Operations

- Reverted nightly schedule back to daily at 4:00am
- Added Alejandro to PAUL_BLART group to allow trigerring of releases

### Added

- Support for transferring the contents of folders to and from S3 buckets using the file transfer module.

### Fixed

- Folder transfer unit test.
- Folder transfer download bug
- Result objects now print correctly when nodes fail

## [0.207.0-rc.0] - 2022-10-26

### Authors

- Alejandro Esquivel <ae@alejandro.ltd>
- Co-authored-by: pre-commit-ci[bot] <66853113+pre-commit-ci[bot]@users.noreply.github.com>


### Changed

- Running migrations automatically if none have run in the past (fresh installs, after purging)

## [0.206.0-rc.0] - 2022-10-26

### Authors

- Akalanka <8133713+boneyag@users.noreply.github.com>
- Co-authored-by: Will Cunningham <wjcunningham7@users.noreply.github.com>
- Co-authored-by: Scott Wyman Neagle <scott@agnostiq.ai>
- Scott Wyman Neagle <wymnea@protonmail.com>
- Co-authored-by: Will Cunningham <wjcunningham7@gmail.com>
- Co-authored-by: Alejandro Esquivel <ae@alejandro.ltd>
- Co-authored-by: Faiyaz Hasan <faiyaz@agnostiq.ai>
- Casey Jao <casey@agnostiq.ai>
- Venkat Bala <15014089+venkatBala@users.noreply.github.com>


### Docs

- Updated AWS Lambda executor docs to address conflict with using public ecr registries

### Docs

- Fixed missing RTD content under API section for covalent, cli, leptons, deps, data transfer

### Fixed

- Enabling logging by default
- Removed debugging output
- Clarify cli output when `covalent db migrate` needs to be run

### Changed

- Single line call to join instead of a for loop
- Updated black, mirrors-prettier, and detect-secrets in pre-commit hooks

### Operations

- Updated hotfix logic to run on a merge to a release branch
- CodeQL workflow uses a test matrix to scan all repos in the Covalent ecosystem

## [0.205.0-rc.0] - 2022-10-19

### Authors

- Alejandro Esquivel <ae@alejandro.ltd>
- Venkat Bala <15014089+venkatBala@users.noreply.github.com>
- Casey Jao <casey@agnostiq.ai>


### Changed

- Made `root_dispatch_id` nullable to circumvent migration issues with sqlite in certain platforms

### Operations

- Updated all CI Slack alerts to all go to the #covalent-ci channel

### Fixed

- Rendering newlines in ErrorCard on the UI for displaying error stacktraces
- VERSION incrementing logic in changelog
- Fixed v11 migration to use render as batch to make DROP operations compatible with sqlite

## [0.204.1-rc.0] - 2022-10-18

### Authors

- Alejandro Esquivel <ae@alejandro.ltd>
- Venkat Bala <15014089+venkatBala@users.noreply.github.com>
- Casey Jao <casey@agnostiq.ai>


### Fixed

- `covalent restart` honors the `sdk.no_cluster` setting

### Docs

- Updated RTD with details about the new AWS lambda executor interface

### Operations

- Removed PAUL_BLART check on build sdist step in release.yml
- Consolidated pre & stable build into one step in release.yml

## [0.204.0-rc.0] - 2022-10-17

### Authors

- Alejandro Esquivel <ae@alejandro.ltd>
- Prasanna Venkatesh <54540812+Prasy12@users.noreply.github.com>
- Co-authored-by: Aravind-psiog <aravind.prabaharan@psiog.com>
- Co-authored-by: Manjunath PV <manjunath.poilath@psiog.com>
- Co-authored-by: pre-commit-ci[bot] <66853113+pre-commit-ci[bot]@users.noreply.github.com>
- Co-authored-by: RaviPsiog <raviteja.gurram@psiog.com>
- Co-authored-by: RaviPsiog <ravieja.gurram@psiog.com>
- Aravind <100823292+Aravind-psiog@users.noreply.github.com>
- Co-authored-by: Prasy12 <prasanna.venkatesh@psiog.com>


### Operations

- Fixing the validate distribution step given changes in -rc0 suffix to version

### Added

- RTD for User Interface
- Minor GUI fixes

### Fixed

- Re-applying default executor fix post config file reunification

## [0.203.0-rc.0] - 2022-10-14

### Authors

- Prasanna Venkatesh <54540812+Prasy12@users.noreply.github.com>
- Co-authored-by: Aravind-psiog <aravind.prabaharan@psiog.com>
- Co-authored-by: kamalesh.suresh <kamalesh.suresh@psiog.com>
- Co-authored-by: pre-commit-ci[bot] <66853113+pre-commit-ci[bot]@users.noreply.github.com>
- Casey Jao <casey@agnostiq.ai>
- Scott Wyman Neagle <wymnea@protonmail.com>
- Co-authored-by: Scott Wyman Neagle <scott@agnostiq.ai>
- Co-authored-by: Alejandro Esquivel <ae@alejandro.ltd>
- Will Cunningham <wjcunningham7@users.noreply.github.com>
- Will Cunningham <wjcunningham7@gmail.com>


### Added 

- Ability to use terminal on the GUI.

### Fixed

- Exceptions when instantiating executors are handled
- Covalent start now waits for the server to settle before returning

### Operations

- updated hotfix logic to run on a merge to a release branch
- Fixing js github actions dist by re-building from develop
- Fixing syntax in describe action & compiled action manually

## [0.202.0] - 2022-10-11

### Authors

- Prasanna Venkatesh <54540812+Prasy12@users.noreply.github.com>
- Co-authored-by: ArunPsiog <arun.mukesh@psiog.com>
- Co-authored-by: kamalesh.suresh <kamalesh.suresh@psiog.com>
- Co-authored-by: Amalan Jenicious F <amalan.jenicious@psiog.com>
- Co-authored-by: Alejandro Esquivel <ae@alejandro.ltd>
- Casey Jao <casey@agnostiq.ai>


### Added

- Ability to view sublattices list as part of the main lattice
- Ability to view subalattices graph as part of main lattice


### Fixed

- Electron dependencies are no longer written twice to the DB during a workflow

## [0.201.0] - 2022-10-09

### Authors

- Venkat Bala <15014089+venkatBala@users.noreply.github.com>
- Will Cunningham <wjcunningham7@users.noreply.github.com>
- Co-authored-by: Scott Wyman Neagle <scott@agnostiq.ai>
- Co-authored-by: Alejandro Esquivel <ae@alejandro.ltd>
- Aravind <100823292+Aravind-psiog@users.noreply.github.com>
- Co-authored-by: Amalan Jenicious F <amalan.jenicious@psiog.com>
- Co-authored-by: kamalesh.suresh <kamalesh.suresh@psiog.com>
- Co-authored-by: Prasy12 <prasanna.venkatesh@psiog.com>
- Co-authored-by: ArunPsiog <arun.mukesh@psiog.com>
- Co-authored-by: pre-commit-ci[bot] <66853113+pre-commit-ci[bot]@users.noreply.github.com>
- Co-authored-by: Casey Jao <casey@agnostiq.ai>
- Co-authored-by: Will Cunningham <wjcunningham7@gmail.com>
- Okechukwu  Emmanuel Ochia <okechukwu@agnostiq.ai>
- Scott Wyman Neagle <wymnea@protonmail.com>


### Docs

- Added AWS Plugins RTD page

### Fixed

- Updated import statements in alembic `env.py` file to refer to updated location of `DataStore` class
- Imports in entry_point

### Docs

- Fixed the docstring for `get_node_error`

### Changed

- move `upsert_lattice_data()` to dispatcher
- move `upsert_electron_data()` to dispatcher
- move `insert_electron_dependency_data()` to dispatcher
- move `persist()` to dispatcher
- move `get_unique_id()` to dispatcher
- move `initialize_result_object()` to dispatcher

### Removed

- `get_node_value` from `Result`

### Tests

- Updated more functional tests

## [0.200.0] - 2022-10-05

### Authors

- Venkat Bala <15014089+venkatBala@users.noreply.github.com>
- Scott Wyman Neagle <scott@agnostiq.ai>
- Co-authored-by: Faiyaz Hasan <faiyaz@agnostiq.ai>
- Co-authored-by: Will Cunningham <wjcunningham7@gmail.com>
- Will Cunningham <wjcunningham7@users.noreply.github.com>
- Co-authored-by: Alejandro Esquivel <ae@alejandro.ltd>
- Co-authored-by: pre-commit-ci[bot] <66853113+pre-commit-ci[bot]@users.noreply.github.com>
- Aravind <100823292+Aravind-psiog@users.noreply.github.com>
- Co-authored-by: Amalan Jenicious F <amalan.jenicious@psiog.com>
- Co-authored-by: kamalesh.suresh <kamalesh.suresh@psiog.com>
- Co-authored-by: Prasy12 <prasanna.venkatesh@psiog.com>
- Co-authored-by: ArunPsiog <arun.mukesh@psiog.com>
- Co-authored-by: Casey Jao <casey@agnostiq.ai>
- Okechukwu  Emmanuel Ochia <okechukwu@agnostiq.ai>


## Docs

- Updated ECS Executor RTD with config & cloud resources table

### Added

- Ability to view the configuration file on the GUI as settings
- Ability to copy python objects for inputs and results for lattice and electrons

### Fixed

- Minor GUI bugs and improvements

### Docs

- Updated Lambda Executor RTD with config & cloud resources table
- Updated EC2, Braket, and Batch AWS Executors RTD with config & cloud resources table

### Operations

- Fixed syntax issues in `nightly.yml`
- Add `repository` arg to checkout in `version`
- fix `octokit` request action route, update env token
- create stable versions for stable releases
- add `fetch-depth: 0` to fetch entire history
- fix regex for matching version
- add `persist-credentials: false` in nightly
- Update `nightly` schedule to midnight EST
- Added CI for Ubuntu 22.04 / Python 3.8, 3.9
- Added CI for Centos 7 / Python 3.9
- Added experimental CI for Debian 11 / Python 3.11rc2
- Renamed Ubuntu images to Debian for accuracy
- Adding boilerplate workflow
- Syntax fixes in release.yml
- Verbose failure messages in boilerplate workflow
- Change license.yml to pip-license-checker action

## [0.199.0] - 2022-09-29

### Authors

- Venkat Bala <15014089+venkatBala@users.noreply.github.com>
- Co-authored-by: Will Cunningham <wjcunningham7@gmail.com>
- Co-authored-by: Scott Wyman Neagle <scott@agnostiq.ai>
- Will Cunningham <wjcunningham7@users.noreply.github.com>
- Sankalp Sanand <sankalp@agnostiq.ai>
- Casey Jao <casey@agnostiq.ai>
- Prasanna Venkatesh <54540812+Prasy12@users.noreply.github.com>
- Co-authored-by: Manjunath PV <manjunath.poilath@psiog.com>
- Co-authored-by: kamalesh.suresh <kamalesh.suresh@psiog.com>
- Co-authored-by: ArunPsiog <arun.mukesh@psiog.com>
- Co-authored-by: RaviPsiog <raviteja.gurram@psiog.com>
- Co-authored-by: pre-commit-ci[bot] <66853113+pre-commit-ci[bot]@users.noreply.github.com>
- Co-authored-by: Faiyaz Hasan <faiyaz@agnostiq.ai>
- Co-authored-by: Alejandro Esquivel <ae@alejandro.ltd>

### Tests

- Fixed `asserts` in stress tests
- Added unit tests for `defaults.py`
- Updated `test_sync()` to match the new function signature.

### Added

- `requirements-client.txt` file added.
- Logs tab on the GUI which displays the covalent logs and also the ability to download the log file.
- Missing copyrights to the file transfer module.

### Fixed

- Config file is now locked during reads and writes to mitigate concurrency issues
- In `defaults.py/get_default_executor`, condition to return `local` or `dask` is now fixed
- Strip "/" from the S3 bucket download "from file path" and the upload "to file path"
- Correctly return stderr in get_node_result

### Changed

- Installation requirements are now split into client side and server side requirements' files.
- `setup.py` modified to install client side requirements only, if `COVALENT_SDK_ONLY` environment variable is present and `True`.
- Updated `requirements.txt` and `tests/requirements.txt`
- Updated `nbconvert` by dependabot
- Split the `ConfigManager` into `Client` and `Server` components
- Update the `set/get/update` config methods to distinguish between the client and server parts
- `get_all_node_results()` uses in memory `Result` instead of DB
- `get_all_node_outputs()` uses in memory Result instead of DB

### Removed

- The DB dependency in `sync()`
- The ability for `sync()` to wait for all dispatches.

### Docs

- Fixed a notebook which was not rendering

### Operations

- Updating all references to local workflows
- Adding `nightly.yml` workflow for nightly CI
- Updated triggers to `tests` and `changelog` workflows
- Enhanced pre-release workflows
- `codecov` passthrough jobs added for when tests are not run
- Tests are run on one platform on pushes to `develop` to keep codecov reports accurate
- Test matrix source triggers changed from `workflow_call` to `schedule` since contexts are inherited
- Removed badges workflow; version badge is now generated using the latest pre-release tag
- Removed unused `push_to_s3` workflow
- Workflows authenticate to AWS using OIDC with specific roles
- Only the recommended platform is tested on pull requests
- Update check blocks to assert the `workflow_call` event type is replaced with `schedule`
- Create a hotfix when pushing to a release branch
- Update nightly trigger to `hourly` for testing
- Update `changelog` action token to `COVALENT_OPS_BOT_TOKEN`
- Remove `benchmark` workflow from `nightly` schedule
- Removed payload dependency from changelog action so it can run on a schedule
- Remove `benchmark` workflow from `nightly` schedule

## [0.198.0] - 2022-09-14

### Authors

- Scott Wyman Neagle <scott@agnostiq.ai>
- Co-authored-by: Will Cunningham <wjcunningham7@gmail.com>


### Operations

- Fix `release.yml` workflow
- Adding a step in `release.yml/docker` job to trigger the AWS executor base image build in the remote repo `covalent-aws-plugins`
- Pass all the necessary inputs for the triggered workflow as part of the HTTP POST request body
- Added MacOS 12 to test matrix


### Changed

- Skipping stalling `dask_executor` functional test
- Database is initialized in `covalent_ui/app.py` instead of in the CLI's `start` method in order to support management via `start-stop-daemon`.
- Convert `COVALENT_SVC_PORT` to `int` when parsing env var
- Skipping stalling `dask_executor` functional test

### Added

- Modified `_DEFAULT_CONSTRAINT_VALUES` to a dataclass called `DefaultMetadataValues`, it is still used as a dictionary everywhere (named `DEFAULT_METADATA_VALUES` instead) but in an object-like manner.
- Modified `_DEFAULT_CONFIG` to also be a dataclass called `DefaultConfig`, which is initialized whenever needed and used like a dictionary (named `DEFAULT_CONFIG`).
- `ConfigManager` is now thread safe since it is initialized whenever needed instead of one object being accessed by multiple processes/threads leading to corruption of the config file.
- Using `contextlib.supress` to ignore `psutil.NoSuchProcess` errors instead of `try/except` with `pass`.
- Filter workflow dispatches by status on the GUI.
- Delete all workflow dispatches present in the database from the GUI and add filter level deletion of workflow dispatches as well. 
- Theme changes as part of latest wireframe.
- Factory functions to generate configurations and default metadata at the time when required. This is because certain values like default executors are only determined when the covalent server starts.
- Respecting the configuration options like default executor, no. of workers, developer mode, etc. when restarting the server.
- Unit tests for `remote_executor.py`
- Added alembic migrations script for DB schema v12
- Environment variables added to `defaults.py` in order to support system services
- Covalent OpenRC init script added

### Removed

- Deprecated `_DEFAULT_CONSTRAINTS_DEPRECATED` removed.
- Confusing `click` argument `no-cluster` instead of flag `--no-cluster` removed; this was also partially responsible for unexpected behaviour with using `no-cluster` option when starting covalent.

### Operations

- Fixed a bug in changelog.yml caused by passing a large list of commits as a var

### Tests

- Updated tests to reflect above changes.
- Updated more tests to DB schema v12
- Improved DB mocking in dispatcher tests

### Fixed

- Removed inheritance of `call_before` metadata related to file transfers from parent electron to collected nodes.
- Executor instances at runtime no longer inadvertently modify
  transport graph nodes when modifying their attributes.
- Syntax error in `tests.yml`

### Docs

- Updated AWS Lambda plugin rtd with mention to its limitations.
- Updated RTD concepts and tutorials to reflect new UI.

## [0.197.0] - 2022-09-08

### Authors

- Will Cunningham <wjcunningham7@users.noreply.github.com>
- Co-authored-by: Scott Wyman Neagle <scott@agnostiq.ai>
- Alejandro Esquivel <ae@alejandro.ltd>
- Co-authored-by: Will Cunningham <wjcunningham7@gmail.com>
- Aravind-psiog <100823292+Aravind-psiog@users.noreply.github.com>
- Faiyaz Hasan <faiyaz@agnostiq.ai>
- Co-authored-by: Venkat Bala <venkat@agnostiq.ai>
- Prasanna Venkatesh <54540812+Prasy12@users.noreply.github.com>
- Co-authored-by: Amalan Jenicious F <amalan.jenicious@psiog.com>
- Okechukwu  Emmanuel Ochia <okechukwu@agnostiq.ai>
- Co-authored-by: pre-commit-ci[bot] <66853113+pre-commit-ci[bot]@users.noreply.github.com>
- Casey Jao <casey@agnostiq.ai>


### Fixed

- Fixed missing lattice and result object attributes after rehydrating from datastore.

### Changed

- Implemented v12 of the DB schema

### Tests

- Enhanced DB tests to check faithfulness of persist and rehydrate operations

### Docs
- Update user interface docs for filter and delete features.
- Added credential management page

## [0.196.0] - 2022-09-07

### Authors

- Will Cunningham <wjcunningham7@users.noreply.github.com>
- Co-authored-by: Scott Wyman Neagle <scott@agnostiq.ai>
- Alejandro Esquivel <ae@alejandro.ltd>
- Co-authored-by: Will Cunningham <wjcunningham7@gmail.com>
- Aravind-psiog <100823292+Aravind-psiog@users.noreply.github.com>
- Faiyaz Hasan <faiyaz@agnostiq.ai>
- Co-authored-by: Venkat Bala <venkat@agnostiq.ai>
- Prasanna Venkatesh <54540812+Prasy12@users.noreply.github.com>
- Co-authored-by: Amalan Jenicious F <amalan.jenicious@psiog.com>
- Okechukwu  Emmanuel Ochia <okechukwu@agnostiq.ai>
- Co-authored-by: pre-commit-ci[bot] <66853113+pre-commit-ci[bot]@users.noreply.github.com>
- Casey Jao <casey@agnostiq.ai>


### Changed

- Sublattices are now run completely internally, without any HTTP calls.
- Lattice-level metadata is persisted atomically for sublattices.

## [0.195.0] - 2022-09-06

### Authors

- Will Cunningham <wjcunningham7@users.noreply.github.com>
- Co-authored-by: Scott Wyman Neagle <scott@agnostiq.ai>
- Alejandro Esquivel <ae@alejandro.ltd>
- Co-authored-by: Will Cunningham <wjcunningham7@gmail.com>
- Aravind-psiog <100823292+Aravind-psiog@users.noreply.github.com>
- Faiyaz Hasan <faiyaz@agnostiq.ai>
- Co-authored-by: Venkat Bala <venkat@agnostiq.ai>
- Prasanna Venkatesh <54540812+Prasy12@users.noreply.github.com>
- Co-authored-by: Amalan Jenicious F <amalan.jenicious@psiog.com>
- Okechukwu  Emmanuel Ochia <okechukwu@agnostiq.ai>
- Co-authored-by: pre-commit-ci[bot] <66853113+pre-commit-ci[bot]@users.noreply.github.com>
- Casey Jao <casey@agnostiq.ai>


### Changed

- `import covalent` no longer pulls in the server components

### Operations

- Fixed `tests.yml` where `RECOMMENDED_PLATFORM` was not properly set

## [0.194.0] - 2022-09-06

### Authors

- Will Cunningham <wjcunningham7@users.noreply.github.com>
- Co-authored-by: Scott Wyman Neagle <scott@agnostiq.ai>
- Alejandro Esquivel <ae@alejandro.ltd>
- Co-authored-by: Will Cunningham <wjcunningham7@gmail.com>
- Aravind-psiog <100823292+Aravind-psiog@users.noreply.github.com>
- Faiyaz Hasan <faiyaz@agnostiq.ai>
- Co-authored-by: Venkat Bala <venkat@agnostiq.ai>
- Prasanna Venkatesh <54540812+Prasy12@users.noreply.github.com>
- Co-authored-by: Amalan Jenicious F <amalan.jenicious@psiog.com>
- Okechukwu  Emmanuel Ochia <okechukwu@agnostiq.ai>
- Co-authored-by: pre-commit-ci[bot] <66853113+pre-commit-ci[bot]@users.noreply.github.com>
- Casey Jao <casey@agnostiq.ai>


### Operations

- Added a workflow which checks for missing or extra requirements
- Added pycln to pre-commit hooks #867

### Removed

- PyYAML
- tailer

## [0.193.0] - 2022-09-06

### Authors

- Will Cunningham <wjcunningham7@users.noreply.github.com>
- Co-authored-by: Scott Wyman Neagle <scott@agnostiq.ai>
- Alejandro Esquivel <ae@alejandro.ltd>
- Co-authored-by: Will Cunningham <wjcunningham7@gmail.com>
- Aravind-psiog <100823292+Aravind-psiog@users.noreply.github.com>
- Faiyaz Hasan <faiyaz@agnostiq.ai>
- Co-authored-by: Venkat Bala <venkat@agnostiq.ai>
- Prasanna Venkatesh <54540812+Prasy12@users.noreply.github.com>
- Co-authored-by: Amalan Jenicious F <amalan.jenicious@psiog.com>
- Okechukwu  Emmanuel Ochia <okechukwu@agnostiq.ai>
- Co-authored-by: pre-commit-ci[bot] <66853113+pre-commit-ci[bot]@users.noreply.github.com>
- Casey Jao <casey@agnostiq.ai>


### Changed

- Refactored executor base classes

### Operations

- pre-commit autoupdate

## [0.192.0] - 2022-09-02

### Authors

- Will Cunningham <wjcunningham7@users.noreply.github.com>
- Co-authored-by: Scott Wyman Neagle <scott@agnostiq.ai>
- Alejandro Esquivel <ae@alejandro.ltd>
- Co-authored-by: Will Cunningham <wjcunningham7@gmail.com>
- Aravind-psiog <100823292+Aravind-psiog@users.noreply.github.com>
- Faiyaz Hasan <faiyaz@agnostiq.ai>
- Co-authored-by: Venkat Bala <venkat@agnostiq.ai>
- Prasanna Venkatesh <54540812+Prasy12@users.noreply.github.com>
- Co-authored-by: Amalan Jenicious F <amalan.jenicious@psiog.com>
- Okechukwu  Emmanuel Ochia <okechukwu@agnostiq.ai>
- Co-authored-by: pre-commit-ci[bot] <66853113+pre-commit-ci[bot]@users.noreply.github.com>


### Changed

- Modified how `no_cluster` is passed to `app.py` from the CLI

## [0.191.0] - 2022-09-01

### Authors

- Will Cunningham <wjcunningham7@users.noreply.github.com>
- Co-authored-by: Scott Wyman Neagle <scott@agnostiq.ai>
- Alejandro Esquivel <ae@alejandro.ltd>
- Co-authored-by: Will Cunningham <wjcunningham7@gmail.com>
- Aravind-psiog <100823292+Aravind-psiog@users.noreply.github.com>
- Faiyaz Hasan <faiyaz@agnostiq.ai>
- Co-authored-by: Venkat Bala <venkat@agnostiq.ai>
- Prasanna Venkatesh <54540812+Prasy12@users.noreply.github.com>
- Co-authored-by: Amalan Jenicious F <amalan.jenicious@psiog.com>
- Okechukwu  Emmanuel Ochia <okechukwu@agnostiq.ai>
- Co-authored-by: pre-commit-ci[bot] <66853113+pre-commit-ci[bot]@users.noreply.github.com>


### Added

- Implementation of RemoteExecutor

## [0.190.0] - 2022-09-01

### Authors

- Will Cunningham <wjcunningham7@users.noreply.github.com>
- Co-authored-by: Scott Wyman Neagle <scott@agnostiq.ai>
- Alejandro Esquivel <ae@alejandro.ltd>
- Co-authored-by: Will Cunningham <wjcunningham7@gmail.com>
- Aravind-psiog <100823292+Aravind-psiog@users.noreply.github.com>
- Faiyaz Hasan <faiyaz@agnostiq.ai>
- Co-authored-by: Venkat Bala <venkat@agnostiq.ai>
- Prasanna Venkatesh <54540812+Prasy12@users.noreply.github.com>
- Co-authored-by: Amalan Jenicious F <amalan.jenicious@psiog.com>
- Okechukwu  Emmanuel Ochia <okechukwu@agnostiq.ai>


### Changed

- Renamed `BaseAsyncExecutor` and its references to `AsyncBaseExecutor`.

## [0.189.0] - 2022-08-31

### Authors

- Will Cunningham <wjcunningham7@users.noreply.github.com>
- Co-authored-by: Scott Wyman Neagle <scott@agnostiq.ai>
- Alejandro Esquivel <ae@alejandro.ltd>
- Co-authored-by: Will Cunningham <wjcunningham7@gmail.com>
- Aravind-psiog <100823292+Aravind-psiog@users.noreply.github.com>
- Faiyaz Hasan <faiyaz@agnostiq.ai>
- Co-authored-by: Venkat Bala <venkat@agnostiq.ai>
- Prasanna Venkatesh <54540812+Prasy12@users.noreply.github.com>
- Co-authored-by: Amalan Jenicious F <amalan.jenicious@psiog.com>


### Added

- Added capability to take screenshot of the graph with covalent logo on the GUI.

### Operations

- Changed the environment switches in tests.yml to be `true`/empty instead of 1/0

- Adding `benchmark.yml` workflow

### Tests

- Adding scripts in `tests/stress_tests/benchmarks`

## [0.188.0] - 2022-08-31

### Authors

- Will Cunningham <wjcunningham7@users.noreply.github.com>
- Co-authored-by: Scott Wyman Neagle <scott@agnostiq.ai>
- Alejandro Esquivel <ae@alejandro.ltd>
- Co-authored-by: Will Cunningham <wjcunningham7@gmail.com>
- Aravind-psiog <100823292+Aravind-psiog@users.noreply.github.com>


### Added

- Created a prototype of a production Dockerfile
- The old Dockerfile has been moved to Dockerfile.dev

### Docs

- Added db schema migration error guide in RTD
- Removed `get_data_store` from quantum chemistry tutorial #1046

### Operations

- Front-end test coverage measured and reported in CI
- Added reusable version action

- Added read the docs for user interface
 
## [0.187.0] - 2022-08-28

### Authors

- Prasanna Venkatesh <54540812+Prasy12@users.noreply.github.com>
- Co-authored-by: Kamalesh-suresh <kamalesh.suresh@psiog.com>
- Co-authored-by: Amalan Jenicious F <amalan.jenicious@psiog.com>
- Co-authored-by: pre-commit-ci[bot] <66853113+pre-commit-ci[bot]@users.noreply.github.com>

### Tests

- Fixed `test_using_executor_names` and `test_internal_sublattice_dispatch` tests to also work with `--no-cluster` option.

### Added

- Added test cases for front-end react components.

## [0.186.0] - 2022-08-25

### Authors

- Sankalp Sanand <sankalp@agnostiq.ai>
- Co-authored-by: Alejandro Esquivel <ae@alejandro.ltd>
- Venkat Bala <venkat@agnostiq.ai>
- Okechukwu  Emmanuel Ochia <okechukwu@agnostiq.ai>
- Co-authored-by: pre-commit-ci[bot] <66853113+pre-commit-ci[bot]@users.noreply.github.com>
- Co-authored-by: Will Cunningham <wjcunningham7@gmail.com>
- Co-authored-by: Scott Wyman Neagle <scott@agnostiq.ai>
- Venkat Bala <15014089+venkatBala@users.noreply.github.com>
- Aravind-psiog <100823292+Aravind-psiog@users.noreply.github.com>
- Co-authored-by: Kamalesh-suresh <kamalesh.suresh@psiog.com>
- Co-authored-by: Prasy12 <prasanna.venkatesh@psiog.com>

### Operations

- Fix conditional logic around dumping of `covalent` logs to stdout in test workflows
- Build test matrix by parsing configs from json
- Dump covalent logs if any of the tests step fail
- changed-files action uses the proper sha in version.yml

### Docs

- Added RTD and header for the AWS EC2 executor plugin.
- Refactored tutorials for better organization

### Added

- Added executor label, node id and node type to graph node UI

### Changed

- Runtime has been modified to be more precise on the lattice and electron sidebar

## [0.185.0] - 2022-08-23

### Authors

- Sankalp Sanand <sankalp@agnostiq.ai>
- Co-authored-by: Alejandro Esquivel <ae@alejandro.ltd>
- Venkat Bala <venkat@agnostiq.ai>

### Added

- Adding `load_tests` subdirectory to tests to facilitate execution of Covalent benchmarks during nightly runs
- Added `locust` requirements to tests `requirements.txt`

## [0.184.2] - 2022-08-23

### Authors

- Sankalp Sanand <sankalp@agnostiq.ai>
- Co-authored-by: Alejandro Esquivel <ae@alejandro.ltd>


### Fixed

- Switched the `render_as_batch` flag in the alembic env context so that `ALTER` commands are supported in SQLite migrations.

### Docs

- Updated custom executor RTD to show a simpler example

### Operations

- pre-commit autoupdate

## [0.184.1] - 2022-08-23

### Authors

- Alejandro Esquivel <ae@alejandro.ltd>
- Venkat Bala <venkat@agnostiq.ai>
- Co-authored-by: Scott Wyman Neagle <scott@agnostiq.ai>
- Casey Jao <casey@agnostiq.ai>
- Sankalp Sanand <sankalp@agnostiq.ai>


### Fixed

- Function's `__doc__` and `__name__` storage in dict/json for transportable object fixed.

### Tests

- Added unit test for the above fix.

## [0.184.0] - 2022-08-22

### Authors

- Alejandro Esquivel <ae@alejandro.ltd>
- Venkat Bala <venkat@agnostiq.ai>
- Co-authored-by: Scott Wyman Neagle <scott@agnostiq.ai>
- Casey Jao <casey@agnostiq.ai>


### Changed

- Electron metadata is serialized earlier during workflow construction
  to reduce unexpected executor pip requirements.
  
### Operations

- Updating conditional logic for the different steps in `release` workflow
- Dependabot update

### Docs

- Removed "How to synchronize lattices" section from RTD

## [0.183.0] - 2022-08-18

### Authors

- Scott Wyman Neagle <scott@agnostiq.ai>
- Venkat Bala <venkat@agnostiq.ai>


### Added

- Adding tests to update patch coverage for the `covalent logs` cli

### Changed

- Modify the `covalent logs` CLI handler to read logs line by line

### Operations

- Update release workflow
- Adding a `wait` input for the Conda action

## [0.182.2] - 2022-08-18

### Authors

- Scott Wyman Neagle <scott@agnostiq.ai>
- Will Cunningham <wjcunningham7@users.noreply.github.com>
- Alejandro Esquivel <ae@alejandro.ltd>
- Co-authored-by: Will Cunningham <wjcunningham7@gmail.com>
- Co-authored-by: Faiyaz Hasan <faiyaz@agnostiq.ai>


### Fixed

- CLI `service.py` tests to run without the server needing to be started.

### Docs

- Added `covalent db` cli command to API section of RTD

### Docs

- Fixed RTD downloads badge image to point to `covalent` rather than `cova`

### Operations

- Use conda skeleton action for build and upload

### Docs

- Updating WCI yaml with new file transfer protocols

## [0.182.1] - 2022-08-17

### Authors

- Will Cunningham <wjcunningham7@users.noreply.github.com>
- Venkat Bala <venkat@agnostiq.ai>
- Co-authored-by: santoshkumarradha <santosh@agnostiq.ai>
- Co-authored-by: pre-commit-ci[bot] <66853113+pre-commit-ci[bot]@users.noreply.github.com>
- Co-authored-by: Santosh kumar <29346072+santoshkumarradha@users.noreply.github.com>
- Co-authored-by: Scott Wyman Neagle <scott@agnostiq.ai>
- Prasanna Venkatesh <54540812+Prasy12@users.noreply.github.com>
- Co-authored-by: Will Cunningham <wjcunningham7@gmail.com>


### Fixed

- lattice.draw() fix on the GUI.

## [0.182.0] - 2022-08-17

### Authors

- Will Cunningham <wjcunningham7@users.noreply.github.com>
- Venkat Bala <venkat@agnostiq.ai>
- Co-authored-by: santoshkumarradha <santosh@agnostiq.ai>
- Co-authored-by: pre-commit-ci[bot] <66853113+pre-commit-ci[bot]@users.noreply.github.com>
- Co-authored-by: Santosh kumar <29346072+santoshkumarradha@users.noreply.github.com>
- Co-authored-by: Scott Wyman Neagle <scott@agnostiq.ai>


### Added

- Update RTD for `AWS Batch` executor
- Removed `AWS Lambda` executor RTD from this branch in order to keep changes atomic

### Changed

- Synced with latest develop

### Docs

- Adding RTD for `AWS Braket` executor
- Adding dropdown menu for the IAM policy
- Delete RTD for other cloud executor to keep changes atomic
- Renamed `executers` folder to `executors`

### Docs

- Updated short release notes

## [0.181.0] - 2022-08-17

### Authors

- Alejandro Esquivel <ae@alejandro.ltd>
- Will Cunningham <wjcunningham7@users.noreply.github.com>
- Scott Wyman Neagle <scott@agnostiq.ai>
- Venkat Bala <venkat@agnostiq.ai>
- Co-authored-by: santoshkumarradha <santosh@agnostiq.ai>
- Co-authored-by: pre-commit-ci[bot] <66853113+pre-commit-ci[bot]@users.noreply.github.com>
- Co-authored-by: Santosh kumar <29346072+santoshkumarradha@users.noreply.github.com>
- Co-authored-by: Will Cunningham <wjcunningham7@gmail.com>
- Prasanna Venkatesh <54540812+Prasy12@users.noreply.github.com>
- Co-authored-by: Kamalesh-suresh <kamalesh.suresh@psiog.com>
- Co-authored-by: Manjunath PV <manjunath.poilath@psiog.com>
- Co-authored-by: ArunPsiog <arun.mukesh@psiog.com>


### Changed

- Lazy loading mechanism on the GUI.

### Fixed

- Displaying electron executor and inputs information on the GUI.
- Animated spinner for running statuses on the GUI.

## Docs

- Add `AWSLambdaExecutor` RTD
- Update `api.rst` to include `cluster` CLI command option
- Added version migration guide section in RTD
- Update RTD for `AWS ECS` executor
- Remove AWS Lambda and Batch RTDs to keep changes atomic
- Adding dropdowns to IAM policy documents
- Updated compatibility matrix
- Updated pip, bash and callable deps how-to guides

### Operations

- NPM install on CentOS done explicitly
- `-y` flag for `conda install`

## [0.180.0] - 2022-08-16

### Authors

- Casey Jao <casey@agnostiq.ai>
- Co-authored-by: Alejandro Esquivel <ae@alejandro.ltd>
- Okechukwu  Emmanuel Ochia <okechukwu@agnostiq.ai>
- Scott Wyman Neagle <scott@agnostiq.ai>
- Co-authored-by: pre-commit-ci[bot] <66853113+pre-commit-ci[bot]@users.noreply.github.com>
- Co-authored-by: Will Cunningham <wjcunningham7@gmail.com>
- Sankalp Sanand <sankalp@agnostiq.ai>


### Removed

- Removed `ct.wait.LONG` etc. constants from covalent's init

### Changed

- `wait` in `_get_result_from_dispatcher` will now use `_results_manager.wait.EXTREME` if `True` has been passed to it.

### Operations

- Prettierified release.yml
- Cleaned up pre-commit-config.yml

### Docs

- Updated Bash Lepton tutorial to conform with the latest Lepton interface changes
- Disabling how-to guide for executing an electron with a specified Conda environment.
- Fixed "How To" for Python leptons

## [0.179.0] - 2022-08-16

### Authors



### Changed

- Changed terser package version on webapp yarn-lock file.

## [0.178.0] - 2022-08-15

### Authors

- Will Cunningham <wjcunningham7@users.noreply.github.com>
- Co-authored-by: Alejandro Esquivel <ae@alejandro.ltd>
- Casey Jao <casey@agnostiq.ai>


### Changed

- Dispatch workflows as asyncio tasks on the FastAPI event loop instead of in separate threads

### Fixed

- Deconflict wait enum with `ct.wait` function; `wait` -> `WAIT`

### Operations

- Conda package is built and tested on a nightly schedule
- Conda deployment step is added to `release.yml`
- Install yarn and npm on Ubuntu whenever the webapp needs to be built

## [0.177.0] - 2022-08-11

### Authors

- Scott Wyman Neagle <scott@agnostiq.ai>
- Co-authored-by: Faiyaz Hasan <faiyaz@agnostiq.ai>
- Casey Jao <casey@agnostiq.ai>
- Venkat Bala <venkat@agnostiq.ai>
- Co-authored-by: pre-commit-ci[bot] <66853113+pre-commit-ci[bot]@users.noreply.github.com>

### Removed

- `while True` in `app.get_result`

### Changed

- Flask route logic to return 503 when the result is not ready

### Tests

- results_manager tests

### Operations

- Fix conditional checks for `pre-release` and `stable` Covalent docker image builds

## [0.176.0] - 2022-08-11

### Authors

- Scott Wyman Neagle <scott@agnostiq.ai>
- Co-authored-by: Faiyaz Hasan <faiyaz@agnostiq.ai>
- Casey Jao <casey@agnostiq.ai>


### Operations

- Update precommit yaml.

### Removed

- `Lattice.check_consumables()`, `_TransportGraph.get_topologically_sorted_graph()`

### Operations

- Trigger webapp build if `build==true`

## [0.175.0] - 2022-08-11

### Authors

- Scott Wyman Neagle <scott@agnostiq.ai>
- Co-authored-by: Faiyaz Hasan <faiyaz@agnostiq.ai>
- Casey Jao <casey@agnostiq.ai>


### Operations

- Trigger Slack alert for failed tests on `workflow_run`

## [0.174.0] - 2022-08-11

### Authors

- Casey Jao <casey@agnostiq.ai>
- Alejandro Esquivel <ae@alejandro.ltd>


### Changed

- Changed return value for TransferFromRemote and TransferToRemote (download/upload) operations to be consistent and always return filepath tuples

### Docs

- Updated docs with File Transfer return value changes and `files` kwarg injections

### Fixed

- Fixed postprocessing workflows that return an electron with an incoming wait_for edge

## [0.173.0] - 2022-08-10

### Authors

- Sankalp Sanand <sankalp@agnostiq.ai>


### Added

- `--hard` and `--yes` flags added to `covalent purge` for hard purging (also deletes the databse) and autoapproving respectively.

### Changed

- `covalent purge` now shows the user a prompt informing them what dirs and files will be deleted.
- Improved shown messages in some commands.

### Tests

- Updated tests to reflect above changes.

## [0.172.0] - 2022-08-10

### Authors

- Will Cunningham <wjcunningham7@users.noreply.github.com>
- Prasanna Venkatesh <54540812+Prasy12@users.noreply.github.com>
- Co-authored-by: pre-commit-ci[bot] <66853113+pre-commit-ci[bot]@users.noreply.github.com>
- Co-authored-by: Aravind-psiog <100823292+Aravind-psiog@users.noreply.github.com>
- Co-authored-by: ArunPsiog <arun.mukesh@psiog.com>
- Co-authored-by: manjunath.poilath <manjunath.poilath@psiog.com>
- Co-authored-by: Kamalesh-suresh <kamalesh.suresh@psiog.com>
- Co-authored-by: Amalan Jenicious F <amalan.jenicious@psiog.com>
- Co-authored-by: M Shrikanth <shrikanth.mohan@psiog.com>
- Co-authored-by: Casey Jao <casey@agnostiq.ai>
- Co-authored-by: Aravind-psiog <aravind.prabaharan@psiog.com>
- Co-authored-by: Will Cunningham <wjcunningham7@gmail.com>
- Co-authored-by: Alejandro Esquivel <ae@alejandro.ltd>


### Changed

- Covalent dispatcher flask web apis ported to FastAPI in `covalent_dispatcher/_service/app.py`
- Unit tests written for Covalent dispatcher flask web apis ported to FastAPI in `covalent_dispatcher_tests/_service/app.test.py`
- Web apis of `covalent_ui` refactored to adhere to v11 DB schema
- Electron graph mini map has been moved next to controls on the GUI.
- Lattice status and count of completed & total electrons has been moved to the top of the graph on the GUI.
- Some of the Flask APIs earlier consumed by the GUI have been deprecated & removed from the code base.
- APIs exposed by the web app back end have been re-factored to adhere to the new DB schema v10

### Added

- Added count of dispatches by status on the dispatch list section of the GUI.
- APIs that the GUI consumes have been re-written using FastAPI. This includes re-factoring of older APIs and adding of new APIs.
- Added COVALENT_SERVER_IFACE_ANY flag for uvicorn to start with 0.0.0.0

### Docs

- ReadTheDocs landing page has been improved

## [0.171.0] - 2022-08-10

### Authors

- Casey Jao <casey@agnostiq.ai>
- Co-authored-by: Scott Wyman Neagle <scott@agnostiq.ai>

### Added

- Added `covalent migrate_legacy_result_object` command to save pickled Result objects to the DataStore

## [0.170.1] - 2022-08-09

### Authors

- Venkat Bala <venkat@agnostiq.ai>

### Fixed

- Remove `attr` import added inadvertently

### Tests

- Fix `start` cli test, update `set_config` call count

## [0.170.0] - 2022-08-08

### Authors

- Venkat Bala <venkat@agnostiq.ai>
- Co-authored-by: pre-commit-ci[bot] <66853113+pre-commit-ci[bot]@users.noreply.github.com>


### Changed

- Temporarily allow executor plugin variable name to be either in uppercase or lowercase

## [0.169.0] - 2022-08-08

### Authors

- Venkat Bala <venkat@agnostiq.ai>
- Co-authored-by: pre-commit-ci[bot] <66853113+pre-commit-ci[bot]@users.noreply.github.com>


### Added

- Adding a `covalent config` convenience CLI to quickly view retrive the covalent configuration

## [0.168.0] - 2022-08-08

### Authors

- Venkat Bala <venkat@agnostiq.ai>
- Co-authored-by: pre-commit-ci[bot] <66853113+pre-commit-ci[bot]@users.noreply.github.com>


### Added

- Adding `setup/teardown` methods as placeholders for any executor specific setup and teardown tasks

## [0.167.0] - 2022-08-08

### Authors

- Poojith U Rao <106616820+poojithurao@users.noreply.github.com>
- Co-authored-by: Venkat Bala <venkat@agnostiq.ai>
- Co-authored-by: Faiyaz Hasan <faiyaz@agnostiq.ai>
- Co-authored-by: pre-commit-ci[bot] <66853113+pre-commit-ci[bot]@users.noreply.github.com>
- Co-authored-by: Alejandro Esquivel <ae@alejandro.ltd>


### Added

- S3 File transfer strategy

### Fixed

- Adding maximum number of retries and timeout parameter to the get result http call.

## [0.166.0] - 2022-08-07

### Authors

- Venkat Bala <venkat@agnostiq.ai>


### Tests

- Update dask cli test to match Covalent Dask cluster configuration


### Changed

- Remove newline from log stream formatter for better log statment output
- Jsonify covalent cluster cli outputs

## [0.165.0] - 2022-08-06

### Authors

- Casey Jao <casey@agnostiq.ai>


### Changed

- Make `BaseExecutor` and `BaseAsyncExecutor` class siblings, not parent and child.

### Operations

- Only validate webapp if the webapp was built

### Tests

- Fixed randomly failing lattice json serialization test

## [0.164.0] - 2022-08-05

### Authors

- Sankalp Sanand <sankalp@agnostiq.ai>
- Faiyaz Hasan <faiyaz@agnostiq.ai>
- Co-authored-by: pre-commit-ci[bot] <66853113+pre-commit-ci[bot]@users.noreply.github.com>
- Co-authored-by: Venkat Bala <venkat@agnostiq.ai>
- Co-authored-by: Will Cunningham <wjcunningham7@gmail.com>


### Changed

- Use `update_config` to modify dask configuration from the cluster process
- Simplify `set_config` logic for dask configuration options on `covalent start`
- Removed default values from click options for dask configuration related values

### Added

- Configured default dask configuration options in `defaults.py`

### Fixed 

- Overwriting config address issue.

### Tests

- Moved misplaced functional/integration tests from the unit tests folder to their respective folders.
- All of the unit tests now use test DB instead of hitting a live DB.
- Updated `tests.yml` so that functional tests are run whenever tests get changed or github actions are changed.
- Several broken tests were also fixed.

## [0.163.0] - 2022-08-04

### Authors

- Alejandro Esquivel <ae@alejandro.ltd>
- Co-authored-by: Casey Jao <casey@agnostiq.ai>
- Will Cunningham <wjcunningham7@users.noreply.github.com>
- Co-authored-by: Scott Wyman Neagle <scott@agnostiq.ai>


### Added

- Added `rsync` dependency in `Dockerfile`

### Removed

- `Makefile` which was previously improperly committed

### Operations

- Functional tests are run only on `develop`
- `tests.yml` can be run manually provided a commit SHA
- `tests.yml` uses a `build` filter to conditionally install and build Covalent if build files are modified
- `docker.yml` is now only for dev work, and is manually triggered given an SHA
- `release.yml` is enhanced to push stable and pre-release images to a public ECR repo

## [0.162.0] - 2022-08-04

### Authors

- Alejandro Esquivel <ae@alejandro.ltd>
- Co-authored-by: Casey Jao <casey@agnostiq.ai>


### Changed

- Updated Base executor to support non-unique `retval_key`s, particularly for use in File Transfer where we may have several CallDeps with the reserved `retval_key` of value `files`.

## [0.161.2] - 2022-08-04

### Authors

- Alejandro Esquivel <ae@alejandro.ltd>
- Co-authored-by: pre-commit-ci[bot] <66853113+pre-commit-ci[bot]@users.noreply.github.com>


### Fixed

- Updated `covalent db migrations` to overwrite `alembic.ini` `script_location` with absolute path to migrations folder
- Updated `covalent db alembic [args]` command to use project root as `cwd` for alembic subprocess  

## [0.161.1] - 2022-08-03

### Authors

- Alejandro Esquivel <ae@alejandro.ltd>
- Scott Wyman Neagle <scott@agnostiq.ai>
- Co-authored-by: Faiyaz Hasan <faiyaz@agnostiq.ai>
- Poojith U Rao <106616820+poojithurao@users.noreply.github.com>
- Co-authored-by: Casey Jao <casey@agnostiq.ai>


### Fixed

- When a list was passed to an electron, the generated electron list
  had metadata copied from the electron. This was resulting in
  call_before and call_after functions being called by the electron
  list as well. The metadata (apart from executor) is now set to
  default values for the electron list.

## [0.161.0] - 2022-08-03

### Authors

- Alejandro Esquivel <ae@alejandro.ltd>
- Scott Wyman Neagle <scott@agnostiq.ai>
- Co-authored-by: Faiyaz Hasan <faiyaz@agnostiq.ai>


### Changed

- Replaced `Session(DispatchDB()._get_data_store().engine)` with `workflow_db.session()`

### Removed

- `DevDataStore` class from `datastore.py`
- workflows manager

## [0.160.1] - 2022-08-02

### Authors

- Alejandro Esquivel <ae@alejandro.ltd>
- Scott Wyman Neagle <scott@agnostiq.ai>


### Fixed

- `script_location` key not found issue when installing with pip (second attempt)

### Docs

- Remove migration guide reference from README

### Operations

- Explicitly check `release == true` in tests.yml

## [0.160.0] - 2022-08-02

### Authors

- Casey Jao <casey@agnostiq.ai>
- Co-authored-by: Faiyaz Hasan <faiyaz@agnostiq.ai>


### Changed

- `Executor.run()` now accepts a `task_metadata` dictionary. Current
  keys consist of `dispatch_id` and `node_id`.

## [0.159.0] - 2022-08-02

### Authors

- Casey Jao <casey@agnostiq.ai>
- Co-authored-by: Faiyaz Hasan <faiyaz@agnostiq.ai>


### Changed

- Database schema has been updated to v11

### Operations

- `paths-filter` will only be run on PRs, i.e on workflow runs, the whole test suite will be run.
- Removed retry action from running on `pytest` steps since they instead use `pytest` retries.
- `codecov.yml` added to enable carry-forward flags
- UI front-end is only built for pull requests when the source changes
- Packaging is only validated on the `develop` branch

## [0.158.0] - 2022-07-29

### Authors

- Okechukwu  Emmanuel Ochia <okechukwu@agnostiq.ai>
- Co-authored-by: Scott Wyman Neagle <scott@agnostiq.ai>
- Will Cunningham <wjcunningham7@users.noreply.github.com>
- Alejandro Esquivel <ae@alejandro.ltd>
- Co-authored-by: pre-commit-ci[bot] <66853113+pre-commit-ci[bot]@users.noreply.github.com>
- Casey Jao <casey@agnostiq.ai>
- Co-authored-by: Faiyaz Hasan <faiyaz@agnostiq.ai>


### Changed

- Construct the result object in the dispatcher `entry_point.py` module in order to avoid the Missing Latticed Id error so frequently.
- Update the sleep statement length to 0.1 seconds in the results.manager.

## [0.157.1] - 2022-07-29

### Authors

- Okechukwu  Emmanuel Ochia <okechukwu@agnostiq.ai>
- Co-authored-by: Scott Wyman Neagle <scott@agnostiq.ai>
- Will Cunningham <wjcunningham7@users.noreply.github.com>
- Alejandro Esquivel <ae@alejandro.ltd>
- Co-authored-by: pre-commit-ci[bot] <66853113+pre-commit-ci[bot]@users.noreply.github.com>
- Casey Jao <casey@agnostiq.ai>

### Fixed

- Pass non-kwargs to electrons in the correct order during dispatch.

## [0.157.0] - 2022-07-28

### Authors

- Okechukwu  Emmanuel Ochia <okechukwu@agnostiq.ai>
- Co-authored-by: Scott Wyman Neagle <scott@agnostiq.ai>
- Will Cunningham <wjcunningham7@users.noreply.github.com>
- Alejandro Esquivel <ae@alejandro.ltd>
- Co-authored-by: pre-commit-ci[bot] <66853113+pre-commit-ci[bot]@users.noreply.github.com>
- Casey Jao <casey@agnostiq.ai>


### Changed

- Expose a public `wait()` function compatible with both calling and dispatching lattices

### Docs

- Updated the RTD on `wait_for()` to use the static `wait()` function

### Operations

- pre-commit autoupdate

### Docs

- Changed the custom executor how-to to be shorter and more concise.
- Re-structured the docs

## [0.156.0] - 2022-07-27

### Authors

- Okechukwu  Emmanuel Ochia <okechukwu@agnostiq.ai>
- Co-authored-by: Scott Wyman Neagle <scott@agnostiq.ai>
- Will Cunningham <wjcunningham7@users.noreply.github.com>
- Alejandro Esquivel <ae@alejandro.ltd>
- Co-authored-by: pre-commit-ci[bot] <66853113+pre-commit-ci[bot]@users.noreply.github.com>


### Added

- Bash decorator is introduced
- Lepton commands can be specified as a list of strings rather than strings alone.

## [0.155.1] - 2022-07-26

### Authors

- Okechukwu  Emmanuel Ochia <okechukwu@agnostiq.ai>
- Co-authored-by: Scott Wyman Neagle <scott@agnostiq.ai>
- Will Cunningham <wjcunningham7@users.noreply.github.com>
- Alejandro Esquivel <ae@alejandro.ltd>
- Co-authored-by: pre-commit-ci[bot] <66853113+pre-commit-ci[bot]@users.noreply.github.com>


### Fixed

- `script_location` key not found issue when running alembic programatically

### Operations

- Fixed syntax errors in `stale.yml` and in `hotfix.yml`
- `docker.yml` triggered after version bump in `develop` instead of before
- Enhanced `tests.yml` to upload coverage reports by domain

## [0.155.0] - 2022-07-26

### Authors

- Alejandro Esquivel <ae@alejandro.ltd>


### Added

- Exposing `alembic {args}` cli commands through: `covalent db alembic {args}`

## [0.154.0] - 2022-07-25

### Authors

- Casey Jao <casey@agnostiq.ai>
- Co-authored-by: Venkat Bala <venkat@agnostiq.ai>
- Alejandro Esquivel <ae@alejandro.ltd>


### Added

- Added methods to programatically fetch information from Alembic without needing subprocess

## [0.153.1] - 2022-07-25

### Authors

- Casey Jao <casey@agnostiq.ai>
- Co-authored-by: Venkat Bala <venkat@agnostiq.ai>


### Fixed

- Stdout and stderr are now captured when using the dask executor.


### Tests

- Fixed Dask cluster CLI tests

## [0.153.0] - 2022-07-25

### Authors

- Faiyaz Hasan <faiyaz@agnostiq.ai>


### Added

- Helper function to load and save files corresponding to the DB filenames.

### Changed

- Files with .txt, .log extensions are stored as strings.
- Get result web request timeout to 2 seconds.

## [0.152.0] - 2022-07-25

### Authors

- Faiyaz Hasan <faiyaz@agnostiq.ai>
- Co-authored-by: Scott Wyman Neagle <scott@agnostiq.ai>


### Changed

- Pass default DataStore object to node value retrieval method in the Results object.

## [0.151.1] - 2022-07-22

### Authors

- Faiyaz Hasan <faiyaz@agnostiq.ai>
- Co-authored-by: Scott Wyman Neagle <scott@agnostiq.ai>


### Fixed

- Adding maximum number of retries and timeout parameter to the get result http call.
- Disabling result_webhook for now.

## [0.151.0] - 2022-07-22

### Authors

- Scott Wyman Neagle <scott@agnostiq.ai>
- Co-authored-by: Will Cunningham <wjcunningham7@gmail.com>
- Sankalp Sanand <sankalp@agnostiq.ai>


### Added

- `BaseAsyncExecutor` has been added which can be inherited by new async-aware executors.

### Changed

- Since tasks were basically submitting the functions to a Dask cluster by default, they have been converted into asyncio `Tasks` instead which support a far larger number of concurrent tasks than previously used `ThreadPool`.

- `tasks_pool` will still be used to schedule tasks which use non-async executors.

- Executor's `executor` will now receive a callable instead of a serialized function. This allows deserializing the function where it is going to be executed while providing a simplified `execute` at the same time.

- `uvloop` is being used instead of the default event loop of `asyncio` for better performance.

- Tests have also been updated to reflect above changes.

### Operations

- Made Santosh the sole owner of `/docs`

## [0.150.0] - 2022-07-22

### Authors

- Faiyaz Hasan <faiyaz@agnostiq.ai>


### Added

- Initialize database tables when the covalent server is started.

## [0.149.0] - 2022-07-21

### Authors

- Scott Wyman Neagle <scott@agnostiq.ai>
- Co-authored-by: Venkat Bala <venkat@agnostiq.ai>


### Removed

- `result.save()`
- `result._write_dispatch_to_python_file()`

## [0.148.0] - 2022-07-21

### Authors

- Alejandro Esquivel <ae@alejandro.ltd>


### Changed

- Changed DataStore default db path to correspond to dispatch db config path

### Operations

- Added workflow to stale and close pull requests


### Docs

- Fixed `get_metadata` calls in examples to remove `results_dir` argument
- Removed YouTube video temporarily

## [0.147.0] - 2022-07-21

### Authors

- Casey Jao <casey@agnostiq.ai>


### Changed

- Simplified interface for custom executors. All the boilerplate has
  been moved to `BaseExecutor`.

## [0.146.0] - 2022-07-20

### Authors

- Casey Jao <casey@agnostiq.ai>
- Co-authored-by: Venkat Bala <venkat@agnostiq.ai>
- Faiyaz Hasan <faiyaz@agnostiq.ai>



### Added

- Ensure that transportable objects are rendered correctly when printing the result object.

### Tests

- Check that user data is not unpickled by the Covalent server process

## [0.145.0] - 2022-07-20

### Authors

- Scott Wyman Neagle <scott@agnostiq.ai>
- Co-authored-by: Venkat Bala <venkat@agnostiq.ai>
- Co-authored-by: Faiyaz Hasan <faiyaz@agnostiq.ai>


### Removed

- `entry_point.get_result()`

### Changed

- get_result to query an HTTP endpoint instead of a DB session

## [0.144.0] - 2022-07-20

### Authors

- Will Cunningham <wjcunningham7@users.noreply.github.com>
- Co-authored-by: Scott Wyman Neagle <scott@agnostiq.ai>
- Alejandro Esquivel <ae@alejandro.ltd>


### Added

- Set up alembic migrations & added migration guide (`alembic/README.md`)

## [0.143.0] - 2022-07-19

### Authors

- Will Cunningham <wjcunningham7@users.noreply.github.com>
- Co-authored-by: Scott Wyman Neagle <scott@agnostiq.ai>


### Changed

- Installation will fail if `cova` is installed while trying to install `covalent`.

## [0.142.0] - 2022-07-19

### Authors

- Poojith U Rao <106616820+poojithurao@users.noreply.github.com>
- Co-authored-by: Will Cunningham <wjcunningham7@gmail.com>
- Anna Hughes <annagwen42@gmail.com>
- Co-authored-by: Poojith <poojith@agnostiq.ai>
- Co-authored-by: Scott Wyman Neagle <scott@agnostiq.ai>
- Casey Jao <casey@agnostiq.ai>
- Co-authored-by: Venkat Bala <venkat@agnostiq.ai>
- Co-authored-by: pre-commit-ci[bot] <66853113+pre-commit-ci[bot]@users.noreply.github.com>
- Faiyaz Hasan <faiyaz@agnostiq.ai>


### Added

- `electron_num`, `completed_electron_num` fields to the Lattice table.

## [0.141.0] - 2022-07-19

### Authors

- Poojith U Rao <106616820+poojithurao@users.noreply.github.com>
- Co-authored-by: Will Cunningham <wjcunningham7@gmail.com>
- Anna Hughes <annagwen42@gmail.com>
- Co-authored-by: Poojith <poojith@agnostiq.ai>
- Co-authored-by: Scott Wyman Neagle <scott@agnostiq.ai>
- Casey Jao <casey@agnostiq.ai>
- Co-authored-by: Venkat Bala <venkat@agnostiq.ai>
- Co-authored-by: pre-commit-ci[bot] <66853113+pre-commit-ci[bot]@users.noreply.github.com>


### Changed

- Deprecate topological sort in favor of inspect in-degree of nodes until they are zero before dispatching task
- Use deepcopy to generate a copy of the metadata dictionary before saving result object to the database

### Docs

- Adding incomplete pennylane kernel tutorial
- Adding quantum ensemble tutorial

## [0.140.0] - 2022-07-19

### Authors

- Faiyaz Hasan <faiyaz@agnostiq.ai>
- Co-authored-by: Venkat Bala <venkat@agnostiq.ai>


### Added

- Fields `deps_filename`, `call_before_filename` and `call_after_filename` to the `Electron` table.
- Re-write the deps / call before and after file contents when inserting / updating electron record in the database.

### Changed

- Modify the test and implementation logic of inserting the electron record with these new fields.
- Field `key` to `key_filename` in `Electron` table.

## [0.139.1] - 2022-07-19

### Authors

- Divyanshu Singh <55018955+divshacker@users.noreply.github.com>
- Co-authored-by: Scott Wyman Neagle <wymnea@protonmail.com>
- Co-authored-by: Scott Wyman Neagle <scott@agnostiq.ai>
- Co-authored-by: Will Cunningham <wjcunningham7@users.noreply.github.com>


### Fixed

- Fixes Reverse IP problem. All References to `0.0.0.0` are changed to `localhost` . More details can be found [here](https://github.com/AgnostiqHQ/covalent/issues/202)

## [0.139.0] - 2022-07-19

### Authors

- Venkat Bala <venkat@agnostiq.ai>
- Co-authored-by: Scott Wyman Neagle <scott@agnostiq.ai>
- Faiyaz Hasan <faiyaz@agnostiq.ai>
- Co-authored-by: Will Cunningham <wjcunningham7@gmail.com>


### Added

- Columns `is_active` in the lattice, eLectron and Electron dependency tables.

### Docs

- Adding a RTD tutorial/steps on creating a custom executor

## [0.138.0] - 2022-07-19

### Authors

- Anna Hughes <annagwen42@gmail.com>
- Co-authored-by: Will Cunningham <wjcunningham7@gmail.com>
- Will Cunningham <wjcunningham7@users.noreply.github.com>
- Co-authored-by: Venkat Bala <venkat@agnostiq.ai>


### Added

- Docker build workflow

### Changed

- Dockerfile uses multi-stage build

### Docs

- New tutorial demonstrating how to solve the MaxCut Problem with QAOA and Covalent

## [0.137.0] - 2022-07-19

### Authors

- Prasanna Venkatesh <54540812+Prasy12@users.noreply.github.com>
- Co-authored-by: Alejandro Esquivel <ae@alejandro.ltd>


### Added

- Ability to hide/show labels on the graph
- Graph layout with elk configurations

### Changed

- Changed API socket calls interval for graph optimization.

### Tests

- Disabled several dask functional tests

## [0.136.0] - 2022-07-18

### Authors

- Scott Wyman Neagle <scott@agnostiq.ai>
- Co-authored-by: Faiyaz Hasan <faiyaz@agnostiq.ai>


### Changed

- Result.save() has been deprecated in favor of Result.persist() and querying the database directly.

## [0.135.0] - 2022-07-18

### Authors

- Casey Jao <casey@agnostiq.ai>
- Co-authored-by: Scott Wyman Neagle <scott@agnostiq.ai>
- Co-authored-by: Alejandro Esquivel <ae@alejandro.ltd>


### Operations

- Psiog is only codeowner of js files
- Fix in changelog action to handle null author when a bot is committing

### Added

- Support injecting return values of calldeps into electrons during workflow execution

## [0.134.0] - 2022-07-15

### Authors

- Casey Jao <casey@agnostiq.ai>
- Co-authored-by: Scott Wyman Neagle <scott@agnostiq.ai>


### Changed

- Covalent server can now process workflows without having their deps installed

## [0.133.0] - 2022-07-15

### Authors

- Will Cunningham <wjcunningham7@users.noreply.github.com>


### Removed

- Removed the deprecated function `draw_inline` as well as the `matplotlib` dependency.

### Operations

- Fixing the retry block for tests

## [0.132.0] - 2022-07-14

### Authors

- Will Cunningham <wjcunningham7@users.noreply.github.com>


### Added

- Bash lepton support reintroduced with some UX modifications to the Lepton class. Leptons which use scripting languages can be specified as either (1) a command run in the shell/console or (2) a call to a function in a library/script. Leptons which use compiled languages must specify a library and a function name.
- The keyword argument `display_name` can be used to override the name appearing in the UI. Particularly useful when the lepton is a command.
- All arguments except for language are now keyword arguments.
- Keyword arguments passed to a Bash lepton are understood to define environment variables within the shell.
- Non-keyword arguments fill in `$1`, `$2`, etc.
- Named outputs enumerate variables within the shell which will be returned to the user. These can be either `Lepton.OUTPUT` or `Lepton.INPUT_OUTPUT` types.

### Added

- New fields to the decomposed result object Database: 

## [0.131.0] - 2022-07-13

### Authors

- Sankalp Sanand <sankalp@agnostiq.ai>
- Co-authored-by: Venkat Bala <venkat@agnostiq.ai>


### Fixed

- `covalent --version` now looks for `covalent` metadata instead of `cova`

### Tests

- Updated the cli test to include whether the correct version number is shown when `covalent --version` is run

### Added

- Method to write electron id corresponding to sublattices in `execution.py` when running `_run_task`.

## [0.130.0] - 2022-07-12

### Authors

- Venkat Bala <venkat@agnostiq.ai>
- Co-authored-by: Scott Wyman Neagle <scott@agnostiq.ai>

### Changed

- Ignoring tests for `cancel_dispatch` and `construct_bash`
- Create a dummy requirements.txt file for pip deps tests
- Fix version of `Werkzeug` package to avoid running into ValueError (unexpected kwarg `as_tuple`)
- Update `customization` how to test by specifying the section header `sdk`

## [0.129.0] - 2022-07-12

### Authors

- Sankalp Sanand <sankalp@agnostiq.ai>
- Co-authored-by: Alejandro Esquivel <ae@alejandro.ltd>

### Added

- Support for `wait_for` type edges when two electrons are connected by their execution side effects instead of output-input relation.

### Changed

- `active_lattice.electron_outputs` now contains the node ids as well for the electron which is being post processed.

## [0.128.1] - 2022-07-12

### Authors

- Faiyaz Hasan <faiyaz@agnostiq.ai>


### Fixed

- `Result.persist` test in `result_test.py`.
- Electron dependency `arg_index` is changed back to Nullable.

## [0.128.0] - 2022-07-12

### Authors

- Okechukwu  Emmanuel Ochia <okechukwu@agnostiq.ai>
- Co-authored-by: Casey Jao <casey@agnostiq.ai>
- Co-authored-by: Alejandro Esquivel <ae@alejandro.ltd>
- Co-authored-by: pre-commit-ci[bot] <66853113+pre-commit-ci[bot]@users.noreply.github.com>

### Added

- File transfer support for leptons

## [0.127.0] - 2022-07-11

### Authors

- Scott Wyman Neagle <scott@agnostiq.ai>
- Co-authored-by: Faiyaz Hasan <faiyaz@agnostiq.ai>
- Co-authored-by: Venkat Bala <venkat@agnostiq.ai>


### Added

- When saving to DB, also persist to the new DB if running in develop mode

### Tests

- Flask app route tests

## [0.126.0] - 2022-07-11

### Authors

- Will Cunningham <wjcunningham7@users.noreply.github.com>
- Alejandro Esquivel <ae@alejandro.ltd>
- Co-authored-by: pre-commit-ci[bot] <66853113+pre-commit-ci[bot]@users.noreply.github.com>
- Co-authored-by: Sankalp Sanand <sankalp@agnostiq.ai>


### Added

- Added Folder class
- Added internal call before/after deps to execute File Transfer operations pre/post electron execution.

### Operations

- Enhanced hotfix action to create branches from existing commits

## [0.125.0] - 2022-07-09

### Authors

- Okechukwu  Emmanuel Ochia <okechukwu@agnostiq.ai>
- Co-authored-by: pre-commit-ci[bot] <66853113+pre-commit-ci[bot]@users.noreply.github.com>
- Co-authored-by: Alejandro Esquivel <ae@alejandro.ltd>
- Venkat Bala <venkat@agnostiq.ai>
- Co-authored-by: Okechukwu Ochia <emmirald@gmail.com>
- Co-authored-by: Scott Wyman Neagle <scott@agnostiq.ai>


### Added

- Dask Cluster CLI functional/unit tests

### Docs

- Updated RTD concepts, how-to-guides, and api docs with electron dependencies.

### Operations

- Separate out running tests and uploading coverage report to circumvent bug in
  retry action

## [0.124.0] - 2022-07-07

### Authors

- Will Cunningham <wjcunningham7@users.noreply.github.com>
- Co-authored-by: Scott Wyman Neagle <scott@agnostiq.ai>
- Faiyaz Hasan <faiyaz@agnostiq.ai>


### Added

- `Result.persist` method in `covalent/_results_manager/result.py`.

### Operations

- Package pre-releases go to `covalent` instead of `cova` on PyPI.

## [0.123.0] - 2022-07-07

### Authors

- Scott Wyman Neagle <scott@agnostiq.ai>
- Co-authored-by: Faiyaz Hasan <faiyaz@agnostiq.ai>
- Will Cunningham <wjcunningham7@users.noreply.github.com>
- Alejandro Esquivel <ae@alejandro.ltd>
- Co-authored-by: pre-commit-ci[bot] <66853113+pre-commit-ci[bot]@users.noreply.github.com>


### Added

- Added Folder class
- Added internal call before/after deps to execute File Transfer operations pre/post electron execution.

### Operations

- `codeql.yml` and `condabuild.yml` run nightly instead of on every PR.
- Style fixes in changelog

## [0.122.1] - 2022-07-06

### Authors

Will Cunningham <wjcunningham7@users.noreply.github.com>
Co-authored-by: Scott Wyman Neagle <scott@agnostiq.ai>


### Operations

- Added license scanner action
- Pre-commit autoupdate

### Tests

- Tests for running workflows with more than one iteration

### Fixed

- Attribute error caused by attempts to retrieve the name from the node function when the node function is set to None

## [0.122.0] - 2022-07-04

### Authors

Faiyaz Hasan <faiyaz@agnostiq.ai>
Co-authored-by: pre-commit-ci[bot] <66853113+pre-commit-ci[bot]@users.noreply.github.com>


### Added

- `covalent/_results_manager/write_result_to_db.py` module and methods to insert / update data in the DB.
- `tests/covalent_tests/results_manager_tests/write_result_to_db_test.py` containing the unit tests for corresponding functions.

### Changed

- Electron `type` column to a string type rather than an `ElectronType` in DB models.
- Primary keys from `BigInteger` to `Integer` in DB models.

## [0.121.0] - 2022-07-04

### Authors

Will Cunningham <wjcunningham7@users.noreply.github.com>
Co-authored-by: Alejandro Esquivel <ae@alejandro.ltd>
Co-authored-by: pre-commit-ci[bot] <66853113+pre-commit-ci[bot]@users.noreply.github.com>


### Removed

- Unused requirements `gunicorn` and `eventlet` in `requirements.txt` as well as `dask` in `tests/requirements.txt`, since it is already included in the core requirements.

### Docs

- Updated the compatibility matrix in the docs.

## [0.120.0] - 2022-07-04

### Authors

Okechukwu  Emmanuel Ochia <okechukwu@agnostiq.ai>
Co-authored-by: Venkat Bala <venkat@agnostiq.ai>
Co-authored-by: pre-commit-ci[bot] <66853113+pre-commit-ci[bot]@users.noreply.github.com>
Co-authored-by: Scott Wyman Neagle <scott@agnostiq.ai>


### Added

- Adding `cluster` CLI options to facilitate interacting with the backend Dask cluster
- Adding options to `covalent start` to enable specifying number of workers, memory limit and threads per worker at cluster startup

### Changed

- Update `DaskAdminWorker` docstring with better explanation

## [0.119.1] - 2022-07-04

### Authors

Scott Wyman Neagle <scott@agnostiq.ai>
Casey Jao <casey@agnostiq.ai>


### Fixed

- `covalent status` checks if the server process is still alive.

### Operations

- Updates to changelog logic to handle multiple authors

## [0.119.0] - 2022-07-03
### Authors
@cjao 


### Added

- Introduce support for pip dependencies

## [0.118.0] - 2022-07-02
### Authors
@AlejandroEsquivel 


### Added

- Introduced File, FileTransfer, and FileTransferStrategy classes to support various File Transfer use cases prior/post electron execution

## [0.117.0] - 2022-07-02
### Authors
@Emmanuel289 


### Added

- Included retry action in 'tests.yaml' workflow.

## [0.116.0] - 2022-06-29
### Authors
@Prasy12 

### Changed

- Changed API socket calls interval for graph optimization.

### Added

- Ability to change to different layouts from the GUI.

## [0.115.0] - 2022-06-28
### Authors
@cjao 


### Added

- Introduce support for `call_before`, `call_after`, and bash dependencies

### Operations

- Unit tests performed on Python 3.10 on Ubuntu and MacOS images as well as 3.9 on MacOS
- Updated codeowners so that AQ Engineers doesn't own this CHANGELOG
- pre-commit autoupdate

## [0.114.0] - 2022-06-23
### Authors
@dependabot[bot] 


### Changed

- Changed eventsource version on webapp yarn-lock file.

### Operations

- Added Github push changelog workflow to append commiters username
- Reusable JavaScript action to parse changelog and update version

## [0.113.0] - 2022-06-21

### Added

- Introduce new db models and object store backends

### Operations

- Syntax fix in hotfix.yml

### Docs

- Added new tutorial: Linear and convolutional autoencoders

## [0.112.0] - 2022-06-20

### Changed

- Changed async version on webapp package-lock file.

## [0.111.0] - 2022-06-20

### Changed

- Changed eventsource version on webapp package-lock file.

### Docs

- Added new tutorial: Covalentified version of the Pennylane Variational Classifier tutorial.

## [0.110.3] - 2022-06-17

### Fixed

- Fix error when parsing electron positional arguments in workflows

### Docs

- Remove hardcoding version info in README.md

## [0.110.2] - 2022-06-10

### Docs

- Fix MNIST tutorial
- Fix Quantum Gravity tutorial
- Update RTD with migration guide compatible with latest release
- Convert all references to `covalent start` from Jupyter notebooks to markdown statements
- Update release notes summary in README.md
- Fixed display issues with figure (in dark mode) and bullet points in tutorials

### Operations

- Added a retry block to the webapp build step in `tests.yml`

## [0.110.1] - 2022-06-10

### Fixed

- Configure dask to not use daemonic processes when creating a cluster

### Operations

- Sync the VERSION file within `covalent` directory to match the root level VERSION
- Manually patch `covalent/VERSION`

## [0.110.0] - 2022-06-10

### Changed

- Web GUI list size and status label colors changed.
- Web GUI graph running icon changed to non-static icon.

### Docs

- Removed references to the Dask executor in RTD as they are no longer needed.

## [0.109.1] - 2022-06-10

### Fixed

- `covalent --version` now works for PyPI releases

## [0.109.0] - 2022-06-10

### Docs

- Update CLI help statements

### Added

- Add CLI functionality to start covalent with/without Dask
- Add CLI support to parse `covalent_ui.log` file

### Operations

- Updating codeowners to establish engineering & psiog ownership

### Docs

- Added new tutorial: Training quantum embedding kernels for classification.

## [0.108.0] - 2022-06-08

### Added

- WCI yaml file

### Docs

- Add pandoc installation updates to contributing guide

## [0.107.0] - 2022-06-07

### Changed

- Skipping stdout/stderr redirection tests until implemented in Dask parent process

### Added

- Simplifed starting the dask cluster using `multiprocessing`
- Added `bokeh==2.4.3` to requirements.txt to enable view Dask dashboard

### Fixed

- Changelog-reminder action now works for PRs from forks.

## [0.106.2] - 2022-06-06

### Fixed

- Specifying the version for package `furo` to `2022.4.7` to prevent breaking doc builds

### Docs

- Added new tutorial: Using Covalent with PennyLane for hybrid computation.

## [0.106.1] - 2022-06-01

### Fixed

- Changelog-reminder action now works for PRs from forks

### Docs

- Removed references to microservices in RTD
- Updated README.md.
- Changed `ct.electron` to `ct.lattice(executor=dask_executor)` in MNIST classifier tutorial

## [0.106.0] - 2022-05-26

### Changed

- Visual theme for Webapp GUI changed in accordance to new theme
- Fonts, colors, icons have been updated

## [0.105.0] - 2022-05-25

### Added

- Add a pre-commit hook for `detect-secrets`.
- Updated the actions in accordance with the migration done in the previous version.

## [0.104.0] - 2022-05-23

### Changed

- Services have been moved to a different codebase. This repo is now hosting the Covalent SDK, local dispatcher backend, Covalent web GUI, and documentation. Version is bumped to `0.104.0` in order to avoid conflicts.
- Update tests to match the current dispatcher api
- Skip testing dask executor until dask executor plugin is made public
- Using 2 thread pools to manage multiple workflows better and the other one for executing electrons in parallel.

### Fixed

- Add psutil and PyYAML to requirements.txt
- Passing the same Electron to multiple inputs of an Electron now works. UI fix pending.
- Dask from `requirements.txt`.

### Removed

- Asyncio usage for electron level concurrency.
- References to dask

### Added

- Functional test added for dask executor with the cluster running locally.
- Scalability tests for different workflows and workflow sizes under `tests/stress_tests/scripts`
- Add sample performance testing workflows under `tests/stress_tests`
- Add pipelines to continuously run the tutorial notebooks
- Create notebook with tasks from RTD

## [0.32.3] - 2022-03-16

### Fixed

- Fix missing UI graph edges between parameters and electrons in certain cases.
- Fix UI crashes in cases where legacy localStorage state was being loaded.

## [0.32.2] - 2022-03-16

### Added

- Images for graphs generated in tutorials and how-tos.
- Note for quantum gravity tutorial to tell users that `tensorflow` doesn't work on M1 Macs.
- `Known Issues` added to `README.md`

### Fixed

- `draw` function usage in tutorials and how-tos now reflects the UI images generated instead of using graphviz.
- Images now render properly in RTD of how-tos.

### Changed

- Reran all the tutorials that could run, generating the outputs again.

## [0.32.1] - 2022-03-15

### Fixed

- CLI now starts server directly in the subprocess instead of as a daemon
- Logs are provided as pipes to Popen instead of using a shell redirect
- Restart behavior fixed
- Default port in `covalent_ui/app.py` uses the config manager

### Removed

- `_graceful_restart` function no longer needed without gunicorn

## [0.32.0] - 2022-03-11

### Added

- Dispatcher microservice API endpoint to dispatch and update workflow.
- Added get runnable task endpoint.

## [0.31.0] - 2022-03-11

### Added

- Runner component's main functionality to run a set of tasks, cancel a task, and get a task's status added to its api.

## [0.30.5] - 2022-03-11

### Updated

- Updated Workflow endpoints & API spec to support upload & download of result objects as pickle files

## [0.30.4] - 2022-03-11

### Fixed

- When executing a task on an alternate Conda environment, Covalent no longer has to be installed on that environment. Previously, a Covalent object (the execution function as a TransportableObject) was passed to the environment. Now it is deserialized to a "normal" Python function, which is passed to the alternate Conda environment.

## [0.30.3] - 2022-03-11

### Fixed

- Fixed the order of output storage in `post_process` which should have been the order in which the electron functions are called instead of being the order in which they are executed. This fixes the order in which the replacement of function calls with their output happens, which further fixes any discrepencies in the results obtained by the user.

- Fixed the `post_process` test to check the order as well.

## [0.30.2] - 2022-03-11

### Changed

- Updated eventlet to 0.31.0

## [0.30.1] - 2022-03-10

### Fixed

- Eliminate unhandled exception in Covalent UI backend when calling fetch_result.

## [0.30.0] - 2022-03-09

### Added

- Skeleton code for writing the different services corresponding to each component in the open source refactor.
- OpenAPI specifications for each of the services.

## [0.29.3] - 2022-03-09

### Fixed

- Covalent UI is built in the Dockerfile, the setup file, the pypi workflow, the tests workflow, and the conda build script.

## [0.29.2] - 2022-03-09

### Added

- Defaults defined in executor plugins are read and used to update the in-memory config, as well as the user config file. But only if the parameter in question wasn't already defined.

### Changed

- Input parameter names and docstrings in _shared_files.config.update_config were changed for clarity.

## [0.29.1] - 2022-03-07

### Changed

- Updated fail-fast strategy to run all tests.

## [0.29.0] - 2022-03-07

### Added

- DispatchDB for storing dispatched results

### Changed

- UI loads dispatches from DispatchDB instead of browser local storage

## [0.28.3] - 2022-03-03

### Fixed

Installed executor plugins don't have to be referred to by their full module name. Eg, use "custom_executor", instead of "covalent_custom_plugin.custom_executor".

## [0.28.2] - 2022-03-03

### Added

- A brief overview of the tutorial structure in the MNIST classification tutorial.

## [0.28.1] - 2022-03-02

### Added

- Conda installation is only supported for Linux in the `Getting Started` guide.
- MNIST classifier tutorial.

### Removed

- Removed handling of default values of function parameters in `get_named_params` in `covalent/_shared_files/utils.py`. So, it is actually being handled by not being handled since now `named_args` and `named_kwargs` will only contain parameters that were passed during the function call and not all of them.

## [0.28.0] - 2022-03-02

### Added

- Lepton support, including for Python modules and C libraries
- How-to guides showing how to use leptons for each of these

## [0.27.6] - 2022-03-01

### Added

- Added feature development basic steps in CONTRIBUTING.md.
- Added section on locally building RTD (read the docs) in the contributing guide.

## [0.27.5] - 2022-03-01

### Fixed

- Missing UI input data after backend change - needed to be derived from graph for electrons, lattice inputs fixed on server-side, combining name and positional args
- Broken UI graph due to variable->edge_name renaming
- Missing UI executor data after server-side renaming

## [0.27.4] - 2022-02-28

### Fixed

- Path used in `covalent/executor/__init__.py` for executor plugin modules needed updating to `covalent/executor/executor_plugins`

### Removed

- Disabled workflow cancellation test due to inconsistent outcomes. Test will be re-enabled after cancellation mechanisms are investigated further.

## [0.27.3] - 2022-02-25

### Added

- Added `USING_DOCKER.md` guide for running docker container.
- Added cli args to covalent UI flask server `covalent_ui/app.py` to modify port and log file path.

### Removed

- Removed gunicorn from cli and Dockerfile.

### Changed

- Updated cli `covalent_dispatcher/_cli/service.py` to run flask server directly, and removed dispatcher and UI flags.
- Using Flask blueprints to merge Dispatcher and UI servers.
- Updated Dockerfile to run flask server directly.
- Creating server PID file manually in `covalent_dispatcher/_cli/service.py`.
- Updated tests and docs to reflect merged servers.
- Changed all mentions of port 47007 (for old UI server) to 48008.

## [0.27.2] - 2022-02-24

### Changed

- Removed unnecessary blockquotes from the How-To guide for creating custom executors
- Changed "Covalent Cloud" to "Covalent" in the main code text

## [0.27.1] - 2022-02-24

### Removed

- Removed AQ-Engineers from CODEOWNERS in order to fix PR review notifications

## [0.27.0] - 2022-02-24

### Added

- Support for positional only, positional or keyword, variable positional, keyword only, variable keyword types of parameters is now added, e.g an electron can now use variable args and variable kwargs if the number/names of parameters are unknown during definition as `def task(*args, **kwargs)` which wasn't possible before.

- `Lattice.args` added to store positional arguments passed to the lattice's workflow function.

- `get_named_params` function added in `_shared_files/utils.py` which will return a tuple containing named positional arguments and named keyword arguments. The names help in showing and storing these parameters in the transport graph.

- Tests to verify whether all kinds of input paramaters are supported by electron or a lattice.

### Changed

- No longer merging positional arguments with keyword arguments, instead they are separately stored in respective nodes in the transport graph.

- `inputs` returned from `_get_inputs` function in `covalent_dispatcher/_core/execution.py` now contains positional as well as keyword arguments which further get passed to the executor.

- Executors now support positional and keyword arguments as inputs to their executable functions.

- Result object's `_inputs` attribute now contains both `args` and `kwargs`.

- `add_node_for_nested_iterables` is renamed to `connect_node_with_others` and `add_node_to_graph` also renamed to `add_collection_node_to_graph` in `electron.py`. Some more variable renames to have appropriate self-explanatory names.

- Nodes and edges in the transport graph now have a better interface to assign attributes to them.

- Edge attribute `variable` renamed to `edge_name`.

- In `serialize` function of the transport graph, if `metadata_only` is True, then only `metadata` attribute of node and `source` and `target` attributes of edge are kept in the then return serialized `data`.

- Updated the tests wherever necessary to reflect the above changes

### Removed

- Deprecated `required_params_passed` since an error will automatically be thrown by the `build_graph` function if any of the required parameters are not passed.

- Removed duplicate attributes from nodes in the transport graph.

## [0.26.1] - 2022-02-23

### Added

- Added Local Executor section to the API read the docs.

## [0.26.0] - 2022-02-23

### Added

- Automated reminders to update the changelog

## [0.25.3] - 2022-02-23

## Added

- Listed common mocking commands in the CONTRIBUTING.md guide.
- Additional guidelines on testing.

## [0.25.2] - 2022-02-21

### Changed

- `backend` metadata name changed to `executor`.
- `_plan_workflow` usage updated to reflect how that executor related information is now stored in the specific executor object.
- Updated tests to reflect the above changes.
- Improved the dispatch cancellation test to provide a robust solution which earlier took 10 minutes to run with uncertainty of failing every now and then.

### Removed

- Removed `TaskExecutionMetadata` as a consequence of removing `execution_args`.

## [0.25.1] - 2022-02-18

### Fixed

- Tracking imports that have been used in the workflow takes less time.

### Added

- User-imports are included in the dispatch_source.py script. Covalent-related imports are commented out.

## [0.25.0] - 2022-02-18

### Added

- UI: Lattice draw() method displays in web UI
- UI: New navigation panel

### Changed

- UI: Animated graph changes, panel opacity

### Fixed

- UI: Fixed "Not Found" pages

## [0.24.21] - 2022-02-18

### Added

- RST document describing the expectations from a tutorial.

## [0.24.20] - 2022-02-17

### Added

- Added how to create custom executors

### Changed

- Changed the description of the hyperlink for choosing executors
- Fixed typos in doc/source/api/getting_started/how_to/execution/creating_custom_executors.ipynb

## [0.24.19] - 2022-02-16

### Added

- CODEOWNERS for certain files.

## [0.24.18] - 2022-02-15

### Added

- The user configuration file can now specify an executor plugin directory.

## [0.24.17] - 2022-02-15

### Added

- Added a how-to for making custom executors.

## [0.24.16] - 2022-02-12

### Added

- Errors now contain the traceback as well as the error message in the result object.
- Added test for `_post_process` in `tests/covalent_dispatcher_tests/_core/execution_test.py`.

### Changed

- Post processing logic in `electron` and dispatcher now relies on the order of execution in the transport graph rather than node's function names to allow for a more reliable pairing of nodes and their outputs.

- Renamed `init_test.py` in `tests/covalent_dispatcher_tests/_core/` to `execution_test.py`.

### Removed

- `exclude_from_postprocess` list which contained some non executable node types removed since only executable nodes are post processed now.

## [0.24.15] - 2022-02-11

### Fixed

- If a user's configuration file does not have a needed exeutor parameter, the default parameter (defined in _shared_files/defaults.py) is used.
- Each executor plugin is no longer initialized upon the import of Covalent. This allows required parameters in executor plugins.

## Changed

- Upon updating the configuration data with a user's configuration file, the complete set is written back to file.

## Added

- Tests for the local and base executors.

## [0.24.14] - 2022-02-11

### Added

- UI: add dashboard cards
- UI: add scaling dots background

### Changed

- UI: reduce sidebar font sizes, refine color theme
- UI: refine scrollbar styling, show on container hover
- UI: format executor parameters as YAML code
- UI: update syntax highlighting scheme
- UI: update index.html description meta tag

## [0.24.13] - 2022-02-11

### Added

- Tests for covalent/_shared_files/config.py

## [0.24.12] - 2022-02-10

### Added

- CodeQL code analyzer

## [0.24.11] - 2022-02-10

### Added

- A new dictionary `_DEFAULT_CONSTRAINTS_DEPRECATED` in defaults.py

### Changed

- The `_DEFAULT_CONSTRAINT_VALUES` dictionary now only contains the `backend` argument

## [0.24.10] - 2022-02-09

### Fixed

- Sporadically failing workflow cancellation test in tests/workflow_stack_test.py

## [0.24.9] - 2022-02-09

## Changed

- Implementation of `_port_from_pid` in covalent_dispatcher/_cli/service.py.

## Added

- Unit tests for command line interface (CLI) functionalities in covalent_dispatcher/_cli/service.py and covalent_dispatcher/_cli/cli.py.

## [0.24.8] - 2022-02-07

### Fixed

- If a user's configuration file does not have a needed parameter, the default parameter (defined in _shared_files/defaults.py) is used.

## [0.24.7] - 2022-02-07

### Added

- Typing: Add Type hint `dispatch_info` parameter.
- Documentation: Updated the return_type description in docstring.

### Changed

- Typing: Change return type annotation to `Generator`.

## [0.24.6] - 2022-02-06

### Added

- Type hint to `deserialize` method of `TransportableObject` of `covalent/_workflow/transport.py`.

### Changed

- Description of `data` in `deserialize` method of `TransportableObject` of `covalent/_workflow/transport.py` from `The serialized transportable object` to `Cloudpickled function`.

## [0.24.5] - 2022-02-05

### Fixed

- Removed dependence on Sentinel module

## [0.24.4] - 2022-02-04

### Added

- Tests across multiple versions of Python and multiple operating systems
- Documentation reflecting supported configurations

## [0.24.3] - 2022-02-04

### Changed

- Typing: Use `bool` in place of `Optional[bool]` as type annotation for `develop` parameter in `covalent_dispatcher.service._graceful_start`
- Typing: Use `Any` in place of `Optional[Any]` as type annotation for `new_value` parameter in `covalent._shared_files.config.get_config`

## [0.24.2] - 2022-02-04

### Fixed

- Updated hyperlink of "How to get the results" from "./collection/query_electron_execution_result" to "./collection/query_multiple_lattice_execution_results" in "doc/source/how_to/index.rst".
- Updated hyperlink of "How to get the result of a particular electron" from "./collection/query_multiple_lattice_execution_results" to "./collection/query_electron_execution_result" in "doc/source/how_to/index.rst".

## [0.24.1] - 2022-02-04

### Changed

- Changelog entries are now required to have the current date to enforce ordering.

## [0.24.0] - 2022-02-03

### Added

- UI: log file output - display in Output tab of all available log file output
- UI: show lattice and electron inputs
- UI: display executor attributes
- UI: display error message on failed status for lattice and electron

### Changed

- UI: re-order sidebar sections according to latest figma designs
- UI: update favicon
- UI: remove dispatch id from tab title
- UI: fit new uuids
- UI: adjust theme text primary and secondary colors

### Fixed

- UI: auto-refresh result state on initial render of listing and graph pages
- UI: graph layout issues: truncate long electron/param names

## [0.23.0] - 2022-02-03

### Added

- Added `BaseDispatcher` class to be used for creating custom dispatchers which allow connection to a dispatcher server.
- `LocalDispatcher` inheriting from `BaseDispatcher` allows connection to a local dispatcher server running on the user's machine.
- Covalent only gives interface to the `LocalDispatcher`'s `dispatch` and `dispatch_sync` methods.
- Tests for both `LocalDispatcher` and `BaseDispatcher` added.

### Changed

- Switched from using `lattice.dispatch` and `lattice.dispatch_sync` to `covalent.dispatch` and `covalent.dispatch_sync`.
- Dispatcher address now is passed as a parameter (`dispatcher_addr`) to `covalent.dispatch` and `covalent.dispatch_sync` instead of a metadata field to lattice.
- Updated tests, how tos, and tutorials to use `covalent.dispatch` and `covalent.dispatch_sync`.
- All the contents of `covalent_dispatcher/_core/__init__.py` are moved to `covalent_dispatcher/_core/execution.py` for better organization. `__init__.py` only contains function imports which are needed by external modules.
- `dispatch`, `dispatch_sync` methods deprecated from `Lattice`.

### Removed

- `_server_dispatch` method removed from `Lattice`.
- `dispatcher` metadata field removed from `lattice`.

## [0.22.19] - 2022-02-03

### Fixed

- `_write_dispatch_to_python_file` isn't called each time a task is saved. It is now only called in the final save in `_run_planned_workflow` (in covalent_dispatcher/_core/__init__.py).

## [0.22.18] - 2022-02-03

### Fixed

- Added type information to result.py

## [0.22.17] - 2022-02-02

### Added

- Replaced `"typing.Optional"` with `"str"` in covalent/executor/base.py
- Added missing type hints to `get_dispatch_context` and `write_streams_to_file` in covalent/executor/base.py, BaseExecutor

## [0.22.16] - 2022-02-02

### Added

- Functions to check if UI and dispatcher servers are running.
- Tests for the `is_ui_running` and `is_server_running` in covalent_dispatcher/_cli/service.py.

## [0.22.15] - 2022-02-01

### Fixed

- Covalent CLI command `covalent purge` will now stop the servers before deleting all the pid files.

### Added

- Test for `purge` method in covalent_dispatcher/_cli/service.py.

### Removed

- Unused `covalent_dispatcher` import from covalent_dispatcher/_cli/service.py.

### Changed

- Moved `_config_manager` import from within the `purge` method to the covalent_dispatcher/_cli/service.py for the purpose of mocking in tests.

## [0.22.14] - 2022-02-01

### Added

- Type hint to `_server_dispatch` method in `covalent/_workflow/lattice.py`.

## [0.22.13] - 2022-01-26

### Fixed

- When the local executor's `log_stdout` and `log_stderr` config variables are relative paths, they should go inside the results directory. Previously that was queried from the config, but now it's queried from the lattice metadata.

### Added

- Tests for the corresponding functions in (`covalent_dispatcher/_core/__init__.py`, `covalent/executor/base.py`, `covalent/executor/executor_plugins/local.py` and `covalent/executor/__init__.py`) affected by the bug fix.

### Changed

- Refactored `_delete_result` in result manager to give the option of deleting the result parent directory.

## [0.22.12] - 2022-01-31

### Added

- Diff check in pypi.yml ensures correct files are packaged

## [0.22.11] - 2022-01-31

### Changed

- Removed codecov token
- Removed Slack notifications from feature branches

## [0.22.10] - 2022-01-29

### Changed

- Running tests, conda, and version workflows on pull requests, not just pushes

## [0.22.9] - 2022-01-27

### Fixed

- Fixing version check action so that it doesn't run on commits that are in develop
- Edited PR template so that markdown checklist appears properly

## [0.22.8] - 2022-01-27

### Fixed

- publish workflow, using `docker buildx` to build images for x86 and ARM, prepare manifest and push to ECR so that pulls will match the correct architecture.
- typo in CONTRIBUTING
- installing `gcc` in Docker image so Docker can build wheels for `dask` and other packages that don't provide ARM wheels

### Changed

- updated versions in `requirements.txt` for `matplotlib` and `dask`

## [0.22.7] - 2022-01-27

### Added

- `MANIFEST.in` did not have `covalent_dispatcher/_service` in it due to which the PyPi package was not being built correctly. Added the `covalent_dispatcher/_service` to the `MANIFEST.in` file.

### Fixed

- setuptools properly including data files during installation

## [0.22.6] - 2022-01-26

### Fixed

- Added service folder in covalent dispatcher to package.

## [0.22.5] - 2022-01-25

### Fixed

- `README.md` images now use master branch's raw image urls hosted on <https://github.com> instead of <https://raw.githubusercontent.com>. Also, switched image rendering from html to markdown.

## [0.22.4] - 2022-01-25

### Fixed

- dispatcher server app included in sdist
- raw image urls properly used

## [0.22.3] - 2022-01-25

### Fixed

- raw image urls used in readme

## [0.22.2] - 2022-01-25

### Fixed

- pypi upload

## [0.22.1] - 2022-01-25

### Added

- Code of conduct
- Manifest.in file
- Citation info
- Action to upload to pypi

### Fixed

- Absolute URLs used in README
- Workflow badges updated URLs
- `install_package_data` -> `include_package_data` in `setup.py`

## [0.22.0] - 2022-01-25

### Changed

- Using public ECR for Docker release

## [0.21.0] - 2022-01-25

### Added

- GitHub pull request templates

## [0.20.0] - 2022-01-25

### Added

- GitHub issue templates

## [0.19.0] - 2022-01-25

### Changed

- Covalent Beta Release

## [0.18.9] - 2022-01-24

### Fixed

- iframe in the docs landing page is now responsive

## [0.18.8] - 2022-01-24

### Changed

- Temporarily removed output tab
- Truncated dispatch id to fit left sidebar, add tooltip to show full id

## [0.18.7] - 2022-01-24

### Changed

- Many stylistic improvements to documentation, README, and CONTRIBUTING.

## [0.18.6] - 2022-01-24

### Added

- Test added to check whether an already decorated function works as expected with Covalent.
- `pennylane` package added to the `requirements-dev.txt` file.

### Changed

- Now using `inspect.signature` instead of `function.__code__` to get the names of function's parameters.

## [0.18.5] - 2022-01-21

### Fixed

- Various CI fixes, including rolling back regression in version validation, caching on s3 hosted badges, applying releases and tags correctly.

## [0.18.4] - 2022-01-21

### Changed

- Removed comments and unused functions in covalent_dispatcher
- `result_class.py` renamed to `result.py`

### Fixed

- Version was not being properly imported inside `covalent/__init__.py`
- `dispatch_sync` was not previously using the `results_dir` metadata field

### Removed

- Credentials in config
- `generate_random_filename_in_cache`
- `is_any_atom`
- `to_json`
- `show_subgraph` option in `draw`
- `calculate_node`

## [0.18.3] - 2022-01-20

### Fixed

- The gunicorn servers now restart more gracefully

## [0.18.2] - 2022-01-21

### Changed

- `tempdir` metadata field removed and replaced with `executor.local.cache_dir`

## [0.18.1] - 2022-01-11

## Added

- Concepts page

## [0.18.0] - 2022-01-20

### Added

- `Result.CANCELLED` status to represent the status of a cancelled dispatch.
- Condition to cancel the whole dispatch if any of the nodes are cancelled.
- `cancel_workflow` function which uses a shared variable provided by Dask (`dask.distributed.Variable`) in a dask client to inform nodes to stop execution.
- Cancel function for dispatcher server API which will allow the server to terminate the dispatch.
- How to notebook for cancelling a dispatched job.
- Test to verify whether cancellation of dispatched jobs is working as expected.
- `cancel` function is available as `covalent.cancel`.

### Changed

- In file `covalent/_shared_files/config.py` instead of using a variable to store and then return the config data, now directly returning the configuration.
- Using `fire_and_forget` to dispatch a job instead of a dictionary of Dask's `Future` objects so that we won't have to manage the lifecycle of those futures.
- The `test_run_dispatcher` test was changed to reflect that the dispatcher no longer uses a dictionary of future objects as it was not being utilized anywhere.

### Removed

- `with dask_client` context was removed as the client created in `covalent_dispatcher/_core/__init__.py` is already being used even without the context. Furthermore, it creates issues when that context is exited which is unnecessary at the first place hence not needed to be resolved.

## [0.17.5] - 2022-01-19

### Changed

- Results directory uses a relative path by default and can be overridden by the environment variable `COVALENT_RESULTS_DIR`.

## [0.17.4] - 2022-01-19

### Changed

- Executor parameters use defaults specified in config TOML
- If relative paths are supplied for stdout and stderr, those files are created inside the results directory

## [0.17.3] - 2022-01-18

### Added

- Sync function
- Covalent CLI tool can restart in developer mode

### Fixed

- Updated the UI address referenced in the README

## [0.17.2] - 2022-01-12

### Added

- Quantum gravity tutorial

### Changed

- Moved VERSION file to top level

## [0.17.1] - 2022-01-19

### Added

- `error` attribute was added to the results object to show which node failed and the reason behind it.
- `stdout` and `stderr` attributes were added to a node's result to store any stdout and stderr printing done inside an electron/node.
- Test to verify whether `stdout` and `stderr` are being stored in the result object.

### Changed

- Redesign of how `redirect_stdout` and `redirect_stderr` contexts in executor now work to allow storing their respective outputs.
- Executors now also return `stdout` and `stderr` strings, along with the execution output, so that they can be stored in their result object.

## [0.17.0] - 2022-01-18

### Added

- Added an attribute `__code__` to electron and lattice which is a copy of their respective function's `__code__` attribute.
- Positional arguments, `args`, are now merged with keyword arguments, `kwargs`, as close as possible to where they are passed. This was done to make sure we support both with minimal changes and without losing the name of variables passed.
- Tests to ensure usage of positional arguments works as intended.

### Changed

- Slight rework to how any print statements in lattice are sent to null.
- Changed `test_dispatcher_functional` in `basic_dispatcher_test.py` to account for the support of `args` and removed a an unnecessary `print` statement.

### Removed

- Removed `args` from electron's `init` as it wasn't being used anywhere.

## [0.16.1] - 2022-01-18

### Changed

- Requirement changed from `dask[complete]` to `dask[distributed]`.

## [0.16.0] - 2022-01-14

### Added

- New UI static demo build
- New UI toolbar functions - orientation, toggle params, minimap
- Sortable and searchable lattice name row

### Changed

- Numerous UI style tweaks, mostly around dispatches table states

### Fixed

- Node sidebar info now updates correctly

## [0.15.11] - 2022-01-18

### Removed

- Unused numpy requirement. Note that numpy is still being installed indirectly as other packages in the requirements rely on it.

## [0.15.10] - 2022-01-16

## Added

- How-to guide for Covalent dispatcher CLI.

## [0.15.9] - 2022-01-18

### Changed

- Switched from using human readable ids to using UUIDs

### Removed

- `human-id` package was removed along with its mention in `requirements.txt` and `meta.yaml`

## [0.15.8] - 2022-01-17

### Removed

- Code breaking text from CLI api documentation.
- Unwanted covalent_dispatcher rst file.

### Changed

- Installation of entire covalent_dispatcher instead of covalent_dispatcher/_service in setup.py.

## [0.15.7] - 2022-01-13

### Fixed

- Functions with multi-line or really long decorators are properly serialized in dispatch_source.py.
- Multi-line Covalent output is properly commented out in dispatch_source.py.

## [0.15.6] - 2022-01-11

### Fixed

- Sub-lattice functions are successfully serialized in the utils.py get_serialized_function_str.

### Added

- Function to scan utilized source files and return a set of imported modules (utils.get_imports_from_source)

## [0.15.5] - 2022-01-12

### Changed

- UI runs on port 47007 and the dispatcher runs on port 48008. This is so that when the servers are later merged, users continue using port 47007 in the browser.
- Small modifications to the documentation
- Small fix to the README

### Removed

- Removed a directory `generated` which was improperly added
- Dispatcher web interface
- sqlalchemy requirement

## [0.15.4] - 2022-01-11

### Changed

- In file `covalent/executor/base.py`, `pickle` was changed to `cloudpickle` because of its universal pickling ability.

### Added

- In docstring of `BaseExecutor`, a note was added specifying that `covalent` with its dependencies is assumed to be installed in the conda environments.
- Above note was also added to the conda env selector how-to.

## [0.15.3] - 2022-01-11

### Changed

- Replaced the generic `RuntimeError` telling users to check if there is an object manipulation taking place inside the lattice to a simple warning. This makes the original error more visible.

## [0.15.2] - 2022-01-11

### Added

- If condition added for handling the case where `__getattr__` of an electron is accessed to detect magic functions.

### Changed

- `ActiveLatticeManager` now subclasses from `threading.local` to make it thread-safe.
- `ValueError` in the lattice manager's `claim` function now also shows the name of the lattice that is currently claimed.
- Changed docstring of `ActiveLatticeManager` to note that now it is thread-safe.
- Sublattice dispatching now no longer deletes the result object file and is dispatched normally instead of in a serverless manner.
- `simulate_nitrogen_and_copper_slab_interaction.ipynb` notebook tutorial now does normal dispatching as well instead of serverless dispatching. Also, now 7 datapoints will be shown instead of 10 earlier.

## [0.15.1] - 2022-01-11

### Fixed

- Passing AWS credentials to reusable workflows as a secret

## [0.15.0] - 2022-01-10

### Added

- Action to push development image to ECR

### Changed

- Made the publish action reusable and callable

## [0.14.1] - 2022-01-02

### Changed

- Updated the README
- Updated classifiers in the setup.py file
- Massaged some RTD pages

## [0.14.0] - 2022-01-07

### Added

- Action to push static UI to S3

## [0.13.2] - 2022-01-07

### Changed

- Completed new UI design work

## [0.13.1] - 2022-01-02

### Added

- Added eventlet requirement

### Changed

- The CLI tool can now manage the UI flask server as well
- [Breaking] The CLI option `-t` has been changed to `-d`, which starts the servers in developer mode and exposes unit tests to the server.

## [0.13.0] - 2022-01-01

### Added

- Config manager in `covalent/_shared_files/config.py`
- Default location for the main config file can be overridden using the environment variable `COVALENT_CONFIG_DIR`
- Ability to set and get configuration using `get_config` and `set_config`

### Changed

- The flask servers now reference the config file
- Defaults reference the config file

### Fixed

- `ValueError` caught when running `covalent stop`
- One of the functional tests was using a malformed path

### Deprecated

- The `electron.to_json` function
- The `generate_random_filename_in_cache` function

### Removed

- The `get_api_token` function

## [0.12.13] - 2022-01-04

## Removed

- Tutorial section headings

## Fixed

- Plot background white color

## [0.12.12] - 2022-01-06

### Fixed

- Having a print statement inside electron and lattice code no longer causes the workflow to fail.

## [0.12.11] - 2022-01-04

### Added

- Completed UI feature set for first release

### Changed

- UI server result serialization improvements
- UI result update webhook no longer fails on request exceptions, logs warning intead

## [0.12.10] - 2021-12-17

### Added

- Astrophysics tutorial

## [0.12.9] - 2022-01-04

### Added

- Added `get_all_node_results` method in `result_class.py` to return result of all node executions.

- Added `test_parallelilization` test to verify whether the execution is now being achieved in parallel.

### Changed

- Removed `LocalCluster` cluster creation usage to a simple `Client` one from Dask.

- Removed unnecessary `to_run` function as we no longer needed to run execution through an asyncio loop.

- Removed `async` from function definition of previously asynchronous functions, `_run_task`, `_run_planned_workflow`, `_plan_workflow`, and `_run_workflow`.

- Removed `uvloop` from requirements.

- Renamed `test_get_results` to `test_get_result`.

- Reran the how to notebooks where execution time was mentioned.

- Changed how `dispatch_info` context manager was working to account for multiple nodes accessing it at the same time.

## [0.12.8] - 2022-01-02

### Changed

- Changed the software license to GNU Affero 3.0

### Removed

- `covalent-ui` directory

## [0.12.7] - 2021-12-29

### Fixed

- Gunicorn logging now uses the `capture-output` flag instead of redirecting stdout and stderr

## [0.12.6] - 2021-12-23

### Changed

- Cleaned up the requirements and moved developer requirements to a separate file inside `tests`

## [0.12.5] - 2021-12-16

### Added

- Conda build CI job

## [0.12.4] - 2021-12-23

### Changed

- Gunicorn server now checks for port availability before starting

### Fixed

- The `covalent start` function now prints the correct port if the server is already running.

## [0.12.3] - 2021-12-14

### Added

- Covalent tutorial comparing quantum support vector machines with support vector machine algorithms implemented in qiskit and scikit-learn.

## [0.12.2] - 2021-12-16

### Fixed

- Now using `--daemon` in gunicorn to start the server, which was the original intention.

## [0.12.1] - 2021-12-16

### Fixed

- Removed finance references from docs
- Fixed some other small errors

### Removed

- Removed one of the failing how-to tests from the functional test suite

## [0.12.0] - 2021-12-16

### Added

- Web UI prototype

## [0.11.1] - 2021-12-14

### Added

- CLI command `covalent status` shows port information

### Fixed

- gunicorn management improved

## [0.11.0] - 2021-12-14

### Added

- Slack notifications for test status

## [0.10.4] - 2021-12-15

### Fixed

- Specifying a non-default results directory in a sub-lattice no longer causes a failure in lattice execution.

## [0.10.3] - 2021-12-14

### Added

- Functional tests for how-to's in documentation

### Changed

- Moved example script to a functional test in the pipeline
- Added a test flag to the CLI tool

## [0.10.2] - 2021-12-14

### Fixed

- Check that only `kwargs` without any default values in the workflow definition need to be passed in `lattice.draw(ax=ax, **kwargs)`.

### Added

- Function to check whether all the parameters without default values for a callable function has been passed added to shared utils.

## [0.10.1] - 2021-12-13

### Fixed

- Content and style fixes for getting started doc.

## [0.10.0] - 2021-12-12

### Changed

- Remove all imports from the `covalent` to the `covalent_dispatcher`, except for `_dispatch_serverless`
- Moved CLI into `covalent_dispatcher`
- Moved executors to `covalent` directory

## [0.9.1] - 2021-12-13

### Fixed

- Updated CONTRIBUTING to clarify docstring style.
- Fixed docstrings for `calculate_node` and `check_constraint_specific_sum`.

## [0.9.0] - 2021-12-10

### Added

- `prefix_separator` for separating non-executable node types from executable ones.

- `subscript_prefix`, `generator_prefix`, `sublattice_prefix`, `attr_prefix` for prefixes of subscripts, generators,
  sublattices, and attributes, when called on an electron and added to the transport graph.

- `exclude_from_postprocess` list of prefixes to denote those nodes which won't be used in post processing the workflow.

- `__int__()`, `__float__()`, `__complex__()` for converting a node to an integer, float, or complex to a value of 0 then handling those types in post processing.

- `__iter__()` generator added to Electron for supporting multiple return values from an electron execution.

- `__getattr__()` added to Electron for supporting attribute access on the node output.

- `__getitem__()` added to Electron for supporting subscripting on the node output.

- `electron_outputs` added as an attribute to lattice.

### Changed

- `electron_list_prefix`, `electron_dict_prefix`, `parameter_prefix` modified to reflect new way to assign prefixes to nodes.

- In `build_graph` instead of ignoring all exceptions, now the exception is shown alongwith the runtime error notifying that object manipulation should be avoided inside a lattice.

- `node_id` changed to `self.node_id` in Electron's `__call__()`.

- `parameter` type electrons now have the default metadata instead of empty dictionary.

- Instead of deserializing and checking whether a sublattice is there, now a `sublattice_prefix` is used to denote when a node is a sublattice.

- In `dispatcher_stack_test`, `test_dispatcher_flow` updated to indicate the new use of `parameter_prefix`.

### Fixed

- When an execution fails due to something happening in `run_workflow`, then result object's status is now failed and the object is saved alongwith throwing the appropriate exception.

## [0.8.5] - 2021-12-10

### Added

- Added tests for choosing specific executors inside electron initialization.
- Added test for choosing specific Conda environments inside electron initialization.

## [0.8.4] - 2021-12-10

### Changed

- Removed _shared_files directory and contents from covalent_dispatcher. Logging in covalent_dispatcher now uses the logger in covalent/_shared_files/logging.py.

## [0.8.3] - 2021-12-10

### Fixed

- Decorator symbols were added to the pseudo-code in the quantum chemistry tutorial.

## [0.8.2] - 2021-12-06

### Added

- Quantum chemistry tutorial.

## [0.8.1] - 2021-12-08

### Added

- Docstrings with typehints for covalent dispatcher functions added.

### Changed

- Replaced `node` to `node_id` in `electron.py`.

- Removed unnecessary `enumerate` in `covalent_dispatcher/_core/__init__.py`.

- Removed `get_node_device_mapping` function from `covalent_dispatcher/_core/__init__.py`
  and moved the definition to directly add the mapping to `workflow_schedule`.

- Replaced iterable length comparison for `executor_specific_exec_cmds` from `if len(executor_specific_exec_cmds) > 0`
  to `if executor_specific_exec_cmds`.

## [0.8.0] - 2021-12-03

### Added

- Executors can now accept the name of a Conda environment. If that environment exists, the operations of any electron using that executor are performed in that Conda environment.

## [0.7.6] - 2021-12-02

### Changed

- How to estimate lattice execution time has been renamed to How to query lattice execution time.
- Change result querying syntax in how-to guides from `lattice.get_result` to
  `covalent.get_result`.
- Choose random port for Dask dashboard address by setting `dashboard_address` to ':0' in
  `LocalCluster`.

## [0.7.5] - 2021-12-02

### Fixed

- "Default" executor plugins are included as part of the package upon install.

## [0.7.4] - 2021-12-02

### Fixed

- Upgraded dask to 2021.10.0 based on a vulnerability report

## [0.7.3] - 2021-12-02

### Added

- Transportable object tests
- Transport graph tests

### Changed

- Variable name node_num to node_id
- Variable name node_idx to node_id

### Fixed

- Transport graph `get_dependencies()` method return type was changed from Dict to List

## [0.7.2] - 2021-12-01

### Fixed

- Date handling in changelog validation

### Removed

- GitLab CI YAML

## [0.7.1] - 2021-12-02

### Added

- A new parameter to a node's result called `sublattice_result` is added.
  This will be of a `Result` type and will contain the result of that sublattice's
  execution. If a normal electron is executed, this will be `None`.

- In `_delete_result` function in `results_manager.py`, an empty results directory
  will now be deleted.

- Name of a sublattice node will also contain `(sublattice)`.

- Added `_dispatch_sync_serverless` which synchronously dispatches without a server
  and waits for a result to be returned. This is the method used to dispatch a sublattice.

- Test for sublatticing is added.

- How-to guide added for sublatticing explaining the new features.

### Changed

- Partially changed `draw` function in `lattice.py` to also draw the subgraph
  of the sublattice when drawing the main graph of the lattice. The change is
  incomplete as we intend to add this feature later.

- Instead of returning `plt`, `draw` now returns the `ax` object.

- `__call__` function in `lattice.py` now runs the lattice's function normally
  instead of dispatching it.

- `_run_task` function now checks whether current node is a sublattice and acts
  accordingly.

### Fixed

- Unnecessary lines to rename the node's name in `covalent_dispatcher/_core/__init__.py` are removed.

- `test_electron_takes_nested_iterables` test was being ignored due to a spelling mistake. Fixed and
  modified to follow the new pattern.

## [0.7.0] - 2021-12-01

### Added

- Electrons can now accept an executor object using the "backend" keyword argument. "backend" can still take a string naming the executor module.
- Electrons and lattices no longer have Slurm metadata associated with the executor, as that information should be contained in the executor object being used as an input argument.
- The "backend" keyword can still be a string specifying the executor module, but only if the executor doesn't need any metadata.
- Executor plugin classes are now directly available to covalent, eg: covalent.executor.LocalExecutor().

## [0.6.7] - 2021-12-01

### Added

- Docstrings without examples for all the functions in core covalent.
- Typehints in those functions as well.
- Used `typing.TYPE_CHECKING` to prevent cyclic imports when writing typehints.

### Changed

- `convert_to_lattice_function` renamed to `convert_to_lattice_function_call`.
- Context managers now raise a `ValueError` instead of a generic `Exception`.

## [0.6.6] - 2021-11-30

### Fixed

- Fixed the version used in the documentation
- Fixed the badge URLs to prevent caching

## [0.6.5] - 2021-11-30

### Fixed

- Broken how-to links

### Removed

- Redundant lines from .gitignore
- *.ipynb from .gitignore

## [0.6.4] - 2021-11-30

### Added

- How-to guides for workflow orchestration.
  - How to construct an electron
  - How to construct a lattice
  - How to add an electron to lattice
  - How to visualize the lattice
  - How to add constraints to lattices
- How-to guides for workflow and subtask execution.
  - How to execute individual electrons
  - How to execute a lattice
  - How to execute multiple lattices
- How-to guides for status querying.
  - How to query electron execution status
  - How to query lattice execution status
  - How to query lattice execution time
- How-to guides for results collection
  - How to query electron execution results
  - How to query lattice execution results
  - How to query multiple lattice execution results
- Str method for the results object.

### Fixed

- Saving the electron execution status when the subtask is running.

## [0.6.3] - 2021-11-29

### Removed

- JWT token requirement.
- Covalent dispatcher login requirement.
- Update covalent login reference in README.md.
- Changed the default dispatcher server port from 5000 to 47007.

## [0.6.2] - 2021-11-28

### Added

- Github action for tests and coverage
- Badges for tests and coverage
- If tests pass then develop is pushed to master
- Add release action which tags and creates a release for minor version upgrades
- Add badges action which runs linter, and upload badges for version, linter score, and platform
- Add publish action (and badge) which builds a Docker image and uploads it to the AWS ECR

## [0.6.1] - 2021-11-27

### Added

- Github action which checks version increment and changelog entry

## [0.6.0] - 2021-11-26

### Added

- New Covalent RTD theme
- sphinx extension sphinx-click for CLI RTD
- Sections in RTD
- init.py in both covalent-dispatcher logger module and cli module for it to be importable in sphinx

### Changed

- docutils version that was conflicting with sphinx

### Removed

- Old aq-theme

## [0.5.1] - 2021-11-25

### Added

- Integration tests combining both covalent and covalent-dispatcher modules to test that
  lattice workflow are properly planned and executed.
- Integration tests for the covalent-dispatcher init module.
- pytest-asyncio added to requirements.

## [0.5.0] - 2021-11-23

### Added

- Results manager file to get results from a file, delete a result, and redispatch a result object.
- Results can also be awaited to only return a result if it has either been completed or failed.
- Results class which is used to store the results with all the information needed to be used again along with saving the results to a file functionality.
- A result object will be a mercurial object which will be updated by the dispatcher and saved to a file throughout the dispatching and execution parts.
- Direct manipulation of the transport graph inside a result object takes place.
- Utility to convert a function definition string to a function and vice-versa.
- Status class to denote the status of a result object and of each node execution in the transport graph.
- Start and end times are now also stored for each node execution as well as for the whole dispatch.
- Logging of `stdout` and `stderr` can be done by passing in the `log_stdout`, `log_stderr` named metadata respectively while dispatching.
- In order to get the result of a certain dispatch, the `dispatch_id`, the `results_dir`, and the `wait` parameter can be passed in. If everything is default, then only the dispatch id is required, waiting will not be done, and the result directory will be in the current working directory with folder name as `results/` inside which every new dispatch will have a new folder named according to their respective dispatch ids, containing:
  - `result.pkl` - (Cloud)pickled result object.
  - `result_info.yaml` - yaml file with high level information about the result and its execution.
  - `dispatch_source.py` - python file generated, containing the original function definitions of lattice and electrons which can be used to dispatch again.

### Changed

- `logfile` named metadata is now `slurm_logfile`.
- Instead of using `jsonpickle`, `cloudpickle` is being used everywhere to maintain consistency.
- `to_json` function uses `json` instead of `jsonpickle` now in electron and lattice definitions.
- `post_processing` moved to the dispatcher, so the dispatcher will now store a finished execution result in the results folder as specified by the user with no requirement of post processing it from the client/user side.
- `run_task` function in dispatcher modified to check if a node has completed execution and return it if it has, else continue its execution. This also takes care of cases if the server has been closed mid execution, then it can be started again from the last saved state, and the user won't have to wait for the whole execution.
- Instead of passing in the transport graph and dispatch id everywhere, the result object is being passed around, except for the `asyncio` part where the dispatch id and results directory is being passed which afterwards lets the core dispatcher know where to get the result object from and operate on it.
- Getting result of parent node executions of the graph, is now being done using the result object's graph. Storing of each execution's result is also done there.
- Tests updated to reflect the changes made. They are also being run in a serverless manner.

### Removed

- `LatticeResult` class removed.
- `jsonpickle` requirement removed.
- `WorkflowExecutionResult`, `TaskExecutionResult`, and `ExecutionError` singleton classes removed.

### Fixed

- Commented out the `jwt_required()` part in `covalent-dispatcher/_service/app.py`, may be removed in later iterations.
- Dispatcher server will now return the error message in the response of getting result if it fails instead of sending every result ever as a response.

## [0.4.3] - 2021-11-23

### Added

- Added a note in Known Issues regarding port conflict warning.

## [0.4.2] - 2021-11-24

### Added

- Added badges to README.md

## [0.4.1] - 2021-11-23

### Changed

- Removed old coverage badge and fixed the badge URL

## [0.4.0] - 2021-11-23

### Added

- Codecov integrations and badge

### Fixed

- Detached pipelines no longer created

## [0.3.0] - 2021-11-23

### Added

- Wrote a Code of Conduct based on <https://www.contributor-covenant.org/>
- Added installation and environment setup details in CONTRIBUTING
- Added Known Issues section to README

## [0.2.0] - 2021-11-22

### Changed

- Removed non-open-source executors from Covalent. The local SLURM executor is now
- a separate repo. Executors are now plugins.

## [0.1.0] - 2021-11-19

### Added

- Pythonic CLI tool. Install the package and run `covalent --help` for a usage description.
- Login and logout functionality.
- Executor registration/deregistration skeleton code.
- Dispatcher service start, stop, status, and restart.

### Changed

- JWT token is stored to file instead of in an environment variable.
- The Dask client attempts to connect to an existing server.

### Removed

- Removed the Bash CLI tool.

### Fixed

- Version assignment in the covalent init file.

## [0.0.3] - 2021-11-17

### Fixed

- Fixed the Dockerfile so that it runs the dispatcher server from the covalent repo.

## [0.0.2] - 2021-11-15

### Changed

- Single line change in ci script so that it doesn't exit after validating the version.
- Using `rules` in `pytest` so that the behavior in test stage is consistent.

## [0.0.1] - 2021-11-15

### Added

- CHANGELOG.md to track changes (this file).
- Semantic versioning in VERSION.
- CI pipeline job to enforce versioning.<|MERGE_RESOLUTION|>--- conflicted
+++ resolved
@@ -7,16 +7,13 @@
 
 ## [UNRELEASED]
 
-<<<<<<< HEAD
 ### Added
 
 - Front-end pending unit tests for the GUI.
-=======
 ### Docs
 
 - Added DNN tutorial
 - Updated AWS Plugins install instructions
->>>>>>> f727a464
 
 ## [0.208.0-rc.0] - 2022-11-05
 
