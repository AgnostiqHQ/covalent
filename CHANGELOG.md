# Changelog

All notable changes to this project will be documented in this file.

The format is based on [Keep a Changelog](https://keepachangelog.com/en/1.0.0/),
and this project adheres to [Semantic Versioning](https://semver.org/spec/v2.0.0.html).

## [UNRELEASED]

<<<<<<< HEAD
### Docs

- Updated compatibility matrix
=======
## [0.209.1-rc.0] - 2022-12-15

### Authors

- Alejandro Esquivel <ae@alejandro.ltd>
- dwelsch-esi <116022979+dwelsch-esi@users.noreply.github.com>
- Co-authored-by: dwelsch-memverge <david.welsch@memverge.com>
- Co-authored-by: Santosh kumar <29346072+santoshkumarradha@users.noreply.github.com>
- Co-authored-by: pre-commit-ci[bot] <66853113+pre-commit-ci[bot]@users.noreply.github.com>
- Co-authored-by: santoshkumarradha <santosh@agnostiq.ai>
- RaviPsiog <111348352+RaviPsiog@users.noreply.github.com>
- Co-authored-by: RaviPsiog <ravieja.gurram@psiog.com>
- Co-authored-by: Faiyaz Hasan <faiyaz@agnostiq.ai>
- Casey Jao <casey@agnostiq.ai>
- Co-authored-by: Will Cunningham <wjcunningham7@users.noreply.github.com>
- Prasanna Venkatesh <54540812+Prasy12@users.noreply.github.com>
- Ara Ghukasyan <38226926+araghukas@users.noreply.github.com>
- Venkat Bala <15014089+venkatBala@users.noreply.github.com>
- Co-authored-by: Venkat Bala <venkat@agnostiq.ai>


### Fixed

- Removed merge conflict symbols in changelog

## [0.209.0-rc.0] - 2022-12-15

### Authors

- Alejandro Esquivel <ae@alejandro.ltd>
- dwelsch-esi <116022979+dwelsch-esi@users.noreply.github.com>
- Co-authored-by: dwelsch-memverge <david.welsch@memverge.com>
- Co-authored-by: Santosh kumar <29346072+santoshkumarradha@users.noreply.github.com>
- Co-authored-by: pre-commit-ci[bot] <66853113+pre-commit-ci[bot]@users.noreply.github.com>
- Co-authored-by: santoshkumarradha <santosh@agnostiq.ai>
- RaviPsiog <111348352+RaviPsiog@users.noreply.github.com>
- Co-authored-by: RaviPsiog <ravieja.gurram@psiog.com>
- Co-authored-by: Faiyaz Hasan <faiyaz@agnostiq.ai>
- Casey Jao <casey@agnostiq.ai>
- Co-authored-by: Will Cunningham <wjcunningham7@users.noreply.github.com>
- Prasanna Venkatesh <54540812+Prasy12@users.noreply.github.com>
- Ara Ghukasyan <38226926+araghukas@users.noreply.github.com>
- Venkat Bala <15014089+venkatBala@users.noreply.github.com>
- Co-authored-by: Venkat Bala <venkat@agnostiq.ai>


### Added

- Adding support for PostgresQL DB backend
- Added check for `COVALENT_DATABASE_URL`, if exists connect sqlalchemy engine using that
- Adding `COVALENT_DATABASE_USER` and `COVALENT_DATABASE_PASSWORD` environment variables
- Adding `COVALENT_DATABASE_HOSTNAME` and `COVALENT_DATABASE_PORT` environment variables for easy configuration

### Changed

- Updated `requirements.txt` to include `pyscopg2`
- Refactored execution.py into loosely coupled modular pieces

### Fixed

- Build graph now sets all unset lattice constraints from defaults
- Fixed all failing functional tests
- Fixed local executor tests on MacOS by adding ProcessPoolExecutor

### Changed

- Updated `directory` like default environment variable paths to avoid creating redundant nested directories when self-hosting

### Docs

- Adding `Deployment` section for self-hosting guide

### Docs

- Rewrote Concepts section in docs
- Split Concepts into API, server, and UI sections
- Added new examples and graphics for Concepts

### Fixed

- Respecting specified AWS profile & region in remote executed S3 file transfers, defaulting to env vars of execution backend

### Added

- Added `TaskRuntimeError` exception for executor plugin implementations to signal to Covalent that a task raised an
  unhandled exception while running in the executor backend.
- Added environment variable for a remote database backend
- Added support for mysql and postgresql

### Changed

- Docs for Covalent's Slurm plugin updated with explanation for optional `srun` parameters.
- Electron errors are segregated by type; task runtime errors are
  stored in `stderr` while the `error` attribute of a node is reserved
  for exceptions raised by Covalent itself.
- When tasks fail in a workflow, the Lattice ErrorCard in the UI summarizes the failed tasks.

### Fixed

- Electrons will inherit the lattice executors.
- Sublattices inherit the parent lattice executor.
- When several electrons are running concurrently, their stdout and stderr are stored in the correct graph nodes.
- Electron errors now appear in the Electron ErrorCard when one clicks on a failed task in the UI.
- When an electron raises an exception during execution, the local and dask executors now try to recover any output that was already
  written.
- Fixed functional tests.
- Added `requirements-client.txt` to MANIFEST file
- Respecting specified AWS profile & region in remote executed S3 file transfers, defaulting to env vars of execution backend
- Fixed local executor tests on MacOS (second attempt)
- The `initialize_results_dir` method attempts to use an environment variable instead of the results directory in the payload
- Modified certain sqlalchemy commands for postgres compatibility
- Removed references to results_dir in the payload

### Docs


- Added DNN tutorial
- Updated AWS Plugins install instructions
- Updated AWS Plugins documentation (minor fixes)
- Rewrote intro material in README.
- Changed "Citation" in the README.
- Renamed "Release Notes" to "What's New?" in the README. Updated What's New with a description of the newest GUI functionality.
- Added "Quick Start" guide.
- Updated and reorganized doc landing page.
- Rewrote "Getting Started" page.
- Broke out "Installing from Source" instructions to separate page.
- Corrected some API class names in headers.
- Added an executors-and-UI graphic.
- Adding `Deployment` section for self-hosting guide


## [0.208.0-rc.0] - 2022-11-05

### Authors

- Faiyaz Hasan <faiyaz@agnostiq.ai>
- Casey Jao <casey@agnostiq.ai>
- Alejandro Esquivel <ae@alejandro.ltd>

### Operations

- Reverted nightly schedule back to daily at 4:00am
- Added Alejandro to PAUL_BLART group to allow trigerring of releases

### Added

- Support for transferring the contents of folders to and from S3 buckets using the file transfer module.

### Docs

- Rewrote intro material in README.
- Changed "Citation" in the README.
- Renamed "Release Notes" to "What's New?" in the README. Updated What's New with a description of the newest GUI functionality.

### Fixed

- Folder transfer unit test.
- Folder transfer download bug
- Result objects now print correctly when nodes fail

### Changed

- Width of lattice name column on dispatch list GUI.
- Optimzing larger graphs for better performance.

## [0.207.0-rc.0] - 2022-10-26

### Authors

- Alejandro Esquivel <ae@alejandro.ltd>
- Co-authored-by: pre-commit-ci[bot] <66853113+pre-commit-ci[bot]@users.noreply.github.com>


### Changed

- Running migrations automatically if none have run in the past (fresh installs, after purging)

## [0.206.0-rc.0] - 2022-10-26

### Authors

- Akalanka <8133713+boneyag@users.noreply.github.com>
- Co-authored-by: Will Cunningham <wjcunningham7@users.noreply.github.com>
- Co-authored-by: Scott Wyman Neagle <scott@agnostiq.ai>
- Scott Wyman Neagle <wymnea@protonmail.com>
- Co-authored-by: Will Cunningham <wjcunningham7@gmail.com>
- Co-authored-by: Alejandro Esquivel <ae@alejandro.ltd>
- Co-authored-by: Faiyaz Hasan <faiyaz@agnostiq.ai>
- Casey Jao <casey@agnostiq.ai>
- Venkat Bala <15014089+venkatBala@users.noreply.github.com>


### Docs

- Updated AWS Lambda executor docs to address conflict with using public ecr registries

### Docs

- Fixed missing RTD content under API section for covalent, cli, leptons, deps, data transfer

### Fixed

- Enabling logging by default
- Removed debugging output
- Clarify cli output when `covalent db migrate` needs to be run

### Changed

- Single line call to join instead of a for loop
- Updated black, mirrors-prettier, and detect-secrets in pre-commit hooks

### Operations

- Updated hotfix logic to run on a merge to a release branch
- CodeQL workflow uses a test matrix to scan all repos in the Covalent ecosystem
>>>>>>> 0a059f40

## [0.205.0-rc.0] - 2022-10-19

### Authors

- Alejandro Esquivel <ae@alejandro.ltd>
- Venkat Bala <15014089+venkatBala@users.noreply.github.com>
- Casey Jao <casey@agnostiq.ai>


### Changed

- Made `root_dispatch_id` nullable to circumvent migration issues with sqlite in certain platforms

### Operations

- Updated all CI Slack alerts to all go to the #covalent-ci channel

### Fixed

- Rendering newlines in ErrorCard on the UI for displaying error stacktraces
- VERSION incrementing logic in changelog
- Fixed v11 migration to use render as batch to make DROP operations compatible with sqlite

## [0.204.1-rc.0] - 2022-10-18

### Authors

- Alejandro Esquivel <ae@alejandro.ltd>
- Venkat Bala <15014089+venkatBala@users.noreply.github.com>
- Casey Jao <casey@agnostiq.ai>


### Fixed

- `covalent restart` honors the `sdk.no_cluster` setting

### Docs

- Updated RTD with details about the new AWS lambda executor interface

### Operations

- Removed PAUL_BLART check on build sdist step in release.yml
- Consolidated pre & stable build into one step in release.yml

## [0.204.0-rc.0] - 2022-10-17

### Authors

- Alejandro Esquivel <ae@alejandro.ltd>
- Prasanna Venkatesh <54540812+Prasy12@users.noreply.github.com>
- Co-authored-by: Aravind-psiog <aravind.prabaharan@psiog.com>
- Co-authored-by: Manjunath PV <manjunath.poilath@psiog.com>
- Co-authored-by: pre-commit-ci[bot] <66853113+pre-commit-ci[bot]@users.noreply.github.com>
- Co-authored-by: RaviPsiog <raviteja.gurram@psiog.com>
- Co-authored-by: RaviPsiog <ravieja.gurram@psiog.com>
- Aravind <100823292+Aravind-psiog@users.noreply.github.com>
- Co-authored-by: Prasy12 <prasanna.venkatesh@psiog.com>


### Operations

- Fixing the validate distribution step given changes in -rc0 suffix to version

### Added

- RTD for User Interface
- Minor GUI fixes

### Fixed

- Re-applying default executor fix post config file reunification

## [0.203.0-rc.0] - 2022-10-14

### Authors

- Prasanna Venkatesh <54540812+Prasy12@users.noreply.github.com>
- Co-authored-by: Aravind-psiog <aravind.prabaharan@psiog.com>
- Co-authored-by: kamalesh.suresh <kamalesh.suresh@psiog.com>
- Co-authored-by: pre-commit-ci[bot] <66853113+pre-commit-ci[bot]@users.noreply.github.com>
- Casey Jao <casey@agnostiq.ai>
- Scott Wyman Neagle <wymnea@protonmail.com>
- Co-authored-by: Scott Wyman Neagle <scott@agnostiq.ai>
- Co-authored-by: Alejandro Esquivel <ae@alejandro.ltd>
- Will Cunningham <wjcunningham7@users.noreply.github.com>
- Will Cunningham <wjcunningham7@gmail.com>


### Added

- Ability to use terminal on the GUI.

### Fixed

- Exceptions when instantiating executors are handled
- Covalent start now waits for the server to settle before returning

### Operations

- updated hotfix logic to run on a merge to a release branch
- Fixing js github actions dist by re-building from develop
- Fixing syntax in describe action & compiled action manually

## [0.202.0] - 2022-10-11

### Authors

- Prasanna Venkatesh <54540812+Prasy12@users.noreply.github.com>
- Co-authored-by: ArunPsiog <arun.mukesh@psiog.com>
- Co-authored-by: kamalesh.suresh <kamalesh.suresh@psiog.com>
- Co-authored-by: Amalan Jenicious F <amalan.jenicious@psiog.com>
- Co-authored-by: Alejandro Esquivel <ae@alejandro.ltd>
- Casey Jao <casey@agnostiq.ai>


### Added

- Ability to view sublattices list as part of the main lattice
- Ability to view subalattices graph as part of main lattice


### Fixed

- Electron dependencies are no longer written twice to the DB during a workflow

## [0.201.0] - 2022-10-09

### Authors

- Venkat Bala <15014089+venkatBala@users.noreply.github.com>
- Will Cunningham <wjcunningham7@users.noreply.github.com>
- Co-authored-by: Scott Wyman Neagle <scott@agnostiq.ai>
- Co-authored-by: Alejandro Esquivel <ae@alejandro.ltd>
- Aravind <100823292+Aravind-psiog@users.noreply.github.com>
- Co-authored-by: Amalan Jenicious F <amalan.jenicious@psiog.com>
- Co-authored-by: kamalesh.suresh <kamalesh.suresh@psiog.com>
- Co-authored-by: Prasy12 <prasanna.venkatesh@psiog.com>
- Co-authored-by: ArunPsiog <arun.mukesh@psiog.com>
- Co-authored-by: pre-commit-ci[bot] <66853113+pre-commit-ci[bot]@users.noreply.github.com>
- Co-authored-by: Casey Jao <casey@agnostiq.ai>
- Co-authored-by: Will Cunningham <wjcunningham7@gmail.com>
- Okechukwu  Emmanuel Ochia <okechukwu@agnostiq.ai>
- Scott Wyman Neagle <wymnea@protonmail.com>


### Docs

- Added AWS Plugins RTD page

### Fixed

- Updated import statements in alembic `env.py` file to refer to updated location of `DataStore` class
- Imports in entry_point

### Docs

- Fixed the docstring for `get_node_error`

### Changed

- move `upsert_lattice_data()` to dispatcher
- move `upsert_electron_data()` to dispatcher
- move `insert_electron_dependency_data()` to dispatcher
- move `persist()` to dispatcher
- move `get_unique_id()` to dispatcher
- move `initialize_result_object()` to dispatcher

### Removed

- `get_node_value` from `Result`

### Tests

- Updated more functional tests

## [0.200.0] - 2022-10-05

### Authors

- Venkat Bala <15014089+venkatBala@users.noreply.github.com>
- Scott Wyman Neagle <scott@agnostiq.ai>
- Co-authored-by: Faiyaz Hasan <faiyaz@agnostiq.ai>
- Co-authored-by: Will Cunningham <wjcunningham7@gmail.com>
- Will Cunningham <wjcunningham7@users.noreply.github.com>
- Co-authored-by: Alejandro Esquivel <ae@alejandro.ltd>
- Co-authored-by: pre-commit-ci[bot] <66853113+pre-commit-ci[bot]@users.noreply.github.com>
- Aravind <100823292+Aravind-psiog@users.noreply.github.com>
- Co-authored-by: Amalan Jenicious F <amalan.jenicious@psiog.com>
- Co-authored-by: kamalesh.suresh <kamalesh.suresh@psiog.com>
- Co-authored-by: Prasy12 <prasanna.venkatesh@psiog.com>
- Co-authored-by: ArunPsiog <arun.mukesh@psiog.com>
- Co-authored-by: Casey Jao <casey@agnostiq.ai>
- Okechukwu  Emmanuel Ochia <okechukwu@agnostiq.ai>


## Docs

- Updated ECS Executor RTD with config & cloud resources table

### Added

- Ability to view the configuration file on the GUI as settings
- Ability to copy python objects for inputs and results for lattice and electrons

### Fixed

- Minor GUI bugs and improvements

### Docs

- Updated Lambda Executor RTD with config & cloud resources table
- Updated EC2, Braket, and Batch AWS Executors RTD with config & cloud resources table

### Operations

- Fixed syntax issues in `nightly.yml`
- Add `repository` arg to checkout in `version`
- fix `octokit` request action route, update env token
- create stable versions for stable releases
- add `fetch-depth: 0` to fetch entire history
- fix regex for matching version
- add `persist-credentials: false` in nightly
- Update `nightly` schedule to midnight EST
- Added CI for Ubuntu 22.04 / Python 3.8, 3.9
- Added CI for Centos 7 / Python 3.9
- Added experimental CI for Debian 11 / Python 3.11rc2
- Renamed Ubuntu images to Debian for accuracy
- Adding boilerplate workflow
- Syntax fixes in release.yml
- Verbose failure messages in boilerplate workflow
- Change license.yml to pip-license-checker action

## [0.199.0] - 2022-09-29

### Authors

- Venkat Bala <15014089+venkatBala@users.noreply.github.com>
- Co-authored-by: Will Cunningham <wjcunningham7@gmail.com>
- Co-authored-by: Scott Wyman Neagle <scott@agnostiq.ai>
- Will Cunningham <wjcunningham7@users.noreply.github.com>
- Sankalp Sanand <sankalp@agnostiq.ai>
- Casey Jao <casey@agnostiq.ai>
- Prasanna Venkatesh <54540812+Prasy12@users.noreply.github.com>
- Co-authored-by: Manjunath PV <manjunath.poilath@psiog.com>
- Co-authored-by: kamalesh.suresh <kamalesh.suresh@psiog.com>
- Co-authored-by: ArunPsiog <arun.mukesh@psiog.com>
- Co-authored-by: RaviPsiog <raviteja.gurram@psiog.com>
- Co-authored-by: pre-commit-ci[bot] <66853113+pre-commit-ci[bot]@users.noreply.github.com>
- Co-authored-by: Faiyaz Hasan <faiyaz@agnostiq.ai>
- Co-authored-by: Alejandro Esquivel <ae@alejandro.ltd>

### Tests

- Fixed `asserts` in stress tests
- Added unit tests for `defaults.py`
- Updated `test_sync()` to match the new function signature.

### Added

- `requirements-client.txt` file added.
- Logs tab on the GUI which displays the covalent logs and also the ability to download the log file.
- Missing copyrights to the file transfer module.

### Fixed

- Config file is now locked during reads and writes to mitigate concurrency issues
- In `defaults.py/get_default_executor`, condition to return `local` or `dask` is now fixed
- Strip "/" from the S3 bucket download "from file path" and the upload "to file path"
- Correctly return stderr in get_node_result

### Changed

- Installation requirements are now split into client side and server side requirements' files.
- `setup.py` modified to install client side requirements only, if `COVALENT_SDK_ONLY` environment variable is present and `True`.
- Updated `requirements.txt` and `tests/requirements.txt`
- Updated `nbconvert` by dependabot
- Split the `ConfigManager` into `Client` and `Server` components
- Update the `set/get/update` config methods to distinguish between the client and server parts
- `get_all_node_results()` uses in memory `Result` instead of DB
- `get_all_node_outputs()` uses in memory Result instead of DB

### Removed

- The DB dependency in `sync()`
- The ability for `sync()` to wait for all dispatches.

### Docs

- Fixed a notebook which was not rendering

### Operations

- Updating all references to local workflows
- Adding `nightly.yml` workflow for nightly CI
- Updated triggers to `tests` and `changelog` workflows
- Enhanced pre-release workflows
- `codecov` passthrough jobs added for when tests are not run
- Tests are run on one platform on pushes to `develop` to keep codecov reports accurate
- Test matrix source triggers changed from `workflow_call` to `schedule` since contexts are inherited
- Removed badges workflow; version badge is now generated using the latest pre-release tag
- Removed unused `push_to_s3` workflow
- Workflows authenticate to AWS using OIDC with specific roles
- Only the recommended platform is tested on pull requests
- Update check blocks to assert the `workflow_call` event type is replaced with `schedule`
- Create a hotfix when pushing to a release branch
- Update nightly trigger to `hourly` for testing
- Update `changelog` action token to `COVALENT_OPS_BOT_TOKEN`
- Remove `benchmark` workflow from `nightly` schedule
- Removed payload dependency from changelog action so it can run on a schedule
- Remove `benchmark` workflow from `nightly` schedule

## [0.198.0] - 2022-09-14

### Authors

- Scott Wyman Neagle <scott@agnostiq.ai>
- Co-authored-by: Will Cunningham <wjcunningham7@gmail.com>


### Operations

- Fix `release.yml` workflow
- Adding a step in `release.yml/docker` job to trigger the AWS executor base image build in the remote repo `covalent-aws-plugins`
- Pass all the necessary inputs for the triggered workflow as part of the HTTP POST request body
- Added MacOS 12 to test matrix


### Changed

- Skipping stalling `dask_executor` functional test
- Database is initialized in `covalent_ui/app.py` instead of in the CLI's `start` method in order to support management via `start-stop-daemon`.
- Convert `COVALENT_SVC_PORT` to `int` when parsing env var
- Skipping stalling `dask_executor` functional test

### Added

- Modified `_DEFAULT_CONSTRAINT_VALUES` to a dataclass called `DefaultMetadataValues`, it is still used as a dictionary everywhere (named `DEFAULT_METADATA_VALUES` instead) but in an object-like manner.
- Modified `_DEFAULT_CONFIG` to also be a dataclass called `DefaultConfig`, which is initialized whenever needed and used like a dictionary (named `DEFAULT_CONFIG`).
- `ConfigManager` is now thread safe since it is initialized whenever needed instead of one object being accessed by multiple processes/threads leading to corruption of the config file.
- Using `contextlib.supress` to ignore `psutil.NoSuchProcess` errors instead of `try/except` with `pass`.
- Filter workflow dispatches by status on the GUI.
- Delete all workflow dispatches present in the database from the GUI and add filter level deletion of workflow dispatches as well.
- Theme changes as part of latest wireframe.
- Factory functions to generate configurations and default metadata at the time when required. This is because certain values like default executors are only determined when the covalent server starts.
- Respecting the configuration options like default executor, no. of workers, developer mode, etc. when restarting the server.
- Unit tests for `remote_executor.py`
- Added alembic migrations script for DB schema v12
- Environment variables added to `defaults.py` in order to support system services
- Covalent OpenRC init script added

### Removed

- Deprecated `_DEFAULT_CONSTRAINTS_DEPRECATED` removed.
- Confusing `click` argument `no-cluster` instead of flag `--no-cluster` removed; this was also partially responsible for unexpected behaviour with using `no-cluster` option when starting covalent.

### Operations

- Fixed a bug in changelog.yml caused by passing a large list of commits as a var

### Tests

- Updated tests to reflect above changes.
- Updated more tests to DB schema v12
- Improved DB mocking in dispatcher tests

### Fixed

- Removed inheritance of `call_before` metadata related to file transfers from parent electron to collected nodes.
- Executor instances at runtime no longer inadvertently modify
  transport graph nodes when modifying their attributes.
- Syntax error in `tests.yml`

### Docs

- Updated AWS Lambda plugin rtd with mention to its limitations.
- Updated RTD concepts and tutorials to reflect new UI.

## [0.197.0] - 2022-09-08

### Authors

- Will Cunningham <wjcunningham7@users.noreply.github.com>
- Co-authored-by: Scott Wyman Neagle <scott@agnostiq.ai>
- Alejandro Esquivel <ae@alejandro.ltd>
- Co-authored-by: Will Cunningham <wjcunningham7@gmail.com>
- Aravind-psiog <100823292+Aravind-psiog@users.noreply.github.com>
- Faiyaz Hasan <faiyaz@agnostiq.ai>
- Co-authored-by: Venkat Bala <venkat@agnostiq.ai>
- Prasanna Venkatesh <54540812+Prasy12@users.noreply.github.com>
- Co-authored-by: Amalan Jenicious F <amalan.jenicious@psiog.com>
- Okechukwu  Emmanuel Ochia <okechukwu@agnostiq.ai>
- Co-authored-by: pre-commit-ci[bot] <66853113+pre-commit-ci[bot]@users.noreply.github.com>
- Casey Jao <casey@agnostiq.ai>


### Fixed

- Fixed missing lattice and result object attributes after rehydrating from datastore.

### Changed

- Implemented v12 of the DB schema

### Tests

- Enhanced DB tests to check faithfulness of persist and rehydrate operations

### Docs
- Update user interface docs for filter and delete features.
- Added credential management page

## [0.196.0] - 2022-09-07

### Authors

- Will Cunningham <wjcunningham7@users.noreply.github.com>
- Co-authored-by: Scott Wyman Neagle <scott@agnostiq.ai>
- Alejandro Esquivel <ae@alejandro.ltd>
- Co-authored-by: Will Cunningham <wjcunningham7@gmail.com>
- Aravind-psiog <100823292+Aravind-psiog@users.noreply.github.com>
- Faiyaz Hasan <faiyaz@agnostiq.ai>
- Co-authored-by: Venkat Bala <venkat@agnostiq.ai>
- Prasanna Venkatesh <54540812+Prasy12@users.noreply.github.com>
- Co-authored-by: Amalan Jenicious F <amalan.jenicious@psiog.com>
- Okechukwu  Emmanuel Ochia <okechukwu@agnostiq.ai>
- Co-authored-by: pre-commit-ci[bot] <66853113+pre-commit-ci[bot]@users.noreply.github.com>
- Casey Jao <casey@agnostiq.ai>


### Changed

- Sublattices are now run completely internally, without any HTTP calls.
- Lattice-level metadata is persisted atomically for sublattices.

## [0.195.0] - 2022-09-06

### Authors

- Will Cunningham <wjcunningham7@users.noreply.github.com>
- Co-authored-by: Scott Wyman Neagle <scott@agnostiq.ai>
- Alejandro Esquivel <ae@alejandro.ltd>
- Co-authored-by: Will Cunningham <wjcunningham7@gmail.com>
- Aravind-psiog <100823292+Aravind-psiog@users.noreply.github.com>
- Faiyaz Hasan <faiyaz@agnostiq.ai>
- Co-authored-by: Venkat Bala <venkat@agnostiq.ai>
- Prasanna Venkatesh <54540812+Prasy12@users.noreply.github.com>
- Co-authored-by: Amalan Jenicious F <amalan.jenicious@psiog.com>
- Okechukwu  Emmanuel Ochia <okechukwu@agnostiq.ai>
- Co-authored-by: pre-commit-ci[bot] <66853113+pre-commit-ci[bot]@users.noreply.github.com>
- Casey Jao <casey@agnostiq.ai>


### Changed

- `import covalent` no longer pulls in the server components

### Operations

- Fixed `tests.yml` where `RECOMMENDED_PLATFORM` was not properly set

## [0.194.0] - 2022-09-06

### Authors

- Will Cunningham <wjcunningham7@users.noreply.github.com>
- Co-authored-by: Scott Wyman Neagle <scott@agnostiq.ai>
- Alejandro Esquivel <ae@alejandro.ltd>
- Co-authored-by: Will Cunningham <wjcunningham7@gmail.com>
- Aravind-psiog <100823292+Aravind-psiog@users.noreply.github.com>
- Faiyaz Hasan <faiyaz@agnostiq.ai>
- Co-authored-by: Venkat Bala <venkat@agnostiq.ai>
- Prasanna Venkatesh <54540812+Prasy12@users.noreply.github.com>
- Co-authored-by: Amalan Jenicious F <amalan.jenicious@psiog.com>
- Okechukwu  Emmanuel Ochia <okechukwu@agnostiq.ai>
- Co-authored-by: pre-commit-ci[bot] <66853113+pre-commit-ci[bot]@users.noreply.github.com>
- Casey Jao <casey@agnostiq.ai>


### Operations

- Added a workflow which checks for missing or extra requirements
- Added pycln to pre-commit hooks #867

### Removed

- PyYAML
- tailer

## [0.193.0] - 2022-09-06

### Authors

- Will Cunningham <wjcunningham7@users.noreply.github.com>
- Co-authored-by: Scott Wyman Neagle <scott@agnostiq.ai>
- Alejandro Esquivel <ae@alejandro.ltd>
- Co-authored-by: Will Cunningham <wjcunningham7@gmail.com>
- Aravind-psiog <100823292+Aravind-psiog@users.noreply.github.com>
- Faiyaz Hasan <faiyaz@agnostiq.ai>
- Co-authored-by: Venkat Bala <venkat@agnostiq.ai>
- Prasanna Venkatesh <54540812+Prasy12@users.noreply.github.com>
- Co-authored-by: Amalan Jenicious F <amalan.jenicious@psiog.com>
- Okechukwu  Emmanuel Ochia <okechukwu@agnostiq.ai>
- Co-authored-by: pre-commit-ci[bot] <66853113+pre-commit-ci[bot]@users.noreply.github.com>
- Casey Jao <casey@agnostiq.ai>


### Changed

- Refactored executor base classes

### Operations

- pre-commit autoupdate

## [0.192.0] - 2022-09-02

### Authors

- Will Cunningham <wjcunningham7@users.noreply.github.com>
- Co-authored-by: Scott Wyman Neagle <scott@agnostiq.ai>
- Alejandro Esquivel <ae@alejandro.ltd>
- Co-authored-by: Will Cunningham <wjcunningham7@gmail.com>
- Aravind-psiog <100823292+Aravind-psiog@users.noreply.github.com>
- Faiyaz Hasan <faiyaz@agnostiq.ai>
- Co-authored-by: Venkat Bala <venkat@agnostiq.ai>
- Prasanna Venkatesh <54540812+Prasy12@users.noreply.github.com>
- Co-authored-by: Amalan Jenicious F <amalan.jenicious@psiog.com>
- Okechukwu  Emmanuel Ochia <okechukwu@agnostiq.ai>
- Co-authored-by: pre-commit-ci[bot] <66853113+pre-commit-ci[bot]@users.noreply.github.com>


### Changed

- Modified how `no_cluster` is passed to `app.py` from the CLI

## [0.191.0] - 2022-09-01

### Authors

- Will Cunningham <wjcunningham7@users.noreply.github.com>
- Co-authored-by: Scott Wyman Neagle <scott@agnostiq.ai>
- Alejandro Esquivel <ae@alejandro.ltd>
- Co-authored-by: Will Cunningham <wjcunningham7@gmail.com>
- Aravind-psiog <100823292+Aravind-psiog@users.noreply.github.com>
- Faiyaz Hasan <faiyaz@agnostiq.ai>
- Co-authored-by: Venkat Bala <venkat@agnostiq.ai>
- Prasanna Venkatesh <54540812+Prasy12@users.noreply.github.com>
- Co-authored-by: Amalan Jenicious F <amalan.jenicious@psiog.com>
- Okechukwu  Emmanuel Ochia <okechukwu@agnostiq.ai>
- Co-authored-by: pre-commit-ci[bot] <66853113+pre-commit-ci[bot]@users.noreply.github.com>


### Added

- Implementation of RemoteExecutor

## [0.190.0] - 2022-09-01

### Authors

- Will Cunningham <wjcunningham7@users.noreply.github.com>
- Co-authored-by: Scott Wyman Neagle <scott@agnostiq.ai>
- Alejandro Esquivel <ae@alejandro.ltd>
- Co-authored-by: Will Cunningham <wjcunningham7@gmail.com>
- Aravind-psiog <100823292+Aravind-psiog@users.noreply.github.com>
- Faiyaz Hasan <faiyaz@agnostiq.ai>
- Co-authored-by: Venkat Bala <venkat@agnostiq.ai>
- Prasanna Venkatesh <54540812+Prasy12@users.noreply.github.com>
- Co-authored-by: Amalan Jenicious F <amalan.jenicious@psiog.com>
- Okechukwu  Emmanuel Ochia <okechukwu@agnostiq.ai>


### Changed

- Renamed `BaseAsyncExecutor` and its references to `AsyncBaseExecutor`.

## [0.189.0] - 2022-08-31

### Authors

- Will Cunningham <wjcunningham7@users.noreply.github.com>
- Co-authored-by: Scott Wyman Neagle <scott@agnostiq.ai>
- Alejandro Esquivel <ae@alejandro.ltd>
- Co-authored-by: Will Cunningham <wjcunningham7@gmail.com>
- Aravind-psiog <100823292+Aravind-psiog@users.noreply.github.com>
- Faiyaz Hasan <faiyaz@agnostiq.ai>
- Co-authored-by: Venkat Bala <venkat@agnostiq.ai>
- Prasanna Venkatesh <54540812+Prasy12@users.noreply.github.com>
- Co-authored-by: Amalan Jenicious F <amalan.jenicious@psiog.com>


### Added

- Added capability to take screenshot of the graph with covalent logo on the GUI.

### Operations

- Changed the environment switches in tests.yml to be `true`/empty instead of 1/0

- Adding `benchmark.yml` workflow

### Tests

- Adding scripts in `tests/stress_tests/benchmarks`

## [0.188.0] - 2022-08-31

### Authors

- Will Cunningham <wjcunningham7@users.noreply.github.com>
- Co-authored-by: Scott Wyman Neagle <scott@agnostiq.ai>
- Alejandro Esquivel <ae@alejandro.ltd>
- Co-authored-by: Will Cunningham <wjcunningham7@gmail.com>
- Aravind-psiog <100823292+Aravind-psiog@users.noreply.github.com>


### Added

- Created a prototype of a production Dockerfile
- The old Dockerfile has been moved to Dockerfile.dev

### Docs

- Added db schema migration error guide in RTD
- Removed `get_data_store` from quantum chemistry tutorial #1046

### Operations

- Front-end test coverage measured and reported in CI
- Added reusable version action

- Added read the docs for user interface

## [0.187.0] - 2022-08-28

### Authors

- Prasanna Venkatesh <54540812+Prasy12@users.noreply.github.com>
- Co-authored-by: Kamalesh-suresh <kamalesh.suresh@psiog.com>
- Co-authored-by: Amalan Jenicious F <amalan.jenicious@psiog.com>
- Co-authored-by: pre-commit-ci[bot] <66853113+pre-commit-ci[bot]@users.noreply.github.com>

### Tests

- Fixed `test_using_executor_names` and `test_internal_sublattice_dispatch` tests to also work with `--no-cluster` option.

### Added

- Added test cases for front-end react components.

## [0.186.0] - 2022-08-25

### Authors

- Sankalp Sanand <sankalp@agnostiq.ai>
- Co-authored-by: Alejandro Esquivel <ae@alejandro.ltd>
- Venkat Bala <venkat@agnostiq.ai>
- Okechukwu  Emmanuel Ochia <okechukwu@agnostiq.ai>
- Co-authored-by: pre-commit-ci[bot] <66853113+pre-commit-ci[bot]@users.noreply.github.com>
- Co-authored-by: Will Cunningham <wjcunningham7@gmail.com>
- Co-authored-by: Scott Wyman Neagle <scott@agnostiq.ai>
- Venkat Bala <15014089+venkatBala@users.noreply.github.com>
- Aravind-psiog <100823292+Aravind-psiog@users.noreply.github.com>
- Co-authored-by: Kamalesh-suresh <kamalesh.suresh@psiog.com>
- Co-authored-by: Prasy12 <prasanna.venkatesh@psiog.com>

### Operations

- Fix conditional logic around dumping of `covalent` logs to stdout in test workflows
- Build test matrix by parsing configs from json
- Dump covalent logs if any of the tests step fail
- changed-files action uses the proper sha in version.yml

### Docs

- Added RTD and header for the AWS EC2 executor plugin.
- Refactored tutorials for better organization

### Added

- Added executor label, node id and node type to graph node UI

### Changed

- Runtime has been modified to be more precise on the lattice and electron sidebar

## [0.185.0] - 2022-08-23

### Authors

- Sankalp Sanand <sankalp@agnostiq.ai>
- Co-authored-by: Alejandro Esquivel <ae@alejandro.ltd>
- Venkat Bala <venkat@agnostiq.ai>

### Added

- Adding `load_tests` subdirectory to tests to facilitate execution of Covalent benchmarks during nightly runs
- Added `locust` requirements to tests `requirements.txt`

## [0.184.2] - 2022-08-23

### Authors

- Sankalp Sanand <sankalp@agnostiq.ai>
- Co-authored-by: Alejandro Esquivel <ae@alejandro.ltd>


### Fixed

- Switched the `render_as_batch` flag in the alembic env context so that `ALTER` commands are supported in SQLite migrations.

### Docs

- Updated custom executor RTD to show a simpler example

### Operations

- pre-commit autoupdate

## [0.184.1] - 2022-08-23

### Authors

- Alejandro Esquivel <ae@alejandro.ltd>
- Venkat Bala <venkat@agnostiq.ai>
- Co-authored-by: Scott Wyman Neagle <scott@agnostiq.ai>
- Casey Jao <casey@agnostiq.ai>
- Sankalp Sanand <sankalp@agnostiq.ai>


### Fixed

- Function's `__doc__` and `__name__` storage in dict/json for transportable object fixed.

### Tests

- Added unit test for the above fix.

## [0.184.0] - 2022-08-22

### Authors

- Alejandro Esquivel <ae@alejandro.ltd>
- Venkat Bala <venkat@agnostiq.ai>
- Co-authored-by: Scott Wyman Neagle <scott@agnostiq.ai>
- Casey Jao <casey@agnostiq.ai>


### Changed

- Electron metadata is serialized earlier during workflow construction
  to reduce unexpected executor pip requirements.

### Operations

- Updating conditional logic for the different steps in `release` workflow
- Dependabot update

### Docs

- Removed "How to synchronize lattices" section from RTD

## [0.183.0] - 2022-08-18

### Authors

- Scott Wyman Neagle <scott@agnostiq.ai>
- Venkat Bala <venkat@agnostiq.ai>


### Added

- Adding tests to update patch coverage for the `covalent logs` cli

### Changed

- Modify the `covalent logs` CLI handler to read logs line by line

### Operations

- Update release workflow
- Adding a `wait` input for the Conda action

## [0.182.2] - 2022-08-18

### Authors

- Scott Wyman Neagle <scott@agnostiq.ai>
- Will Cunningham <wjcunningham7@users.noreply.github.com>
- Alejandro Esquivel <ae@alejandro.ltd>
- Co-authored-by: Will Cunningham <wjcunningham7@gmail.com>
- Co-authored-by: Faiyaz Hasan <faiyaz@agnostiq.ai>


### Fixed

- CLI `service.py` tests to run without the server needing to be started.

### Docs

- Added `covalent db` cli command to API section of RTD

### Docs

- Fixed RTD downloads badge image to point to `covalent` rather than `cova`

### Operations

- Use conda skeleton action for build and upload

### Docs

- Updating WCI yaml with new file transfer protocols

## [0.182.1] - 2022-08-17

### Authors

- Will Cunningham <wjcunningham7@users.noreply.github.com>
- Venkat Bala <venkat@agnostiq.ai>
- Co-authored-by: santoshkumarradha <santosh@agnostiq.ai>
- Co-authored-by: pre-commit-ci[bot] <66853113+pre-commit-ci[bot]@users.noreply.github.com>
- Co-authored-by: Santosh kumar <29346072+santoshkumarradha@users.noreply.github.com>
- Co-authored-by: Scott Wyman Neagle <scott@agnostiq.ai>
- Prasanna Venkatesh <54540812+Prasy12@users.noreply.github.com>
- Co-authored-by: Will Cunningham <wjcunningham7@gmail.com>


### Fixed

- lattice.draw() fix on the GUI.

## [0.182.0] - 2022-08-17

### Authors

- Will Cunningham <wjcunningham7@users.noreply.github.com>
- Venkat Bala <venkat@agnostiq.ai>
- Co-authored-by: santoshkumarradha <santosh@agnostiq.ai>
- Co-authored-by: pre-commit-ci[bot] <66853113+pre-commit-ci[bot]@users.noreply.github.com>
- Co-authored-by: Santosh kumar <29346072+santoshkumarradha@users.noreply.github.com>
- Co-authored-by: Scott Wyman Neagle <scott@agnostiq.ai>


### Added

- Update RTD for `AWS Batch` executor
- Removed `AWS Lambda` executor RTD from this branch in order to keep changes atomic

### Changed

- Synced with latest develop

### Docs

- Adding RTD for `AWS Braket` executor
- Adding dropdown menu for the IAM policy
- Delete RTD for other cloud executor to keep changes atomic
- Renamed `executers` folder to `executors`

### Docs

- Updated short release notes

## [0.181.0] - 2022-08-17

### Authors

- Alejandro Esquivel <ae@alejandro.ltd>
- Will Cunningham <wjcunningham7@users.noreply.github.com>
- Scott Wyman Neagle <scott@agnostiq.ai>
- Venkat Bala <venkat@agnostiq.ai>
- Co-authored-by: santoshkumarradha <santosh@agnostiq.ai>
- Co-authored-by: pre-commit-ci[bot] <66853113+pre-commit-ci[bot]@users.noreply.github.com>
- Co-authored-by: Santosh kumar <29346072+santoshkumarradha@users.noreply.github.com>
- Co-authored-by: Will Cunningham <wjcunningham7@gmail.com>
- Prasanna Venkatesh <54540812+Prasy12@users.noreply.github.com>
- Co-authored-by: Kamalesh-suresh <kamalesh.suresh@psiog.com>
- Co-authored-by: Manjunath PV <manjunath.poilath@psiog.com>
- Co-authored-by: ArunPsiog <arun.mukesh@psiog.com>


### Changed

- Lazy loading mechanism on the GUI.

### Fixed

- Displaying electron executor and inputs information on the GUI.
- Animated spinner for running statuses on the GUI.

## Docs

- Add `AWSLambdaExecutor` RTD
- Update `api.rst` to include `cluster` CLI command option
- Added version migration guide section in RTD
- Update RTD for `AWS ECS` executor
- Remove AWS Lambda and Batch RTDs to keep changes atomic
- Adding dropdowns to IAM policy documents
- Updated compatibility matrix
- Updated pip, bash and callable deps how-to guides

### Operations

- NPM install on CentOS done explicitly
- `-y` flag for `conda install`

## [0.180.0] - 2022-08-16

### Authors

- Casey Jao <casey@agnostiq.ai>
- Co-authored-by: Alejandro Esquivel <ae@alejandro.ltd>
- Okechukwu  Emmanuel Ochia <okechukwu@agnostiq.ai>
- Scott Wyman Neagle <scott@agnostiq.ai>
- Co-authored-by: pre-commit-ci[bot] <66853113+pre-commit-ci[bot]@users.noreply.github.com>
- Co-authored-by: Will Cunningham <wjcunningham7@gmail.com>
- Sankalp Sanand <sankalp@agnostiq.ai>


### Removed

- Removed `ct.wait.LONG` etc. constants from covalent's init

### Changed

- `wait` in `_get_result_from_dispatcher` will now use `_results_manager.wait.EXTREME` if `True` has been passed to it.

### Operations

- Prettierified release.yml
- Cleaned up pre-commit-config.yml

### Docs

- Updated Bash Lepton tutorial to conform with the latest Lepton interface changes
- Disabling how-to guide for executing an electron with a specified Conda environment.
- Fixed "How To" for Python leptons

## [0.179.0] - 2022-08-16

### Authors



### Changed

- Changed terser package version on webapp yarn-lock file.

## [0.178.0] - 2022-08-15

### Authors

- Will Cunningham <wjcunningham7@users.noreply.github.com>
- Co-authored-by: Alejandro Esquivel <ae@alejandro.ltd>
- Casey Jao <casey@agnostiq.ai>


### Changed

- Dispatch workflows as asyncio tasks on the FastAPI event loop instead of in separate threads

### Fixed

- Deconflict wait enum with `ct.wait` function; `wait` -> `WAIT`

### Operations

- Conda package is built and tested on a nightly schedule
- Conda deployment step is added to `release.yml`
- Install yarn and npm on Ubuntu whenever the webapp needs to be built

## [0.177.0] - 2022-08-11

### Authors

- Scott Wyman Neagle <scott@agnostiq.ai>
- Co-authored-by: Faiyaz Hasan <faiyaz@agnostiq.ai>
- Casey Jao <casey@agnostiq.ai>
- Venkat Bala <venkat@agnostiq.ai>
- Co-authored-by: pre-commit-ci[bot] <66853113+pre-commit-ci[bot]@users.noreply.github.com>

### Removed

- `while True` in `app.get_result`

### Changed

- Flask route logic to return 503 when the result is not ready

### Tests

- results_manager tests

### Operations

- Fix conditional checks for `pre-release` and `stable` Covalent docker image builds

## [0.176.0] - 2022-08-11

### Authors

- Scott Wyman Neagle <scott@agnostiq.ai>
- Co-authored-by: Faiyaz Hasan <faiyaz@agnostiq.ai>
- Casey Jao <casey@agnostiq.ai>


### Operations

- Update precommit yaml.

### Removed

- `Lattice.check_consumables()`, `_TransportGraph.get_topologically_sorted_graph()`

### Operations

- Trigger webapp build if `build==true`

## [0.175.0] - 2022-08-11

### Authors

- Scott Wyman Neagle <scott@agnostiq.ai>
- Co-authored-by: Faiyaz Hasan <faiyaz@agnostiq.ai>
- Casey Jao <casey@agnostiq.ai>


### Operations

- Trigger Slack alert for failed tests on `workflow_run`

## [0.174.0] - 2022-08-11

### Authors

- Casey Jao <casey@agnostiq.ai>
- Alejandro Esquivel <ae@alejandro.ltd>


### Changed

- Changed return value for TransferFromRemote and TransferToRemote (download/upload) operations to be consistent and always return filepath tuples

### Docs

- Updated docs with File Transfer return value changes and `files` kwarg injections

### Fixed

- Fixed postprocessing workflows that return an electron with an incoming wait_for edge

## [0.173.0] - 2022-08-10

### Authors

- Sankalp Sanand <sankalp@agnostiq.ai>


### Added

- `--hard` and `--yes` flags added to `covalent purge` for hard purging (also deletes the databse) and autoapproving respectively.

### Changed

- `covalent purge` now shows the user a prompt informing them what dirs and files will be deleted.
- Improved shown messages in some commands.

### Tests

- Updated tests to reflect above changes.

## [0.172.0] - 2022-08-10

### Authors

- Will Cunningham <wjcunningham7@users.noreply.github.com>
- Prasanna Venkatesh <54540812+Prasy12@users.noreply.github.com>
- Co-authored-by: pre-commit-ci[bot] <66853113+pre-commit-ci[bot]@users.noreply.github.com>
- Co-authored-by: Aravind-psiog <100823292+Aravind-psiog@users.noreply.github.com>
- Co-authored-by: ArunPsiog <arun.mukesh@psiog.com>
- Co-authored-by: manjunath.poilath <manjunath.poilath@psiog.com>
- Co-authored-by: Kamalesh-suresh <kamalesh.suresh@psiog.com>
- Co-authored-by: Amalan Jenicious F <amalan.jenicious@psiog.com>
- Co-authored-by: M Shrikanth <shrikanth.mohan@psiog.com>
- Co-authored-by: Casey Jao <casey@agnostiq.ai>
- Co-authored-by: Aravind-psiog <aravind.prabaharan@psiog.com>
- Co-authored-by: Will Cunningham <wjcunningham7@gmail.com>
- Co-authored-by: Alejandro Esquivel <ae@alejandro.ltd>


### Changed

- Covalent dispatcher flask web apis ported to FastAPI in `covalent_dispatcher/_service/app.py`
- Unit tests written for Covalent dispatcher flask web apis ported to FastAPI in `covalent_dispatcher_tests/_service/app.test.py`
- Web apis of `covalent_ui` refactored to adhere to v11 DB schema
- Electron graph mini map has been moved next to controls on the GUI.
- Lattice status and count of completed & total electrons has been moved to the top of the graph on the GUI.
- Some of the Flask APIs earlier consumed by the GUI have been deprecated & removed from the code base.
- APIs exposed by the web app back end have been re-factored to adhere to the new DB schema v10

### Added

- Added count of dispatches by status on the dispatch list section of the GUI.
- APIs that the GUI consumes have been re-written using FastAPI. This includes re-factoring of older APIs and adding of new APIs.
- Added COVALENT_SERVER_IFACE_ANY flag for uvicorn to start with 0.0.0.0

### Docs

- ReadTheDocs landing page has been improved

## [0.171.0] - 2022-08-10

### Authors

- Casey Jao <casey@agnostiq.ai>
- Co-authored-by: Scott Wyman Neagle <scott@agnostiq.ai>

### Added

- Added `covalent migrate_legacy_result_object` command to save pickled Result objects to the DataStore

## [0.170.1] - 2022-08-09

### Authors

- Venkat Bala <venkat@agnostiq.ai>

### Fixed

- Remove `attr` import added inadvertently

### Tests

- Fix `start` cli test, update `set_config` call count

## [0.170.0] - 2022-08-08

### Authors

- Venkat Bala <venkat@agnostiq.ai>
- Co-authored-by: pre-commit-ci[bot] <66853113+pre-commit-ci[bot]@users.noreply.github.com>


### Changed

- Temporarily allow executor plugin variable name to be either in uppercase or lowercase

## [0.169.0] - 2022-08-08

### Authors

- Venkat Bala <venkat@agnostiq.ai>
- Co-authored-by: pre-commit-ci[bot] <66853113+pre-commit-ci[bot]@users.noreply.github.com>


### Added

- Adding a `covalent config` convenience CLI to quickly view retrive the covalent configuration

## [0.168.0] - 2022-08-08

### Authors

- Venkat Bala <venkat@agnostiq.ai>
- Co-authored-by: pre-commit-ci[bot] <66853113+pre-commit-ci[bot]@users.noreply.github.com>


### Added

- Adding `setup/teardown` methods as placeholders for any executor specific setup and teardown tasks

## [0.167.0] - 2022-08-08

### Authors

- Poojith U Rao <106616820+poojithurao@users.noreply.github.com>
- Co-authored-by: Venkat Bala <venkat@agnostiq.ai>
- Co-authored-by: Faiyaz Hasan <faiyaz@agnostiq.ai>
- Co-authored-by: pre-commit-ci[bot] <66853113+pre-commit-ci[bot]@users.noreply.github.com>
- Co-authored-by: Alejandro Esquivel <ae@alejandro.ltd>


### Added

- S3 File transfer strategy

### Fixed

- Adding maximum number of retries and timeout parameter to the get result http call.

## [0.166.0] - 2022-08-07

### Authors

- Venkat Bala <venkat@agnostiq.ai>


### Tests

- Update dask cli test to match Covalent Dask cluster configuration


### Changed

- Remove newline from log stream formatter for better log statment output
- Jsonify covalent cluster cli outputs

## [0.165.0] - 2022-08-06

### Authors

- Casey Jao <casey@agnostiq.ai>


### Changed

- Make `BaseExecutor` and `BaseAsyncExecutor` class siblings, not parent and child.

### Operations

- Only validate webapp if the webapp was built

### Tests

- Fixed randomly failing lattice json serialization test

## [0.164.0] - 2022-08-05

### Authors

- Sankalp Sanand <sankalp@agnostiq.ai>
- Faiyaz Hasan <faiyaz@agnostiq.ai>
- Co-authored-by: pre-commit-ci[bot] <66853113+pre-commit-ci[bot]@users.noreply.github.com>
- Co-authored-by: Venkat Bala <venkat@agnostiq.ai>
- Co-authored-by: Will Cunningham <wjcunningham7@gmail.com>


### Changed

- Use `update_config` to modify dask configuration from the cluster process
- Simplify `set_config` logic for dask configuration options on `covalent start`
- Removed default values from click options for dask configuration related values

### Added

- Configured default dask configuration options in `defaults.py`

### Fixed

- Overwriting config address issue.

### Tests

- Moved misplaced functional/integration tests from the unit tests folder to their respective folders.
- All of the unit tests now use test DB instead of hitting a live DB.
- Updated `tests.yml` so that functional tests are run whenever tests get changed or github actions are changed.
- Several broken tests were also fixed.

## [0.163.0] - 2022-08-04

### Authors

- Alejandro Esquivel <ae@alejandro.ltd>
- Co-authored-by: Casey Jao <casey@agnostiq.ai>
- Will Cunningham <wjcunningham7@users.noreply.github.com>
- Co-authored-by: Scott Wyman Neagle <scott@agnostiq.ai>


### Added

- Added `rsync` dependency in `Dockerfile`

### Removed

- `Makefile` which was previously improperly committed

### Operations

- Functional tests are run only on `develop`
- `tests.yml` can be run manually provided a commit SHA
- `tests.yml` uses a `build` filter to conditionally install and build Covalent if build files are modified
- `docker.yml` is now only for dev work, and is manually triggered given an SHA
- `release.yml` is enhanced to push stable and pre-release images to a public ECR repo

## [0.162.0] - 2022-08-04

### Authors

- Alejandro Esquivel <ae@alejandro.ltd>
- Co-authored-by: Casey Jao <casey@agnostiq.ai>


### Changed

- Updated Base executor to support non-unique `retval_key`s, particularly for use in File Transfer where we may have several CallDeps with the reserved `retval_key` of value `files`.

## [0.161.2] - 2022-08-04

### Authors

- Alejandro Esquivel <ae@alejandro.ltd>
- Co-authored-by: pre-commit-ci[bot] <66853113+pre-commit-ci[bot]@users.noreply.github.com>


### Fixed

- Updated `covalent db migrations` to overwrite `alembic.ini` `script_location` with absolute path to migrations folder
- Updated `covalent db alembic [args]` command to use project root as `cwd` for alembic subprocess  

## [0.161.1] - 2022-08-03

### Authors

- Alejandro Esquivel <ae@alejandro.ltd>
- Scott Wyman Neagle <scott@agnostiq.ai>
- Co-authored-by: Faiyaz Hasan <faiyaz@agnostiq.ai>
- Poojith U Rao <106616820+poojithurao@users.noreply.github.com>
- Co-authored-by: Casey Jao <casey@agnostiq.ai>


### Fixed

- When a list was passed to an electron, the generated electron list
  had metadata copied from the electron. This was resulting in
  call_before and call_after functions being called by the electron
  list as well. The metadata (apart from executor) is now set to
  default values for the electron list.

## [0.161.0] - 2022-08-03

### Authors

- Alejandro Esquivel <ae@alejandro.ltd>
- Scott Wyman Neagle <scott@agnostiq.ai>
- Co-authored-by: Faiyaz Hasan <faiyaz@agnostiq.ai>


### Changed

- Replaced `Session(DispatchDB()._get_data_store().engine)` with `workflow_db.session()`

### Removed

- `DevDataStore` class from `datastore.py`
- workflows manager

## [0.160.1] - 2022-08-02

### Authors

- Alejandro Esquivel <ae@alejandro.ltd>
- Scott Wyman Neagle <scott@agnostiq.ai>


### Fixed

- `script_location` key not found issue when installing with pip (second attempt)

### Docs

- Remove migration guide reference from README

### Operations

- Explicitly check `release == true` in tests.yml

## [0.160.0] - 2022-08-02

### Authors

- Casey Jao <casey@agnostiq.ai>
- Co-authored-by: Faiyaz Hasan <faiyaz@agnostiq.ai>


### Changed

- `Executor.run()` now accepts a `task_metadata` dictionary. Current
  keys consist of `dispatch_id` and `node_id`.

## [0.159.0] - 2022-08-02

### Authors

- Casey Jao <casey@agnostiq.ai>
- Co-authored-by: Faiyaz Hasan <faiyaz@agnostiq.ai>


### Changed

- Database schema has been updated to v11

### Operations

- `paths-filter` will only be run on PRs, i.e on workflow runs, the whole test suite will be run.
- Removed retry action from running on `pytest` steps since they instead use `pytest` retries.
- `codecov.yml` added to enable carry-forward flags
- UI front-end is only built for pull requests when the source changes
- Packaging is only validated on the `develop` branch

## [0.158.0] - 2022-07-29

### Authors

- Okechukwu  Emmanuel Ochia <okechukwu@agnostiq.ai>
- Co-authored-by: Scott Wyman Neagle <scott@agnostiq.ai>
- Will Cunningham <wjcunningham7@users.noreply.github.com>
- Alejandro Esquivel <ae@alejandro.ltd>
- Co-authored-by: pre-commit-ci[bot] <66853113+pre-commit-ci[bot]@users.noreply.github.com>
- Casey Jao <casey@agnostiq.ai>
- Co-authored-by: Faiyaz Hasan <faiyaz@agnostiq.ai>


### Changed

- Construct the result object in the dispatcher `entry_point.py` module in order to avoid the Missing Latticed Id error so frequently.
- Update the sleep statement length to 0.1 seconds in the results.manager.

## [0.157.1] - 2022-07-29

### Authors

- Okechukwu  Emmanuel Ochia <okechukwu@agnostiq.ai>
- Co-authored-by: Scott Wyman Neagle <scott@agnostiq.ai>
- Will Cunningham <wjcunningham7@users.noreply.github.com>
- Alejandro Esquivel <ae@alejandro.ltd>
- Co-authored-by: pre-commit-ci[bot] <66853113+pre-commit-ci[bot]@users.noreply.github.com>
- Casey Jao <casey@agnostiq.ai>

### Fixed

- Pass non-kwargs to electrons in the correct order during dispatch.

## [0.157.0] - 2022-07-28

### Authors

- Okechukwu  Emmanuel Ochia <okechukwu@agnostiq.ai>
- Co-authored-by: Scott Wyman Neagle <scott@agnostiq.ai>
- Will Cunningham <wjcunningham7@users.noreply.github.com>
- Alejandro Esquivel <ae@alejandro.ltd>
- Co-authored-by: pre-commit-ci[bot] <66853113+pre-commit-ci[bot]@users.noreply.github.com>
- Casey Jao <casey@agnostiq.ai>


### Changed

- Expose a public `wait()` function compatible with both calling and dispatching lattices

### Docs

- Updated the RTD on `wait_for()` to use the static `wait()` function

### Operations

- pre-commit autoupdate

### Docs

- Changed the custom executor how-to to be shorter and more concise.
- Re-structured the docs

## [0.156.0] - 2022-07-27

### Authors

- Okechukwu  Emmanuel Ochia <okechukwu@agnostiq.ai>
- Co-authored-by: Scott Wyman Neagle <scott@agnostiq.ai>
- Will Cunningham <wjcunningham7@users.noreply.github.com>
- Alejandro Esquivel <ae@alejandro.ltd>
- Co-authored-by: pre-commit-ci[bot] <66853113+pre-commit-ci[bot]@users.noreply.github.com>


### Added

- Bash decorator is introduced
- Lepton commands can be specified as a list of strings rather than strings alone.

## [0.155.1] - 2022-07-26

### Authors

- Okechukwu  Emmanuel Ochia <okechukwu@agnostiq.ai>
- Co-authored-by: Scott Wyman Neagle <scott@agnostiq.ai>
- Will Cunningham <wjcunningham7@users.noreply.github.com>
- Alejandro Esquivel <ae@alejandro.ltd>
- Co-authored-by: pre-commit-ci[bot] <66853113+pre-commit-ci[bot]@users.noreply.github.com>


### Fixed

- `script_location` key not found issue when running alembic programatically

### Operations

- Fixed syntax errors in `stale.yml` and in `hotfix.yml`
- `docker.yml` triggered after version bump in `develop` instead of before
- Enhanced `tests.yml` to upload coverage reports by domain

## [0.155.0] - 2022-07-26

### Authors

- Alejandro Esquivel <ae@alejandro.ltd>


### Added

- Exposing `alembic {args}` cli commands through: `covalent db alembic {args}`

## [0.154.0] - 2022-07-25

### Authors

- Casey Jao <casey@agnostiq.ai>
- Co-authored-by: Venkat Bala <venkat@agnostiq.ai>
- Alejandro Esquivel <ae@alejandro.ltd>


### Added

- Added methods to programatically fetch information from Alembic without needing subprocess

## [0.153.1] - 2022-07-25

### Authors

- Casey Jao <casey@agnostiq.ai>
- Co-authored-by: Venkat Bala <venkat@agnostiq.ai>


### Fixed

- Stdout and stderr are now captured when using the dask executor.


### Tests

- Fixed Dask cluster CLI tests

## [0.153.0] - 2022-07-25

### Authors

- Faiyaz Hasan <faiyaz@agnostiq.ai>


### Added

- Helper function to load and save files corresponding to the DB filenames.

### Changed

- Files with .txt, .log extensions are stored as strings.
- Get result web request timeout to 2 seconds.

## [0.152.0] - 2022-07-25

### Authors

- Faiyaz Hasan <faiyaz@agnostiq.ai>
- Co-authored-by: Scott Wyman Neagle <scott@agnostiq.ai>


### Changed

- Pass default DataStore object to node value retrieval method in the Results object.

## [0.151.1] - 2022-07-22

### Authors

- Faiyaz Hasan <faiyaz@agnostiq.ai>
- Co-authored-by: Scott Wyman Neagle <scott@agnostiq.ai>


### Fixed

- Adding maximum number of retries and timeout parameter to the get result http call.
- Disabling result_webhook for now.

## [0.151.0] - 2022-07-22

### Authors

- Scott Wyman Neagle <scott@agnostiq.ai>
- Co-authored-by: Will Cunningham <wjcunningham7@gmail.com>
- Sankalp Sanand <sankalp@agnostiq.ai>


### Added

- `BaseAsyncExecutor` has been added which can be inherited by new async-aware executors.

### Changed

- Since tasks were basically submitting the functions to a Dask cluster by default, they have been converted into asyncio `Tasks` instead which support a far larger number of concurrent tasks than previously used `ThreadPool`.

- `tasks_pool` will still be used to schedule tasks which use non-async executors.

- Executor's `executor` will now receive a callable instead of a serialized function. This allows deserializing the function where it is going to be executed while providing a simplified `execute` at the same time.

- `uvloop` is being used instead of the default event loop of `asyncio` for better performance.

- Tests have also been updated to reflect above changes.

### Operations

- Made Santosh the sole owner of `/docs`

## [0.150.0] - 2022-07-22

### Authors

- Faiyaz Hasan <faiyaz@agnostiq.ai>


### Added

- Initialize database tables when the covalent server is started.

## [0.149.0] - 2022-07-21

### Authors

- Scott Wyman Neagle <scott@agnostiq.ai>
- Co-authored-by: Venkat Bala <venkat@agnostiq.ai>


### Removed

- `result.save()`
- `result._write_dispatch_to_python_file()`

## [0.148.0] - 2022-07-21

### Authors

- Alejandro Esquivel <ae@alejandro.ltd>


### Changed

- Changed DataStore default db path to correspond to dispatch db config path

### Operations

- Added workflow to stale and close pull requests


### Docs

- Fixed `get_metadata` calls in examples to remove `results_dir` argument
- Removed YouTube video temporarily

## [0.147.0] - 2022-07-21

### Authors

- Casey Jao <casey@agnostiq.ai>


### Changed

- Simplified interface for custom executors. All the boilerplate has
  been moved to `BaseExecutor`.

## [0.146.0] - 2022-07-20

### Authors

- Casey Jao <casey@agnostiq.ai>
- Co-authored-by: Venkat Bala <venkat@agnostiq.ai>
- Faiyaz Hasan <faiyaz@agnostiq.ai>



### Added

- Ensure that transportable objects are rendered correctly when printing the result object.

### Tests

- Check that user data is not unpickled by the Covalent server process

## [0.145.0] - 2022-07-20

### Authors

- Scott Wyman Neagle <scott@agnostiq.ai>
- Co-authored-by: Venkat Bala <venkat@agnostiq.ai>
- Co-authored-by: Faiyaz Hasan <faiyaz@agnostiq.ai>


### Removed

- `entry_point.get_result()`

### Changed

- get_result to query an HTTP endpoint instead of a DB session

## [0.144.0] - 2022-07-20

### Authors

- Will Cunningham <wjcunningham7@users.noreply.github.com>
- Co-authored-by: Scott Wyman Neagle <scott@agnostiq.ai>
- Alejandro Esquivel <ae@alejandro.ltd>


### Added

- Set up alembic migrations & added migration guide (`alembic/README.md`)

## [0.143.0] - 2022-07-19

### Authors

- Will Cunningham <wjcunningham7@users.noreply.github.com>
- Co-authored-by: Scott Wyman Neagle <scott@agnostiq.ai>


### Changed

- Installation will fail if `cova` is installed while trying to install `covalent`.

## [0.142.0] - 2022-07-19

### Authors

- Poojith U Rao <106616820+poojithurao@users.noreply.github.com>
- Co-authored-by: Will Cunningham <wjcunningham7@gmail.com>
- Anna Hughes <annagwen42@gmail.com>
- Co-authored-by: Poojith <poojith@agnostiq.ai>
- Co-authored-by: Scott Wyman Neagle <scott@agnostiq.ai>
- Casey Jao <casey@agnostiq.ai>
- Co-authored-by: Venkat Bala <venkat@agnostiq.ai>
- Co-authored-by: pre-commit-ci[bot] <66853113+pre-commit-ci[bot]@users.noreply.github.com>
- Faiyaz Hasan <faiyaz@agnostiq.ai>


### Added

- `electron_num`, `completed_electron_num` fields to the Lattice table.

## [0.141.0] - 2022-07-19

### Authors

- Poojith U Rao <106616820+poojithurao@users.noreply.github.com>
- Co-authored-by: Will Cunningham <wjcunningham7@gmail.com>
- Anna Hughes <annagwen42@gmail.com>
- Co-authored-by: Poojith <poojith@agnostiq.ai>
- Co-authored-by: Scott Wyman Neagle <scott@agnostiq.ai>
- Casey Jao <casey@agnostiq.ai>
- Co-authored-by: Venkat Bala <venkat@agnostiq.ai>
- Co-authored-by: pre-commit-ci[bot] <66853113+pre-commit-ci[bot]@users.noreply.github.com>


### Changed

- Deprecate topological sort in favor of inspect in-degree of nodes until they are zero before dispatching task
- Use deepcopy to generate a copy of the metadata dictionary before saving result object to the database

### Docs

- Adding incomplete pennylane kernel tutorial
- Adding quantum ensemble tutorial

## [0.140.0] - 2022-07-19

### Authors

- Faiyaz Hasan <faiyaz@agnostiq.ai>
- Co-authored-by: Venkat Bala <venkat@agnostiq.ai>


### Added

- Fields `deps_filename`, `call_before_filename` and `call_after_filename` to the `Electron` table.
- Re-write the deps / call before and after file contents when inserting / updating electron record in the database.

### Changed

- Modify the test and implementation logic of inserting the electron record with these new fields.
- Field `key` to `key_filename` in `Electron` table.

## [0.139.1] - 2022-07-19

### Authors

- Divyanshu Singh <55018955+divshacker@users.noreply.github.com>
- Co-authored-by: Scott Wyman Neagle <wymnea@protonmail.com>
- Co-authored-by: Scott Wyman Neagle <scott@agnostiq.ai>
- Co-authored-by: Will Cunningham <wjcunningham7@users.noreply.github.com>


### Fixed

- Fixes Reverse IP problem. All References to `0.0.0.0` are changed to `localhost` . More details can be found [here](https://github.com/AgnostiqHQ/covalent/issues/202)

## [0.139.0] - 2022-07-19

### Authors

- Venkat Bala <venkat@agnostiq.ai>
- Co-authored-by: Scott Wyman Neagle <scott@agnostiq.ai>
- Faiyaz Hasan <faiyaz@agnostiq.ai>
- Co-authored-by: Will Cunningham <wjcunningham7@gmail.com>


### Added

- Columns `is_active` in the lattice, eLectron and Electron dependency tables.

### Docs

- Adding a RTD tutorial/steps on creating a custom executor

## [0.138.0] - 2022-07-19

### Authors

- Anna Hughes <annagwen42@gmail.com>
- Co-authored-by: Will Cunningham <wjcunningham7@gmail.com>
- Will Cunningham <wjcunningham7@users.noreply.github.com>
- Co-authored-by: Venkat Bala <venkat@agnostiq.ai>


### Added

- Docker build workflow

### Changed

- Dockerfile uses multi-stage build

### Docs

- New tutorial demonstrating how to solve the MaxCut Problem with QAOA and Covalent

## [0.137.0] - 2022-07-19

### Authors

- Prasanna Venkatesh <54540812+Prasy12@users.noreply.github.com>
- Co-authored-by: Alejandro Esquivel <ae@alejandro.ltd>


### Added

- Ability to hide/show labels on the graph
- Graph layout with elk configurations

### Changed

- Changed API socket calls interval for graph optimization.

### Tests

- Disabled several dask functional tests

## [0.136.0] - 2022-07-18

### Authors

- Scott Wyman Neagle <scott@agnostiq.ai>
- Co-authored-by: Faiyaz Hasan <faiyaz@agnostiq.ai>


### Changed

- Result.save() has been deprecated in favor of Result.persist() and querying the database directly.

## [0.135.0] - 2022-07-18

### Authors

- Casey Jao <casey@agnostiq.ai>
- Co-authored-by: Scott Wyman Neagle <scott@agnostiq.ai>
- Co-authored-by: Alejandro Esquivel <ae@alejandro.ltd>


### Operations

- Psiog is only codeowner of js files
- Fix in changelog action to handle null author when a bot is committing

### Added

- Support injecting return values of calldeps into electrons during workflow execution

## [0.134.0] - 2022-07-15

### Authors

- Casey Jao <casey@agnostiq.ai>
- Co-authored-by: Scott Wyman Neagle <scott@agnostiq.ai>


### Changed

- Covalent server can now process workflows without having their deps installed

## [0.133.0] - 2022-07-15

### Authors

- Will Cunningham <wjcunningham7@users.noreply.github.com>


### Removed

- Removed the deprecated function `draw_inline` as well as the `matplotlib` dependency.

### Operations

- Fixing the retry block for tests

## [0.132.0] - 2022-07-14

### Authors

- Will Cunningham <wjcunningham7@users.noreply.github.com>


### Added

- Bash lepton support reintroduced with some UX modifications to the Lepton class. Leptons which use scripting languages can be specified as either (1) a command run in the shell/console or (2) a call to a function in a library/script. Leptons which use compiled languages must specify a library and a function name.
- The keyword argument `display_name` can be used to override the name appearing in the UI. Particularly useful when the lepton is a command.
- All arguments except for language are now keyword arguments.
- Keyword arguments passed to a Bash lepton are understood to define environment variables within the shell.
- Non-keyword arguments fill in `$1`, `$2`, etc.
- Named outputs enumerate variables within the shell which will be returned to the user. These can be either `Lepton.OUTPUT` or `Lepton.INPUT_OUTPUT` types.

### Added

- New fields to the decomposed result object Database:

## [0.131.0] - 2022-07-13

### Authors

- Sankalp Sanand <sankalp@agnostiq.ai>
- Co-authored-by: Venkat Bala <venkat@agnostiq.ai>


### Fixed

- `covalent --version` now looks for `covalent` metadata instead of `cova`

### Tests

- Updated the cli test to include whether the correct version number is shown when `covalent --version` is run

### Added

- Method to write electron id corresponding to sublattices in `execution.py` when running `_run_task`.

## [0.130.0] - 2022-07-12

### Authors

- Venkat Bala <venkat@agnostiq.ai>
- Co-authored-by: Scott Wyman Neagle <scott@agnostiq.ai>

### Changed

- Ignoring tests for `cancel_dispatch` and `construct_bash`
- Create a dummy requirements.txt file for pip deps tests
- Fix version of `Werkzeug` package to avoid running into ValueError (unexpected kwarg `as_tuple`)
- Update `customization` how to test by specifying the section header `sdk`

## [0.129.0] - 2022-07-12

### Authors

- Sankalp Sanand <sankalp@agnostiq.ai>
- Co-authored-by: Alejandro Esquivel <ae@alejandro.ltd>

### Added

- Support for `wait_for` type edges when two electrons are connected by their execution side effects instead of output-input relation.

### Changed

- `active_lattice.electron_outputs` now contains the node ids as well for the electron which is being post processed.

## [0.128.1] - 2022-07-12

### Authors

- Faiyaz Hasan <faiyaz@agnostiq.ai>


### Fixed

- `Result.persist` test in `result_test.py`.
- Electron dependency `arg_index` is changed back to Nullable.

## [0.128.0] - 2022-07-12

### Authors

- Okechukwu  Emmanuel Ochia <okechukwu@agnostiq.ai>
- Co-authored-by: Casey Jao <casey@agnostiq.ai>
- Co-authored-by: Alejandro Esquivel <ae@alejandro.ltd>
- Co-authored-by: pre-commit-ci[bot] <66853113+pre-commit-ci[bot]@users.noreply.github.com>

### Added

- File transfer support for leptons

## [0.127.0] - 2022-07-11

### Authors

- Scott Wyman Neagle <scott@agnostiq.ai>
- Co-authored-by: Faiyaz Hasan <faiyaz@agnostiq.ai>
- Co-authored-by: Venkat Bala <venkat@agnostiq.ai>


### Added

- When saving to DB, also persist to the new DB if running in develop mode

### Tests

- Flask app route tests

## [0.126.0] - 2022-07-11

### Authors

- Will Cunningham <wjcunningham7@users.noreply.github.com>
- Alejandro Esquivel <ae@alejandro.ltd>
- Co-authored-by: pre-commit-ci[bot] <66853113+pre-commit-ci[bot]@users.noreply.github.com>
- Co-authored-by: Sankalp Sanand <sankalp@agnostiq.ai>


### Added

- Added Folder class
- Added internal call before/after deps to execute File Transfer operations pre/post electron execution.

### Operations

- Enhanced hotfix action to create branches from existing commits

## [0.125.0] - 2022-07-09

### Authors

- Okechukwu  Emmanuel Ochia <okechukwu@agnostiq.ai>
- Co-authored-by: pre-commit-ci[bot] <66853113+pre-commit-ci[bot]@users.noreply.github.com>
- Co-authored-by: Alejandro Esquivel <ae@alejandro.ltd>
- Venkat Bala <venkat@agnostiq.ai>
- Co-authored-by: Okechukwu Ochia <emmirald@gmail.com>
- Co-authored-by: Scott Wyman Neagle <scott@agnostiq.ai>


### Added

- Dask Cluster CLI functional/unit tests

### Docs

- Updated RTD concepts, how-to-guides, and api docs with electron dependencies.

### Operations

- Separate out running tests and uploading coverage report to circumvent bug in
  retry action

## [0.124.0] - 2022-07-07

### Authors

- Will Cunningham <wjcunningham7@users.noreply.github.com>
- Co-authored-by: Scott Wyman Neagle <scott@agnostiq.ai>
- Faiyaz Hasan <faiyaz@agnostiq.ai>


### Added

- `Result.persist` method in `covalent/_results_manager/result.py`.

### Operations

- Package pre-releases go to `covalent` instead of `cova` on PyPI.

## [0.123.0] - 2022-07-07

### Authors

- Scott Wyman Neagle <scott@agnostiq.ai>
- Co-authored-by: Faiyaz Hasan <faiyaz@agnostiq.ai>
- Will Cunningham <wjcunningham7@users.noreply.github.com>
- Alejandro Esquivel <ae@alejandro.ltd>
- Co-authored-by: pre-commit-ci[bot] <66853113+pre-commit-ci[bot]@users.noreply.github.com>


### Added

- Added Folder class
- Added internal call before/after deps to execute File Transfer operations pre/post electron execution.

### Operations

- `codeql.yml` and `condabuild.yml` run nightly instead of on every PR.
- Style fixes in changelog

## [0.122.1] - 2022-07-06

### Authors

Will Cunningham <wjcunningham7@users.noreply.github.com>
Co-authored-by: Scott Wyman Neagle <scott@agnostiq.ai>


### Operations

- Added license scanner action
- Pre-commit autoupdate

### Tests

- Tests for running workflows with more than one iteration

### Fixed

- Attribute error caused by attempts to retrieve the name from the node function when the node function is set to None

## [0.122.0] - 2022-07-04

### Authors

Faiyaz Hasan <faiyaz@agnostiq.ai>
Co-authored-by: pre-commit-ci[bot] <66853113+pre-commit-ci[bot]@users.noreply.github.com>


### Added

- `covalent/_results_manager/write_result_to_db.py` module and methods to insert / update data in the DB.
- `tests/covalent_tests/results_manager_tests/write_result_to_db_test.py` containing the unit tests for corresponding functions.

### Changed

- Electron `type` column to a string type rather than an `ElectronType` in DB models.
- Primary keys from `BigInteger` to `Integer` in DB models.

## [0.121.0] - 2022-07-04

### Authors

Will Cunningham <wjcunningham7@users.noreply.github.com>
Co-authored-by: Alejandro Esquivel <ae@alejandro.ltd>
Co-authored-by: pre-commit-ci[bot] <66853113+pre-commit-ci[bot]@users.noreply.github.com>


### Removed

- Unused requirements `gunicorn` and `eventlet` in `requirements.txt` as well as `dask` in `tests/requirements.txt`, since it is already included in the core requirements.

### Docs

- Updated the compatibility matrix in the docs.

## [0.120.0] - 2022-07-04

### Authors

Okechukwu  Emmanuel Ochia <okechukwu@agnostiq.ai>
Co-authored-by: Venkat Bala <venkat@agnostiq.ai>
Co-authored-by: pre-commit-ci[bot] <66853113+pre-commit-ci[bot]@users.noreply.github.com>
Co-authored-by: Scott Wyman Neagle <scott@agnostiq.ai>


### Added

- Adding `cluster` CLI options to facilitate interacting with the backend Dask cluster
- Adding options to `covalent start` to enable specifying number of workers, memory limit and threads per worker at cluster startup

### Changed

- Update `DaskAdminWorker` docstring with better explanation

## [0.119.1] - 2022-07-04

### Authors

Scott Wyman Neagle <scott@agnostiq.ai>
Casey Jao <casey@agnostiq.ai>


### Fixed

- `covalent status` checks if the server process is still alive.

### Operations

- Updates to changelog logic to handle multiple authors

## [0.119.0] - 2022-07-03
### Authors
@cjao


### Added

- Introduce support for pip dependencies

## [0.118.0] - 2022-07-02
### Authors
@AlejandroEsquivel


### Added

- Introduced File, FileTransfer, and FileTransferStrategy classes to support various File Transfer use cases prior/post electron execution

## [0.117.0] - 2022-07-02
### Authors
@Emmanuel289


### Added

- Included retry action in 'tests.yaml' workflow.

## [0.116.0] - 2022-06-29
### Authors
@Prasy12

### Changed

- Changed API socket calls interval for graph optimization.

### Added

- Ability to change to different layouts from the GUI.

## [0.115.0] - 2022-06-28
### Authors
@cjao


### Added

- Introduce support for `call_before`, `call_after`, and bash dependencies

### Operations

- Unit tests performed on Python 3.10 on Ubuntu and MacOS images as well as 3.9 on MacOS
- Updated codeowners so that AQ Engineers doesn't own this CHANGELOG
- pre-commit autoupdate

## [0.114.0] - 2022-06-23
### Authors
@dependabot[bot]


### Changed

- Changed eventsource version on webapp yarn-lock file.

### Operations

- Added Github push changelog workflow to append commiters username
- Reusable JavaScript action to parse changelog and update version

## [0.113.0] - 2022-06-21

### Added

- Introduce new db models and object store backends

### Operations

- Syntax fix in hotfix.yml

### Docs

- Added new tutorial: Linear and convolutional autoencoders

## [0.112.0] - 2022-06-20

### Changed

- Changed async version on webapp package-lock file.

## [0.111.0] - 2022-06-20

### Changed

- Changed eventsource version on webapp package-lock file.

### Docs

- Added new tutorial: Covalentified version of the Pennylane Variational Classifier tutorial.

## [0.110.3] - 2022-06-17

### Fixed

- Fix error when parsing electron positional arguments in workflows

### Docs

- Remove hardcoding version info in README.md

## [0.110.2] - 2022-06-10

### Docs

- Fix MNIST tutorial
- Fix Quantum Gravity tutorial
- Update RTD with migration guide compatible with latest release
- Convert all references to `covalent start` from Jupyter notebooks to markdown statements
- Update release notes summary in README.md
- Fixed display issues with figure (in dark mode) and bullet points in tutorials

### Operations

- Added a retry block to the webapp build step in `tests.yml`

## [0.110.1] - 2022-06-10

### Fixed

- Configure dask to not use daemonic processes when creating a cluster

### Operations

- Sync the VERSION file within `covalent` directory to match the root level VERSION
- Manually patch `covalent/VERSION`

## [0.110.0] - 2022-06-10

### Changed

- Web GUI list size and status label colors changed.
- Web GUI graph running icon changed to non-static icon.

### Docs

- Removed references to the Dask executor in RTD as they are no longer needed.

## [0.109.1] - 2022-06-10

### Fixed

- `covalent --version` now works for PyPI releases

## [0.109.0] - 2022-06-10

### Docs

- Update CLI help statements

### Added

- Add CLI functionality to start covalent with/without Dask
- Add CLI support to parse `covalent_ui.log` file

### Operations

- Updating codeowners to establish engineering & psiog ownership

### Docs

- Added new tutorial: Training quantum embedding kernels for classification.

## [0.108.0] - 2022-06-08

### Added

- WCI yaml file

### Docs

- Add pandoc installation updates to contributing guide

## [0.107.0] - 2022-06-07

### Changed

- Skipping stdout/stderr redirection tests until implemented in Dask parent process

### Added

- Simplifed starting the dask cluster using `multiprocessing`
- Added `bokeh==2.4.3` to requirements.txt to enable view Dask dashboard

### Fixed

- Changelog-reminder action now works for PRs from forks.

## [0.106.2] - 2022-06-06

### Fixed

- Specifying the version for package `furo` to `2022.4.7` to prevent breaking doc builds

### Docs

- Added new tutorial: Using Covalent with PennyLane for hybrid computation.

## [0.106.1] - 2022-06-01

### Fixed

- Changelog-reminder action now works for PRs from forks

### Docs

- Removed references to microservices in RTD
- Updated README.md.
- Changed `ct.electron` to `ct.lattice(executor=dask_executor)` in MNIST classifier tutorial

## [0.106.0] - 2022-05-26

### Changed

- Visual theme for Webapp GUI changed in accordance to new theme
- Fonts, colors, icons have been updated

## [0.105.0] - 2022-05-25

### Added

- Add a pre-commit hook for `detect-secrets`.
- Updated the actions in accordance with the migration done in the previous version.

## [0.104.0] - 2022-05-23

### Changed

- Services have been moved to a different codebase. This repo is now hosting the Covalent SDK, local dispatcher backend, Covalent web GUI, and documentation. Version is bumped to `0.104.0` in order to avoid conflicts.
- Update tests to match the current dispatcher api
- Skip testing dask executor until dask executor plugin is made public
- Using 2 thread pools to manage multiple workflows better and the other one for executing electrons in parallel.

### Fixed

- Add psutil and PyYAML to requirements.txt
- Passing the same Electron to multiple inputs of an Electron now works. UI fix pending.
- Dask from `requirements.txt`.

### Removed

- Asyncio usage for electron level concurrency.
- References to dask

### Added

- Functional test added for dask executor with the cluster running locally.
- Scalability tests for different workflows and workflow sizes under `tests/stress_tests/scripts`
- Add sample performance testing workflows under `tests/stress_tests`
- Add pipelines to continuously run the tutorial notebooks
- Create notebook with tasks from RTD

## [0.32.3] - 2022-03-16

### Fixed

- Fix missing UI graph edges between parameters and electrons in certain cases.
- Fix UI crashes in cases where legacy localStorage state was being loaded.

## [0.32.2] - 2022-03-16

### Added

- Images for graphs generated in tutorials and how-tos.
- Note for quantum gravity tutorial to tell users that `tensorflow` doesn't work on M1 Macs.
- `Known Issues` added to `README.md`

### Fixed

- `draw` function usage in tutorials and how-tos now reflects the UI images generated instead of using graphviz.
- Images now render properly in RTD of how-tos.

### Changed

- Reran all the tutorials that could run, generating the outputs again.

## [0.32.1] - 2022-03-15

### Fixed

- CLI now starts server directly in the subprocess instead of as a daemon
- Logs are provided as pipes to Popen instead of using a shell redirect
- Restart behavior fixed
- Default port in `covalent_ui/app.py` uses the config manager

### Removed

- `_graceful_restart` function no longer needed without gunicorn

## [0.32.0] - 2022-03-11

### Added

- Dispatcher microservice API endpoint to dispatch and update workflow.
- Added get runnable task endpoint.

## [0.31.0] - 2022-03-11

### Added

- Runner component's main functionality to run a set of tasks, cancel a task, and get a task's status added to its api.

## [0.30.5] - 2022-03-11

### Updated

- Updated Workflow endpoints & API spec to support upload & download of result objects as pickle files

## [0.30.4] - 2022-03-11

### Fixed

- When executing a task on an alternate Conda environment, Covalent no longer has to be installed on that environment. Previously, a Covalent object (the execution function as a TransportableObject) was passed to the environment. Now it is deserialized to a "normal" Python function, which is passed to the alternate Conda environment.

## [0.30.3] - 2022-03-11

### Fixed

- Fixed the order of output storage in `post_process` which should have been the order in which the electron functions are called instead of being the order in which they are executed. This fixes the order in which the replacement of function calls with their output happens, which further fixes any discrepencies in the results obtained by the user.

- Fixed the `post_process` test to check the order as well.

## [0.30.2] - 2022-03-11

### Changed

- Updated eventlet to 0.31.0

## [0.30.1] - 2022-03-10

### Fixed

- Eliminate unhandled exception in Covalent UI backend when calling fetch_result.

## [0.30.0] - 2022-03-09

### Added

- Skeleton code for writing the different services corresponding to each component in the open source refactor.
- OpenAPI specifications for each of the services.

## [0.29.3] - 2022-03-09

### Fixed

- Covalent UI is built in the Dockerfile, the setup file, the pypi workflow, the tests workflow, and the conda build script.

## [0.29.2] - 2022-03-09

### Added

- Defaults defined in executor plugins are read and used to update the in-memory config, as well as the user config file. But only if the parameter in question wasn't already defined.

### Changed

- Input parameter names and docstrings in _shared_files.config.update_config were changed for clarity.

## [0.29.1] - 2022-03-07

### Changed

- Updated fail-fast strategy to run all tests.

## [0.29.0] - 2022-03-07

### Added

- DispatchDB for storing dispatched results

### Changed

- UI loads dispatches from DispatchDB instead of browser local storage

## [0.28.3] - 2022-03-03

### Fixed

Installed executor plugins don't have to be referred to by their full module name. Eg, use "custom_executor", instead of "covalent_custom_plugin.custom_executor".

## [0.28.2] - 2022-03-03

### Added

- A brief overview of the tutorial structure in the MNIST classification tutorial.

## [0.28.1] - 2022-03-02

### Added

- Conda installation is only supported for Linux in the `Getting Started` guide.
- MNIST classifier tutorial.

### Removed

- Removed handling of default values of function parameters in `get_named_params` in `covalent/_shared_files/utils.py`. So, it is actually being handled by not being handled since now `named_args` and `named_kwargs` will only contain parameters that were passed during the function call and not all of them.

## [0.28.0] - 2022-03-02

### Added

- Lepton support, including for Python modules and C libraries
- How-to guides showing how to use leptons for each of these

## [0.27.6] - 2022-03-01

### Added

- Added feature development basic steps in CONTRIBUTING.md.
- Added section on locally building RTD (read the docs) in the contributing guide.

## [0.27.5] - 2022-03-01

### Fixed

- Missing UI input data after backend change - needed to be derived from graph for electrons, lattice inputs fixed on server-side, combining name and positional args
- Broken UI graph due to variable->edge_name renaming
- Missing UI executor data after server-side renaming

## [0.27.4] - 2022-02-28

### Fixed

- Path used in `covalent/executor/__init__.py` for executor plugin modules needed updating to `covalent/executor/executor_plugins`

### Removed

- Disabled workflow cancellation test due to inconsistent outcomes. Test will be re-enabled after cancellation mechanisms are investigated further.

## [0.27.3] - 2022-02-25

### Added

- Added `USING_DOCKER.md` guide for running docker container.
- Added cli args to covalent UI flask server `covalent_ui/app.py` to modify port and log file path.

### Removed

- Removed gunicorn from cli and Dockerfile.

### Changed

- Updated cli `covalent_dispatcher/_cli/service.py` to run flask server directly, and removed dispatcher and UI flags.
- Using Flask blueprints to merge Dispatcher and UI servers.
- Updated Dockerfile to run flask server directly.
- Creating server PID file manually in `covalent_dispatcher/_cli/service.py`.
- Updated tests and docs to reflect merged servers.
- Changed all mentions of port 47007 (for old UI server) to 48008.

## [0.27.2] - 2022-02-24

### Changed

- Removed unnecessary blockquotes from the How-To guide for creating custom executors
- Changed "Covalent Cloud" to "Covalent" in the main code text

## [0.27.1] - 2022-02-24

### Removed

- Removed AQ-Engineers from CODEOWNERS in order to fix PR review notifications

## [0.27.0] - 2022-02-24

### Added

- Support for positional only, positional or keyword, variable positional, keyword only, variable keyword types of parameters is now added, e.g an electron can now use variable args and variable kwargs if the number/names of parameters are unknown during definition as `def task(*args, **kwargs)` which wasn't possible before.

- `Lattice.args` added to store positional arguments passed to the lattice's workflow function.

- `get_named_params` function added in `_shared_files/utils.py` which will return a tuple containing named positional arguments and named keyword arguments. The names help in showing and storing these parameters in the transport graph.

- Tests to verify whether all kinds of input paramaters are supported by electron or a lattice.

### Changed

- No longer merging positional arguments with keyword arguments, instead they are separately stored in respective nodes in the transport graph.

- `inputs` returned from `_get_inputs` function in `covalent_dispatcher/_core/execution.py` now contains positional as well as keyword arguments which further get passed to the executor.

- Executors now support positional and keyword arguments as inputs to their executable functions.

- Result object's `_inputs` attribute now contains both `args` and `kwargs`.

- `add_node_for_nested_iterables` is renamed to `connect_node_with_others` and `add_node_to_graph` also renamed to `add_collection_node_to_graph` in `electron.py`. Some more variable renames to have appropriate self-explanatory names.

- Nodes and edges in the transport graph now have a better interface to assign attributes to them.

- Edge attribute `variable` renamed to `edge_name`.

- In `serialize` function of the transport graph, if `metadata_only` is True, then only `metadata` attribute of node and `source` and `target` attributes of edge are kept in the then return serialized `data`.

- Updated the tests wherever necessary to reflect the above changes

### Removed

- Deprecated `required_params_passed` since an error will automatically be thrown by the `build_graph` function if any of the required parameters are not passed.

- Removed duplicate attributes from nodes in the transport graph.

## [0.26.1] - 2022-02-23

### Added

- Added Local Executor section to the API read the docs.

## [0.26.0] - 2022-02-23

### Added

- Automated reminders to update the changelog

## [0.25.3] - 2022-02-23

## Added

- Listed common mocking commands in the CONTRIBUTING.md guide.
- Additional guidelines on testing.

## [0.25.2] - 2022-02-21

### Changed

- `backend` metadata name changed to `executor`.
- `_plan_workflow` usage updated to reflect how that executor related information is now stored in the specific executor object.
- Updated tests to reflect the above changes.
- Improved the dispatch cancellation test to provide a robust solution which earlier took 10 minutes to run with uncertainty of failing every now and then.

### Removed

- Removed `TaskExecutionMetadata` as a consequence of removing `execution_args`.

## [0.25.1] - 2022-02-18

### Fixed

- Tracking imports that have been used in the workflow takes less time.

### Added

- User-imports are included in the dispatch_source.py script. Covalent-related imports are commented out.

## [0.25.0] - 2022-02-18

### Added

- UI: Lattice draw() method displays in web UI
- UI: New navigation panel

### Changed

- UI: Animated graph changes, panel opacity

### Fixed

- UI: Fixed "Not Found" pages

## [0.24.21] - 2022-02-18

### Added

- RST document describing the expectations from a tutorial.

## [0.24.20] - 2022-02-17

### Added

- Added how to create custom executors

### Changed

- Changed the description of the hyperlink for choosing executors
- Fixed typos in doc/source/api/getting_started/how_to/execution/creating_custom_executors.ipynb

## [0.24.19] - 2022-02-16

### Added

- CODEOWNERS for certain files.

## [0.24.18] - 2022-02-15

### Added

- The user configuration file can now specify an executor plugin directory.

## [0.24.17] - 2022-02-15

### Added

- Added a how-to for making custom executors.

## [0.24.16] - 2022-02-12

### Added

- Errors now contain the traceback as well as the error message in the result object.
- Added test for `_post_process` in `tests/covalent_dispatcher_tests/_core/execution_test.py`.

### Changed

- Post processing logic in `electron` and dispatcher now relies on the order of execution in the transport graph rather than node's function names to allow for a more reliable pairing of nodes and their outputs.

- Renamed `init_test.py` in `tests/covalent_dispatcher_tests/_core/` to `execution_test.py`.

### Removed

- `exclude_from_postprocess` list which contained some non executable node types removed since only executable nodes are post processed now.

## [0.24.15] - 2022-02-11

### Fixed

- If a user's configuration file does not have a needed exeutor parameter, the default parameter (defined in _shared_files/defaults.py) is used.
- Each executor plugin is no longer initialized upon the import of Covalent. This allows required parameters in executor plugins.

## Changed

- Upon updating the configuration data with a user's configuration file, the complete set is written back to file.

## Added

- Tests for the local and base executors.

## [0.24.14] - 2022-02-11

### Added

- UI: add dashboard cards
- UI: add scaling dots background

### Changed

- UI: reduce sidebar font sizes, refine color theme
- UI: refine scrollbar styling, show on container hover
- UI: format executor parameters as YAML code
- UI: update syntax highlighting scheme
- UI: update index.html description meta tag

## [0.24.13] - 2022-02-11

### Added

- Tests for covalent/_shared_files/config.py

## [0.24.12] - 2022-02-10

### Added

- CodeQL code analyzer

## [0.24.11] - 2022-02-10

### Added

- A new dictionary `_DEFAULT_CONSTRAINTS_DEPRECATED` in defaults.py

### Changed

- The `_DEFAULT_CONSTRAINT_VALUES` dictionary now only contains the `backend` argument

## [0.24.10] - 2022-02-09

### Fixed

- Sporadically failing workflow cancellation test in tests/workflow_stack_test.py

## [0.24.9] - 2022-02-09

## Changed

- Implementation of `_port_from_pid` in covalent_dispatcher/_cli/service.py.

## Added

- Unit tests for command line interface (CLI) functionalities in covalent_dispatcher/_cli/service.py and covalent_dispatcher/_cli/cli.py.

## [0.24.8] - 2022-02-07

### Fixed

- If a user's configuration file does not have a needed parameter, the default parameter (defined in _shared_files/defaults.py) is used.

## [0.24.7] - 2022-02-07

### Added

- Typing: Add Type hint `dispatch_info` parameter.
- Documentation: Updated the return_type description in docstring.

### Changed

- Typing: Change return type annotation to `Generator`.

## [0.24.6] - 2022-02-06

### Added

- Type hint to `deserialize` method of `TransportableObject` of `covalent/_workflow/transport.py`.

### Changed

- Description of `data` in `deserialize` method of `TransportableObject` of `covalent/_workflow/transport.py` from `The serialized transportable object` to `Cloudpickled function`.

## [0.24.5] - 2022-02-05

### Fixed

- Removed dependence on Sentinel module

## [0.24.4] - 2022-02-04

### Added

- Tests across multiple versions of Python and multiple operating systems
- Documentation reflecting supported configurations

## [0.24.3] - 2022-02-04

### Changed

- Typing: Use `bool` in place of `Optional[bool]` as type annotation for `develop` parameter in `covalent_dispatcher.service._graceful_start`
- Typing: Use `Any` in place of `Optional[Any]` as type annotation for `new_value` parameter in `covalent._shared_files.config.get_config`

## [0.24.2] - 2022-02-04

### Fixed

- Updated hyperlink of "How to get the results" from "./collection/query_electron_execution_result" to "./collection/query_multiple_lattice_execution_results" in "doc/source/how_to/index.rst".
- Updated hyperlink of "How to get the result of a particular electron" from "./collection/query_multiple_lattice_execution_results" to "./collection/query_electron_execution_result" in "doc/source/how_to/index.rst".

## [0.24.1] - 2022-02-04

### Changed

- Changelog entries are now required to have the current date to enforce ordering.

## [0.24.0] - 2022-02-03

### Added

- UI: log file output - display in Output tab of all available log file output
- UI: show lattice and electron inputs
- UI: display executor attributes
- UI: display error message on failed status for lattice and electron

### Changed

- UI: re-order sidebar sections according to latest figma designs
- UI: update favicon
- UI: remove dispatch id from tab title
- UI: fit new uuids
- UI: adjust theme text primary and secondary colors

### Fixed

- UI: auto-refresh result state on initial render of listing and graph pages
- UI: graph layout issues: truncate long electron/param names

## [0.23.0] - 2022-02-03

### Added

- Added `BaseDispatcher` class to be used for creating custom dispatchers which allow connection to a dispatcher server.
- `LocalDispatcher` inheriting from `BaseDispatcher` allows connection to a local dispatcher server running on the user's machine.
- Covalent only gives interface to the `LocalDispatcher`'s `dispatch` and `dispatch_sync` methods.
- Tests for both `LocalDispatcher` and `BaseDispatcher` added.

### Changed

- Switched from using `lattice.dispatch` and `lattice.dispatch_sync` to `covalent.dispatch` and `covalent.dispatch_sync`.
- Dispatcher address now is passed as a parameter (`dispatcher_addr`) to `covalent.dispatch` and `covalent.dispatch_sync` instead of a metadata field to lattice.
- Updated tests, how tos, and tutorials to use `covalent.dispatch` and `covalent.dispatch_sync`.
- All the contents of `covalent_dispatcher/_core/__init__.py` are moved to `covalent_dispatcher/_core/execution.py` for better organization. `__init__.py` only contains function imports which are needed by external modules.
- `dispatch`, `dispatch_sync` methods deprecated from `Lattice`.

### Removed

- `_server_dispatch` method removed from `Lattice`.
- `dispatcher` metadata field removed from `lattice`.

## [0.22.19] - 2022-02-03

### Fixed

- `_write_dispatch_to_python_file` isn't called each time a task is saved. It is now only called in the final save in `_run_planned_workflow` (in covalent_dispatcher/_core/__init__.py).

## [0.22.18] - 2022-02-03

### Fixed

- Added type information to result.py

## [0.22.17] - 2022-02-02

### Added

- Replaced `"typing.Optional"` with `"str"` in covalent/executor/base.py
- Added missing type hints to `get_dispatch_context` and `write_streams_to_file` in covalent/executor/base.py, BaseExecutor

## [0.22.16] - 2022-02-02

### Added

- Functions to check if UI and dispatcher servers are running.
- Tests for the `is_ui_running` and `is_server_running` in covalent_dispatcher/_cli/service.py.

## [0.22.15] - 2022-02-01

### Fixed

- Covalent CLI command `covalent purge` will now stop the servers before deleting all the pid files.

### Added

- Test for `purge` method in covalent_dispatcher/_cli/service.py.

### Removed

- Unused `covalent_dispatcher` import from covalent_dispatcher/_cli/service.py.

### Changed

- Moved `_config_manager` import from within the `purge` method to the covalent_dispatcher/_cli/service.py for the purpose of mocking in tests.

## [0.22.14] - 2022-02-01

### Added

- Type hint to `_server_dispatch` method in `covalent/_workflow/lattice.py`.

## [0.22.13] - 2022-01-26

### Fixed

- When the local executor's `log_stdout` and `log_stderr` config variables are relative paths, they should go inside the results directory. Previously that was queried from the config, but now it's queried from the lattice metadata.

### Added

- Tests for the corresponding functions in (`covalent_dispatcher/_core/__init__.py`, `covalent/executor/base.py`, `covalent/executor/executor_plugins/local.py` and `covalent/executor/__init__.py`) affected by the bug fix.

### Changed

- Refactored `_delete_result` in result manager to give the option of deleting the result parent directory.

## [0.22.12] - 2022-01-31

### Added

- Diff check in pypi.yml ensures correct files are packaged

## [0.22.11] - 2022-01-31

### Changed

- Removed codecov token
- Removed Slack notifications from feature branches

## [0.22.10] - 2022-01-29

### Changed

- Running tests, conda, and version workflows on pull requests, not just pushes

## [0.22.9] - 2022-01-27

### Fixed

- Fixing version check action so that it doesn't run on commits that are in develop
- Edited PR template so that markdown checklist appears properly

## [0.22.8] - 2022-01-27

### Fixed

- publish workflow, using `docker buildx` to build images for x86 and ARM, prepare manifest and push to ECR so that pulls will match the correct architecture.
- typo in CONTRIBUTING
- installing `gcc` in Docker image so Docker can build wheels for `dask` and other packages that don't provide ARM wheels

### Changed

- updated versions in `requirements.txt` for `matplotlib` and `dask`

## [0.22.7] - 2022-01-27

### Added

- `MANIFEST.in` did not have `covalent_dispatcher/_service` in it due to which the PyPi package was not being built correctly. Added the `covalent_dispatcher/_service` to the `MANIFEST.in` file.

### Fixed

- setuptools properly including data files during installation

## [0.22.6] - 2022-01-26

### Fixed

- Added service folder in covalent dispatcher to package.

## [0.22.5] - 2022-01-25

### Fixed

- `README.md` images now use master branch's raw image urls hosted on <https://github.com> instead of <https://raw.githubusercontent.com>. Also, switched image rendering from html to markdown.

## [0.22.4] - 2022-01-25

### Fixed

- dispatcher server app included in sdist
- raw image urls properly used

## [0.22.3] - 2022-01-25

### Fixed

- raw image urls used in readme

## [0.22.2] - 2022-01-25

### Fixed

- pypi upload

## [0.22.1] - 2022-01-25

### Added

- Code of conduct
- Manifest.in file
- Citation info
- Action to upload to pypi

### Fixed

- Absolute URLs used in README
- Workflow badges updated URLs
- `install_package_data` -> `include_package_data` in `setup.py`

## [0.22.0] - 2022-01-25

### Changed

- Using public ECR for Docker release

## [0.21.0] - 2022-01-25

### Added

- GitHub pull request templates

## [0.20.0] - 2022-01-25

### Added

- GitHub issue templates

## [0.19.0] - 2022-01-25

### Changed

- Covalent Beta Release

## [0.18.9] - 2022-01-24

### Fixed

- iframe in the docs landing page is now responsive

## [0.18.8] - 2022-01-24

### Changed

- Temporarily removed output tab
- Truncated dispatch id to fit left sidebar, add tooltip to show full id

## [0.18.7] - 2022-01-24

### Changed

- Many stylistic improvements to documentation, README, and CONTRIBUTING.

## [0.18.6] - 2022-01-24

### Added

- Test added to check whether an already decorated function works as expected with Covalent.
- `pennylane` package added to the `requirements-dev.txt` file.

### Changed

- Now using `inspect.signature` instead of `function.__code__` to get the names of function's parameters.

## [0.18.5] - 2022-01-21

### Fixed

- Various CI fixes, including rolling back regression in version validation, caching on s3 hosted badges, applying releases and tags correctly.

## [0.18.4] - 2022-01-21

### Changed

- Removed comments and unused functions in covalent_dispatcher
- `result_class.py` renamed to `result.py`

### Fixed

- Version was not being properly imported inside `covalent/__init__.py`
- `dispatch_sync` was not previously using the `results_dir` metadata field

### Removed

- Credentials in config
- `generate_random_filename_in_cache`
- `is_any_atom`
- `to_json`
- `show_subgraph` option in `draw`
- `calculate_node`

## [0.18.3] - 2022-01-20

### Fixed

- The gunicorn servers now restart more gracefully

## [0.18.2] - 2022-01-21

### Changed

- `tempdir` metadata field removed and replaced with `executor.local.cache_dir`

## [0.18.1] - 2022-01-11

## Added

- Concepts page

## [0.18.0] - 2022-01-20

### Added

- `Result.CANCELLED` status to represent the status of a cancelled dispatch.
- Condition to cancel the whole dispatch if any of the nodes are cancelled.
- `cancel_workflow` function which uses a shared variable provided by Dask (`dask.distributed.Variable`) in a dask client to inform nodes to stop execution.
- Cancel function for dispatcher server API which will allow the server to terminate the dispatch.
- How to notebook for cancelling a dispatched job.
- Test to verify whether cancellation of dispatched jobs is working as expected.
- `cancel` function is available as `covalent.cancel`.

### Changed

- In file `covalent/_shared_files/config.py` instead of using a variable to store and then return the config data, now directly returning the configuration.
- Using `fire_and_forget` to dispatch a job instead of a dictionary of Dask's `Future` objects so that we won't have to manage the lifecycle of those futures.
- The `test_run_dispatcher` test was changed to reflect that the dispatcher no longer uses a dictionary of future objects as it was not being utilized anywhere.

### Removed

- `with dask_client` context was removed as the client created in `covalent_dispatcher/_core/__init__.py` is already being used even without the context. Furthermore, it creates issues when that context is exited which is unnecessary at the first place hence not needed to be resolved.

## [0.17.5] - 2022-01-19

### Changed

- Results directory uses a relative path by default and can be overridden by the environment variable `COVALENT_RESULTS_DIR`.

## [0.17.4] - 2022-01-19

### Changed

- Executor parameters use defaults specified in config TOML
- If relative paths are supplied for stdout and stderr, those files are created inside the results directory

## [0.17.3] - 2022-01-18

### Added

- Sync function
- Covalent CLI tool can restart in developer mode

### Fixed

- Updated the UI address referenced in the README

## [0.17.2] - 2022-01-12

### Added

- Quantum gravity tutorial

### Changed

- Moved VERSION file to top level

## [0.17.1] - 2022-01-19

### Added

- `error` attribute was added to the results object to show which node failed and the reason behind it.
- `stdout` and `stderr` attributes were added to a node's result to store any stdout and stderr printing done inside an electron/node.
- Test to verify whether `stdout` and `stderr` are being stored in the result object.

### Changed

- Redesign of how `redirect_stdout` and `redirect_stderr` contexts in executor now work to allow storing their respective outputs.
- Executors now also return `stdout` and `stderr` strings, along with the execution output, so that they can be stored in their result object.

## [0.17.0] - 2022-01-18

### Added

- Added an attribute `__code__` to electron and lattice which is a copy of their respective function's `__code__` attribute.
- Positional arguments, `args`, are now merged with keyword arguments, `kwargs`, as close as possible to where they are passed. This was done to make sure we support both with minimal changes and without losing the name of variables passed.
- Tests to ensure usage of positional arguments works as intended.

### Changed

- Slight rework to how any print statements in lattice are sent to null.
- Changed `test_dispatcher_functional` in `basic_dispatcher_test.py` to account for the support of `args` and removed a an unnecessary `print` statement.

### Removed

- Removed `args` from electron's `init` as it wasn't being used anywhere.

## [0.16.1] - 2022-01-18

### Changed

- Requirement changed from `dask[complete]` to `dask[distributed]`.

## [0.16.0] - 2022-01-14

### Added

- New UI static demo build
- New UI toolbar functions - orientation, toggle params, minimap
- Sortable and searchable lattice name row

### Changed

- Numerous UI style tweaks, mostly around dispatches table states

### Fixed

- Node sidebar info now updates correctly

## [0.15.11] - 2022-01-18

### Removed

- Unused numpy requirement. Note that numpy is still being installed indirectly as other packages in the requirements rely on it.

## [0.15.10] - 2022-01-16

## Added

- How-to guide for Covalent dispatcher CLI.

## [0.15.9] - 2022-01-18

### Changed

- Switched from using human readable ids to using UUIDs

### Removed

- `human-id` package was removed along with its mention in `requirements.txt` and `meta.yaml`

## [0.15.8] - 2022-01-17

### Removed

- Code breaking text from CLI api documentation.
- Unwanted covalent_dispatcher rst file.

### Changed

- Installation of entire covalent_dispatcher instead of covalent_dispatcher/_service in setup.py.

## [0.15.7] - 2022-01-13

### Fixed

- Functions with multi-line or really long decorators are properly serialized in dispatch_source.py.
- Multi-line Covalent output is properly commented out in dispatch_source.py.

## [0.15.6] - 2022-01-11

### Fixed

- Sub-lattice functions are successfully serialized in the utils.py get_serialized_function_str.

### Added

- Function to scan utilized source files and return a set of imported modules (utils.get_imports_from_source)

## [0.15.5] - 2022-01-12

### Changed

- UI runs on port 47007 and the dispatcher runs on port 48008. This is so that when the servers are later merged, users continue using port 47007 in the browser.
- Small modifications to the documentation
- Small fix to the README

### Removed

- Removed a directory `generated` which was improperly added
- Dispatcher web interface
- sqlalchemy requirement

## [0.15.4] - 2022-01-11

### Changed

- In file `covalent/executor/base.py`, `pickle` was changed to `cloudpickle` because of its universal pickling ability.

### Added

- In docstring of `BaseExecutor`, a note was added specifying that `covalent` with its dependencies is assumed to be installed in the conda environments.
- Above note was also added to the conda env selector how-to.

## [0.15.3] - 2022-01-11

### Changed

- Replaced the generic `RuntimeError` telling users to check if there is an object manipulation taking place inside the lattice to a simple warning. This makes the original error more visible.

## [0.15.2] - 2022-01-11

### Added

- If condition added for handling the case where `__getattr__` of an electron is accessed to detect magic functions.

### Changed

- `ActiveLatticeManager` now subclasses from `threading.local` to make it thread-safe.
- `ValueError` in the lattice manager's `claim` function now also shows the name of the lattice that is currently claimed.
- Changed docstring of `ActiveLatticeManager` to note that now it is thread-safe.
- Sublattice dispatching now no longer deletes the result object file and is dispatched normally instead of in a serverless manner.
- `simulate_nitrogen_and_copper_slab_interaction.ipynb` notebook tutorial now does normal dispatching as well instead of serverless dispatching. Also, now 7 datapoints will be shown instead of 10 earlier.

## [0.15.1] - 2022-01-11

### Fixed

- Passing AWS credentials to reusable workflows as a secret

## [0.15.0] - 2022-01-10

### Added

- Action to push development image to ECR

### Changed

- Made the publish action reusable and callable

## [0.14.1] - 2022-01-02

### Changed

- Updated the README
- Updated classifiers in the setup.py file
- Massaged some RTD pages

## [0.14.0] - 2022-01-07

### Added

- Action to push static UI to S3

## [0.13.2] - 2022-01-07

### Changed

- Completed new UI design work

## [0.13.1] - 2022-01-02

### Added

- Added eventlet requirement

### Changed

- The CLI tool can now manage the UI flask server as well
- [Breaking] The CLI option `-t` has been changed to `-d`, which starts the servers in developer mode and exposes unit tests to the server.

## [0.13.0] - 2022-01-01

### Added

- Config manager in `covalent/_shared_files/config.py`
- Default location for the main config file can be overridden using the environment variable `COVALENT_CONFIG_DIR`
- Ability to set and get configuration using `get_config` and `set_config`

### Changed

- The flask servers now reference the config file
- Defaults reference the config file

### Fixed

- `ValueError` caught when running `covalent stop`
- One of the functional tests was using a malformed path

### Deprecated

- The `electron.to_json` function
- The `generate_random_filename_in_cache` function

### Removed

- The `get_api_token` function

## [0.12.13] - 2022-01-04

## Removed

- Tutorial section headings

## Fixed

- Plot background white color

## [0.12.12] - 2022-01-06

### Fixed

- Having a print statement inside electron and lattice code no longer causes the workflow to fail.

## [0.12.11] - 2022-01-04

### Added

- Completed UI feature set for first release

### Changed

- UI server result serialization improvements
- UI result update webhook no longer fails on request exceptions, logs warning intead

## [0.12.10] - 2021-12-17

### Added

- Astrophysics tutorial

## [0.12.9] - 2022-01-04

### Added

- Added `get_all_node_results` method in `result_class.py` to return result of all node executions.

- Added `test_parallelilization` test to verify whether the execution is now being achieved in parallel.

### Changed

- Removed `LocalCluster` cluster creation usage to a simple `Client` one from Dask.

- Removed unnecessary `to_run` function as we no longer needed to run execution through an asyncio loop.

- Removed `async` from function definition of previously asynchronous functions, `_run_task`, `_run_planned_workflow`, `_plan_workflow`, and `_run_workflow`.

- Removed `uvloop` from requirements.

- Renamed `test_get_results` to `test_get_result`.

- Reran the how to notebooks where execution time was mentioned.

- Changed how `dispatch_info` context manager was working to account for multiple nodes accessing it at the same time.

## [0.12.8] - 2022-01-02

### Changed

- Changed the software license to GNU Affero 3.0

### Removed

- `covalent-ui` directory

## [0.12.7] - 2021-12-29

### Fixed

- Gunicorn logging now uses the `capture-output` flag instead of redirecting stdout and stderr

## [0.12.6] - 2021-12-23

### Changed

- Cleaned up the requirements and moved developer requirements to a separate file inside `tests`

## [0.12.5] - 2021-12-16

### Added

- Conda build CI job

## [0.12.4] - 2021-12-23

### Changed

- Gunicorn server now checks for port availability before starting

### Fixed

- The `covalent start` function now prints the correct port if the server is already running.

## [0.12.3] - 2021-12-14

### Added

- Covalent tutorial comparing quantum support vector machines with support vector machine algorithms implemented in qiskit and scikit-learn.

## [0.12.2] - 2021-12-16

### Fixed

- Now using `--daemon` in gunicorn to start the server, which was the original intention.

## [0.12.1] - 2021-12-16

### Fixed

- Removed finance references from docs
- Fixed some other small errors

### Removed

- Removed one of the failing how-to tests from the functional test suite

## [0.12.0] - 2021-12-16

### Added

- Web UI prototype

## [0.11.1] - 2021-12-14

### Added

- CLI command `covalent status` shows port information

### Fixed

- gunicorn management improved

## [0.11.0] - 2021-12-14

### Added

- Slack notifications for test status

## [0.10.4] - 2021-12-15

### Fixed

- Specifying a non-default results directory in a sub-lattice no longer causes a failure in lattice execution.

## [0.10.3] - 2021-12-14

### Added

- Functional tests for how-to's in documentation

### Changed

- Moved example script to a functional test in the pipeline
- Added a test flag to the CLI tool

## [0.10.2] - 2021-12-14

### Fixed

- Check that only `kwargs` without any default values in the workflow definition need to be passed in `lattice.draw(ax=ax, **kwargs)`.

### Added

- Function to check whether all the parameters without default values for a callable function has been passed added to shared utils.

## [0.10.1] - 2021-12-13

### Fixed

- Content and style fixes for getting started doc.

## [0.10.0] - 2021-12-12

### Changed

- Remove all imports from the `covalent` to the `covalent_dispatcher`, except for `_dispatch_serverless`
- Moved CLI into `covalent_dispatcher`
- Moved executors to `covalent` directory

## [0.9.1] - 2021-12-13

### Fixed

- Updated CONTRIBUTING to clarify docstring style.
- Fixed docstrings for `calculate_node` and `check_constraint_specific_sum`.

## [0.9.0] - 2021-12-10

### Added

- `prefix_separator` for separating non-executable node types from executable ones.

- `subscript_prefix`, `generator_prefix`, `sublattice_prefix`, `attr_prefix` for prefixes of subscripts, generators,
  sublattices, and attributes, when called on an electron and added to the transport graph.

- `exclude_from_postprocess` list of prefixes to denote those nodes which won't be used in post processing the workflow.

- `__int__()`, `__float__()`, `__complex__()` for converting a node to an integer, float, or complex to a value of 0 then handling those types in post processing.

- `__iter__()` generator added to Electron for supporting multiple return values from an electron execution.

- `__getattr__()` added to Electron for supporting attribute access on the node output.

- `__getitem__()` added to Electron for supporting subscripting on the node output.

- `electron_outputs` added as an attribute to lattice.

### Changed

- `electron_list_prefix`, `electron_dict_prefix`, `parameter_prefix` modified to reflect new way to assign prefixes to nodes.

- In `build_graph` instead of ignoring all exceptions, now the exception is shown alongwith the runtime error notifying that object manipulation should be avoided inside a lattice.

- `node_id` changed to `self.node_id` in Electron's `__call__()`.

- `parameter` type electrons now have the default metadata instead of empty dictionary.

- Instead of deserializing and checking whether a sublattice is there, now a `sublattice_prefix` is used to denote when a node is a sublattice.

- In `dispatcher_stack_test`, `test_dispatcher_flow` updated to indicate the new use of `parameter_prefix`.

### Fixed

- When an execution fails due to something happening in `run_workflow`, then result object's status is now failed and the object is saved alongwith throwing the appropriate exception.

## [0.8.5] - 2021-12-10

### Added

- Added tests for choosing specific executors inside electron initialization.
- Added test for choosing specific Conda environments inside electron initialization.

## [0.8.4] - 2021-12-10

### Changed

- Removed _shared_files directory and contents from covalent_dispatcher. Logging in covalent_dispatcher now uses the logger in covalent/_shared_files/logging.py.

## [0.8.3] - 2021-12-10

### Fixed

- Decorator symbols were added to the pseudo-code in the quantum chemistry tutorial.

## [0.8.2] - 2021-12-06

### Added

- Quantum chemistry tutorial.

## [0.8.1] - 2021-12-08

### Added

- Docstrings with typehints for covalent dispatcher functions added.

### Changed

- Replaced `node` to `node_id` in `electron.py`.

- Removed unnecessary `enumerate` in `covalent_dispatcher/_core/__init__.py`.

- Removed `get_node_device_mapping` function from `covalent_dispatcher/_core/__init__.py`
  and moved the definition to directly add the mapping to `workflow_schedule`.

- Replaced iterable length comparison for `executor_specific_exec_cmds` from `if len(executor_specific_exec_cmds) > 0`
  to `if executor_specific_exec_cmds`.

## [0.8.0] - 2021-12-03

### Added

- Executors can now accept the name of a Conda environment. If that environment exists, the operations of any electron using that executor are performed in that Conda environment.

## [0.7.6] - 2021-12-02

### Changed

- How to estimate lattice execution time has been renamed to How to query lattice execution time.
- Change result querying syntax in how-to guides from `lattice.get_result` to
  `covalent.get_result`.
- Choose random port for Dask dashboard address by setting `dashboard_address` to ':0' in
  `LocalCluster`.

## [0.7.5] - 2021-12-02

### Fixed

- "Default" executor plugins are included as part of the package upon install.

## [0.7.4] - 2021-12-02

### Fixed

- Upgraded dask to 2021.10.0 based on a vulnerability report

## [0.7.3] - 2021-12-02

### Added

- Transportable object tests
- Transport graph tests

### Changed

- Variable name node_num to node_id
- Variable name node_idx to node_id

### Fixed

- Transport graph `get_dependencies()` method return type was changed from Dict to List

## [0.7.2] - 2021-12-01

### Fixed

- Date handling in changelog validation

### Removed

- GitLab CI YAML

## [0.7.1] - 2021-12-02

### Added

- A new parameter to a node's result called `sublattice_result` is added.
  This will be of a `Result` type and will contain the result of that sublattice's
  execution. If a normal electron is executed, this will be `None`.

- In `_delete_result` function in `results_manager.py`, an empty results directory
  will now be deleted.

- Name of a sublattice node will also contain `(sublattice)`.

- Added `_dispatch_sync_serverless` which synchronously dispatches without a server
  and waits for a result to be returned. This is the method used to dispatch a sublattice.

- Test for sublatticing is added.

- How-to guide added for sublatticing explaining the new features.

### Changed

- Partially changed `draw` function in `lattice.py` to also draw the subgraph
  of the sublattice when drawing the main graph of the lattice. The change is
  incomplete as we intend to add this feature later.

- Instead of returning `plt`, `draw` now returns the `ax` object.

- `__call__` function in `lattice.py` now runs the lattice's function normally
  instead of dispatching it.

- `_run_task` function now checks whether current node is a sublattice and acts
  accordingly.

### Fixed

- Unnecessary lines to rename the node's name in `covalent_dispatcher/_core/__init__.py` are removed.

- `test_electron_takes_nested_iterables` test was being ignored due to a spelling mistake. Fixed and
  modified to follow the new pattern.

## [0.7.0] - 2021-12-01

### Added

- Electrons can now accept an executor object using the "backend" keyword argument. "backend" can still take a string naming the executor module.
- Electrons and lattices no longer have Slurm metadata associated with the executor, as that information should be contained in the executor object being used as an input argument.
- The "backend" keyword can still be a string specifying the executor module, but only if the executor doesn't need any metadata.
- Executor plugin classes are now directly available to covalent, eg: covalent.executor.LocalExecutor().

## [0.6.7] - 2021-12-01

### Added

- Docstrings without examples for all the functions in core covalent.
- Typehints in those functions as well.
- Used `typing.TYPE_CHECKING` to prevent cyclic imports when writing typehints.

### Changed

- `convert_to_lattice_function` renamed to `convert_to_lattice_function_call`.
- Context managers now raise a `ValueError` instead of a generic `Exception`.

## [0.6.6] - 2021-11-30

### Fixed

- Fixed the version used in the documentation
- Fixed the badge URLs to prevent caching

## [0.6.5] - 2021-11-30

### Fixed

- Broken how-to links

### Removed

- Redundant lines from .gitignore
- *.ipynb from .gitignore

## [0.6.4] - 2021-11-30

### Added

- How-to guides for workflow orchestration.
  - How to construct an electron
  - How to construct a lattice
  - How to add an electron to lattice
  - How to visualize the lattice
  - How to add constraints to lattices
- How-to guides for workflow and subtask execution.
  - How to execute individual electrons
  - How to execute a lattice
  - How to execute multiple lattices
- How-to guides for status querying.
  - How to query electron execution status
  - How to query lattice execution status
  - How to query lattice execution time
- How-to guides for results collection
  - How to query electron execution results
  - How to query lattice execution results
  - How to query multiple lattice execution results
- Str method for the results object.

### Fixed

- Saving the electron execution status when the subtask is running.

## [0.6.3] - 2021-11-29

### Removed

- JWT token requirement.
- Covalent dispatcher login requirement.
- Update covalent login reference in README.md.
- Changed the default dispatcher server port from 5000 to 47007.

## [0.6.2] - 2021-11-28

### Added

- Github action for tests and coverage
- Badges for tests and coverage
- If tests pass then develop is pushed to master
- Add release action which tags and creates a release for minor version upgrades
- Add badges action which runs linter, and upload badges for version, linter score, and platform
- Add publish action (and badge) which builds a Docker image and uploads it to the AWS ECR

## [0.6.1] - 2021-11-27

### Added

- Github action which checks version increment and changelog entry

## [0.6.0] - 2021-11-26

### Added

- New Covalent RTD theme
- sphinx extension sphinx-click for CLI RTD
- Sections in RTD
- init.py in both covalent-dispatcher logger module and cli module for it to be importable in sphinx

### Changed

- docutils version that was conflicting with sphinx

### Removed

- Old aq-theme

## [0.5.1] - 2021-11-25

### Added

- Integration tests combining both covalent and covalent-dispatcher modules to test that
  lattice workflow are properly planned and executed.
- Integration tests for the covalent-dispatcher init module.
- pytest-asyncio added to requirements.

## [0.5.0] - 2021-11-23

### Added

- Results manager file to get results from a file, delete a result, and redispatch a result object.
- Results can also be awaited to only return a result if it has either been completed or failed.
- Results class which is used to store the results with all the information needed to be used again along with saving the results to a file functionality.
- A result object will be a mercurial object which will be updated by the dispatcher and saved to a file throughout the dispatching and execution parts.
- Direct manipulation of the transport graph inside a result object takes place.
- Utility to convert a function definition string to a function and vice-versa.
- Status class to denote the status of a result object and of each node execution in the transport graph.
- Start and end times are now also stored for each node execution as well as for the whole dispatch.
- Logging of `stdout` and `stderr` can be done by passing in the `log_stdout`, `log_stderr` named metadata respectively while dispatching.
- In order to get the result of a certain dispatch, the `dispatch_id`, the `results_dir`, and the `wait` parameter can be passed in. If everything is default, then only the dispatch id is required, waiting will not be done, and the result directory will be in the current working directory with folder name as `results/` inside which every new dispatch will have a new folder named according to their respective dispatch ids, containing:
  - `result.pkl` - (Cloud)pickled result object.
  - `result_info.yaml` - yaml file with high level information about the result and its execution.
  - `dispatch_source.py` - python file generated, containing the original function definitions of lattice and electrons which can be used to dispatch again.

### Changed

- `logfile` named metadata is now `slurm_logfile`.
- Instead of using `jsonpickle`, `cloudpickle` is being used everywhere to maintain consistency.
- `to_json` function uses `json` instead of `jsonpickle` now in electron and lattice definitions.
- `post_processing` moved to the dispatcher, so the dispatcher will now store a finished execution result in the results folder as specified by the user with no requirement of post processing it from the client/user side.
- `run_task` function in dispatcher modified to check if a node has completed execution and return it if it has, else continue its execution. This also takes care of cases if the server has been closed mid execution, then it can be started again from the last saved state, and the user won't have to wait for the whole execution.
- Instead of passing in the transport graph and dispatch id everywhere, the result object is being passed around, except for the `asyncio` part where the dispatch id and results directory is being passed which afterwards lets the core dispatcher know where to get the result object from and operate on it.
- Getting result of parent node executions of the graph, is now being done using the result object's graph. Storing of each execution's result is also done there.
- Tests updated to reflect the changes made. They are also being run in a serverless manner.

### Removed

- `LatticeResult` class removed.
- `jsonpickle` requirement removed.
- `WorkflowExecutionResult`, `TaskExecutionResult`, and `ExecutionError` singleton classes removed.

### Fixed

- Commented out the `jwt_required()` part in `covalent-dispatcher/_service/app.py`, may be removed in later iterations.
- Dispatcher server will now return the error message in the response of getting result if it fails instead of sending every result ever as a response.

## [0.4.3] - 2021-11-23

### Added

- Added a note in Known Issues regarding port conflict warning.

## [0.4.2] - 2021-11-24

### Added

- Added badges to README.md

## [0.4.1] - 2021-11-23

### Changed

- Removed old coverage badge and fixed the badge URL

## [0.4.0] - 2021-11-23

### Added

- Codecov integrations and badge

### Fixed

- Detached pipelines no longer created

## [0.3.0] - 2021-11-23

### Added

- Wrote a Code of Conduct based on <https://www.contributor-covenant.org/>
- Added installation and environment setup details in CONTRIBUTING
- Added Known Issues section to README

## [0.2.0] - 2021-11-22

### Changed

- Removed non-open-source executors from Covalent. The local SLURM executor is now
- a separate repo. Executors are now plugins.

## [0.1.0] - 2021-11-19

### Added

- Pythonic CLI tool. Install the package and run `covalent --help` for a usage description.
- Login and logout functionality.
- Executor registration/deregistration skeleton code.
- Dispatcher service start, stop, status, and restart.

### Changed

- JWT token is stored to file instead of in an environment variable.
- The Dask client attempts to connect to an existing server.

### Removed

- Removed the Bash CLI tool.

### Fixed

- Version assignment in the covalent init file.

## [0.0.3] - 2021-11-17

### Fixed

- Fixed the Dockerfile so that it runs the dispatcher server from the covalent repo.

## [0.0.2] - 2021-11-15

### Changed

- Single line change in ci script so that it doesn't exit after validating the version.
- Using `rules` in `pytest` so that the behavior in test stage is consistent.

## [0.0.1] - 2021-11-15

### Added

- CHANGELOG.md to track changes (this file).
- Semantic versioning in VERSION.
- CI pipeline job to enforce versioning.<|MERGE_RESOLUTION|>--- conflicted
+++ resolved
@@ -7,11 +7,10 @@
 
 ## [UNRELEASED]
 
-<<<<<<< HEAD
 ### Docs
 
 - Updated compatibility matrix
-=======
+
 ## [0.209.1-rc.0] - 2022-12-15
 
 ### Authors
@@ -227,7 +226,6 @@
 
 - Updated hotfix logic to run on a merge to a release branch
 - CodeQL workflow uses a test matrix to scan all repos in the Covalent ecosystem
->>>>>>> 0a059f40
 
 ## [0.205.0-rc.0] - 2022-10-19
 
