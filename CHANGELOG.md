--- conflicted
+++ resolved
@@ -17,11 +17,8 @@
 - Add `repository` arg to checkout in `version`
 - fix `octokit` request action route, update env token
 - add `fetch-depth: 0` to fetch entire history
-<<<<<<< HEAD
 - fix regex for matching version
-=======
 - add `persist-credentials: false` in nightly
->>>>>>> cc980fd3
 
 ## [0.199.0] - 2022-09-29
 
