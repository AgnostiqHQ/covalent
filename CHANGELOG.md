--- conflicted
+++ resolved
@@ -7,17 +7,15 @@
 
 ## [UNRELEASED]
 
-<<<<<<< HEAD
 ### Changed
 
 - Lattice in the result object is now pickled separately and a different instance of transport graph is used for modifications than the one in lattice in order to prevent unpickling the lattice everytime result object is read/written to.
-=======
+
 ## [0.86.1] - 2022-04-18
 
 ### Fixed
 
 - Updated the README banner url
->>>>>>> 5d90535f
 
 ## [0.86.0] - 2022-04-18
 
