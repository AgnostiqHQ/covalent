--- conflicted
+++ resolved
@@ -17,11 +17,8 @@
 
 ### Operations
 
-<<<<<<< HEAD
 - Style fixes in changelog
-=======
 - Added license scanner action
->>>>>>> 60fccf81
 - Pre-commit autoupdate
 
 ### Tests
