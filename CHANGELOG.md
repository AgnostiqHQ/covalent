--- conflicted
+++ resolved
@@ -7,11 +7,10 @@
 
 ## [UNRELEASED]
 
-<<<<<<< HEAD
 ### Fixed
 
 - Fixes Reverse IP problem. All References to `0.0.0.0` are changed to `localhost` . More details can be found [here](https://github.com/AgnostiqHQ/covalent/issues/202)
-=======
+
 ### Operations
 
 - Style fixes in changelog
@@ -71,7 +70,6 @@
 ### Docs
 
 - Updated the compatibility matrix in the docs.
->>>>>>> 9c491174
 
 ## [0.120.0] - 2022-07-04
 
