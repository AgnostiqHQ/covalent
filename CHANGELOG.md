# Changelog

All notable changes to this project will be documented in this file.

The format is based on [Keep a Changelog](https://keepachangelog.com/en/1.0.0/),
and this project adheres to [Semantic Versioning](https://semver.org/spec/v2.0.0.html).

## [UNRELEASED]

<<<<<<< HEAD
### Fixed

- The range of `networkx` versions in requirements.txt weren't compatible with each other, thus it is pinned to `2.8.6` now

### Added

- Added `dispatcher_addr` argument to `ct.get_result` similar to `ct.dispatch` so that it doesn't always fallback to using the default configured address

### Tests

- Updated `_get_result_from_dispatcher` test to check whether using a link directly works or not
=======

### Fixed

- Fixed naming of collection nodes (was breaking postprocessing)
- Restored compatibility with stable release of AWS executors

## [0.212.0-rc.0] - 2023-01-13

### Authors

- Prasanna Venkatesh <54540812+Prasy12@users.noreply.github.com>
- Co-authored-by: kamalesh.suresh <kamalesh.suresh@psiog.com>
- Co-authored-by: Amalan Jenicious F <amalan.jenicious@psiog.com>
- Co-authored-by: Alejandro Esquivel <ae@alejandro.ltd>


### Added

- Front-end pending unit tests for the GUI.

## [0.211.1-rc.0] - 2023-01-12

### Authors

- Prasanna Venkatesh <54540812+Prasy12@users.noreply.github.com>
- Co-authored-by: Aravind-psiog <aravind.prabaharan@psiog.com>
- Co-authored-by: ArunPsiog <arun.mukesh@psiog.com>
- Co-authored-by: Alejandro Esquivel <ae@alejandro.ltd>

### Fixed 

- Optimization of logs on the GUI for large log file sizes. 
- Fixed UI pagination not working for more than 11 pages 
- Runtime field counting down for select running dispatches
>>>>>>> 7676916d

## [0.211.0-rc.0] - 2023-01-10

### Authors

- Alejandro Esquivel <ae@alejandro.ltd>


### Changed
- Changed decode-uri-component package version on webapp yarn-lock file.
- Changed json5 package version on webapp yarn-lock file.

## [0.210.0-rc.0] - 2023-01-05

### Authors

- Alejandro Esquivel <ae@alejandro.ltd>


### Changed

- Reverted nightly frequency back to once a day

### Docs

- Updated compatibility matrix

## [0.209.1-rc.0] - 2022-12-15

### Authors

- Alejandro Esquivel <ae@alejandro.ltd>
- dwelsch-esi <116022979+dwelsch-esi@users.noreply.github.com>
- Co-authored-by: dwelsch-memverge <david.welsch@memverge.com>
- Co-authored-by: Santosh kumar <29346072+santoshkumarradha@users.noreply.github.com>
- Co-authored-by: pre-commit-ci[bot] <66853113+pre-commit-ci[bot]@users.noreply.github.com>
- Co-authored-by: santoshkumarradha <santosh@agnostiq.ai>
- RaviPsiog <111348352+RaviPsiog@users.noreply.github.com>
- Co-authored-by: RaviPsiog <ravieja.gurram@psiog.com>
- Co-authored-by: Faiyaz Hasan <faiyaz@agnostiq.ai>
- Casey Jao <casey@agnostiq.ai>
- Co-authored-by: Will Cunningham <wjcunningham7@users.noreply.github.com>
- Prasanna Venkatesh <54540812+Prasy12@users.noreply.github.com>
- Ara Ghukasyan <38226926+araghukas@users.noreply.github.com>
- Venkat Bala <15014089+venkatBala@users.noreply.github.com>
- Co-authored-by: Venkat Bala <venkat@agnostiq.ai>


### Fixed

- Removed merge conflict symbols in changelog

## [0.209.0-rc.0] - 2022-12-15

### Authors

- Alejandro Esquivel <ae@alejandro.ltd>
- dwelsch-esi <116022979+dwelsch-esi@users.noreply.github.com>
- Co-authored-by: dwelsch-memverge <david.welsch@memverge.com>
- Co-authored-by: Santosh kumar <29346072+santoshkumarradha@users.noreply.github.com>
- Co-authored-by: pre-commit-ci[bot] <66853113+pre-commit-ci[bot]@users.noreply.github.com>
- Co-authored-by: santoshkumarradha <santosh@agnostiq.ai>
- RaviPsiog <111348352+RaviPsiog@users.noreply.github.com>
- Co-authored-by: RaviPsiog <ravieja.gurram@psiog.com>
- Co-authored-by: Faiyaz Hasan <faiyaz@agnostiq.ai>
- Casey Jao <casey@agnostiq.ai>
- Co-authored-by: Will Cunningham <wjcunningham7@users.noreply.github.com>
- Prasanna Venkatesh <54540812+Prasy12@users.noreply.github.com>
- Ara Ghukasyan <38226926+araghukas@users.noreply.github.com>
- Venkat Bala <15014089+venkatBala@users.noreply.github.com>
- Co-authored-by: Venkat Bala <venkat@agnostiq.ai>


### Added

- Adding support for PostgresQL DB backend
- Added check for `COVALENT_DATABASE_URL`, if exists connect sqlalchemy engine using that
- Adding `COVALENT_DATABASE_USER` and `COVALENT_DATABASE_PASSWORD` environment variables
- Adding `COVALENT_DATABASE_HOSTNAME` and `COVALENT_DATABASE_PORT` environment variables for easy configuration

### Changed

- Updated `requirements.txt` to include `pyscopg2`
- Refactored execution.py into loosely coupled modular pieces

### Fixed

- Build graph now sets all unset lattice constraints from defaults
- Fixed all failing functional tests
- Fixed local executor tests on MacOS by adding ProcessPoolExecutor

### Changed

- Updated `directory` like default environment variable paths to avoid creating redundant nested directories when self-hosting

### Docs

- Adding `Deployment` section for self-hosting guide

### Docs

- Rewrote Concepts section in docs
- Split Concepts into API, server, and UI sections
- Added new examples and graphics for Concepts

### Fixed

- Respecting specified AWS profile & region in remote executed S3 file transfers, defaulting to env vars of execution backend

### Added

- Added `TaskRuntimeError` exception for executor plugin implementations to signal to Covalent that a task raised an
  unhandled exception while running in the executor backend.
- Added environment variable for a remote database backend
- Added support for mysql and postgresql

### Changed

- Docs for Covalent's Slurm plugin updated with explanation for optional `srun` parameters.
- Electron errors are segregated by type; task runtime errors are
  stored in `stderr` while the `error` attribute of a node is reserved
  for exceptions raised by Covalent itself.
- When tasks fail in a workflow, the Lattice ErrorCard in the UI summarizes the failed tasks.

### Fixed

- Electrons will inherit the lattice executors.
- Sublattices inherit the parent lattice executor.
- When several electrons are running concurrently, their stdout and stderr are stored in the correct graph nodes.
- Electron errors now appear in the Electron ErrorCard when one clicks on a failed task in the UI.
- When an electron raises an exception during execution, the local and dask executors now try to recover any output that was already
  written.
- Fixed functional tests.
- Added `requirements-client.txt` to MANIFEST file
- Respecting specified AWS profile & region in remote executed S3 file transfers, defaulting to env vars of execution backend
- Fixed local executor tests on MacOS (second attempt)
- The `initialize_results_dir` method attempts to use an environment variable instead of the results directory in the payload
- Modified certain sqlalchemy commands for postgres compatibility
- Removed references to results_dir in the payload

### Docs


- Added DNN tutorial
- Updated AWS Plugins install instructions
- Updated AWS Plugins documentation (minor fixes)
- Rewrote intro material in README.
- Changed "Citation" in the README.
- Renamed "Release Notes" to "What's New?" in the README. Updated What's New with a description of the newest GUI functionality.
- Added "Quick Start" guide.
- Updated and reorganized doc landing page.
- Rewrote "Getting Started" page.
- Broke out "Installing from Source" instructions to separate page.
- Corrected some API class names in headers.
- Added an executors-and-UI graphic.
- Adding `Deployment` section for self-hosting guide


## [0.208.0-rc.0] - 2022-11-05

### Authors

- Faiyaz Hasan <faiyaz@agnostiq.ai>
- Casey Jao <casey@agnostiq.ai>
- Alejandro Esquivel <ae@alejandro.ltd>

### Operations

- Reverted nightly schedule back to daily at 4:00am
- Added Alejandro to PAUL_BLART group to allow trigerring of releases

### Added

- Support for transferring the contents of folders to and from S3 buckets using the file transfer module.

### Docs

- Rewrote intro material in README.
- Changed "Citation" in the README.
- Renamed "Release Notes" to "What's New?" in the README. Updated What's New with a description of the newest GUI functionality.

### Fixed

- Folder transfer unit test.
- Folder transfer download bug
- Result objects now print correctly when nodes fail

### Changed

- Width of lattice name column on dispatch list GUI.
- Optimzing larger graphs for better performance.

## [0.207.0-rc.0] - 2022-10-26

### Authors

- Alejandro Esquivel <ae@alejandro.ltd>
- Co-authored-by: pre-commit-ci[bot] <66853113+pre-commit-ci[bot]@users.noreply.github.com>


### Changed

- Running migrations automatically if none have run in the past (fresh installs, after purging)

## [0.206.0-rc.0] - 2022-10-26

### Authors

- Akalanka <8133713+boneyag@users.noreply.github.com>
- Co-authored-by: Will Cunningham <wjcunningham7@users.noreply.github.com>
- Co-authored-by: Scott Wyman Neagle <scott@agnostiq.ai>
- Scott Wyman Neagle <wymnea@protonmail.com>
- Co-authored-by: Will Cunningham <wjcunningham7@gmail.com>
- Co-authored-by: Alejandro Esquivel <ae@alejandro.ltd>
- Co-authored-by: Faiyaz Hasan <faiyaz@agnostiq.ai>
- Casey Jao <casey@agnostiq.ai>
- Venkat Bala <15014089+venkatBala@users.noreply.github.com>


### Docs

- Updated AWS Lambda executor docs to address conflict with using public ecr registries

### Docs

- Fixed missing RTD content under API section for covalent, cli, leptons, deps, data transfer

### Fixed

- Enabling logging by default
- Removed debugging output
- Clarify cli output when `covalent db migrate` needs to be run

### Changed

- Single line call to join instead of a for loop
- Updated black, mirrors-prettier, and detect-secrets in pre-commit hooks

### Operations

- Updated hotfix logic to run on a merge to a release branch
- CodeQL workflow uses a test matrix to scan all repos in the Covalent ecosystem

## [0.205.0-rc.0] - 2022-10-19

### Authors

- Alejandro Esquivel <ae@alejandro.ltd>
- Venkat Bala <15014089+venkatBala@users.noreply.github.com>
- Casey Jao <casey@agnostiq.ai>


### Changed

- Made `root_dispatch_id` nullable to circumvent migration issues with sqlite in certain platforms

### Operations

- Updated all CI Slack alerts to all go to the #covalent-ci channel

### Fixed

- Rendering newlines in ErrorCard on the UI for displaying error stacktraces
- VERSION incrementing logic in changelog
- Fixed v11 migration to use render as batch to make DROP operations compatible with sqlite

## [0.204.1-rc.0] - 2022-10-18

### Authors

- Alejandro Esquivel <ae@alejandro.ltd>
- Venkat Bala <15014089+venkatBala@users.noreply.github.com>
- Casey Jao <casey@agnostiq.ai>


### Fixed

- `covalent restart` honors the `sdk.no_cluster` setting

### Docs

- Updated RTD with details about the new AWS lambda executor interface

### Operations

- Removed PAUL_BLART check on build sdist step in release.yml
- Consolidated pre & stable build into one step in release.yml

## [0.204.0-rc.0] - 2022-10-17

### Authors

- Alejandro Esquivel <ae@alejandro.ltd>
- Prasanna Venkatesh <54540812+Prasy12@users.noreply.github.com>
- Co-authored-by: Aravind-psiog <aravind.prabaharan@psiog.com>
- Co-authored-by: Manjunath PV <manjunath.poilath@psiog.com>
- Co-authored-by: pre-commit-ci[bot] <66853113+pre-commit-ci[bot]@users.noreply.github.com>
- Co-authored-by: RaviPsiog <raviteja.gurram@psiog.com>
- Co-authored-by: RaviPsiog <ravieja.gurram@psiog.com>
- Aravind <100823292+Aravind-psiog@users.noreply.github.com>
- Co-authored-by: Prasy12 <prasanna.venkatesh@psiog.com>


### Operations

- Fixing the validate distribution step given changes in -rc0 suffix to version

### Added

- RTD for User Interface
- Minor GUI fixes

### Fixed

- Re-applying default executor fix post config file reunification

## [0.203.0-rc.0] - 2022-10-14

### Authors

- Prasanna Venkatesh <54540812+Prasy12@users.noreply.github.com>
- Co-authored-by: Aravind-psiog <aravind.prabaharan@psiog.com>
- Co-authored-by: kamalesh.suresh <kamalesh.suresh@psiog.com>
- Co-authored-by: pre-commit-ci[bot] <66853113+pre-commit-ci[bot]@users.noreply.github.com>
- Casey Jao <casey@agnostiq.ai>
- Scott Wyman Neagle <wymnea@protonmail.com>
- Co-authored-by: Scott Wyman Neagle <scott@agnostiq.ai>
- Co-authored-by: Alejandro Esquivel <ae@alejandro.ltd>
- Will Cunningham <wjcunningham7@users.noreply.github.com>
- Will Cunningham <wjcunningham7@gmail.com>


### Added

- Ability to use terminal on the GUI.

### Fixed

- Exceptions when instantiating executors are handled
- Covalent start now waits for the server to settle before returning

### Operations

- updated hotfix logic to run on a merge to a release branch
- Fixing js github actions dist by re-building from develop
- Fixing syntax in describe action & compiled action manually

## [0.202.0] - 2022-10-11

### Authors

- Prasanna Venkatesh <54540812+Prasy12@users.noreply.github.com>
- Co-authored-by: ArunPsiog <arun.mukesh@psiog.com>
- Co-authored-by: kamalesh.suresh <kamalesh.suresh@psiog.com>
- Co-authored-by: Amalan Jenicious F <amalan.jenicious@psiog.com>
- Co-authored-by: Alejandro Esquivel <ae@alejandro.ltd>
- Casey Jao <casey@agnostiq.ai>


### Added

- Ability to view sublattices list as part of the main lattice
- Ability to view subalattices graph as part of main lattice


### Fixed

- Electron dependencies are no longer written twice to the DB during a workflow

## [0.201.0] - 2022-10-09

### Authors

- Venkat Bala <15014089+venkatBala@users.noreply.github.com>
- Will Cunningham <wjcunningham7@users.noreply.github.com>
- Co-authored-by: Scott Wyman Neagle <scott@agnostiq.ai>
- Co-authored-by: Alejandro Esquivel <ae@alejandro.ltd>
- Aravind <100823292+Aravind-psiog@users.noreply.github.com>
- Co-authored-by: Amalan Jenicious F <amalan.jenicious@psiog.com>
- Co-authored-by: kamalesh.suresh <kamalesh.suresh@psiog.com>
- Co-authored-by: Prasy12 <prasanna.venkatesh@psiog.com>
- Co-authored-by: ArunPsiog <arun.mukesh@psiog.com>
- Co-authored-by: pre-commit-ci[bot] <66853113+pre-commit-ci[bot]@users.noreply.github.com>
- Co-authored-by: Casey Jao <casey@agnostiq.ai>
- Co-authored-by: Will Cunningham <wjcunningham7@gmail.com>
- Okechukwu  Emmanuel Ochia <okechukwu@agnostiq.ai>
- Scott Wyman Neagle <wymnea@protonmail.com>


### Docs

- Added AWS Plugins RTD page

### Fixed

- Updated import statements in alembic `env.py` file to refer to updated location of `DataStore` class
- Imports in entry_point

### Docs

- Fixed the docstring for `get_node_error`

### Changed

- move `upsert_lattice_data()` to dispatcher
- move `upsert_electron_data()` to dispatcher
- move `insert_electron_dependency_data()` to dispatcher
- move `persist()` to dispatcher
- move `get_unique_id()` to dispatcher
- move `initialize_result_object()` to dispatcher

### Removed

- `get_node_value` from `Result`

### Tests

- Updated more functional tests

## [0.200.0] - 2022-10-05

### Authors

- Venkat Bala <15014089+venkatBala@users.noreply.github.com>
- Scott Wyman Neagle <scott@agnostiq.ai>
- Co-authored-by: Faiyaz Hasan <faiyaz@agnostiq.ai>
- Co-authored-by: Will Cunningham <wjcunningham7@gmail.com>
- Will Cunningham <wjcunningham7@users.noreply.github.com>
- Co-authored-by: Alejandro Esquivel <ae@alejandro.ltd>
- Co-authored-by: pre-commit-ci[bot] <66853113+pre-commit-ci[bot]@users.noreply.github.com>
- Aravind <100823292+Aravind-psiog@users.noreply.github.com>
- Co-authored-by: Amalan Jenicious F <amalan.jenicious@psiog.com>
- Co-authored-by: kamalesh.suresh <kamalesh.suresh@psiog.com>
- Co-authored-by: Prasy12 <prasanna.venkatesh@psiog.com>
- Co-authored-by: ArunPsiog <arun.mukesh@psiog.com>
- Co-authored-by: Casey Jao <casey@agnostiq.ai>
- Okechukwu  Emmanuel Ochia <okechukwu@agnostiq.ai>


## Docs

- Updated ECS Executor RTD with config & cloud resources table

### Added

- Ability to view the configuration file on the GUI as settings
- Ability to copy python objects for inputs and results for lattice and electrons

### Fixed

- Minor GUI bugs and improvements

### Docs

- Updated Lambda Executor RTD with config & cloud resources table
- Updated EC2, Braket, and Batch AWS Executors RTD with config & cloud resources table

### Operations

- Fixed syntax issues in `nightly.yml`
- Add `repository` arg to checkout in `version`
- fix `octokit` request action route, update env token
- create stable versions for stable releases
- add `fetch-depth: 0` to fetch entire history
- fix regex for matching version
- add `persist-credentials: false` in nightly
- Update `nightly` schedule to midnight EST
- Added CI for Ubuntu 22.04 / Python 3.8, 3.9
- Added CI for Centos 7 / Python 3.9
- Added experimental CI for Debian 11 / Python 3.11rc2
- Renamed Ubuntu images to Debian for accuracy
- Adding boilerplate workflow
- Syntax fixes in release.yml
- Verbose failure messages in boilerplate workflow
- Change license.yml to pip-license-checker action

## [0.199.0] - 2022-09-29

### Authors

- Venkat Bala <15014089+venkatBala@users.noreply.github.com>
- Co-authored-by: Will Cunningham <wjcunningham7@gmail.com>
- Co-authored-by: Scott Wyman Neagle <scott@agnostiq.ai>
- Will Cunningham <wjcunningham7@users.noreply.github.com>
- Sankalp Sanand <sankalp@agnostiq.ai>
- Casey Jao <casey@agnostiq.ai>
- Prasanna Venkatesh <54540812+Prasy12@users.noreply.github.com>
- Co-authored-by: Manjunath PV <manjunath.poilath@psiog.com>
- Co-authored-by: kamalesh.suresh <kamalesh.suresh@psiog.com>
- Co-authored-by: ArunPsiog <arun.mukesh@psiog.com>
- Co-authored-by: RaviPsiog <raviteja.gurram@psiog.com>
- Co-authored-by: pre-commit-ci[bot] <66853113+pre-commit-ci[bot]@users.noreply.github.com>
- Co-authored-by: Faiyaz Hasan <faiyaz@agnostiq.ai>
- Co-authored-by: Alejandro Esquivel <ae@alejandro.ltd>

### Tests

- Fixed `asserts` in stress tests
- Added unit tests for `defaults.py`
- Updated `test_sync()` to match the new function signature.

### Added

- `requirements-client.txt` file added.
- Logs tab on the GUI which displays the covalent logs and also the ability to download the log file.
- Missing copyrights to the file transfer module.

### Fixed

- Config file is now locked during reads and writes to mitigate concurrency issues
- In `defaults.py/get_default_executor`, condition to return `local` or `dask` is now fixed
- Strip "/" from the S3 bucket download "from file path" and the upload "to file path"
- Correctly return stderr in get_node_result

### Changed

- Installation requirements are now split into client side and server side requirements' files.
- `setup.py` modified to install client side requirements only, if `COVALENT_SDK_ONLY` environment variable is present and `True`.
- Updated `requirements.txt` and `tests/requirements.txt`
- Updated `nbconvert` by dependabot
- Split the `ConfigManager` into `Client` and `Server` components
- Update the `set/get/update` config methods to distinguish between the client and server parts
- `get_all_node_results()` uses in memory `Result` instead of DB
- `get_all_node_outputs()` uses in memory Result instead of DB

### Removed

- The DB dependency in `sync()`
- The ability for `sync()` to wait for all dispatches.

### Docs

- Fixed a notebook which was not rendering

### Operations

- Updating all references to local workflows
- Adding `nightly.yml` workflow for nightly CI
- Updated triggers to `tests` and `changelog` workflows
- Enhanced pre-release workflows
- `codecov` passthrough jobs added for when tests are not run
- Tests are run on one platform on pushes to `develop` to keep codecov reports accurate
- Test matrix source triggers changed from `workflow_call` to `schedule` since contexts are inherited
- Removed badges workflow; version badge is now generated using the latest pre-release tag
- Removed unused `push_to_s3` workflow
- Workflows authenticate to AWS using OIDC with specific roles
- Only the recommended platform is tested on pull requests
- Update check blocks to assert the `workflow_call` event type is replaced with `schedule`
- Create a hotfix when pushing to a release branch
- Update nightly trigger to `hourly` for testing
- Update `changelog` action token to `COVALENT_OPS_BOT_TOKEN`
- Remove `benchmark` workflow from `nightly` schedule
- Removed payload dependency from changelog action so it can run on a schedule
- Remove `benchmark` workflow from `nightly` schedule

## [0.198.0] - 2022-09-14

### Authors

- Scott Wyman Neagle <scott@agnostiq.ai>
- Co-authored-by: Will Cunningham <wjcunningham7@gmail.com>


### Operations

- Fix `release.yml` workflow
- Adding a step in `release.yml/docker` job to trigger the AWS executor base image build in the remote repo `covalent-aws-plugins`
- Pass all the necessary inputs for the triggered workflow as part of the HTTP POST request body
- Added MacOS 12 to test matrix


### Changed

- Skipping stalling `dask_executor` functional test
- Database is initialized in `covalent_ui/app.py` instead of in the CLI's `start` method in order to support management via `start-stop-daemon`.
- Convert `COVALENT_SVC_PORT` to `int` when parsing env var
- Skipping stalling `dask_executor` functional test

### Added

- Modified `_DEFAULT_CONSTRAINT_VALUES` to a dataclass called `DefaultMetadataValues`, it is still used as a dictionary everywhere (named `DEFAULT_METADATA_VALUES` instead) but in an object-like manner.
- Modified `_DEFAULT_CONFIG` to also be a dataclass called `DefaultConfig`, which is initialized whenever needed and used like a dictionary (named `DEFAULT_CONFIG`).
- `ConfigManager` is now thread safe since it is initialized whenever needed instead of one object being accessed by multiple processes/threads leading to corruption of the config file.
- Using `contextlib.supress` to ignore `psutil.NoSuchProcess` errors instead of `try/except` with `pass`.
- Filter workflow dispatches by status on the GUI.
- Delete all workflow dispatches present in the database from the GUI and add filter level deletion of workflow dispatches as well.
- Theme changes as part of latest wireframe.
- Factory functions to generate configurations and default metadata at the time when required. This is because certain values like default executors are only determined when the covalent server starts.
- Respecting the configuration options like default executor, no. of workers, developer mode, etc. when restarting the server.
- Unit tests for `remote_executor.py`
- Added alembic migrations script for DB schema v12
- Environment variables added to `defaults.py` in order to support system services
- Covalent OpenRC init script added

### Removed

- Deprecated `_DEFAULT_CONSTRAINTS_DEPRECATED` removed.
- Confusing `click` argument `no-cluster` instead of flag `--no-cluster` removed; this was also partially responsible for unexpected behaviour with using `no-cluster` option when starting covalent.

### Operations

- Fixed a bug in changelog.yml caused by passing a large list of commits as a var

### Tests

- Updated tests to reflect above changes.
- Updated more tests to DB schema v12
- Improved DB mocking in dispatcher tests

### Fixed

- Removed inheritance of `call_before` metadata related to file transfers from parent electron to collected nodes.
- Executor instances at runtime no longer inadvertently modify
  transport graph nodes when modifying their attributes.
- Syntax error in `tests.yml`

### Docs

- Updated AWS Lambda plugin rtd with mention to its limitations.
- Updated RTD concepts and tutorials to reflect new UI.

## [0.197.0] - 2022-09-08

### Authors

- Will Cunningham <wjcunningham7@users.noreply.github.com>
- Co-authored-by: Scott Wyman Neagle <scott@agnostiq.ai>
- Alejandro Esquivel <ae@alejandro.ltd>
- Co-authored-by: Will Cunningham <wjcunningham7@gmail.com>
- Aravind-psiog <100823292+Aravind-psiog@users.noreply.github.com>
- Faiyaz Hasan <faiyaz@agnostiq.ai>
- Co-authored-by: Venkat Bala <venkat@agnostiq.ai>
- Prasanna Venkatesh <54540812+Prasy12@users.noreply.github.com>
- Co-authored-by: Amalan Jenicious F <amalan.jenicious@psiog.com>
- Okechukwu  Emmanuel Ochia <okechukwu@agnostiq.ai>
- Co-authored-by: pre-commit-ci[bot] <66853113+pre-commit-ci[bot]@users.noreply.github.com>
- Casey Jao <casey@agnostiq.ai>


### Fixed

- Fixed missing lattice and result object attributes after rehydrating from datastore.

### Changed

- Implemented v12 of the DB schema

### Tests

- Enhanced DB tests to check faithfulness of persist and rehydrate operations

### Docs
- Update user interface docs for filter and delete features.
- Added credential management page

## [0.196.0] - 2022-09-07

### Authors

- Will Cunningham <wjcunningham7@users.noreply.github.com>
- Co-authored-by: Scott Wyman Neagle <scott@agnostiq.ai>
- Alejandro Esquivel <ae@alejandro.ltd>
- Co-authored-by: Will Cunningham <wjcunningham7@gmail.com>
- Aravind-psiog <100823292+Aravind-psiog@users.noreply.github.com>
- Faiyaz Hasan <faiyaz@agnostiq.ai>
- Co-authored-by: Venkat Bala <venkat@agnostiq.ai>
- Prasanna Venkatesh <54540812+Prasy12@users.noreply.github.com>
- Co-authored-by: Amalan Jenicious F <amalan.jenicious@psiog.com>
- Okechukwu  Emmanuel Ochia <okechukwu@agnostiq.ai>
- Co-authored-by: pre-commit-ci[bot] <66853113+pre-commit-ci[bot]@users.noreply.github.com>
- Casey Jao <casey@agnostiq.ai>


### Changed

- Sublattices are now run completely internally, without any HTTP calls.
- Lattice-level metadata is persisted atomically for sublattices.

## [0.195.0] - 2022-09-06

### Authors

- Will Cunningham <wjcunningham7@users.noreply.github.com>
- Co-authored-by: Scott Wyman Neagle <scott@agnostiq.ai>
- Alejandro Esquivel <ae@alejandro.ltd>
- Co-authored-by: Will Cunningham <wjcunningham7@gmail.com>
- Aravind-psiog <100823292+Aravind-psiog@users.noreply.github.com>
- Faiyaz Hasan <faiyaz@agnostiq.ai>
- Co-authored-by: Venkat Bala <venkat@agnostiq.ai>
- Prasanna Venkatesh <54540812+Prasy12@users.noreply.github.com>
- Co-authored-by: Amalan Jenicious F <amalan.jenicious@psiog.com>
- Okechukwu  Emmanuel Ochia <okechukwu@agnostiq.ai>
- Co-authored-by: pre-commit-ci[bot] <66853113+pre-commit-ci[bot]@users.noreply.github.com>
- Casey Jao <casey@agnostiq.ai>


### Changed

- `import covalent` no longer pulls in the server components

### Operations

- Fixed `tests.yml` where `RECOMMENDED_PLATFORM` was not properly set

## [0.194.0] - 2022-09-06

### Authors

- Will Cunningham <wjcunningham7@users.noreply.github.com>
- Co-authored-by: Scott Wyman Neagle <scott@agnostiq.ai>
- Alejandro Esquivel <ae@alejandro.ltd>
- Co-authored-by: Will Cunningham <wjcunningham7@gmail.com>
- Aravind-psiog <100823292+Aravind-psiog@users.noreply.github.com>
- Faiyaz Hasan <faiyaz@agnostiq.ai>
- Co-authored-by: Venkat Bala <venkat@agnostiq.ai>
- Prasanna Venkatesh <54540812+Prasy12@users.noreply.github.com>
- Co-authored-by: Amalan Jenicious F <amalan.jenicious@psiog.com>
- Okechukwu  Emmanuel Ochia <okechukwu@agnostiq.ai>
- Co-authored-by: pre-commit-ci[bot] <66853113+pre-commit-ci[bot]@users.noreply.github.com>
- Casey Jao <casey@agnostiq.ai>


### Operations

- Added a workflow which checks for missing or extra requirements
- Added pycln to pre-commit hooks #867

### Removed

- PyYAML
- tailer

## [0.193.0] - 2022-09-06

### Authors

- Will Cunningham <wjcunningham7@users.noreply.github.com>
- Co-authored-by: Scott Wyman Neagle <scott@agnostiq.ai>
- Alejandro Esquivel <ae@alejandro.ltd>
- Co-authored-by: Will Cunningham <wjcunningham7@gmail.com>
- Aravind-psiog <100823292+Aravind-psiog@users.noreply.github.com>
- Faiyaz Hasan <faiyaz@agnostiq.ai>
- Co-authored-by: Venkat Bala <venkat@agnostiq.ai>
- Prasanna Venkatesh <54540812+Prasy12@users.noreply.github.com>
- Co-authored-by: Amalan Jenicious F <amalan.jenicious@psiog.com>
- Okechukwu  Emmanuel Ochia <okechukwu@agnostiq.ai>
- Co-authored-by: pre-commit-ci[bot] <66853113+pre-commit-ci[bot]@users.noreply.github.com>
- Casey Jao <casey@agnostiq.ai>


### Changed

- Refactored executor base classes

### Operations

- pre-commit autoupdate

## [0.192.0] - 2022-09-02

### Authors

- Will Cunningham <wjcunningham7@users.noreply.github.com>
- Co-authored-by: Scott Wyman Neagle <scott@agnostiq.ai>
- Alejandro Esquivel <ae@alejandro.ltd>
- Co-authored-by: Will Cunningham <wjcunningham7@gmail.com>
- Aravind-psiog <100823292+Aravind-psiog@users.noreply.github.com>
- Faiyaz Hasan <faiyaz@agnostiq.ai>
- Co-authored-by: Venkat Bala <venkat@agnostiq.ai>
- Prasanna Venkatesh <54540812+Prasy12@users.noreply.github.com>
- Co-authored-by: Amalan Jenicious F <amalan.jenicious@psiog.com>
- Okechukwu  Emmanuel Ochia <okechukwu@agnostiq.ai>
- Co-authored-by: pre-commit-ci[bot] <66853113+pre-commit-ci[bot]@users.noreply.github.com>


### Changed

- Modified how `no_cluster` is passed to `app.py` from the CLI

## [0.191.0] - 2022-09-01

### Authors

- Will Cunningham <wjcunningham7@users.noreply.github.com>
- Co-authored-by: Scott Wyman Neagle <scott@agnostiq.ai>
- Alejandro Esquivel <ae@alejandro.ltd>
- Co-authored-by: Will Cunningham <wjcunningham7@gmail.com>
- Aravind-psiog <100823292+Aravind-psiog@users.noreply.github.com>
- Faiyaz Hasan <faiyaz@agnostiq.ai>
- Co-authored-by: Venkat Bala <venkat@agnostiq.ai>
- Prasanna Venkatesh <54540812+Prasy12@users.noreply.github.com>
- Co-authored-by: Amalan Jenicious F <amalan.jenicious@psiog.com>
- Okechukwu  Emmanuel Ochia <okechukwu@agnostiq.ai>
- Co-authored-by: pre-commit-ci[bot] <66853113+pre-commit-ci[bot]@users.noreply.github.com>


### Added

- Implementation of RemoteExecutor

## [0.190.0] - 2022-09-01

### Authors

- Will Cunningham <wjcunningham7@users.noreply.github.com>
- Co-authored-by: Scott Wyman Neagle <scott@agnostiq.ai>
- Alejandro Esquivel <ae@alejandro.ltd>
- Co-authored-by: Will Cunningham <wjcunningham7@gmail.com>
- Aravind-psiog <100823292+Aravind-psiog@users.noreply.github.com>
- Faiyaz Hasan <faiyaz@agnostiq.ai>
- Co-authored-by: Venkat Bala <venkat@agnostiq.ai>
- Prasanna Venkatesh <54540812+Prasy12@users.noreply.github.com>
- Co-authored-by: Amalan Jenicious F <amalan.jenicious@psiog.com>
- Okechukwu  Emmanuel Ochia <okechukwu@agnostiq.ai>


### Changed

- Renamed `BaseAsyncExecutor` and its references to `AsyncBaseExecutor`.

## [0.189.0] - 2022-08-31

### Authors

- Will Cunningham <wjcunningham7@users.noreply.github.com>
- Co-authored-by: Scott Wyman Neagle <scott@agnostiq.ai>
- Alejandro Esquivel <ae@alejandro.ltd>
- Co-authored-by: Will Cunningham <wjcunningham7@gmail.com>
- Aravind-psiog <100823292+Aravind-psiog@users.noreply.github.com>
- Faiyaz Hasan <faiyaz@agnostiq.ai>
- Co-authored-by: Venkat Bala <venkat@agnostiq.ai>
- Prasanna Venkatesh <54540812+Prasy12@users.noreply.github.com>
- Co-authored-by: Amalan Jenicious F <amalan.jenicious@psiog.com>


### Added

- Added capability to take screenshot of the graph with covalent logo on the GUI.

### Operations

- Changed the environment switches in tests.yml to be `true`/empty instead of 1/0

- Adding `benchmark.yml` workflow

### Tests

- Adding scripts in `tests/stress_tests/benchmarks`

## [0.188.0] - 2022-08-31

### Authors

- Will Cunningham <wjcunningham7@users.noreply.github.com>
- Co-authored-by: Scott Wyman Neagle <scott@agnostiq.ai>
- Alejandro Esquivel <ae@alejandro.ltd>
- Co-authored-by: Will Cunningham <wjcunningham7@gmail.com>
- Aravind-psiog <100823292+Aravind-psiog@users.noreply.github.com>


### Added

- Created a prototype of a production Dockerfile
- The old Dockerfile has been moved to Dockerfile.dev

### Docs

- Added db schema migration error guide in RTD
- Removed `get_data_store` from quantum chemistry tutorial #1046

### Operations

- Front-end test coverage measured and reported in CI
- Added reusable version action

- Added read the docs for user interface

## [0.187.0] - 2022-08-28

### Authors

- Prasanna Venkatesh <54540812+Prasy12@users.noreply.github.com>
- Co-authored-by: Kamalesh-suresh <kamalesh.suresh@psiog.com>
- Co-authored-by: Amalan Jenicious F <amalan.jenicious@psiog.com>
- Co-authored-by: pre-commit-ci[bot] <66853113+pre-commit-ci[bot]@users.noreply.github.com>

### Tests

- Fixed `test_using_executor_names` and `test_internal_sublattice_dispatch` tests to also work with `--no-cluster` option.

### Added

- Added test cases for front-end react components.

## [0.186.0] - 2022-08-25

### Authors

- Sankalp Sanand <sankalp@agnostiq.ai>
- Co-authored-by: Alejandro Esquivel <ae@alejandro.ltd>
- Venkat Bala <venkat@agnostiq.ai>
- Okechukwu  Emmanuel Ochia <okechukwu@agnostiq.ai>
- Co-authored-by: pre-commit-ci[bot] <66853113+pre-commit-ci[bot]@users.noreply.github.com>
- Co-authored-by: Will Cunningham <wjcunningham7@gmail.com>
- Co-authored-by: Scott Wyman Neagle <scott@agnostiq.ai>
- Venkat Bala <15014089+venkatBala@users.noreply.github.com>
- Aravind-psiog <100823292+Aravind-psiog@users.noreply.github.com>
- Co-authored-by: Kamalesh-suresh <kamalesh.suresh@psiog.com>
- Co-authored-by: Prasy12 <prasanna.venkatesh@psiog.com>

### Operations

- Fix conditional logic around dumping of `covalent` logs to stdout in test workflows
- Build test matrix by parsing configs from json
- Dump covalent logs if any of the tests step fail
- changed-files action uses the proper sha in version.yml

### Docs

- Added RTD and header for the AWS EC2 executor plugin.
- Refactored tutorials for better organization

### Added

- Added executor label, node id and node type to graph node UI

### Changed

- Runtime has been modified to be more precise on the lattice and electron sidebar

## [0.185.0] - 2022-08-23

### Authors

- Sankalp Sanand <sankalp@agnostiq.ai>
- Co-authored-by: Alejandro Esquivel <ae@alejandro.ltd>
- Venkat Bala <venkat@agnostiq.ai>

### Added

- Adding `load_tests` subdirectory to tests to facilitate execution of Covalent benchmarks during nightly runs
- Added `locust` requirements to tests `requirements.txt`

## [0.184.2] - 2022-08-23

### Authors

- Sankalp Sanand <sankalp@agnostiq.ai>
- Co-authored-by: Alejandro Esquivel <ae@alejandro.ltd>


### Fixed

- Switched the `render_as_batch` flag in the alembic env context so that `ALTER` commands are supported in SQLite migrations.

### Docs

- Updated custom executor RTD to show a simpler example

### Operations

- pre-commit autoupdate

## [0.184.1] - 2022-08-23

### Authors

- Alejandro Esquivel <ae@alejandro.ltd>
- Venkat Bala <venkat@agnostiq.ai>
- Co-authored-by: Scott Wyman Neagle <scott@agnostiq.ai>
- Casey Jao <casey@agnostiq.ai>
- Sankalp Sanand <sankalp@agnostiq.ai>


### Fixed

- Function's `__doc__` and `__name__` storage in dict/json for transportable object fixed.

### Tests

- Added unit test for the above fix.

## [0.184.0] - 2022-08-22

### Authors

- Alejandro Esquivel <ae@alejandro.ltd>
- Venkat Bala <venkat@agnostiq.ai>
- Co-authored-by: Scott Wyman Neagle <scott@agnostiq.ai>
- Casey Jao <casey@agnostiq.ai>


### Changed

- Electron metadata is serialized earlier during workflow construction
  to reduce unexpected executor pip requirements.

### Operations

- Updating conditional logic for the different steps in `release` workflow
- Dependabot update

### Docs

- Removed "How to synchronize lattices" section from RTD

## [0.183.0] - 2022-08-18

### Authors

- Scott Wyman Neagle <scott@agnostiq.ai>
- Venkat Bala <venkat@agnostiq.ai>


### Added

- Adding tests to update patch coverage for the `covalent logs` cli

### Changed

- Modify the `covalent logs` CLI handler to read logs line by line

### Operations

- Update release workflow
- Adding a `wait` input for the Conda action

## [0.182.2] - 2022-08-18

### Authors

- Scott Wyman Neagle <scott@agnostiq.ai>
- Will Cunningham <wjcunningham7@users.noreply.github.com>
- Alejandro Esquivel <ae@alejandro.ltd>
- Co-authored-by: Will Cunningham <wjcunningham7@gmail.com>
- Co-authored-by: Faiyaz Hasan <faiyaz@agnostiq.ai>


### Fixed

- CLI `service.py` tests to run without the server needing to be started.

### Docs

- Added `covalent db` cli command to API section of RTD

### Docs

- Fixed RTD downloads badge image to point to `covalent` rather than `cova`

### Operations

- Use conda skeleton action for build and upload

### Docs

- Updating WCI yaml with new file transfer protocols

## [0.182.1] - 2022-08-17

### Authors

- Will Cunningham <wjcunningham7@users.noreply.github.com>
- Venkat Bala <venkat@agnostiq.ai>
- Co-authored-by: santoshkumarradha <santosh@agnostiq.ai>
- Co-authored-by: pre-commit-ci[bot] <66853113+pre-commit-ci[bot]@users.noreply.github.com>
- Co-authored-by: Santosh kumar <29346072+santoshkumarradha@users.noreply.github.com>
- Co-authored-by: Scott Wyman Neagle <scott@agnostiq.ai>
- Prasanna Venkatesh <54540812+Prasy12@users.noreply.github.com>
- Co-authored-by: Will Cunningham <wjcunningham7@gmail.com>


### Fixed

- lattice.draw() fix on the GUI.

## [0.182.0] - 2022-08-17

### Authors

- Will Cunningham <wjcunningham7@users.noreply.github.com>
- Venkat Bala <venkat@agnostiq.ai>
- Co-authored-by: santoshkumarradha <santosh@agnostiq.ai>
- Co-authored-by: pre-commit-ci[bot] <66853113+pre-commit-ci[bot]@users.noreply.github.com>
- Co-authored-by: Santosh kumar <29346072+santoshkumarradha@users.noreply.github.com>
- Co-authored-by: Scott Wyman Neagle <scott@agnostiq.ai>


### Added

- Update RTD for `AWS Batch` executor
- Removed `AWS Lambda` executor RTD from this branch in order to keep changes atomic

### Changed

- Synced with latest develop

### Docs

- Adding RTD for `AWS Braket` executor
- Adding dropdown menu for the IAM policy
- Delete RTD for other cloud executor to keep changes atomic
- Renamed `executers` folder to `executors`

### Docs

- Updated short release notes

## [0.181.0] - 2022-08-17

### Authors

- Alejandro Esquivel <ae@alejandro.ltd>
- Will Cunningham <wjcunningham7@users.noreply.github.com>
- Scott Wyman Neagle <scott@agnostiq.ai>
- Venkat Bala <venkat@agnostiq.ai>
- Co-authored-by: santoshkumarradha <santosh@agnostiq.ai>
- Co-authored-by: pre-commit-ci[bot] <66853113+pre-commit-ci[bot]@users.noreply.github.com>
- Co-authored-by: Santosh kumar <29346072+santoshkumarradha@users.noreply.github.com>
- Co-authored-by: Will Cunningham <wjcunningham7@gmail.com>
- Prasanna Venkatesh <54540812+Prasy12@users.noreply.github.com>
- Co-authored-by: Kamalesh-suresh <kamalesh.suresh@psiog.com>
- Co-authored-by: Manjunath PV <manjunath.poilath@psiog.com>
- Co-authored-by: ArunPsiog <arun.mukesh@psiog.com>


### Changed

- Lazy loading mechanism on the GUI.

### Fixed

- Displaying electron executor and inputs information on the GUI.
- Animated spinner for running statuses on the GUI.

## Docs

- Add `AWSLambdaExecutor` RTD
- Update `api.rst` to include `cluster` CLI command option
- Added version migration guide section in RTD
- Update RTD for `AWS ECS` executor
- Remove AWS Lambda and Batch RTDs to keep changes atomic
- Adding dropdowns to IAM policy documents
- Updated compatibility matrix
- Updated pip, bash and callable deps how-to guides

### Operations

- NPM install on CentOS done explicitly
- `-y` flag for `conda install`

## [0.180.0] - 2022-08-16

### Authors

- Casey Jao <casey@agnostiq.ai>
- Co-authored-by: Alejandro Esquivel <ae@alejandro.ltd>
- Okechukwu  Emmanuel Ochia <okechukwu@agnostiq.ai>
- Scott Wyman Neagle <scott@agnostiq.ai>
- Co-authored-by: pre-commit-ci[bot] <66853113+pre-commit-ci[bot]@users.noreply.github.com>
- Co-authored-by: Will Cunningham <wjcunningham7@gmail.com>
- Sankalp Sanand <sankalp@agnostiq.ai>


### Removed

- Removed `ct.wait.LONG` etc. constants from covalent's init

### Changed

- `wait` in `_get_result_from_dispatcher` will now use `_results_manager.wait.EXTREME` if `True` has been passed to it.

### Operations

- Prettierified release.yml
- Cleaned up pre-commit-config.yml

### Docs

- Updated Bash Lepton tutorial to conform with the latest Lepton interface changes
- Disabling how-to guide for executing an electron with a specified Conda environment.
- Fixed "How To" for Python leptons

## [0.179.0] - 2022-08-16

### Authors



### Changed

- Changed terser package version on webapp yarn-lock file.

## [0.178.0] - 2022-08-15

### Authors

- Will Cunningham <wjcunningham7@users.noreply.github.com>
- Co-authored-by: Alejandro Esquivel <ae@alejandro.ltd>
- Casey Jao <casey@agnostiq.ai>


### Changed

- Dispatch workflows as asyncio tasks on the FastAPI event loop instead of in separate threads

### Fixed

- Deconflict wait enum with `ct.wait` function; `wait` -> `WAIT`

### Operations

- Conda package is built and tested on a nightly schedule
- Conda deployment step is added to `release.yml`
- Install yarn and npm on Ubuntu whenever the webapp needs to be built

## [0.177.0] - 2022-08-11

### Authors

- Scott Wyman Neagle <scott@agnostiq.ai>
- Co-authored-by: Faiyaz Hasan <faiyaz@agnostiq.ai>
- Casey Jao <casey@agnostiq.ai>
- Venkat Bala <venkat@agnostiq.ai>
- Co-authored-by: pre-commit-ci[bot] <66853113+pre-commit-ci[bot]@users.noreply.github.com>

### Removed

- `while True` in `app.get_result`

### Changed

- Flask route logic to return 503 when the result is not ready

### Tests

- results_manager tests

### Operations

- Fix conditional checks for `pre-release` and `stable` Covalent docker image builds

## [0.176.0] - 2022-08-11

### Authors

- Scott Wyman Neagle <scott@agnostiq.ai>
- Co-authored-by: Faiyaz Hasan <faiyaz@agnostiq.ai>
- Casey Jao <casey@agnostiq.ai>


### Operations

- Update precommit yaml.

### Removed

- `Lattice.check_consumables()`, `_TransportGraph.get_topologically_sorted_graph()`

### Operations

- Trigger webapp build if `build==true`

## [0.175.0] - 2022-08-11

### Authors

- Scott Wyman Neagle <scott@agnostiq.ai>
- Co-authored-by: Faiyaz Hasan <faiyaz@agnostiq.ai>
- Casey Jao <casey@agnostiq.ai>


### Operations

- Trigger Slack alert for failed tests on `workflow_run`

## [0.174.0] - 2022-08-11

### Authors

- Casey Jao <casey@agnostiq.ai>
- Alejandro Esquivel <ae@alejandro.ltd>


### Changed

- Changed return value for TransferFromRemote and TransferToRemote (download/upload) operations to be consistent and always return filepath tuples

### Docs

- Updated docs with File Transfer return value changes and `files` kwarg injections

### Fixed

- Fixed postprocessing workflows that return an electron with an incoming wait_for edge

## [0.173.0] - 2022-08-10

### Authors

- Sankalp Sanand <sankalp@agnostiq.ai>


### Added

- `--hard` and `--yes` flags added to `covalent purge` for hard purging (also deletes the databse) and autoapproving respectively.

### Changed

- `covalent purge` now shows the user a prompt informing them what dirs and files will be deleted.
- Improved shown messages in some commands.

### Tests

- Updated tests to reflect above changes.

## [0.172.0] - 2022-08-10

### Authors

- Will Cunningham <wjcunningham7@users.noreply.github.com>
- Prasanna Venkatesh <54540812+Prasy12@users.noreply.github.com>
- Co-authored-by: pre-commit-ci[bot] <66853113+pre-commit-ci[bot]@users.noreply.github.com>
- Co-authored-by: Aravind-psiog <100823292+Aravind-psiog@users.noreply.github.com>
- Co-authored-by: ArunPsiog <arun.mukesh@psiog.com>
- Co-authored-by: manjunath.poilath <manjunath.poilath@psiog.com>
- Co-authored-by: Kamalesh-suresh <kamalesh.suresh@psiog.com>
- Co-authored-by: Amalan Jenicious F <amalan.jenicious@psiog.com>
- Co-authored-by: M Shrikanth <shrikanth.mohan@psiog.com>
- Co-authored-by: Casey Jao <casey@agnostiq.ai>
- Co-authored-by: Aravind-psiog <aravind.prabaharan@psiog.com>
- Co-authored-by: Will Cunningham <wjcunningham7@gmail.com>
- Co-authored-by: Alejandro Esquivel <ae@alejandro.ltd>


### Changed

- Covalent dispatcher flask web apis ported to FastAPI in `covalent_dispatcher/_service/app.py`
- Unit tests written for Covalent dispatcher flask web apis ported to FastAPI in `covalent_dispatcher_tests/_service/app.test.py`
- Web apis of `covalent_ui` refactored to adhere to v11 DB schema
- Electron graph mini map has been moved next to controls on the GUI.
- Lattice status and count of completed & total electrons has been moved to the top of the graph on the GUI.
- Some of the Flask APIs earlier consumed by the GUI have been deprecated & removed from the code base.
- APIs exposed by the web app back end have been re-factored to adhere to the new DB schema v10

### Added

- Added count of dispatches by status on the dispatch list section of the GUI.
- APIs that the GUI consumes have been re-written using FastAPI. This includes re-factoring of older APIs and adding of new APIs.
- Added COVALENT_SERVER_IFACE_ANY flag for uvicorn to start with 0.0.0.0

### Docs

- ReadTheDocs landing page has been improved

## [0.171.0] - 2022-08-10

### Authors

- Casey Jao <casey@agnostiq.ai>
- Co-authored-by: Scott Wyman Neagle <scott@agnostiq.ai>

### Added

- Added `covalent migrate_legacy_result_object` command to save pickled Result objects to the DataStore

## [0.170.1] - 2022-08-09

### Authors

- Venkat Bala <venkat@agnostiq.ai>

### Fixed

- Remove `attr` import added inadvertently

### Tests

- Fix `start` cli test, update `set_config` call count

## [0.170.0] - 2022-08-08

### Authors

- Venkat Bala <venkat@agnostiq.ai>
- Co-authored-by: pre-commit-ci[bot] <66853113+pre-commit-ci[bot]@users.noreply.github.com>


### Changed

- Temporarily allow executor plugin variable name to be either in uppercase or lowercase

## [0.169.0] - 2022-08-08

### Authors

- Venkat Bala <venkat@agnostiq.ai>
- Co-authored-by: pre-commit-ci[bot] <66853113+pre-commit-ci[bot]@users.noreply.github.com>


### Added

- Adding a `covalent config` convenience CLI to quickly view retrive the covalent configuration

## [0.168.0] - 2022-08-08

### Authors

- Venkat Bala <venkat@agnostiq.ai>
- Co-authored-by: pre-commit-ci[bot] <66853113+pre-commit-ci[bot]@users.noreply.github.com>


### Added

- Adding `setup/teardown` methods as placeholders for any executor specific setup and teardown tasks

## [0.167.0] - 2022-08-08

### Authors

- Poojith U Rao <106616820+poojithurao@users.noreply.github.com>
- Co-authored-by: Venkat Bala <venkat@agnostiq.ai>
- Co-authored-by: Faiyaz Hasan <faiyaz@agnostiq.ai>
- Co-authored-by: pre-commit-ci[bot] <66853113+pre-commit-ci[bot]@users.noreply.github.com>
- Co-authored-by: Alejandro Esquivel <ae@alejandro.ltd>


### Added

- S3 File transfer strategy

### Fixed

- Adding maximum number of retries and timeout parameter to the get result http call.

## [0.166.0] - 2022-08-07

### Authors

- Venkat Bala <venkat@agnostiq.ai>


### Tests

- Update dask cli test to match Covalent Dask cluster configuration


### Changed

- Remove newline from log stream formatter for better log statment output
- Jsonify covalent cluster cli outputs

## [0.165.0] - 2022-08-06

### Authors

- Casey Jao <casey@agnostiq.ai>


### Changed

- Make `BaseExecutor` and `BaseAsyncExecutor` class siblings, not parent and child.

### Operations

- Only validate webapp if the webapp was built

### Tests

- Fixed randomly failing lattice json serialization test

## [0.164.0] - 2022-08-05

### Authors

- Sankalp Sanand <sankalp@agnostiq.ai>
- Faiyaz Hasan <faiyaz@agnostiq.ai>
- Co-authored-by: pre-commit-ci[bot] <66853113+pre-commit-ci[bot]@users.noreply.github.com>
- Co-authored-by: Venkat Bala <venkat@agnostiq.ai>
- Co-authored-by: Will Cunningham <wjcunningham7@gmail.com>


### Changed

- Use `update_config` to modify dask configuration from the cluster process
- Simplify `set_config` logic for dask configuration options on `covalent start`
- Removed default values from click options for dask configuration related values

### Added

- Configured default dask configuration options in `defaults.py`

### Fixed

- Overwriting config address issue.

### Tests

- Moved misplaced functional/integration tests from the unit tests folder to their respective folders.
- All of the unit tests now use test DB instead of hitting a live DB.
- Updated `tests.yml` so that functional tests are run whenever tests get changed or github actions are changed.
- Several broken tests were also fixed.

## [0.163.0] - 2022-08-04

### Authors

- Alejandro Esquivel <ae@alejandro.ltd>
- Co-authored-by: Casey Jao <casey@agnostiq.ai>
- Will Cunningham <wjcunningham7@users.noreply.github.com>
- Co-authored-by: Scott Wyman Neagle <scott@agnostiq.ai>


### Added

- Added `rsync` dependency in `Dockerfile`

### Removed

- `Makefile` which was previously improperly committed

### Operations

- Functional tests are run only on `develop`
- `tests.yml` can be run manually provided a commit SHA
- `tests.yml` uses a `build` filter to conditionally install and build Covalent if build files are modified
- `docker.yml` is now only for dev work, and is manually triggered given an SHA
- `release.yml` is enhanced to push stable and pre-release images to a public ECR repo

## [0.162.0] - 2022-08-04

### Authors

- Alejandro Esquivel <ae@alejandro.ltd>
- Co-authored-by: Casey Jao <casey@agnostiq.ai>


### Changed

- Updated Base executor to support non-unique `retval_key`s, particularly for use in File Transfer where we may have several CallDeps with the reserved `retval_key` of value `files`.

## [0.161.2] - 2022-08-04

### Authors

- Alejandro Esquivel <ae@alejandro.ltd>
- Co-authored-by: pre-commit-ci[bot] <66853113+pre-commit-ci[bot]@users.noreply.github.com>


### Fixed

- Updated `covalent db migrations` to overwrite `alembic.ini` `script_location` with absolute path to migrations folder
- Updated `covalent db alembic [args]` command to use project root as `cwd` for alembic subprocess  

## [0.161.1] - 2022-08-03

### Authors

- Alejandro Esquivel <ae@alejandro.ltd>
- Scott Wyman Neagle <scott@agnostiq.ai>
- Co-authored-by: Faiyaz Hasan <faiyaz@agnostiq.ai>
- Poojith U Rao <106616820+poojithurao@users.noreply.github.com>
- Co-authored-by: Casey Jao <casey@agnostiq.ai>


### Fixed

- When a list was passed to an electron, the generated electron list
  had metadata copied from the electron. This was resulting in
  call_before and call_after functions being called by the electron
  list as well. The metadata (apart from executor) is now set to
  default values for the electron list.

## [0.161.0] - 2022-08-03

### Authors

- Alejandro Esquivel <ae@alejandro.ltd>
- Scott Wyman Neagle <scott@agnostiq.ai>
- Co-authored-by: Faiyaz Hasan <faiyaz@agnostiq.ai>


### Changed

- Replaced `Session(DispatchDB()._get_data_store().engine)` with `workflow_db.session()`

### Removed

- `DevDataStore` class from `datastore.py`
- workflows manager

## [0.160.1] - 2022-08-02

### Authors

- Alejandro Esquivel <ae@alejandro.ltd>
- Scott Wyman Neagle <scott@agnostiq.ai>


### Fixed

- `script_location` key not found issue when installing with pip (second attempt)

### Docs

- Remove migration guide reference from README

### Operations

- Explicitly check `release == true` in tests.yml

## [0.160.0] - 2022-08-02

### Authors

- Casey Jao <casey@agnostiq.ai>
- Co-authored-by: Faiyaz Hasan <faiyaz@agnostiq.ai>


### Changed

- `Executor.run()` now accepts a `task_metadata` dictionary. Current
  keys consist of `dispatch_id` and `node_id`.

## [0.159.0] - 2022-08-02

### Authors

- Casey Jao <casey@agnostiq.ai>
- Co-authored-by: Faiyaz Hasan <faiyaz@agnostiq.ai>


### Changed

- Database schema has been updated to v11

### Operations

- `paths-filter` will only be run on PRs, i.e on workflow runs, the whole test suite will be run.
- Removed retry action from running on `pytest` steps since they instead use `pytest` retries.
- `codecov.yml` added to enable carry-forward flags
- UI front-end is only built for pull requests when the source changes
- Packaging is only validated on the `develop` branch

## [0.158.0] - 2022-07-29

### Authors

- Okechukwu  Emmanuel Ochia <okechukwu@agnostiq.ai>
- Co-authored-by: Scott Wyman Neagle <scott@agnostiq.ai>
- Will Cunningham <wjcunningham7@users.noreply.github.com>
- Alejandro Esquivel <ae@alejandro.ltd>
- Co-authored-by: pre-commit-ci[bot] <66853113+pre-commit-ci[bot]@users.noreply.github.com>
- Casey Jao <casey@agnostiq.ai>
- Co-authored-by: Faiyaz Hasan <faiyaz@agnostiq.ai>


### Changed

- Construct the result object in the dispatcher `entry_point.py` module in order to avoid the Missing Latticed Id error so frequently.
- Update the sleep statement length to 0.1 seconds in the results.manager.

## [0.157.1] - 2022-07-29

### Authors

- Okechukwu  Emmanuel Ochia <okechukwu@agnostiq.ai>
- Co-authored-by: Scott Wyman Neagle <scott@agnostiq.ai>
- Will Cunningham <wjcunningham7@users.noreply.github.com>
- Alejandro Esquivel <ae@alejandro.ltd>
- Co-authored-by: pre-commit-ci[bot] <66853113+pre-commit-ci[bot]@users.noreply.github.com>
- Casey Jao <casey@agnostiq.ai>

### Fixed

- Pass non-kwargs to electrons in the correct order during dispatch.

## [0.157.0] - 2022-07-28

### Authors

- Okechukwu  Emmanuel Ochia <okechukwu@agnostiq.ai>
- Co-authored-by: Scott Wyman Neagle <scott@agnostiq.ai>
- Will Cunningham <wjcunningham7@users.noreply.github.com>
- Alejandro Esquivel <ae@alejandro.ltd>
- Co-authored-by: pre-commit-ci[bot] <66853113+pre-commit-ci[bot]@users.noreply.github.com>
- Casey Jao <casey@agnostiq.ai>


### Changed

- Expose a public `wait()` function compatible with both calling and dispatching lattices

### Docs

- Updated the RTD on `wait_for()` to use the static `wait()` function

### Operations

- pre-commit autoupdate

### Docs

- Changed the custom executor how-to to be shorter and more concise.
- Re-structured the docs

## [0.156.0] - 2022-07-27

### Authors

- Okechukwu  Emmanuel Ochia <okechukwu@agnostiq.ai>
- Co-authored-by: Scott Wyman Neagle <scott@agnostiq.ai>
- Will Cunningham <wjcunningham7@users.noreply.github.com>
- Alejandro Esquivel <ae@alejandro.ltd>
- Co-authored-by: pre-commit-ci[bot] <66853113+pre-commit-ci[bot]@users.noreply.github.com>


### Added

- Bash decorator is introduced
- Lepton commands can be specified as a list of strings rather than strings alone.

## [0.155.1] - 2022-07-26

### Authors

- Okechukwu  Emmanuel Ochia <okechukwu@agnostiq.ai>
- Co-authored-by: Scott Wyman Neagle <scott@agnostiq.ai>
- Will Cunningham <wjcunningham7@users.noreply.github.com>
- Alejandro Esquivel <ae@alejandro.ltd>
- Co-authored-by: pre-commit-ci[bot] <66853113+pre-commit-ci[bot]@users.noreply.github.com>


### Fixed

- `script_location` key not found issue when running alembic programatically

### Operations

- Fixed syntax errors in `stale.yml` and in `hotfix.yml`
- `docker.yml` triggered after version bump in `develop` instead of before
- Enhanced `tests.yml` to upload coverage reports by domain

## [0.155.0] - 2022-07-26

### Authors

- Alejandro Esquivel <ae@alejandro.ltd>


### Added

- Exposing `alembic {args}` cli commands through: `covalent db alembic {args}`

## [0.154.0] - 2022-07-25

### Authors

- Casey Jao <casey@agnostiq.ai>
- Co-authored-by: Venkat Bala <venkat@agnostiq.ai>
- Alejandro Esquivel <ae@alejandro.ltd>


### Added

- Added methods to programatically fetch information from Alembic without needing subprocess

## [0.153.1] - 2022-07-25

### Authors

- Casey Jao <casey@agnostiq.ai>
- Co-authored-by: Venkat Bala <venkat@agnostiq.ai>


### Fixed

- Stdout and stderr are now captured when using the dask executor.


### Tests

- Fixed Dask cluster CLI tests

## [0.153.0] - 2022-07-25

### Authors

- Faiyaz Hasan <faiyaz@agnostiq.ai>


### Added

- Helper function to load and save files corresponding to the DB filenames.

### Changed

- Files with .txt, .log extensions are stored as strings.
- Get result web request timeout to 2 seconds.

## [0.152.0] - 2022-07-25

### Authors

- Faiyaz Hasan <faiyaz@agnostiq.ai>
- Co-authored-by: Scott Wyman Neagle <scott@agnostiq.ai>


### Changed

- Pass default DataStore object to node value retrieval method in the Results object.

## [0.151.1] - 2022-07-22

### Authors

- Faiyaz Hasan <faiyaz@agnostiq.ai>
- Co-authored-by: Scott Wyman Neagle <scott@agnostiq.ai>


### Fixed

- Adding maximum number of retries and timeout parameter to the get result http call.
- Disabling result_webhook for now.

## [0.151.0] - 2022-07-22

### Authors

- Scott Wyman Neagle <scott@agnostiq.ai>
- Co-authored-by: Will Cunningham <wjcunningham7@gmail.com>
- Sankalp Sanand <sankalp@agnostiq.ai>


### Added

- `BaseAsyncExecutor` has been added which can be inherited by new async-aware executors.

### Changed

- Since tasks were basically submitting the functions to a Dask cluster by default, they have been converted into asyncio `Tasks` instead which support a far larger number of concurrent tasks than previously used `ThreadPool`.

- `tasks_pool` will still be used to schedule tasks which use non-async executors.

- Executor's `executor` will now receive a callable instead of a serialized function. This allows deserializing the function where it is going to be executed while providing a simplified `execute` at the same time.

- `uvloop` is being used instead of the default event loop of `asyncio` for better performance.

- Tests have also been updated to reflect above changes.

### Operations

- Made Santosh the sole owner of `/docs`

## [0.150.0] - 2022-07-22

### Authors

- Faiyaz Hasan <faiyaz@agnostiq.ai>


### Added

- Initialize database tables when the covalent server is started.

## [0.149.0] - 2022-07-21

### Authors

- Scott Wyman Neagle <scott@agnostiq.ai>
- Co-authored-by: Venkat Bala <venkat@agnostiq.ai>


### Removed

- `result.save()`
- `result._write_dispatch_to_python_file()`

## [0.148.0] - 2022-07-21

### Authors

- Alejandro Esquivel <ae@alejandro.ltd>


### Changed

- Changed DataStore default db path to correspond to dispatch db config path

### Operations

- Added workflow to stale and close pull requests


### Docs

- Fixed `get_metadata` calls in examples to remove `results_dir` argument
- Removed YouTube video temporarily

## [0.147.0] - 2022-07-21

### Authors

- Casey Jao <casey@agnostiq.ai>


### Changed

- Simplified interface for custom executors. All the boilerplate has
  been moved to `BaseExecutor`.

## [0.146.0] - 2022-07-20

### Authors

- Casey Jao <casey@agnostiq.ai>
- Co-authored-by: Venkat Bala <venkat@agnostiq.ai>
- Faiyaz Hasan <faiyaz@agnostiq.ai>



### Added

- Ensure that transportable objects are rendered correctly when printing the result object.

### Tests

- Check that user data is not unpickled by the Covalent server process

## [0.145.0] - 2022-07-20

### Authors

- Scott Wyman Neagle <scott@agnostiq.ai>
- Co-authored-by: Venkat Bala <venkat@agnostiq.ai>
- Co-authored-by: Faiyaz Hasan <faiyaz@agnostiq.ai>


### Removed

- `entry_point.get_result()`

### Changed

- get_result to query an HTTP endpoint instead of a DB session

## [0.144.0] - 2022-07-20

### Authors

- Will Cunningham <wjcunningham7@users.noreply.github.com>
- Co-authored-by: Scott Wyman Neagle <scott@agnostiq.ai>
- Alejandro Esquivel <ae@alejandro.ltd>


### Added

- Set up alembic migrations & added migration guide (`alembic/README.md`)

## [0.143.0] - 2022-07-19

### Authors

- Will Cunningham <wjcunningham7@users.noreply.github.com>
- Co-authored-by: Scott Wyman Neagle <scott@agnostiq.ai>


### Changed

- Installation will fail if `cova` is installed while trying to install `covalent`.

## [0.142.0] - 2022-07-19

### Authors

- Poojith U Rao <106616820+poojithurao@users.noreply.github.com>
- Co-authored-by: Will Cunningham <wjcunningham7@gmail.com>
- Anna Hughes <annagwen42@gmail.com>
- Co-authored-by: Poojith <poojith@agnostiq.ai>
- Co-authored-by: Scott Wyman Neagle <scott@agnostiq.ai>
- Casey Jao <casey@agnostiq.ai>
- Co-authored-by: Venkat Bala <venkat@agnostiq.ai>
- Co-authored-by: pre-commit-ci[bot] <66853113+pre-commit-ci[bot]@users.noreply.github.com>
- Faiyaz Hasan <faiyaz@agnostiq.ai>


### Added

- `electron_num`, `completed_electron_num` fields to the Lattice table.

## [0.141.0] - 2022-07-19

### Authors

- Poojith U Rao <106616820+poojithurao@users.noreply.github.com>
- Co-authored-by: Will Cunningham <wjcunningham7@gmail.com>
- Anna Hughes <annagwen42@gmail.com>
- Co-authored-by: Poojith <poojith@agnostiq.ai>
- Co-authored-by: Scott Wyman Neagle <scott@agnostiq.ai>
- Casey Jao <casey@agnostiq.ai>
- Co-authored-by: Venkat Bala <venkat@agnostiq.ai>
- Co-authored-by: pre-commit-ci[bot] <66853113+pre-commit-ci[bot]@users.noreply.github.com>


### Changed

- Deprecate topological sort in favor of inspect in-degree of nodes until they are zero before dispatching task
- Use deepcopy to generate a copy of the metadata dictionary before saving result object to the database

### Docs

- Adding incomplete pennylane kernel tutorial
- Adding quantum ensemble tutorial

## [0.140.0] - 2022-07-19

### Authors

- Faiyaz Hasan <faiyaz@agnostiq.ai>
- Co-authored-by: Venkat Bala <venkat@agnostiq.ai>


### Added

- Fields `deps_filename`, `call_before_filename` and `call_after_filename` to the `Electron` table.
- Re-write the deps / call before and after file contents when inserting / updating electron record in the database.

### Changed

- Modify the test and implementation logic of inserting the electron record with these new fields.
- Field `key` to `key_filename` in `Electron` table.

## [0.139.1] - 2022-07-19

### Authors

- Divyanshu Singh <55018955+divshacker@users.noreply.github.com>
- Co-authored-by: Scott Wyman Neagle <wymnea@protonmail.com>
- Co-authored-by: Scott Wyman Neagle <scott@agnostiq.ai>
- Co-authored-by: Will Cunningham <wjcunningham7@users.noreply.github.com>


### Fixed

- Fixes Reverse IP problem. All References to `0.0.0.0` are changed to `localhost` . More details can be found [here](https://github.com/AgnostiqHQ/covalent/issues/202)

## [0.139.0] - 2022-07-19

### Authors

- Venkat Bala <venkat@agnostiq.ai>
- Co-authored-by: Scott Wyman Neagle <scott@agnostiq.ai>
- Faiyaz Hasan <faiyaz@agnostiq.ai>
- Co-authored-by: Will Cunningham <wjcunningham7@gmail.com>


### Added

- Columns `is_active` in the lattice, eLectron and Electron dependency tables.

### Docs

- Adding a RTD tutorial/steps on creating a custom executor

## [0.138.0] - 2022-07-19

### Authors

- Anna Hughes <annagwen42@gmail.com>
- Co-authored-by: Will Cunningham <wjcunningham7@gmail.com>
- Will Cunningham <wjcunningham7@users.noreply.github.com>
- Co-authored-by: Venkat Bala <venkat@agnostiq.ai>


### Added

- Docker build workflow

### Changed

- Dockerfile uses multi-stage build

### Docs

- New tutorial demonstrating how to solve the MaxCut Problem with QAOA and Covalent

## [0.137.0] - 2022-07-19

### Authors

- Prasanna Venkatesh <54540812+Prasy12@users.noreply.github.com>
- Co-authored-by: Alejandro Esquivel <ae@alejandro.ltd>


### Added

- Ability to hide/show labels on the graph
- Graph layout with elk configurations

### Changed

- Changed API socket calls interval for graph optimization.

### Tests

- Disabled several dask functional tests

## [0.136.0] - 2022-07-18

### Authors

- Scott Wyman Neagle <scott@agnostiq.ai>
- Co-authored-by: Faiyaz Hasan <faiyaz@agnostiq.ai>


### Changed

- Result.save() has been deprecated in favor of Result.persist() and querying the database directly.

## [0.135.0] - 2022-07-18

### Authors

- Casey Jao <casey@agnostiq.ai>
- Co-authored-by: Scott Wyman Neagle <scott@agnostiq.ai>
- Co-authored-by: Alejandro Esquivel <ae@alejandro.ltd>


### Operations

- Psiog is only codeowner of js files
- Fix in changelog action to handle null author when a bot is committing

### Added

- Support injecting return values of calldeps into electrons during workflow execution

## [0.134.0] - 2022-07-15

### Authors

- Casey Jao <casey@agnostiq.ai>
- Co-authored-by: Scott Wyman Neagle <scott@agnostiq.ai>


### Changed

- Covalent server can now process workflows without having their deps installed

## [0.133.0] - 2022-07-15

### Authors

- Will Cunningham <wjcunningham7@users.noreply.github.com>


### Removed

- Removed the deprecated function `draw_inline` as well as the `matplotlib` dependency.

### Operations

- Fixing the retry block for tests

## [0.132.0] - 2022-07-14

### Authors

- Will Cunningham <wjcunningham7@users.noreply.github.com>


### Added

- Bash lepton support reintroduced with some UX modifications to the Lepton class. Leptons which use scripting languages can be specified as either (1) a command run in the shell/console or (2) a call to a function in a library/script. Leptons which use compiled languages must specify a library and a function name.
- The keyword argument `display_name` can be used to override the name appearing in the UI. Particularly useful when the lepton is a command.
- All arguments except for language are now keyword arguments.
- Keyword arguments passed to a Bash lepton are understood to define environment variables within the shell.
- Non-keyword arguments fill in `$1`, `$2`, etc.
- Named outputs enumerate variables within the shell which will be returned to the user. These can be either `Lepton.OUTPUT` or `Lepton.INPUT_OUTPUT` types.

### Added

- New fields to the decomposed result object Database:

## [0.131.0] - 2022-07-13

### Authors

- Sankalp Sanand <sankalp@agnostiq.ai>
- Co-authored-by: Venkat Bala <venkat@agnostiq.ai>


### Fixed

- `covalent --version` now looks for `covalent` metadata instead of `cova`

### Tests

- Updated the cli test to include whether the correct version number is shown when `covalent --version` is run

### Added

- Method to write electron id corresponding to sublattices in `execution.py` when running `_run_task`.

## [0.130.0] - 2022-07-12

### Authors

- Venkat Bala <venkat@agnostiq.ai>
- Co-authored-by: Scott Wyman Neagle <scott@agnostiq.ai>

### Changed

- Ignoring tests for `cancel_dispatch` and `construct_bash`
- Create a dummy requirements.txt file for pip deps tests
- Fix version of `Werkzeug` package to avoid running into ValueError (unexpected kwarg `as_tuple`)
- Update `customization` how to test by specifying the section header `sdk`

## [0.129.0] - 2022-07-12

### Authors

- Sankalp Sanand <sankalp@agnostiq.ai>
- Co-authored-by: Alejandro Esquivel <ae@alejandro.ltd>

### Added

- Support for `wait_for` type edges when two electrons are connected by their execution side effects instead of output-input relation.

### Changed

- `active_lattice.electron_outputs` now contains the node ids as well for the electron which is being post processed.

## [0.128.1] - 2022-07-12

### Authors

- Faiyaz Hasan <faiyaz@agnostiq.ai>


### Fixed

- `Result.persist` test in `result_test.py`.
- Electron dependency `arg_index` is changed back to Nullable.

## [0.128.0] - 2022-07-12

### Authors

- Okechukwu  Emmanuel Ochia <okechukwu@agnostiq.ai>
- Co-authored-by: Casey Jao <casey@agnostiq.ai>
- Co-authored-by: Alejandro Esquivel <ae@alejandro.ltd>
- Co-authored-by: pre-commit-ci[bot] <66853113+pre-commit-ci[bot]@users.noreply.github.com>

### Added

- File transfer support for leptons

## [0.127.0] - 2022-07-11

### Authors

- Scott Wyman Neagle <scott@agnostiq.ai>
- Co-authored-by: Faiyaz Hasan <faiyaz@agnostiq.ai>
- Co-authored-by: Venkat Bala <venkat@agnostiq.ai>


### Added

- When saving to DB, also persist to the new DB if running in develop mode

### Tests

- Flask app route tests

## [0.126.0] - 2022-07-11

### Authors

- Will Cunningham <wjcunningham7@users.noreply.github.com>
- Alejandro Esquivel <ae@alejandro.ltd>
- Co-authored-by: pre-commit-ci[bot] <66853113+pre-commit-ci[bot]@users.noreply.github.com>
- Co-authored-by: Sankalp Sanand <sankalp@agnostiq.ai>


### Added

- Added Folder class
- Added internal call before/after deps to execute File Transfer operations pre/post electron execution.

### Operations

- Enhanced hotfix action to create branches from existing commits

## [0.125.0] - 2022-07-09

### Authors

- Okechukwu  Emmanuel Ochia <okechukwu@agnostiq.ai>
- Co-authored-by: pre-commit-ci[bot] <66853113+pre-commit-ci[bot]@users.noreply.github.com>
- Co-authored-by: Alejandro Esquivel <ae@alejandro.ltd>
- Venkat Bala <venkat@agnostiq.ai>
- Co-authored-by: Okechukwu Ochia <emmirald@gmail.com>
- Co-authored-by: Scott Wyman Neagle <scott@agnostiq.ai>


### Added

- Dask Cluster CLI functional/unit tests

### Docs

- Updated RTD concepts, how-to-guides, and api docs with electron dependencies.

### Operations

- Separate out running tests and uploading coverage report to circumvent bug in
  retry action

## [0.124.0] - 2022-07-07

### Authors

- Will Cunningham <wjcunningham7@users.noreply.github.com>
- Co-authored-by: Scott Wyman Neagle <scott@agnostiq.ai>
- Faiyaz Hasan <faiyaz@agnostiq.ai>


### Added

- `Result.persist` method in `covalent/_results_manager/result.py`.

### Operations

- Package pre-releases go to `covalent` instead of `cova` on PyPI.

## [0.123.0] - 2022-07-07

### Authors

- Scott Wyman Neagle <scott@agnostiq.ai>
- Co-authored-by: Faiyaz Hasan <faiyaz@agnostiq.ai>
- Will Cunningham <wjcunningham7@users.noreply.github.com>
- Alejandro Esquivel <ae@alejandro.ltd>
- Co-authored-by: pre-commit-ci[bot] <66853113+pre-commit-ci[bot]@users.noreply.github.com>


### Added

- Added Folder class
- Added internal call before/after deps to execute File Transfer operations pre/post electron execution.

### Operations

- `codeql.yml` and `condabuild.yml` run nightly instead of on every PR.
- Style fixes in changelog

## [0.122.1] - 2022-07-06

### Authors

Will Cunningham <wjcunningham7@users.noreply.github.com>
Co-authored-by: Scott Wyman Neagle <scott@agnostiq.ai>


### Operations

- Added license scanner action
- Pre-commit autoupdate

### Tests

- Tests for running workflows with more than one iteration

### Fixed

- Attribute error caused by attempts to retrieve the name from the node function when the node function is set to None

## [0.122.0] - 2022-07-04

### Authors

Faiyaz Hasan <faiyaz@agnostiq.ai>
Co-authored-by: pre-commit-ci[bot] <66853113+pre-commit-ci[bot]@users.noreply.github.com>


### Added

- `covalent/_results_manager/write_result_to_db.py` module and methods to insert / update data in the DB.
- `tests/covalent_tests/results_manager_tests/write_result_to_db_test.py` containing the unit tests for corresponding functions.

### Changed

- Electron `type` column to a string type rather than an `ElectronType` in DB models.
- Primary keys from `BigInteger` to `Integer` in DB models.

## [0.121.0] - 2022-07-04

### Authors

Will Cunningham <wjcunningham7@users.noreply.github.com>
Co-authored-by: Alejandro Esquivel <ae@alejandro.ltd>
Co-authored-by: pre-commit-ci[bot] <66853113+pre-commit-ci[bot]@users.noreply.github.com>


### Removed

- Unused requirements `gunicorn` and `eventlet` in `requirements.txt` as well as `dask` in `tests/requirements.txt`, since it is already included in the core requirements.

### Docs

- Updated the compatibility matrix in the docs.

## [0.120.0] - 2022-07-04

### Authors

Okechukwu  Emmanuel Ochia <okechukwu@agnostiq.ai>
Co-authored-by: Venkat Bala <venkat@agnostiq.ai>
Co-authored-by: pre-commit-ci[bot] <66853113+pre-commit-ci[bot]@users.noreply.github.com>
Co-authored-by: Scott Wyman Neagle <scott@agnostiq.ai>


### Added

- Adding `cluster` CLI options to facilitate interacting with the backend Dask cluster
- Adding options to `covalent start` to enable specifying number of workers, memory limit and threads per worker at cluster startup

### Changed

- Update `DaskAdminWorker` docstring with better explanation

## [0.119.1] - 2022-07-04

### Authors

Scott Wyman Neagle <scott@agnostiq.ai>
Casey Jao <casey@agnostiq.ai>


### Fixed

- `covalent status` checks if the server process is still alive.

### Operations

- Updates to changelog logic to handle multiple authors

## [0.119.0] - 2022-07-03
### Authors
@cjao


### Added

- Introduce support for pip dependencies

## [0.118.0] - 2022-07-02
### Authors
@AlejandroEsquivel


### Added

- Introduced File, FileTransfer, and FileTransferStrategy classes to support various File Transfer use cases prior/post electron execution

## [0.117.0] - 2022-07-02
### Authors
@Emmanuel289


### Added

- Included retry action in 'tests.yaml' workflow.

## [0.116.0] - 2022-06-29
### Authors
@Prasy12

### Changed

- Changed API socket calls interval for graph optimization.

### Added

- Ability to change to different layouts from the GUI.

## [0.115.0] - 2022-06-28
### Authors
@cjao


### Added

- Introduce support for `call_before`, `call_after`, and bash dependencies

### Operations

- Unit tests performed on Python 3.10 on Ubuntu and MacOS images as well as 3.9 on MacOS
- Updated codeowners so that AQ Engineers doesn't own this CHANGELOG
- pre-commit autoupdate

## [0.114.0] - 2022-06-23
### Authors
@dependabot[bot]


### Changed

- Changed eventsource version on webapp yarn-lock file.

### Operations

- Added Github push changelog workflow to append commiters username
- Reusable JavaScript action to parse changelog and update version

## [0.113.0] - 2022-06-21

### Added

- Introduce new db models and object store backends

### Operations

- Syntax fix in hotfix.yml

### Docs

- Added new tutorial: Linear and convolutional autoencoders

## [0.112.0] - 2022-06-20

### Changed

- Changed async version on webapp package-lock file.

## [0.111.0] - 2022-06-20

### Changed

- Changed eventsource version on webapp package-lock file.

### Docs

- Added new tutorial: Covalentified version of the Pennylane Variational Classifier tutorial.

## [0.110.3] - 2022-06-17

### Fixed

- Fix error when parsing electron positional arguments in workflows

### Docs

- Remove hardcoding version info in README.md

## [0.110.2] - 2022-06-10

### Docs

- Fix MNIST tutorial
- Fix Quantum Gravity tutorial
- Update RTD with migration guide compatible with latest release
- Convert all references to `covalent start` from Jupyter notebooks to markdown statements
- Update release notes summary in README.md
- Fixed display issues with figure (in dark mode) and bullet points in tutorials

### Operations

- Added a retry block to the webapp build step in `tests.yml`

## [0.110.1] - 2022-06-10

### Fixed

- Configure dask to not use daemonic processes when creating a cluster

### Operations

- Sync the VERSION file within `covalent` directory to match the root level VERSION
- Manually patch `covalent/VERSION`

## [0.110.0] - 2022-06-10

### Changed

- Web GUI list size and status label colors changed.
- Web GUI graph running icon changed to non-static icon.

### Docs

- Removed references to the Dask executor in RTD as they are no longer needed.

## [0.109.1] - 2022-06-10

### Fixed

- `covalent --version` now works for PyPI releases

## [0.109.0] - 2022-06-10

### Docs

- Update CLI help statements

### Added

- Add CLI functionality to start covalent with/without Dask
- Add CLI support to parse `covalent_ui.log` file

### Operations

- Updating codeowners to establish engineering & psiog ownership

### Docs

- Added new tutorial: Training quantum embedding kernels for classification.

## [0.108.0] - 2022-06-08

### Added

- WCI yaml file

### Docs

- Add pandoc installation updates to contributing guide

## [0.107.0] - 2022-06-07

### Changed

- Skipping stdout/stderr redirection tests until implemented in Dask parent process

### Added

- Simplifed starting the dask cluster using `multiprocessing`
- Added `bokeh==2.4.3` to requirements.txt to enable view Dask dashboard

### Fixed

- Changelog-reminder action now works for PRs from forks.

## [0.106.2] - 2022-06-06

### Fixed

- Specifying the version for package `furo` to `2022.4.7` to prevent breaking doc builds

### Docs

- Added new tutorial: Using Covalent with PennyLane for hybrid computation.

## [0.106.1] - 2022-06-01

### Fixed

- Changelog-reminder action now works for PRs from forks

### Docs

- Removed references to microservices in RTD
- Updated README.md.
- Changed `ct.electron` to `ct.lattice(executor=dask_executor)` in MNIST classifier tutorial

## [0.106.0] - 2022-05-26

### Changed

- Visual theme for Webapp GUI changed in accordance to new theme
- Fonts, colors, icons have been updated

## [0.105.0] - 2022-05-25

### Added

- Add a pre-commit hook for `detect-secrets`.
- Updated the actions in accordance with the migration done in the previous version.

## [0.104.0] - 2022-05-23

### Changed

- Services have been moved to a different codebase. This repo is now hosting the Covalent SDK, local dispatcher backend, Covalent web GUI, and documentation. Version is bumped to `0.104.0` in order to avoid conflicts.
- Update tests to match the current dispatcher api
- Skip testing dask executor until dask executor plugin is made public
- Using 2 thread pools to manage multiple workflows better and the other one for executing electrons in parallel.

### Fixed

- Add psutil and PyYAML to requirements.txt
- Passing the same Electron to multiple inputs of an Electron now works. UI fix pending.
- Dask from `requirements.txt`.

### Removed

- Asyncio usage for electron level concurrency.
- References to dask

### Added

- Functional test added for dask executor with the cluster running locally.
- Scalability tests for different workflows and workflow sizes under `tests/stress_tests/scripts`
- Add sample performance testing workflows under `tests/stress_tests`
- Add pipelines to continuously run the tutorial notebooks
- Create notebook with tasks from RTD

## [0.32.3] - 2022-03-16

### Fixed

- Fix missing UI graph edges between parameters and electrons in certain cases.
- Fix UI crashes in cases where legacy localStorage state was being loaded.

## [0.32.2] - 2022-03-16

### Added

- Images for graphs generated in tutorials and how-tos.
- Note for quantum gravity tutorial to tell users that `tensorflow` doesn't work on M1 Macs.
- `Known Issues` added to `README.md`

### Fixed

- `draw` function usage in tutorials and how-tos now reflects the UI images generated instead of using graphviz.
- Images now render properly in RTD of how-tos.

### Changed

- Reran all the tutorials that could run, generating the outputs again.

## [0.32.1] - 2022-03-15

### Fixed

- CLI now starts server directly in the subprocess instead of as a daemon
- Logs are provided as pipes to Popen instead of using a shell redirect
- Restart behavior fixed
- Default port in `covalent_ui/app.py` uses the config manager

### Removed

- `_graceful_restart` function no longer needed without gunicorn

## [0.32.0] - 2022-03-11

### Added

- Dispatcher microservice API endpoint to dispatch and update workflow.
- Added get runnable task endpoint.

## [0.31.0] - 2022-03-11

### Added

- Runner component's main functionality to run a set of tasks, cancel a task, and get a task's status added to its api.

## [0.30.5] - 2022-03-11

### Updated

- Updated Workflow endpoints & API spec to support upload & download of result objects as pickle files

## [0.30.4] - 2022-03-11

### Fixed

- When executing a task on an alternate Conda environment, Covalent no longer has to be installed on that environment. Previously, a Covalent object (the execution function as a TransportableObject) was passed to the environment. Now it is deserialized to a "normal" Python function, which is passed to the alternate Conda environment.

## [0.30.3] - 2022-03-11

### Fixed

- Fixed the order of output storage in `post_process` which should have been the order in which the electron functions are called instead of being the order in which they are executed. This fixes the order in which the replacement of function calls with their output happens, which further fixes any discrepencies in the results obtained by the user.

- Fixed the `post_process` test to check the order as well.

## [0.30.2] - 2022-03-11

### Changed

- Updated eventlet to 0.31.0

## [0.30.1] - 2022-03-10

### Fixed

- Eliminate unhandled exception in Covalent UI backend when calling fetch_result.

## [0.30.0] - 2022-03-09

### Added

- Skeleton code for writing the different services corresponding to each component in the open source refactor.
- OpenAPI specifications for each of the services.

## [0.29.3] - 2022-03-09

### Fixed

- Covalent UI is built in the Dockerfile, the setup file, the pypi workflow, the tests workflow, and the conda build script.

## [0.29.2] - 2022-03-09

### Added

- Defaults defined in executor plugins are read and used to update the in-memory config, as well as the user config file. But only if the parameter in question wasn't already defined.

### Changed

- Input parameter names and docstrings in _shared_files.config.update_config were changed for clarity.

## [0.29.1] - 2022-03-07

### Changed

- Updated fail-fast strategy to run all tests.

## [0.29.0] - 2022-03-07

### Added

- DispatchDB for storing dispatched results

### Changed

- UI loads dispatches from DispatchDB instead of browser local storage

## [0.28.3] - 2022-03-03

### Fixed

Installed executor plugins don't have to be referred to by their full module name. Eg, use "custom_executor", instead of "covalent_custom_plugin.custom_executor".

## [0.28.2] - 2022-03-03

### Added

- A brief overview of the tutorial structure in the MNIST classification tutorial.

## [0.28.1] - 2022-03-02

### Added

- Conda installation is only supported for Linux in the `Getting Started` guide.
- MNIST classifier tutorial.

### Removed

- Removed handling of default values of function parameters in `get_named_params` in `covalent/_shared_files/utils.py`. So, it is actually being handled by not being handled since now `named_args` and `named_kwargs` will only contain parameters that were passed during the function call and not all of them.

## [0.28.0] - 2022-03-02

### Added

- Lepton support, including for Python modules and C libraries
- How-to guides showing how to use leptons for each of these

## [0.27.6] - 2022-03-01

### Added

- Added feature development basic steps in CONTRIBUTING.md.
- Added section on locally building RTD (read the docs) in the contributing guide.

## [0.27.5] - 2022-03-01

### Fixed

- Missing UI input data after backend change - needed to be derived from graph for electrons, lattice inputs fixed on server-side, combining name and positional args
- Broken UI graph due to variable->edge_name renaming
- Missing UI executor data after server-side renaming

## [0.27.4] - 2022-02-28

### Fixed

- Path used in `covalent/executor/__init__.py` for executor plugin modules needed updating to `covalent/executor/executor_plugins`

### Removed

- Disabled workflow cancellation test due to inconsistent outcomes. Test will be re-enabled after cancellation mechanisms are investigated further.

## [0.27.3] - 2022-02-25

### Added

- Added `USING_DOCKER.md` guide for running docker container.
- Added cli args to covalent UI flask server `covalent_ui/app.py` to modify port and log file path.

### Removed

- Removed gunicorn from cli and Dockerfile.

### Changed

- Updated cli `covalent_dispatcher/_cli/service.py` to run flask server directly, and removed dispatcher and UI flags.
- Using Flask blueprints to merge Dispatcher and UI servers.
- Updated Dockerfile to run flask server directly.
- Creating server PID file manually in `covalent_dispatcher/_cli/service.py`.
- Updated tests and docs to reflect merged servers.
- Changed all mentions of port 47007 (for old UI server) to 48008.

## [0.27.2] - 2022-02-24

### Changed

- Removed unnecessary blockquotes from the How-To guide for creating custom executors
- Changed "Covalent Cloud" to "Covalent" in the main code text

## [0.27.1] - 2022-02-24

### Removed

- Removed AQ-Engineers from CODEOWNERS in order to fix PR review notifications

## [0.27.0] - 2022-02-24

### Added

- Support for positional only, positional or keyword, variable positional, keyword only, variable keyword types of parameters is now added, e.g an electron can now use variable args and variable kwargs if the number/names of parameters are unknown during definition as `def task(*args, **kwargs)` which wasn't possible before.

- `Lattice.args` added to store positional arguments passed to the lattice's workflow function.

- `get_named_params` function added in `_shared_files/utils.py` which will return a tuple containing named positional arguments and named keyword arguments. The names help in showing and storing these parameters in the transport graph.

- Tests to verify whether all kinds of input paramaters are supported by electron or a lattice.

### Changed

- No longer merging positional arguments with keyword arguments, instead they are separately stored in respective nodes in the transport graph.

- `inputs` returned from `_get_inputs` function in `covalent_dispatcher/_core/execution.py` now contains positional as well as keyword arguments which further get passed to the executor.

- Executors now support positional and keyword arguments as inputs to their executable functions.

- Result object's `_inputs` attribute now contains both `args` and `kwargs`.

- `add_node_for_nested_iterables` is renamed to `connect_node_with_others` and `add_node_to_graph` also renamed to `add_collection_node_to_graph` in `electron.py`. Some more variable renames to have appropriate self-explanatory names.

- Nodes and edges in the transport graph now have a better interface to assign attributes to them.

- Edge attribute `variable` renamed to `edge_name`.

- In `serialize` function of the transport graph, if `metadata_only` is True, then only `metadata` attribute of node and `source` and `target` attributes of edge are kept in the then return serialized `data`.

- Updated the tests wherever necessary to reflect the above changes

### Removed

- Deprecated `required_params_passed` since an error will automatically be thrown by the `build_graph` function if any of the required parameters are not passed.

- Removed duplicate attributes from nodes in the transport graph.

## [0.26.1] - 2022-02-23

### Added

- Added Local Executor section to the API read the docs.

## [0.26.0] - 2022-02-23

### Added

- Automated reminders to update the changelog

## [0.25.3] - 2022-02-23

## Added

- Listed common mocking commands in the CONTRIBUTING.md guide.
- Additional guidelines on testing.

## [0.25.2] - 2022-02-21

### Changed

- `backend` metadata name changed to `executor`.
- `_plan_workflow` usage updated to reflect how that executor related information is now stored in the specific executor object.
- Updated tests to reflect the above changes.
- Improved the dispatch cancellation test to provide a robust solution which earlier took 10 minutes to run with uncertainty of failing every now and then.

### Removed

- Removed `TaskExecutionMetadata` as a consequence of removing `execution_args`.

## [0.25.1] - 2022-02-18

### Fixed

- Tracking imports that have been used in the workflow takes less time.

### Added

- User-imports are included in the dispatch_source.py script. Covalent-related imports are commented out.

## [0.25.0] - 2022-02-18

### Added

- UI: Lattice draw() method displays in web UI
- UI: New navigation panel

### Changed

- UI: Animated graph changes, panel opacity

### Fixed

- UI: Fixed "Not Found" pages

## [0.24.21] - 2022-02-18

### Added

- RST document describing the expectations from a tutorial.

## [0.24.20] - 2022-02-17

### Added

- Added how to create custom executors

### Changed

- Changed the description of the hyperlink for choosing executors
- Fixed typos in doc/source/api/getting_started/how_to/execution/creating_custom_executors.ipynb

## [0.24.19] - 2022-02-16

### Added

- CODEOWNERS for certain files.

## [0.24.18] - 2022-02-15

### Added

- The user configuration file can now specify an executor plugin directory.

## [0.24.17] - 2022-02-15

### Added

- Added a how-to for making custom executors.

## [0.24.16] - 2022-02-12

### Added

- Errors now contain the traceback as well as the error message in the result object.
- Added test for `_post_process` in `tests/covalent_dispatcher_tests/_core/execution_test.py`.

### Changed

- Post processing logic in `electron` and dispatcher now relies on the order of execution in the transport graph rather than node's function names to allow for a more reliable pairing of nodes and their outputs.

- Renamed `init_test.py` in `tests/covalent_dispatcher_tests/_core/` to `execution_test.py`.

### Removed

- `exclude_from_postprocess` list which contained some non executable node types removed since only executable nodes are post processed now.

## [0.24.15] - 2022-02-11

### Fixed

- If a user's configuration file does not have a needed exeutor parameter, the default parameter (defined in _shared_files/defaults.py) is used.
- Each executor plugin is no longer initialized upon the import of Covalent. This allows required parameters in executor plugins.

## Changed

- Upon updating the configuration data with a user's configuration file, the complete set is written back to file.

## Added

- Tests for the local and base executors.

## [0.24.14] - 2022-02-11

### Added

- UI: add dashboard cards
- UI: add scaling dots background

### Changed

- UI: reduce sidebar font sizes, refine color theme
- UI: refine scrollbar styling, show on container hover
- UI: format executor parameters as YAML code
- UI: update syntax highlighting scheme
- UI: update index.html description meta tag

## [0.24.13] - 2022-02-11

### Added

- Tests for covalent/_shared_files/config.py

## [0.24.12] - 2022-02-10

### Added

- CodeQL code analyzer

## [0.24.11] - 2022-02-10

### Added

- A new dictionary `_DEFAULT_CONSTRAINTS_DEPRECATED` in defaults.py

### Changed

- The `_DEFAULT_CONSTRAINT_VALUES` dictionary now only contains the `backend` argument

## [0.24.10] - 2022-02-09

### Fixed

- Sporadically failing workflow cancellation test in tests/workflow_stack_test.py

## [0.24.9] - 2022-02-09

## Changed

- Implementation of `_port_from_pid` in covalent_dispatcher/_cli/service.py.

## Added

- Unit tests for command line interface (CLI) functionalities in covalent_dispatcher/_cli/service.py and covalent_dispatcher/_cli/cli.py.

## [0.24.8] - 2022-02-07

### Fixed

- If a user's configuration file does not have a needed parameter, the default parameter (defined in _shared_files/defaults.py) is used.

## [0.24.7] - 2022-02-07

### Added

- Typing: Add Type hint `dispatch_info` parameter.
- Documentation: Updated the return_type description in docstring.

### Changed

- Typing: Change return type annotation to `Generator`.

## [0.24.6] - 2022-02-06

### Added

- Type hint to `deserialize` method of `TransportableObject` of `covalent/_workflow/transport.py`.

### Changed

- Description of `data` in `deserialize` method of `TransportableObject` of `covalent/_workflow/transport.py` from `The serialized transportable object` to `Cloudpickled function`.

## [0.24.5] - 2022-02-05

### Fixed

- Removed dependence on Sentinel module

## [0.24.4] - 2022-02-04

### Added

- Tests across multiple versions of Python and multiple operating systems
- Documentation reflecting supported configurations

## [0.24.3] - 2022-02-04

### Changed

- Typing: Use `bool` in place of `Optional[bool]` as type annotation for `develop` parameter in `covalent_dispatcher.service._graceful_start`
- Typing: Use `Any` in place of `Optional[Any]` as type annotation for `new_value` parameter in `covalent._shared_files.config.get_config`

## [0.24.2] - 2022-02-04

### Fixed

- Updated hyperlink of "How to get the results" from "./collection/query_electron_execution_result" to "./collection/query_multiple_lattice_execution_results" in "doc/source/how_to/index.rst".
- Updated hyperlink of "How to get the result of a particular electron" from "./collection/query_multiple_lattice_execution_results" to "./collection/query_electron_execution_result" in "doc/source/how_to/index.rst".

## [0.24.1] - 2022-02-04

### Changed

- Changelog entries are now required to have the current date to enforce ordering.

## [0.24.0] - 2022-02-03

### Added

- UI: log file output - display in Output tab of all available log file output
- UI: show lattice and electron inputs
- UI: display executor attributes
- UI: display error message on failed status for lattice and electron

### Changed

- UI: re-order sidebar sections according to latest figma designs
- UI: update favicon
- UI: remove dispatch id from tab title
- UI: fit new uuids
- UI: adjust theme text primary and secondary colors

### Fixed

- UI: auto-refresh result state on initial render of listing and graph pages
- UI: graph layout issues: truncate long electron/param names

## [0.23.0] - 2022-02-03

### Added

- Added `BaseDispatcher` class to be used for creating custom dispatchers which allow connection to a dispatcher server.
- `LocalDispatcher` inheriting from `BaseDispatcher` allows connection to a local dispatcher server running on the user's machine.
- Covalent only gives interface to the `LocalDispatcher`'s `dispatch` and `dispatch_sync` methods.
- Tests for both `LocalDispatcher` and `BaseDispatcher` added.

### Changed

- Switched from using `lattice.dispatch` and `lattice.dispatch_sync` to `covalent.dispatch` and `covalent.dispatch_sync`.
- Dispatcher address now is passed as a parameter (`dispatcher_addr`) to `covalent.dispatch` and `covalent.dispatch_sync` instead of a metadata field to lattice.
- Updated tests, how tos, and tutorials to use `covalent.dispatch` and `covalent.dispatch_sync`.
- All the contents of `covalent_dispatcher/_core/__init__.py` are moved to `covalent_dispatcher/_core/execution.py` for better organization. `__init__.py` only contains function imports which are needed by external modules.
- `dispatch`, `dispatch_sync` methods deprecated from `Lattice`.

### Removed

- `_server_dispatch` method removed from `Lattice`.
- `dispatcher` metadata field removed from `lattice`.

## [0.22.19] - 2022-02-03

### Fixed

- `_write_dispatch_to_python_file` isn't called each time a task is saved. It is now only called in the final save in `_run_planned_workflow` (in covalent_dispatcher/_core/__init__.py).

## [0.22.18] - 2022-02-03

### Fixed

- Added type information to result.py

## [0.22.17] - 2022-02-02

### Added

- Replaced `"typing.Optional"` with `"str"` in covalent/executor/base.py
- Added missing type hints to `get_dispatch_context` and `write_streams_to_file` in covalent/executor/base.py, BaseExecutor

## [0.22.16] - 2022-02-02

### Added

- Functions to check if UI and dispatcher servers are running.
- Tests for the `is_ui_running` and `is_server_running` in covalent_dispatcher/_cli/service.py.

## [0.22.15] - 2022-02-01

### Fixed

- Covalent CLI command `covalent purge` will now stop the servers before deleting all the pid files.

### Added

- Test for `purge` method in covalent_dispatcher/_cli/service.py.

### Removed

- Unused `covalent_dispatcher` import from covalent_dispatcher/_cli/service.py.

### Changed

- Moved `_config_manager` import from within the `purge` method to the covalent_dispatcher/_cli/service.py for the purpose of mocking in tests.

## [0.22.14] - 2022-02-01

### Added

- Type hint to `_server_dispatch` method in `covalent/_workflow/lattice.py`.

## [0.22.13] - 2022-01-26

### Fixed

- When the local executor's `log_stdout` and `log_stderr` config variables are relative paths, they should go inside the results directory. Previously that was queried from the config, but now it's queried from the lattice metadata.

### Added

- Tests for the corresponding functions in (`covalent_dispatcher/_core/__init__.py`, `covalent/executor/base.py`, `covalent/executor/executor_plugins/local.py` and `covalent/executor/__init__.py`) affected by the bug fix.

### Changed

- Refactored `_delete_result` in result manager to give the option of deleting the result parent directory.

## [0.22.12] - 2022-01-31

### Added

- Diff check in pypi.yml ensures correct files are packaged

## [0.22.11] - 2022-01-31

### Changed

- Removed codecov token
- Removed Slack notifications from feature branches

## [0.22.10] - 2022-01-29

### Changed

- Running tests, conda, and version workflows on pull requests, not just pushes

## [0.22.9] - 2022-01-27

### Fixed

- Fixing version check action so that it doesn't run on commits that are in develop
- Edited PR template so that markdown checklist appears properly

## [0.22.8] - 2022-01-27

### Fixed

- publish workflow, using `docker buildx` to build images for x86 and ARM, prepare manifest and push to ECR so that pulls will match the correct architecture.
- typo in CONTRIBUTING
- installing `gcc` in Docker image so Docker can build wheels for `dask` and other packages that don't provide ARM wheels

### Changed

- updated versions in `requirements.txt` for `matplotlib` and `dask`

## [0.22.7] - 2022-01-27

### Added

- `MANIFEST.in` did not have `covalent_dispatcher/_service` in it due to which the PyPi package was not being built correctly. Added the `covalent_dispatcher/_service` to the `MANIFEST.in` file.

### Fixed

- setuptools properly including data files during installation

## [0.22.6] - 2022-01-26

### Fixed

- Added service folder in covalent dispatcher to package.

## [0.22.5] - 2022-01-25

### Fixed

- `README.md` images now use master branch's raw image urls hosted on <https://github.com> instead of <https://raw.githubusercontent.com>. Also, switched image rendering from html to markdown.

## [0.22.4] - 2022-01-25

### Fixed

- dispatcher server app included in sdist
- raw image urls properly used

## [0.22.3] - 2022-01-25

### Fixed

- raw image urls used in readme

## [0.22.2] - 2022-01-25

### Fixed

- pypi upload

## [0.22.1] - 2022-01-25

### Added

- Code of conduct
- Manifest.in file
- Citation info
- Action to upload to pypi

### Fixed

- Absolute URLs used in README
- Workflow badges updated URLs
- `install_package_data` -> `include_package_data` in `setup.py`

## [0.22.0] - 2022-01-25

### Changed

- Using public ECR for Docker release

## [0.21.0] - 2022-01-25

### Added

- GitHub pull request templates

## [0.20.0] - 2022-01-25

### Added

- GitHub issue templates

## [0.19.0] - 2022-01-25

### Changed

- Covalent Beta Release

## [0.18.9] - 2022-01-24

### Fixed

- iframe in the docs landing page is now responsive

## [0.18.8] - 2022-01-24

### Changed

- Temporarily removed output tab
- Truncated dispatch id to fit left sidebar, add tooltip to show full id

## [0.18.7] - 2022-01-24

### Changed

- Many stylistic improvements to documentation, README, and CONTRIBUTING.

## [0.18.6] - 2022-01-24

### Added

- Test added to check whether an already decorated function works as expected with Covalent.
- `pennylane` package added to the `requirements-dev.txt` file.

### Changed

- Now using `inspect.signature` instead of `function.__code__` to get the names of function's parameters.

## [0.18.5] - 2022-01-21

### Fixed

- Various CI fixes, including rolling back regression in version validation, caching on s3 hosted badges, applying releases and tags correctly.

## [0.18.4] - 2022-01-21

### Changed

- Removed comments and unused functions in covalent_dispatcher
- `result_class.py` renamed to `result.py`

### Fixed

- Version was not being properly imported inside `covalent/__init__.py`
- `dispatch_sync` was not previously using the `results_dir` metadata field

### Removed

- Credentials in config
- `generate_random_filename_in_cache`
- `is_any_atom`
- `to_json`
- `show_subgraph` option in `draw`
- `calculate_node`

## [0.18.3] - 2022-01-20

### Fixed

- The gunicorn servers now restart more gracefully

## [0.18.2] - 2022-01-21

### Changed

- `tempdir` metadata field removed and replaced with `executor.local.cache_dir`

## [0.18.1] - 2022-01-11

## Added

- Concepts page

## [0.18.0] - 2022-01-20

### Added

- `Result.CANCELLED` status to represent the status of a cancelled dispatch.
- Condition to cancel the whole dispatch if any of the nodes are cancelled.
- `cancel_workflow` function which uses a shared variable provided by Dask (`dask.distributed.Variable`) in a dask client to inform nodes to stop execution.
- Cancel function for dispatcher server API which will allow the server to terminate the dispatch.
- How to notebook for cancelling a dispatched job.
- Test to verify whether cancellation of dispatched jobs is working as expected.
- `cancel` function is available as `covalent.cancel`.

### Changed

- In file `covalent/_shared_files/config.py` instead of using a variable to store and then return the config data, now directly returning the configuration.
- Using `fire_and_forget` to dispatch a job instead of a dictionary of Dask's `Future` objects so that we won't have to manage the lifecycle of those futures.
- The `test_run_dispatcher` test was changed to reflect that the dispatcher no longer uses a dictionary of future objects as it was not being utilized anywhere.

### Removed

- `with dask_client` context was removed as the client created in `covalent_dispatcher/_core/__init__.py` is already being used even without the context. Furthermore, it creates issues when that context is exited which is unnecessary at the first place hence not needed to be resolved.

## [0.17.5] - 2022-01-19

### Changed

- Results directory uses a relative path by default and can be overridden by the environment variable `COVALENT_RESULTS_DIR`.

## [0.17.4] - 2022-01-19

### Changed

- Executor parameters use defaults specified in config TOML
- If relative paths are supplied for stdout and stderr, those files are created inside the results directory

## [0.17.3] - 2022-01-18

### Added

- Sync function
- Covalent CLI tool can restart in developer mode

### Fixed

- Updated the UI address referenced in the README

## [0.17.2] - 2022-01-12

### Added

- Quantum gravity tutorial

### Changed

- Moved VERSION file to top level

## [0.17.1] - 2022-01-19

### Added

- `error` attribute was added to the results object to show which node failed and the reason behind it.
- `stdout` and `stderr` attributes were added to a node's result to store any stdout and stderr printing done inside an electron/node.
- Test to verify whether `stdout` and `stderr` are being stored in the result object.

### Changed

- Redesign of how `redirect_stdout` and `redirect_stderr` contexts in executor now work to allow storing their respective outputs.
- Executors now also return `stdout` and `stderr` strings, along with the execution output, so that they can be stored in their result object.

## [0.17.0] - 2022-01-18

### Added

- Added an attribute `__code__` to electron and lattice which is a copy of their respective function's `__code__` attribute.
- Positional arguments, `args`, are now merged with keyword arguments, `kwargs`, as close as possible to where they are passed. This was done to make sure we support both with minimal changes and without losing the name of variables passed.
- Tests to ensure usage of positional arguments works as intended.

### Changed

- Slight rework to how any print statements in lattice are sent to null.
- Changed `test_dispatcher_functional` in `basic_dispatcher_test.py` to account for the support of `args` and removed a an unnecessary `print` statement.

### Removed

- Removed `args` from electron's `init` as it wasn't being used anywhere.

## [0.16.1] - 2022-01-18

### Changed

- Requirement changed from `dask[complete]` to `dask[distributed]`.

## [0.16.0] - 2022-01-14

### Added

- New UI static demo build
- New UI toolbar functions - orientation, toggle params, minimap
- Sortable and searchable lattice name row

### Changed

- Numerous UI style tweaks, mostly around dispatches table states

### Fixed

- Node sidebar info now updates correctly

## [0.15.11] - 2022-01-18

### Removed

- Unused numpy requirement. Note that numpy is still being installed indirectly as other packages in the requirements rely on it.

## [0.15.10] - 2022-01-16

## Added

- How-to guide for Covalent dispatcher CLI.

## [0.15.9] - 2022-01-18

### Changed

- Switched from using human readable ids to using UUIDs

### Removed

- `human-id` package was removed along with its mention in `requirements.txt` and `meta.yaml`

## [0.15.8] - 2022-01-17

### Removed

- Code breaking text from CLI api documentation.
- Unwanted covalent_dispatcher rst file.

### Changed

- Installation of entire covalent_dispatcher instead of covalent_dispatcher/_service in setup.py.

## [0.15.7] - 2022-01-13

### Fixed

- Functions with multi-line or really long decorators are properly serialized in dispatch_source.py.
- Multi-line Covalent output is properly commented out in dispatch_source.py.

## [0.15.6] - 2022-01-11

### Fixed

- Sub-lattice functions are successfully serialized in the utils.py get_serialized_function_str.

### Added

- Function to scan utilized source files and return a set of imported modules (utils.get_imports_from_source)

## [0.15.5] - 2022-01-12

### Changed

- UI runs on port 47007 and the dispatcher runs on port 48008. This is so that when the servers are later merged, users continue using port 47007 in the browser.
- Small modifications to the documentation
- Small fix to the README

### Removed

- Removed a directory `generated` which was improperly added
- Dispatcher web interface
- sqlalchemy requirement

## [0.15.4] - 2022-01-11

### Changed

- In file `covalent/executor/base.py`, `pickle` was changed to `cloudpickle` because of its universal pickling ability.

### Added

- In docstring of `BaseExecutor`, a note was added specifying that `covalent` with its dependencies is assumed to be installed in the conda environments.
- Above note was also added to the conda env selector how-to.

## [0.15.3] - 2022-01-11

### Changed

- Replaced the generic `RuntimeError` telling users to check if there is an object manipulation taking place inside the lattice to a simple warning. This makes the original error more visible.

## [0.15.2] - 2022-01-11

### Added

- If condition added for handling the case where `__getattr__` of an electron is accessed to detect magic functions.

### Changed

- `ActiveLatticeManager` now subclasses from `threading.local` to make it thread-safe.
- `ValueError` in the lattice manager's `claim` function now also shows the name of the lattice that is currently claimed.
- Changed docstring of `ActiveLatticeManager` to note that now it is thread-safe.
- Sublattice dispatching now no longer deletes the result object file and is dispatched normally instead of in a serverless manner.
- `simulate_nitrogen_and_copper_slab_interaction.ipynb` notebook tutorial now does normal dispatching as well instead of serverless dispatching. Also, now 7 datapoints will be shown instead of 10 earlier.

## [0.15.1] - 2022-01-11

### Fixed

- Passing AWS credentials to reusable workflows as a secret

## [0.15.0] - 2022-01-10

### Added

- Action to push development image to ECR

### Changed

- Made the publish action reusable and callable

## [0.14.1] - 2022-01-02

### Changed

- Updated the README
- Updated classifiers in the setup.py file
- Massaged some RTD pages

## [0.14.0] - 2022-01-07

### Added

- Action to push static UI to S3

## [0.13.2] - 2022-01-07

### Changed

- Completed new UI design work

## [0.13.1] - 2022-01-02

### Added

- Added eventlet requirement

### Changed

- The CLI tool can now manage the UI flask server as well
- [Breaking] The CLI option `-t` has been changed to `-d`, which starts the servers in developer mode and exposes unit tests to the server.

## [0.13.0] - 2022-01-01

### Added

- Config manager in `covalent/_shared_files/config.py`
- Default location for the main config file can be overridden using the environment variable `COVALENT_CONFIG_DIR`
- Ability to set and get configuration using `get_config` and `set_config`

### Changed

- The flask servers now reference the config file
- Defaults reference the config file

### Fixed

- `ValueError` caught when running `covalent stop`
- One of the functional tests was using a malformed path

### Deprecated

- The `electron.to_json` function
- The `generate_random_filename_in_cache` function

### Removed

- The `get_api_token` function

## [0.12.13] - 2022-01-04

## Removed

- Tutorial section headings

## Fixed

- Plot background white color

## [0.12.12] - 2022-01-06

### Fixed

- Having a print statement inside electron and lattice code no longer causes the workflow to fail.

## [0.12.11] - 2022-01-04

### Added

- Completed UI feature set for first release

### Changed

- UI server result serialization improvements
- UI result update webhook no longer fails on request exceptions, logs warning intead

## [0.12.10] - 2021-12-17

### Added

- Astrophysics tutorial

## [0.12.9] - 2022-01-04

### Added

- Added `get_all_node_results` method in `result_class.py` to return result of all node executions.

- Added `test_parallelilization` test to verify whether the execution is now being achieved in parallel.

### Changed

- Removed `LocalCluster` cluster creation usage to a simple `Client` one from Dask.

- Removed unnecessary `to_run` function as we no longer needed to run execution through an asyncio loop.

- Removed `async` from function definition of previously asynchronous functions, `_run_task`, `_run_planned_workflow`, `_plan_workflow`, and `_run_workflow`.

- Removed `uvloop` from requirements.

- Renamed `test_get_results` to `test_get_result`.

- Reran the how to notebooks where execution time was mentioned.

- Changed how `dispatch_info` context manager was working to account for multiple nodes accessing it at the same time.

## [0.12.8] - 2022-01-02

### Changed

- Changed the software license to GNU Affero 3.0

### Removed

- `covalent-ui` directory

## [0.12.7] - 2021-12-29

### Fixed

- Gunicorn logging now uses the `capture-output` flag instead of redirecting stdout and stderr

## [0.12.6] - 2021-12-23

### Changed

- Cleaned up the requirements and moved developer requirements to a separate file inside `tests`

## [0.12.5] - 2021-12-16

### Added

- Conda build CI job

## [0.12.4] - 2021-12-23

### Changed

- Gunicorn server now checks for port availability before starting

### Fixed

- The `covalent start` function now prints the correct port if the server is already running.

## [0.12.3] - 2021-12-14

### Added

- Covalent tutorial comparing quantum support vector machines with support vector machine algorithms implemented in qiskit and scikit-learn.

## [0.12.2] - 2021-12-16

### Fixed

- Now using `--daemon` in gunicorn to start the server, which was the original intention.

## [0.12.1] - 2021-12-16

### Fixed

- Removed finance references from docs
- Fixed some other small errors

### Removed

- Removed one of the failing how-to tests from the functional test suite

## [0.12.0] - 2021-12-16

### Added

- Web UI prototype

## [0.11.1] - 2021-12-14

### Added

- CLI command `covalent status` shows port information

### Fixed

- gunicorn management improved

## [0.11.0] - 2021-12-14

### Added

- Slack notifications for test status

## [0.10.4] - 2021-12-15

### Fixed

- Specifying a non-default results directory in a sub-lattice no longer causes a failure in lattice execution.

## [0.10.3] - 2021-12-14

### Added

- Functional tests for how-to's in documentation

### Changed

- Moved example script to a functional test in the pipeline
- Added a test flag to the CLI tool

## [0.10.2] - 2021-12-14

### Fixed

- Check that only `kwargs` without any default values in the workflow definition need to be passed in `lattice.draw(ax=ax, **kwargs)`.

### Added

- Function to check whether all the parameters without default values for a callable function has been passed added to shared utils.

## [0.10.1] - 2021-12-13

### Fixed

- Content and style fixes for getting started doc.

## [0.10.0] - 2021-12-12

### Changed

- Remove all imports from the `covalent` to the `covalent_dispatcher`, except for `_dispatch_serverless`
- Moved CLI into `covalent_dispatcher`
- Moved executors to `covalent` directory

## [0.9.1] - 2021-12-13

### Fixed

- Updated CONTRIBUTING to clarify docstring style.
- Fixed docstrings for `calculate_node` and `check_constraint_specific_sum`.

## [0.9.0] - 2021-12-10

### Added

- `prefix_separator` for separating non-executable node types from executable ones.

- `subscript_prefix`, `generator_prefix`, `sublattice_prefix`, `attr_prefix` for prefixes of subscripts, generators,
  sublattices, and attributes, when called on an electron and added to the transport graph.

- `exclude_from_postprocess` list of prefixes to denote those nodes which won't be used in post processing the workflow.

- `__int__()`, `__float__()`, `__complex__()` for converting a node to an integer, float, or complex to a value of 0 then handling those types in post processing.

- `__iter__()` generator added to Electron for supporting multiple return values from an electron execution.

- `__getattr__()` added to Electron for supporting attribute access on the node output.

- `__getitem__()` added to Electron for supporting subscripting on the node output.

- `electron_outputs` added as an attribute to lattice.

### Changed

- `electron_list_prefix`, `electron_dict_prefix`, `parameter_prefix` modified to reflect new way to assign prefixes to nodes.

- In `build_graph` instead of ignoring all exceptions, now the exception is shown alongwith the runtime error notifying that object manipulation should be avoided inside a lattice.

- `node_id` changed to `self.node_id` in Electron's `__call__()`.

- `parameter` type electrons now have the default metadata instead of empty dictionary.

- Instead of deserializing and checking whether a sublattice is there, now a `sublattice_prefix` is used to denote when a node is a sublattice.

- In `dispatcher_stack_test`, `test_dispatcher_flow` updated to indicate the new use of `parameter_prefix`.

### Fixed

- When an execution fails due to something happening in `run_workflow`, then result object's status is now failed and the object is saved alongwith throwing the appropriate exception.

## [0.8.5] - 2021-12-10

### Added

- Added tests for choosing specific executors inside electron initialization.
- Added test for choosing specific Conda environments inside electron initialization.

## [0.8.4] - 2021-12-10

### Changed

- Removed _shared_files directory and contents from covalent_dispatcher. Logging in covalent_dispatcher now uses the logger in covalent/_shared_files/logging.py.

## [0.8.3] - 2021-12-10

### Fixed

- Decorator symbols were added to the pseudo-code in the quantum chemistry tutorial.

## [0.8.2] - 2021-12-06

### Added

- Quantum chemistry tutorial.

## [0.8.1] - 2021-12-08

### Added

- Docstrings with typehints for covalent dispatcher functions added.

### Changed

- Replaced `node` to `node_id` in `electron.py`.

- Removed unnecessary `enumerate` in `covalent_dispatcher/_core/__init__.py`.

- Removed `get_node_device_mapping` function from `covalent_dispatcher/_core/__init__.py`
  and moved the definition to directly add the mapping to `workflow_schedule`.

- Replaced iterable length comparison for `executor_specific_exec_cmds` from `if len(executor_specific_exec_cmds) > 0`
  to `if executor_specific_exec_cmds`.

## [0.8.0] - 2021-12-03

### Added

- Executors can now accept the name of a Conda environment. If that environment exists, the operations of any electron using that executor are performed in that Conda environment.

## [0.7.6] - 2021-12-02

### Changed

- How to estimate lattice execution time has been renamed to How to query lattice execution time.
- Change result querying syntax in how-to guides from `lattice.get_result` to
  `covalent.get_result`.
- Choose random port for Dask dashboard address by setting `dashboard_address` to ':0' in
  `LocalCluster`.

## [0.7.5] - 2021-12-02

### Fixed

- "Default" executor plugins are included as part of the package upon install.

## [0.7.4] - 2021-12-02

### Fixed

- Upgraded dask to 2021.10.0 based on a vulnerability report

## [0.7.3] - 2021-12-02

### Added

- Transportable object tests
- Transport graph tests

### Changed

- Variable name node_num to node_id
- Variable name node_idx to node_id

### Fixed

- Transport graph `get_dependencies()` method return type was changed from Dict to List

## [0.7.2] - 2021-12-01

### Fixed

- Date handling in changelog validation

### Removed

- GitLab CI YAML

## [0.7.1] - 2021-12-02

### Added

- A new parameter to a node's result called `sublattice_result` is added.
  This will be of a `Result` type and will contain the result of that sublattice's
  execution. If a normal electron is executed, this will be `None`.

- In `_delete_result` function in `results_manager.py`, an empty results directory
  will now be deleted.

- Name of a sublattice node will also contain `(sublattice)`.

- Added `_dispatch_sync_serverless` which synchronously dispatches without a server
  and waits for a result to be returned. This is the method used to dispatch a sublattice.

- Test for sublatticing is added.

- How-to guide added for sublatticing explaining the new features.

### Changed

- Partially changed `draw` function in `lattice.py` to also draw the subgraph
  of the sublattice when drawing the main graph of the lattice. The change is
  incomplete as we intend to add this feature later.

- Instead of returning `plt`, `draw` now returns the `ax` object.

- `__call__` function in `lattice.py` now runs the lattice's function normally
  instead of dispatching it.

- `_run_task` function now checks whether current node is a sublattice and acts
  accordingly.

### Fixed

- Unnecessary lines to rename the node's name in `covalent_dispatcher/_core/__init__.py` are removed.

- `test_electron_takes_nested_iterables` test was being ignored due to a spelling mistake. Fixed and
  modified to follow the new pattern.

## [0.7.0] - 2021-12-01

### Added

- Electrons can now accept an executor object using the "backend" keyword argument. "backend" can still take a string naming the executor module.
- Electrons and lattices no longer have Slurm metadata associated with the executor, as that information should be contained in the executor object being used as an input argument.
- The "backend" keyword can still be a string specifying the executor module, but only if the executor doesn't need any metadata.
- Executor plugin classes are now directly available to covalent, eg: covalent.executor.LocalExecutor().

## [0.6.7] - 2021-12-01

### Added

- Docstrings without examples for all the functions in core covalent.
- Typehints in those functions as well.
- Used `typing.TYPE_CHECKING` to prevent cyclic imports when writing typehints.

### Changed

- `convert_to_lattice_function` renamed to `convert_to_lattice_function_call`.
- Context managers now raise a `ValueError` instead of a generic `Exception`.

## [0.6.6] - 2021-11-30

### Fixed

- Fixed the version used in the documentation
- Fixed the badge URLs to prevent caching

## [0.6.5] - 2021-11-30

### Fixed

- Broken how-to links

### Removed

- Redundant lines from .gitignore
- *.ipynb from .gitignore

## [0.6.4] - 2021-11-30

### Added

- How-to guides for workflow orchestration.
  - How to construct an electron
  - How to construct a lattice
  - How to add an electron to lattice
  - How to visualize the lattice
  - How to add constraints to lattices
- How-to guides for workflow and subtask execution.
  - How to execute individual electrons
  - How to execute a lattice
  - How to execute multiple lattices
- How-to guides for status querying.
  - How to query electron execution status
  - How to query lattice execution status
  - How to query lattice execution time
- How-to guides for results collection
  - How to query electron execution results
  - How to query lattice execution results
  - How to query multiple lattice execution results
- Str method for the results object.

### Fixed

- Saving the electron execution status when the subtask is running.

## [0.6.3] - 2021-11-29

### Removed

- JWT token requirement.
- Covalent dispatcher login requirement.
- Update covalent login reference in README.md.
- Changed the default dispatcher server port from 5000 to 47007.

## [0.6.2] - 2021-11-28

### Added

- Github action for tests and coverage
- Badges for tests and coverage
- If tests pass then develop is pushed to master
- Add release action which tags and creates a release for minor version upgrades
- Add badges action which runs linter, and upload badges for version, linter score, and platform
- Add publish action (and badge) which builds a Docker image and uploads it to the AWS ECR

## [0.6.1] - 2021-11-27

### Added

- Github action which checks version increment and changelog entry

## [0.6.0] - 2021-11-26

### Added

- New Covalent RTD theme
- sphinx extension sphinx-click for CLI RTD
- Sections in RTD
- init.py in both covalent-dispatcher logger module and cli module for it to be importable in sphinx

### Changed

- docutils version that was conflicting with sphinx

### Removed

- Old aq-theme

## [0.5.1] - 2021-11-25

### Added

- Integration tests combining both covalent and covalent-dispatcher modules to test that
  lattice workflow are properly planned and executed.
- Integration tests for the covalent-dispatcher init module.
- pytest-asyncio added to requirements.

## [0.5.0] - 2021-11-23

### Added

- Results manager file to get results from a file, delete a result, and redispatch a result object.
- Results can also be awaited to only return a result if it has either been completed or failed.
- Results class which is used to store the results with all the information needed to be used again along with saving the results to a file functionality.
- A result object will be a mercurial object which will be updated by the dispatcher and saved to a file throughout the dispatching and execution parts.
- Direct manipulation of the transport graph inside a result object takes place.
- Utility to convert a function definition string to a function and vice-versa.
- Status class to denote the status of a result object and of each node execution in the transport graph.
- Start and end times are now also stored for each node execution as well as for the whole dispatch.
- Logging of `stdout` and `stderr` can be done by passing in the `log_stdout`, `log_stderr` named metadata respectively while dispatching.
- In order to get the result of a certain dispatch, the `dispatch_id`, the `results_dir`, and the `wait` parameter can be passed in. If everything is default, then only the dispatch id is required, waiting will not be done, and the result directory will be in the current working directory with folder name as `results/` inside which every new dispatch will have a new folder named according to their respective dispatch ids, containing:
  - `result.pkl` - (Cloud)pickled result object.
  - `result_info.yaml` - yaml file with high level information about the result and its execution.
  - `dispatch_source.py` - python file generated, containing the original function definitions of lattice and electrons which can be used to dispatch again.

### Changed

- `logfile` named metadata is now `slurm_logfile`.
- Instead of using `jsonpickle`, `cloudpickle` is being used everywhere to maintain consistency.
- `to_json` function uses `json` instead of `jsonpickle` now in electron and lattice definitions.
- `post_processing` moved to the dispatcher, so the dispatcher will now store a finished execution result in the results folder as specified by the user with no requirement of post processing it from the client/user side.
- `run_task` function in dispatcher modified to check if a node has completed execution and return it if it has, else continue its execution. This also takes care of cases if the server has been closed mid execution, then it can be started again from the last saved state, and the user won't have to wait for the whole execution.
- Instead of passing in the transport graph and dispatch id everywhere, the result object is being passed around, except for the `asyncio` part where the dispatch id and results directory is being passed which afterwards lets the core dispatcher know where to get the result object from and operate on it.
- Getting result of parent node executions of the graph, is now being done using the result object's graph. Storing of each execution's result is also done there.
- Tests updated to reflect the changes made. They are also being run in a serverless manner.

### Removed

- `LatticeResult` class removed.
- `jsonpickle` requirement removed.
- `WorkflowExecutionResult`, `TaskExecutionResult`, and `ExecutionError` singleton classes removed.

### Fixed

- Commented out the `jwt_required()` part in `covalent-dispatcher/_service/app.py`, may be removed in later iterations.
- Dispatcher server will now return the error message in the response of getting result if it fails instead of sending every result ever as a response.

## [0.4.3] - 2021-11-23

### Added

- Added a note in Known Issues regarding port conflict warning.

## [0.4.2] - 2021-11-24

### Added

- Added badges to README.md

## [0.4.1] - 2021-11-23

### Changed

- Removed old coverage badge and fixed the badge URL

## [0.4.0] - 2021-11-23

### Added

- Codecov integrations and badge

### Fixed

- Detached pipelines no longer created

## [0.3.0] - 2021-11-23

### Added

- Wrote a Code of Conduct based on <https://www.contributor-covenant.org/>
- Added installation and environment setup details in CONTRIBUTING
- Added Known Issues section to README

## [0.2.0] - 2021-11-22

### Changed

- Removed non-open-source executors from Covalent. The local SLURM executor is now
- a separate repo. Executors are now plugins.

## [0.1.0] - 2021-11-19

### Added

- Pythonic CLI tool. Install the package and run `covalent --help` for a usage description.
- Login and logout functionality.
- Executor registration/deregistration skeleton code.
- Dispatcher service start, stop, status, and restart.

### Changed

- JWT token is stored to file instead of in an environment variable.
- The Dask client attempts to connect to an existing server.

### Removed

- Removed the Bash CLI tool.

### Fixed

- Version assignment in the covalent init file.

## [0.0.3] - 2021-11-17

### Fixed

- Fixed the Dockerfile so that it runs the dispatcher server from the covalent repo.

## [0.0.2] - 2021-11-15

### Changed

- Single line change in ci script so that it doesn't exit after validating the version.
- Using `rules` in `pytest` so that the behavior in test stage is consistent.

## [0.0.1] - 2021-11-15

### Added

- CHANGELOG.md to track changes (this file).
- Semantic versioning in VERSION.
- CI pipeline job to enforce versioning.<|MERGE_RESOLUTION|>--- conflicted
+++ resolved
@@ -7,24 +7,19 @@
 
 ## [UNRELEASED]
 
-<<<<<<< HEAD
 ### Fixed
 
 - The range of `networkx` versions in requirements.txt weren't compatible with each other, thus it is pinned to `2.8.6` now
-
-### Added
-
-- Added `dispatcher_addr` argument to `ct.get_result` similar to `ct.dispatch` so that it doesn't always fallback to using the default configured address
-
-### Tests
-
-- Updated `_get_result_from_dispatcher` test to check whether using a link directly works or not
-=======
-
-### Fixed
-
 - Fixed naming of collection nodes (was breaking postprocessing)
 - Restored compatibility with stable release of AWS executors
+
+### Added
+
+- Added `dispatcher_addr` argument to `ct.get_result` similar to `ct.dispatch` so that it doesn't always fallback to using the default configured address
+
+### Tests
+
+- Updated `_get_result_from_dispatcher` test to check whether using a link directly works or not
 
 ## [0.212.0-rc.0] - 2023-01-13
 
@@ -54,7 +49,6 @@
 - Optimization of logs on the GUI for large log file sizes. 
 - Fixed UI pagination not working for more than 11 pages 
 - Runtime field counting down for select running dispatches
->>>>>>> 7676916d
 
 ## [0.211.0-rc.0] - 2023-01-10
 
