# Changelog

All notable changes to this project will be documented in this file.

The format is based on [Keep a Changelog](https://keepachangelog.com/en/1.0.0/),
and this project adheres to [Semantic Versioning](https://semver.org/spec/v2.0.0.html).

## [UNRELEASED]

<<<<<<< HEAD
### Docs

- Re-structured the docs
- Adding the RTD for the `AWSBatchExecutor`

## [0.170.1] - 2022-08-09
=======
## [0.177.0] - 2022-08-11
>>>>>>> d7daa861

### Authors

- Scott Wyman Neagle <scott@agnostiq.ai>
- Co-authored-by: Faiyaz Hasan <faiyaz@agnostiq.ai>
- Casey Jao <casey@agnostiq.ai>
- Venkat Bala <venkat@agnostiq.ai>
- Co-authored-by: pre-commit-ci[bot] <66853113+pre-commit-ci[bot]@users.noreply.github.com>

### Removed

- `while True` in `app.get_result`

### Changed

- Flask route logic to return 503 when the result is not ready

### Tests

- results_manager tests

### Operations

- Fix conditional checks for `pre-release` and `stable` Covalent docker image builds

## [0.176.0] - 2022-08-11

### Authors

- Scott Wyman Neagle <scott@agnostiq.ai>
- Co-authored-by: Faiyaz Hasan <faiyaz@agnostiq.ai>
- Casey Jao <casey@agnostiq.ai>


### Operations

- Update precommit yaml.

### Removed

- `Lattice.check_consumables()`, `_TransportGraph.get_topologically_sorted_graph()`

### Operations

- Trigger webapp build if `build==true`

## [0.175.0] - 2022-08-11

### Authors

- Scott Wyman Neagle <scott@agnostiq.ai>
- Co-authored-by: Faiyaz Hasan <faiyaz@agnostiq.ai>
- Casey Jao <casey@agnostiq.ai>


### Operations

- Trigger Slack alert for failed tests on `workflow_run`

## [0.174.0] - 2022-08-11

### Authors

- Casey Jao <casey@agnostiq.ai>
- Alejandro Esquivel <ae@alejandro.ltd>


### Changed

- Changed return value for TransferFromRemote and TransferToRemote (download/upload) operations to be consistent and always return filepath tuples

### Docs

- Updated docs with File Transfer return value changes and `files` kwarg injections

### Fixed

- Fixed postprocessing workflows that return an electron with an incoming wait_for edge

## [0.173.0] - 2022-08-10

### Authors

- Sankalp Sanand <sankalp@agnostiq.ai>


### Added

- `--hard` and `--yes` flags added to `covalent purge` for hard purging (also deletes the databse) and autoapproving respectively.

### Changed

- `covalent purge` now shows the user a prompt informing them what dirs and files will be deleted.
- Improved shown messages in some commands.

### Tests

- Updated tests to reflect above changes.

## [0.172.0] - 2022-08-10

### Authors

- Will Cunningham <wjcunningham7@users.noreply.github.com>
- Prasanna Venkatesh <54540812+Prasy12@users.noreply.github.com>
- Co-authored-by: pre-commit-ci[bot] <66853113+pre-commit-ci[bot]@users.noreply.github.com>
- Co-authored-by: Aravind-psiog <100823292+Aravind-psiog@users.noreply.github.com>
- Co-authored-by: ArunPsiog <arun.mukesh@psiog.com>
- Co-authored-by: manjunath.poilath <manjunath.poilath@psiog.com>
- Co-authored-by: Kamalesh-suresh <kamalesh.suresh@psiog.com>
- Co-authored-by: Amalan Jenicious F <amalan.jenicious@psiog.com>
- Co-authored-by: M Shrikanth <shrikanth.mohan@psiog.com>
- Co-authored-by: Casey Jao <casey@agnostiq.ai>
- Co-authored-by: Aravind-psiog <aravind.prabaharan@psiog.com>
- Co-authored-by: Will Cunningham <wjcunningham7@gmail.com>
- Co-authored-by: Alejandro Esquivel <ae@alejandro.ltd>


### Changed

- Covalent dispatcher flask web apis ported to FastAPI in `covalent_dispatcher/_service/app.py`
- Unit tests written for Covalent dispatcher flask web apis ported to FastAPI in `covalent_dispatcher_tests/_service/app.test.py`
- Web apis of `covalent_ui` refactored to adhere to v11 DB schema
- Electron graph mini map has been moved next to controls on the GUI.
- Lattice status and count of completed & total electrons has been moved to the top of the graph on the GUI.
- Some of the Flask APIs earlier consumed by the GUI have been deprecated & removed from the code base.
- APIs exposed by the web app back end have been re-factored to adhere to the new DB schema v10

### Added

- Added count of dispatches by status on the dispatch list section of the GUI.
- APIs that the GUI consumes have been re-written using FastAPI. This includes re-factoring of older APIs and adding of new APIs.
- Added COVALENT_SERVER_IFACE_ANY flag for uvicorn to start with 0.0.0.0

### Docs

- ReadTheDocs landing page has been improved

## [0.171.0] - 2022-08-10

### Authors

- Casey Jao <casey@agnostiq.ai>
- Co-authored-by: Scott Wyman Neagle <scott@agnostiq.ai>

### Added

- Added `covalent migrate_legacy_result_object` command to save pickled Result objects to the DataStore

## [0.170.1] - 2022-08-09

### Authors

- Venkat Bala <venkat@agnostiq.ai>

### Fixed

- Remove `attr` import added inadvertently

### Tests

- Fix `start` cli test, update `set_config` call count

## [0.170.0] - 2022-08-08

### Authors

- Venkat Bala <venkat@agnostiq.ai>
- Co-authored-by: pre-commit-ci[bot] <66853113+pre-commit-ci[bot]@users.noreply.github.com>


### Changed

- Temporarily allow executor plugin variable name to be either in uppercase or lowercase

## [0.169.0] - 2022-08-08

### Authors

- Venkat Bala <venkat@agnostiq.ai>
- Co-authored-by: pre-commit-ci[bot] <66853113+pre-commit-ci[bot]@users.noreply.github.com>


### Added

- Adding a `covalent config` convenience CLI to quickly view retrive the covalent configuration

## [0.168.0] - 2022-08-08

### Authors

- Venkat Bala <venkat@agnostiq.ai>
- Co-authored-by: pre-commit-ci[bot] <66853113+pre-commit-ci[bot]@users.noreply.github.com>


### Added

- Adding `setup/teardown` methods as placeholders for any executor specific setup and teardown tasks

## [0.167.0] - 2022-08-08

### Authors

- Poojith U Rao <106616820+poojithurao@users.noreply.github.com>
- Co-authored-by: Venkat Bala <venkat@agnostiq.ai>
- Co-authored-by: Faiyaz Hasan <faiyaz@agnostiq.ai>
- Co-authored-by: pre-commit-ci[bot] <66853113+pre-commit-ci[bot]@users.noreply.github.com>
- Co-authored-by: Alejandro Esquivel <ae@alejandro.ltd>


### Added

- S3 File transfer strategy

### Fixed

- Adding maximum number of retries and timeout parameter to the get result http call.

## [0.166.0] - 2022-08-07

### Authors

- Venkat Bala <venkat@agnostiq.ai>


### Tests

- Update dask cli test to match Covalent Dask cluster configuration


### Changed

- Remove newline from log stream formatter for better log statment output
- Jsonify covalent cluster cli outputs

## [0.165.0] - 2022-08-06

### Authors

- Casey Jao <casey@agnostiq.ai>


### Changed

- Make `BaseExecutor` and `BaseAsyncExecutor` class siblings, not parent and child.

### Operations

- Only validate webapp if the webapp was built

### Tests

- Fixed randomly failing lattice json serialization test

## [0.164.0] - 2022-08-05

### Authors

- Sankalp Sanand <sankalp@agnostiq.ai>
- Faiyaz Hasan <faiyaz@agnostiq.ai>
- Co-authored-by: pre-commit-ci[bot] <66853113+pre-commit-ci[bot]@users.noreply.github.com>
- Co-authored-by: Venkat Bala <venkat@agnostiq.ai>
- Co-authored-by: Will Cunningham <wjcunningham7@gmail.com>


### Changed

- Use `update_config` to modify dask configuration from the cluster process
- Simplify `set_config` logic for dask configuration options on `covalent start`
- Removed default values from click options for dask configuration related values

### Added

- Configured default dask configuration options in `defaults.py`

### Fixed 

- Overwriting config address issue.

### Tests

- Moved misplaced functional/integration tests from the unit tests folder to their respective folders.
- All of the unit tests now use test DB instead of hitting a live DB.
- Updated `tests.yml` so that functional tests are run whenever tests get changed or github actions are changed.
- Several broken tests were also fixed.

## [0.163.0] - 2022-08-04

### Authors

- Alejandro Esquivel <ae@alejandro.ltd>
- Co-authored-by: Casey Jao <casey@agnostiq.ai>
- Will Cunningham <wjcunningham7@users.noreply.github.com>
- Co-authored-by: Scott Wyman Neagle <scott@agnostiq.ai>


### Added

- Added `rsync` dependency in `Dockerfile`

### Removed

- `Makefile` which was previously improperly committed

### Operations

- Functional tests are run only on `develop`
- `tests.yml` can be run manually provided a commit SHA
- `tests.yml` uses a `build` filter to conditionally install and build Covalent if build files are modified
- `docker.yml` is now only for dev work, and is manually triggered given an SHA
- `release.yml` is enhanced to push stable and pre-release images to a public ECR repo

## [0.162.0] - 2022-08-04

### Authors

- Alejandro Esquivel <ae@alejandro.ltd>
- Co-authored-by: Casey Jao <casey@agnostiq.ai>


### Changed

- Updated Base executor to support non-unique `retval_key`s, particularly for use in File Transfer where we may have several CallDeps with the reserved `retval_key` of value `files`.

## [0.161.2] - 2022-08-04

### Authors

- Alejandro Esquivel <ae@alejandro.ltd>
- Co-authored-by: pre-commit-ci[bot] <66853113+pre-commit-ci[bot]@users.noreply.github.com>


### Fixed

- Updated `covalent db migrations` to overwrite `alembic.ini` `script_location` with absolute path to migrations folder
- Updated `covalent db alembic [args]` command to use project root as `cwd` for alembic subprocess  

## [0.161.1] - 2022-08-03

### Authors

- Alejandro Esquivel <ae@alejandro.ltd>
- Scott Wyman Neagle <scott@agnostiq.ai>
- Co-authored-by: Faiyaz Hasan <faiyaz@agnostiq.ai>
- Poojith U Rao <106616820+poojithurao@users.noreply.github.com>
- Co-authored-by: Casey Jao <casey@agnostiq.ai>


### Fixed

- When a list was passed to an electron, the generated electron list
  had metadata copied from the electron. This was resulting in
  call_before and call_after functions being called by the electron
  list as well. The metadata (apart from executor) is now set to
  default values for the electron list.

## [0.161.0] - 2022-08-03

### Authors

- Alejandro Esquivel <ae@alejandro.ltd>
- Scott Wyman Neagle <scott@agnostiq.ai>
- Co-authored-by: Faiyaz Hasan <faiyaz@agnostiq.ai>


### Changed

- Replaced `Session(DispatchDB()._get_data_store().engine)` with `workflow_db.session()`

### Removed

- `DevDataStore` class from `datastore.py`
- workflows manager

## [0.160.1] - 2022-08-02

### Authors

- Alejandro Esquivel <ae@alejandro.ltd>
- Scott Wyman Neagle <scott@agnostiq.ai>


### Fixed

- `script_location` key not found issue when installing with pip (second attempt)

### Docs

- Remove migration guide reference from README

### Operations

- Explicitly check `release == true` in tests.yml

## [0.160.0] - 2022-08-02

### Authors

- Casey Jao <casey@agnostiq.ai>
- Co-authored-by: Faiyaz Hasan <faiyaz@agnostiq.ai>


### Changed

- `Executor.run()` now accepts a `task_metadata` dictionary. Current
  keys consist of `dispatch_id` and `node_id`.

## [0.159.0] - 2022-08-02

### Authors

- Casey Jao <casey@agnostiq.ai>
- Co-authored-by: Faiyaz Hasan <faiyaz@agnostiq.ai>


### Changed

- Database schema has been updated to v11

### Operations

- `paths-filter` will only be run on PRs, i.e on workflow runs, the whole test suite will be run.
- Removed retry action from running on `pytest` steps since they instead use `pytest` retries.
- `codecov.yml` added to enable carry-forward flags
- UI front-end is only built for pull requests when the source changes
- Packaging is only validated on the `develop` branch

## [0.158.0] - 2022-07-29

### Authors

- Okechukwu  Emmanuel Ochia <okechukwu@agnostiq.ai>
- Co-authored-by: Scott Wyman Neagle <scott@agnostiq.ai>
- Will Cunningham <wjcunningham7@users.noreply.github.com>
- Alejandro Esquivel <ae@alejandro.ltd>
- Co-authored-by: pre-commit-ci[bot] <66853113+pre-commit-ci[bot]@users.noreply.github.com>
- Casey Jao <casey@agnostiq.ai>
- Co-authored-by: Faiyaz Hasan <faiyaz@agnostiq.ai>


### Changed

- Construct the result object in the dispatcher `entry_point.py` module in order to avoid the Missing Latticed Id error so frequently.
- Update the sleep statement length to 0.1 seconds in the results.manager.

## [0.157.1] - 2022-07-29

### Authors

- Okechukwu  Emmanuel Ochia <okechukwu@agnostiq.ai>
- Co-authored-by: Scott Wyman Neagle <scott@agnostiq.ai>
- Will Cunningham <wjcunningham7@users.noreply.github.com>
- Alejandro Esquivel <ae@alejandro.ltd>
- Co-authored-by: pre-commit-ci[bot] <66853113+pre-commit-ci[bot]@users.noreply.github.com>
- Casey Jao <casey@agnostiq.ai>

### Fixed

- Pass non-kwargs to electrons in the correct order during dispatch.

## [0.157.0] - 2022-07-28

### Authors

- Okechukwu  Emmanuel Ochia <okechukwu@agnostiq.ai>
- Co-authored-by: Scott Wyman Neagle <scott@agnostiq.ai>
- Will Cunningham <wjcunningham7@users.noreply.github.com>
- Alejandro Esquivel <ae@alejandro.ltd>
- Co-authored-by: pre-commit-ci[bot] <66853113+pre-commit-ci[bot]@users.noreply.github.com>
- Casey Jao <casey@agnostiq.ai>


### Changed

- Expose a public `wait()` function compatible with both calling and dispatching lattices

### Docs

- Updated the RTD on `wait_for()` to use the static `wait()` function

### Operations

- pre-commit autoupdate

### Docs

- Changed the custom executor how-to to be shorter and more concise.



## [0.156.0] - 2022-07-27

### Authors

- Okechukwu  Emmanuel Ochia <okechukwu@agnostiq.ai>
- Co-authored-by: Scott Wyman Neagle <scott@agnostiq.ai>
- Will Cunningham <wjcunningham7@users.noreply.github.com>
- Alejandro Esquivel <ae@alejandro.ltd>
- Co-authored-by: pre-commit-ci[bot] <66853113+pre-commit-ci[bot]@users.noreply.github.com>


### Added

- Bash decorator is introduced
- Lepton commands can be specified as a list of strings rather than strings alone.

## [0.155.1] - 2022-07-26

### Authors

- Okechukwu  Emmanuel Ochia <okechukwu@agnostiq.ai>
- Co-authored-by: Scott Wyman Neagle <scott@agnostiq.ai>
- Will Cunningham <wjcunningham7@users.noreply.github.com>
- Alejandro Esquivel <ae@alejandro.ltd>
- Co-authored-by: pre-commit-ci[bot] <66853113+pre-commit-ci[bot]@users.noreply.github.com>


### Fixed

- `script_location` key not found issue when running alembic programatically

### Operations

- Fixed syntax errors in `stale.yml` and in `hotfix.yml`
- `docker.yml` triggered after version bump in `develop` instead of before
- Enhanced `tests.yml` to upload coverage reports by domain

## [0.155.0] - 2022-07-26

### Authors

- Alejandro Esquivel <ae@alejandro.ltd>


### Added

- Exposing `alembic {args}` cli commands through: `covalent db alembic {args}`

## [0.154.0] - 2022-07-25

### Authors

- Casey Jao <casey@agnostiq.ai>
- Co-authored-by: Venkat Bala <venkat@agnostiq.ai>
- Alejandro Esquivel <ae@alejandro.ltd>


### Added

- Added methods to programatically fetch information from Alembic without needing subprocess

## [0.153.1] - 2022-07-25

### Authors

- Casey Jao <casey@agnostiq.ai>
- Co-authored-by: Venkat Bala <venkat@agnostiq.ai>


### Fixed

- Stdout and stderr are now captured when using the dask executor.


### Tests

- Fixed Dask cluster CLI tests

## [0.153.0] - 2022-07-25

### Authors

- Faiyaz Hasan <faiyaz@agnostiq.ai>


### Added

- Helper function to load and save files corresponding to the DB filenames.

### Changed

- Files with .txt, .log extensions are stored as strings.
- Get result web request timeout to 2 seconds.

## [0.152.0] - 2022-07-25

### Authors

- Faiyaz Hasan <faiyaz@agnostiq.ai>
- Co-authored-by: Scott Wyman Neagle <scott@agnostiq.ai>


### Changed

- Pass default DataStore object to node value retrieval method in the Results object.

## [0.151.1] - 2022-07-22

### Authors

- Faiyaz Hasan <faiyaz@agnostiq.ai>
- Co-authored-by: Scott Wyman Neagle <scott@agnostiq.ai>


### Fixed

- Adding maximum number of retries and timeout parameter to the get result http call.
- Disabling result_webhook for now.

## [0.151.0] - 2022-07-22

### Authors

- Scott Wyman Neagle <scott@agnostiq.ai>
- Co-authored-by: Will Cunningham <wjcunningham7@gmail.com>
- Sankalp Sanand <sankalp@agnostiq.ai>


### Added

- `BaseAsyncExecutor` has been added which can be inherited by new async-aware executors.

### Changed

- Since tasks were basically submitting the functions to a Dask cluster by default, they have been converted into asyncio `Tasks` instead which support a far larger number of concurrent tasks than previously used `ThreadPool`.

- `tasks_pool` will still be used to schedule tasks which use non-async executors.

- Executor's `executor` will now receive a callable instead of a serialized function. This allows deserializing the function where it is going to be executed while providing a simplified `execute` at the same time.

- `uvloop` is being used instead of the default event loop of `asyncio` for better performance.

- Tests have also been updated to reflect above changes.

### Operations

- Made Santosh the sole owner of `/docs`

## [0.150.0] - 2022-07-22

### Authors

- Faiyaz Hasan <faiyaz@agnostiq.ai>


### Added

- Initialize database tables when the covalent server is started.

## [0.149.0] - 2022-07-21

### Authors

- Scott Wyman Neagle <scott@agnostiq.ai>
- Co-authored-by: Venkat Bala <venkat@agnostiq.ai>


### Removed

- `result.save()`
- `result._write_dispatch_to_python_file()`

## [0.148.0] - 2022-07-21

### Authors

- Alejandro Esquivel <ae@alejandro.ltd>


### Changed

- Changed DataStore default db path to correspond to dispatch db config path

### Operations

- Added workflow to stale and close pull requests


### Docs

- Fixed `get_metadata` calls in examples to remove `results_dir` argument
- Removed YouTube video temporarily

## [0.147.0] - 2022-07-21

### Authors

- Casey Jao <casey@agnostiq.ai>


### Changed

- Simplified interface for custom executors. All the boilerplate has
  been moved to `BaseExecutor`.

## [0.146.0] - 2022-07-20

### Authors

- Casey Jao <casey@agnostiq.ai>
- Co-authored-by: Venkat Bala <venkat@agnostiq.ai>
- Faiyaz Hasan <faiyaz@agnostiq.ai>



### Added

- Ensure that transportable objects are rendered correctly when printing the result object.

### Tests

- Check that user data is not unpickled by the Covalent server process

## [0.145.0] - 2022-07-20

### Authors

- Scott Wyman Neagle <scott@agnostiq.ai>
- Co-authored-by: Venkat Bala <venkat@agnostiq.ai>
- Co-authored-by: Faiyaz Hasan <faiyaz@agnostiq.ai>


### Removed

- `entry_point.get_result()`

### Changed

- get_result to query an HTTP endpoint instead of a DB session

## [0.144.0] - 2022-07-20

### Authors

- Will Cunningham <wjcunningham7@users.noreply.github.com>
- Co-authored-by: Scott Wyman Neagle <scott@agnostiq.ai>
- Alejandro Esquivel <ae@alejandro.ltd>


### Added

- Set up alembic migrations & added migration guide (`alembic/README.md`)

## [0.143.0] - 2022-07-19

### Authors

- Will Cunningham <wjcunningham7@users.noreply.github.com>
- Co-authored-by: Scott Wyman Neagle <scott@agnostiq.ai>


### Changed

- Installation will fail if `cova` is installed while trying to install `covalent`.

## [0.142.0] - 2022-07-19

### Authors

- Poojith U Rao <106616820+poojithurao@users.noreply.github.com>
- Co-authored-by: Will Cunningham <wjcunningham7@gmail.com>
- Anna Hughes <annagwen42@gmail.com>
- Co-authored-by: Poojith <poojith@agnostiq.ai>
- Co-authored-by: Scott Wyman Neagle <scott@agnostiq.ai>
- Casey Jao <casey@agnostiq.ai>
- Co-authored-by: Venkat Bala <venkat@agnostiq.ai>
- Co-authored-by: pre-commit-ci[bot] <66853113+pre-commit-ci[bot]@users.noreply.github.com>
- Faiyaz Hasan <faiyaz@agnostiq.ai>


### Added

- `electron_num`, `completed_electron_num` fields to the Lattice table.

## [0.141.0] - 2022-07-19

### Authors

- Poojith U Rao <106616820+poojithurao@users.noreply.github.com>
- Co-authored-by: Will Cunningham <wjcunningham7@gmail.com>
- Anna Hughes <annagwen42@gmail.com>
- Co-authored-by: Poojith <poojith@agnostiq.ai>
- Co-authored-by: Scott Wyman Neagle <scott@agnostiq.ai>
- Casey Jao <casey@agnostiq.ai>
- Co-authored-by: Venkat Bala <venkat@agnostiq.ai>
- Co-authored-by: pre-commit-ci[bot] <66853113+pre-commit-ci[bot]@users.noreply.github.com>


### Changed

- Deprecate topological sort in favor of inspect in-degree of nodes until they are zero before dispatching task
- Use deepcopy to generate a copy of the metadata dictionary before saving result object to the database

### Docs

- Adding incomplete pennylane kernel tutorial
- Adding quantum ensemble tutorial

## [0.140.0] - 2022-07-19

### Authors

- Faiyaz Hasan <faiyaz@agnostiq.ai>
- Co-authored-by: Venkat Bala <venkat@agnostiq.ai>


### Added

- Fields `deps_filename`, `call_before_filename` and `call_after_filename` to the `Electron` table.
- Re-write the deps / call before and after file contents when inserting / updating electron record in the database.

### Changed

- Modify the test and implementation logic of inserting the electron record with these new fields.
- Field `key` to `key_filename` in `Electron` table.

## [0.139.1] - 2022-07-19

### Authors

- Divyanshu Singh <55018955+divshacker@users.noreply.github.com>
- Co-authored-by: Scott Wyman Neagle <wymnea@protonmail.com>
- Co-authored-by: Scott Wyman Neagle <scott@agnostiq.ai>
- Co-authored-by: Will Cunningham <wjcunningham7@users.noreply.github.com>


### Fixed

- Fixes Reverse IP problem. All References to `0.0.0.0` are changed to `localhost` . More details can be found [here](https://github.com/AgnostiqHQ/covalent/issues/202)

## [0.139.0] - 2022-07-19

### Authors

- Venkat Bala <venkat@agnostiq.ai>
- Co-authored-by: Scott Wyman Neagle <scott@agnostiq.ai>
- Faiyaz Hasan <faiyaz@agnostiq.ai>
- Co-authored-by: Will Cunningham <wjcunningham7@gmail.com>


### Added

- Columns `is_active` in the lattice, eLectron and Electron dependency tables.

### Docs

- Adding a RTD tutorial/steps on creating a custom executor

## [0.138.0] - 2022-07-19

### Authors

- Anna Hughes <annagwen42@gmail.com>
- Co-authored-by: Will Cunningham <wjcunningham7@gmail.com>
- Will Cunningham <wjcunningham7@users.noreply.github.com>
- Co-authored-by: Venkat Bala <venkat@agnostiq.ai>


### Added

- Docker build workflow

### Changed

- Dockerfile uses multi-stage build

### Docs

- New tutorial demonstrating how to solve the MaxCut Problem with QAOA and Covalent

## [0.137.0] - 2022-07-19

### Authors

- Prasanna Venkatesh <54540812+Prasy12@users.noreply.github.com>
- Co-authored-by: Alejandro Esquivel <ae@alejandro.ltd>


### Added

- Ability to hide/show labels on the graph
- Graph layout with elk configurations

### Changed

- Changed API socket calls interval for graph optimization.

### Tests

- Disabled several dask functional tests

## [0.136.0] - 2022-07-18

### Authors

- Scott Wyman Neagle <scott@agnostiq.ai>
- Co-authored-by: Faiyaz Hasan <faiyaz@agnostiq.ai>


### Changed

- Result.save() has been deprecated in favor of Result.persist() and querying the database directly.

## [0.135.0] - 2022-07-18

### Authors

- Casey Jao <casey@agnostiq.ai>
- Co-authored-by: Scott Wyman Neagle <scott@agnostiq.ai>
- Co-authored-by: Alejandro Esquivel <ae@alejandro.ltd>


### Operations

- Psiog is only codeowner of js files
- Fix in changelog action to handle null author when a bot is committing

### Added

- Support injecting return values of calldeps into electrons during workflow execution

## [0.134.0] - 2022-07-15

### Authors

- Casey Jao <casey@agnostiq.ai>
- Co-authored-by: Scott Wyman Neagle <scott@agnostiq.ai>


### Changed

- Covalent server can now process workflows without having their deps installed

## [0.133.0] - 2022-07-15

### Authors

- Will Cunningham <wjcunningham7@users.noreply.github.com>


### Removed

- Removed the deprecated function `draw_inline` as well as the `matplotlib` dependency.

### Operations

- Fixing the retry block for tests

## [0.132.0] - 2022-07-14

### Authors

- Will Cunningham <wjcunningham7@users.noreply.github.com>


### Added

- Bash lepton support reintroduced with some UX modifications to the Lepton class. Leptons which use scripting languages can be specified as either (1) a command run in the shell/console or (2) a call to a function in a library/script. Leptons which use compiled languages must specify a library and a function name.
- The keyword argument `display_name` can be used to override the name appearing in the UI. Particularly useful when the lepton is a command.
- All arguments except for language are now keyword arguments.
- Keyword arguments passed to a Bash lepton are understood to define environment variables within the shell.
- Non-keyword arguments fill in `$1`, `$2`, etc.
- Named outputs enumerate variables within the shell which will be returned to the user. These can be either `Lepton.OUTPUT` or `Lepton.INPUT_OUTPUT` types.

### Added

- New fields to the decomposed result object Database: 

## [0.131.0] - 2022-07-13

### Authors

- Sankalp Sanand <sankalp@agnostiq.ai>
- Co-authored-by: Venkat Bala <venkat@agnostiq.ai>


### Fixed

- `covalent --version` now looks for `covalent` metadata instead of `cova`

### Tests

- Updated the cli test to include whether the correct version number is shown when `covalent --version` is run

### Added

- Method to write electron id corresponding to sublattices in `execution.py` when running `_run_task`.

## [0.130.0] - 2022-07-12

### Authors

- Venkat Bala <venkat@agnostiq.ai>
- Co-authored-by: Scott Wyman Neagle <scott@agnostiq.ai>

### Changed

- Ignoring tests for `cancel_dispatch` and `construct_bash`
- Create a dummy requirements.txt file for pip deps tests
- Fix version of `Werkzeug` package to avoid running into ValueError (unexpected kwarg `as_tuple`)
- Update `customization` how to test by specifying the section header `sdk`

## [0.129.0] - 2022-07-12

### Authors

- Sankalp Sanand <sankalp@agnostiq.ai>
- Co-authored-by: Alejandro Esquivel <ae@alejandro.ltd>

### Added

- Support for `wait_for` type edges when two electrons are connected by their execution side effects instead of output-input relation.

### Changed

- `active_lattice.electron_outputs` now contains the node ids as well for the electron which is being post processed.

## [0.128.1] - 2022-07-12

### Authors

- Faiyaz Hasan <faiyaz@agnostiq.ai>


### Fixed

- `Result.persist` test in `result_test.py`.
- Electron dependency `arg_index` is changed back to Nullable.

## [0.128.0] - 2022-07-12

### Authors

- Okechukwu  Emmanuel Ochia <okechukwu@agnostiq.ai>
- Co-authored-by: Casey Jao <casey@agnostiq.ai>
- Co-authored-by: Alejandro Esquivel <ae@alejandro.ltd>
- Co-authored-by: pre-commit-ci[bot] <66853113+pre-commit-ci[bot]@users.noreply.github.com>

### Added

- File transfer support for leptons

## [0.127.0] - 2022-07-11

### Authors

- Scott Wyman Neagle <scott@agnostiq.ai>
- Co-authored-by: Faiyaz Hasan <faiyaz@agnostiq.ai>
- Co-authored-by: Venkat Bala <venkat@agnostiq.ai>


### Added

- When saving to DB, also persist to the new DB if running in develop mode

### Tests

- Flask app route tests

## [0.126.0] - 2022-07-11

### Authors

- Will Cunningham <wjcunningham7@users.noreply.github.com>
- Alejandro Esquivel <ae@alejandro.ltd>
- Co-authored-by: pre-commit-ci[bot] <66853113+pre-commit-ci[bot]@users.noreply.github.com>
- Co-authored-by: Sankalp Sanand <sankalp@agnostiq.ai>


### Added

- Added Folder class
- Added internal call before/after deps to execute File Transfer operations pre/post electron execution.

### Operations

- Enhanced hotfix action to create branches from existing commits

## [0.125.0] - 2022-07-09

### Authors

- Okechukwu  Emmanuel Ochia <okechukwu@agnostiq.ai>
- Co-authored-by: pre-commit-ci[bot] <66853113+pre-commit-ci[bot]@users.noreply.github.com>
- Co-authored-by: Alejandro Esquivel <ae@alejandro.ltd>
- Venkat Bala <venkat@agnostiq.ai>
- Co-authored-by: Okechukwu Ochia <emmirald@gmail.com>
- Co-authored-by: Scott Wyman Neagle <scott@agnostiq.ai>


### Added

- Dask Cluster CLI functional/unit tests

### Docs

- Updated RTD concepts, how-to-guides, and api docs with electron dependencies.

### Operations

- Separate out running tests and uploading coverage report to circumvent bug in
  retry action

## [0.124.0] - 2022-07-07

### Authors

- Will Cunningham <wjcunningham7@users.noreply.github.com>
- Co-authored-by: Scott Wyman Neagle <scott@agnostiq.ai>
- Faiyaz Hasan <faiyaz@agnostiq.ai>


### Added

- `Result.persist` method in `covalent/_results_manager/result.py`.

### Operations

- Package pre-releases go to `covalent` instead of `cova` on PyPI.

## [0.123.0] - 2022-07-07

### Authors

- Scott Wyman Neagle <scott@agnostiq.ai>
- Co-authored-by: Faiyaz Hasan <faiyaz@agnostiq.ai>
- Will Cunningham <wjcunningham7@users.noreply.github.com>
- Alejandro Esquivel <ae@alejandro.ltd>
- Co-authored-by: pre-commit-ci[bot] <66853113+pre-commit-ci[bot]@users.noreply.github.com>


### Added

- Added Folder class
- Added internal call before/after deps to execute File Transfer operations pre/post electron execution.

### Operations

- `codeql.yml` and `condabuild.yml` run nightly instead of on every PR.
- Style fixes in changelog

## [0.122.1] - 2022-07-06

### Authors

Will Cunningham <wjcunningham7@users.noreply.github.com>
Co-authored-by: Scott Wyman Neagle <scott@agnostiq.ai>


### Operations

- Added license scanner action
- Pre-commit autoupdate

### Tests

- Tests for running workflows with more than one iteration

### Fixed

- Attribute error caused by attempts to retrieve the name from the node function when the node function is set to None

## [0.122.0] - 2022-07-04

### Authors

Faiyaz Hasan <faiyaz@agnostiq.ai>
Co-authored-by: pre-commit-ci[bot] <66853113+pre-commit-ci[bot]@users.noreply.github.com>


### Added

- `covalent/_results_manager/write_result_to_db.py` module and methods to insert / update data in the DB.
- `tests/covalent_tests/results_manager_tests/write_result_to_db_test.py` containing the unit tests for corresponding functions.

### Changed

- Electron `type` column to a string type rather than an `ElectronType` in DB models.
- Primary keys from `BigInteger` to `Integer` in DB models.

## [0.121.0] - 2022-07-04

### Authors

Will Cunningham <wjcunningham7@users.noreply.github.com>
Co-authored-by: Alejandro Esquivel <ae@alejandro.ltd>
Co-authored-by: pre-commit-ci[bot] <66853113+pre-commit-ci[bot]@users.noreply.github.com>


### Removed

- Unused requirements `gunicorn` and `eventlet` in `requirements.txt` as well as `dask` in `tests/requirements.txt`, since it is already included in the core requirements.

### Docs

- Updated the compatibility matrix in the docs.

## [0.120.0] - 2022-07-04

### Authors

Okechukwu  Emmanuel Ochia <okechukwu@agnostiq.ai>
Co-authored-by: Venkat Bala <venkat@agnostiq.ai>
Co-authored-by: pre-commit-ci[bot] <66853113+pre-commit-ci[bot]@users.noreply.github.com>
Co-authored-by: Scott Wyman Neagle <scott@agnostiq.ai>


### Added

- Adding `cluster` CLI options to facilitate interacting with the backend Dask cluster
- Adding options to `covalent start` to enable specifying number of workers, memory limit and threads per worker at cluster startup

### Changed

- Update `DaskAdminWorker` docstring with better explanation

## [0.119.1] - 2022-07-04

### Authors

Scott Wyman Neagle <scott@agnostiq.ai>
Casey Jao <casey@agnostiq.ai>


### Fixed

- `covalent status` checks if the server process is still alive.

### Operations

- Updates to changelog logic to handle multiple authors

## [0.119.0] - 2022-07-03
### Authors
@cjao 


### Added

- Introduce support for pip dependencies

## [0.118.0] - 2022-07-02
### Authors
@AlejandroEsquivel 


### Added

- Introduced File, FileTransfer, and FileTransferStrategy classes to support various File Transfer use cases prior/post electron execution

## [0.117.0] - 2022-07-02
### Authors
@Emmanuel289 


### Added

- Included retry action in 'tests.yaml' workflow.

## [0.116.0] - 2022-06-29
### Authors
@Prasy12 

### Changed

- Changed API socket calls interval for graph optimization.

### Added

- Ability to change to different layouts from the GUI.

## [0.115.0] - 2022-06-28
### Authors
@cjao 


### Added

- Introduce support for `call_before`, `call_after`, and bash dependencies

### Operations

- Unit tests performed on Python 3.10 on Ubuntu and MacOS images as well as 3.9 on MacOS
- Updated codeowners so that AQ Engineers doesn't own this CHANGELOG
- pre-commit autoupdate

## [0.114.0] - 2022-06-23
### Authors
@dependabot[bot] 


### Changed

- Changed eventsource version on webapp yarn-lock file.

### Operations

- Added Github push changelog workflow to append commiters username
- Reusable JavaScript action to parse changelog and update version

## [0.113.0] - 2022-06-21

### Added

- Introduce new db models and object store backends

### Operations

- Syntax fix in hotfix.yml

### Docs

- Added new tutorial: Linear and convolutional autoencoders

## [0.112.0] - 2022-06-20

### Changed

- Changed async version on webapp package-lock file.

## [0.111.0] - 2022-06-20

### Changed

- Changed eventsource version on webapp package-lock file.

### Docs

- Added new tutorial: Covalentified version of the Pennylane Variational Classifier tutorial.

## [0.110.3] - 2022-06-17

### Fixed

- Fix error when parsing electron positional arguments in workflows

### Docs

- Remove hardcoding version info in README.md

## [0.110.2] - 2022-06-10

### Docs

- Fix MNIST tutorial
- Fix Quantum Gravity tutorial
- Update RTD with migration guide compatible with latest release
- Convert all references to `covalent start` from Jupyter notebooks to markdown statements
- Update release notes summary in README.md
- Fixed display issues with figure (in dark mode) and bullet points in tutorials

### Operations

- Added a retry block to the webapp build step in `tests.yml`

## [0.110.1] - 2022-06-10

### Fixed

- Configure dask to not use daemonic processes when creating a cluster

### Operations

- Sync the VERSION file within `covalent` directory to match the root level VERSION
- Manually patch `covalent/VERSION`

## [0.110.0] - 2022-06-10

### Changed

- Web GUI list size and status label colors changed.
- Web GUI graph running icon changed to non-static icon.

### Docs

- Removed references to the Dask executor in RTD as they are no longer needed.

## [0.109.1] - 2022-06-10

### Fixed

- `covalent --version` now works for PyPI releases

## [0.109.0] - 2022-06-10

### Docs

- Update CLI help statements

### Added

- Add CLI functionality to start covalent with/without Dask
- Add CLI support to parse `covalent_ui.log` file

### Operations

- Updating codeowners to establish engineering & psiog ownership

### Docs

- Added new tutorial: Training quantum embedding kernels for classification.

## [0.108.0] - 2022-06-08

### Added

- WCI yaml file

### Docs

- Add pandoc installation updates to contributing guide

## [0.107.0] - 2022-06-07

### Changed

- Skipping stdout/stderr redirection tests until implemented in Dask parent process

### Added

- Simplifed starting the dask cluster using `multiprocessing`
- Added `bokeh==2.4.3` to requirements.txt to enable view Dask dashboard

### Fixed

- Changelog-reminder action now works for PRs from forks.

## [0.106.2] - 2022-06-06

### Fixed

- Specifying the version for package `furo` to `2022.4.7` to prevent breaking doc builds

### Docs

- Added new tutorial: Using Covalent with PennyLane for hybrid computation.

## [0.106.1] - 2022-06-01

### Fixed

- Changelog-reminder action now works for PRs from forks

### Docs

- Removed references to microservices in RTD
- Updated README.md.
- Changed `ct.electron` to `ct.lattice(executor=dask_executor)` in MNIST classifier tutorial

## [0.106.0] - 2022-05-26

### Changed

- Visual theme for Webapp GUI changed in accordance to new theme
- Fonts, colors, icons have been updated

## [0.105.0] - 2022-05-25

### Added

- Add a pre-commit hook for `detect-secrets`.
- Updated the actions in accordance with the migration done in the previous version.

## [0.104.0] - 2022-05-23

### Changed

- Services have been moved to a different codebase. This repo is now hosting the Covalent SDK, local dispatcher backend, Covalent web GUI, and documentation. Version is bumped to `0.104.0` in order to avoid conflicts.
- Update tests to match the current dispatcher api
- Skip testing dask executor until dask executor plugin is made public
- Using 2 thread pools to manage multiple workflows better and the other one for executing electrons in parallel.

### Fixed

- Add psutil and PyYAML to requirements.txt
- Passing the same Electron to multiple inputs of an Electron now works. UI fix pending.
- Dask from `requirements.txt`.

### Removed

- Asyncio usage for electron level concurrency.
- References to dask

### Added

- Functional test added for dask executor with the cluster running locally.
- Scalability tests for different workflows and workflow sizes under `tests/stress_tests/scripts`
- Add sample performance testing workflows under `tests/stress_tests`
- Add pipelines to continuously run the tutorial notebooks
- Create notebook with tasks from RTD

## [0.32.3] - 2022-03-16

### Fixed

- Fix missing UI graph edges between parameters and electrons in certain cases.
- Fix UI crashes in cases where legacy localStorage state was being loaded.

## [0.32.2] - 2022-03-16

### Added

- Images for graphs generated in tutorials and how-tos.
- Note for quantum gravity tutorial to tell users that `tensorflow` doesn't work on M1 Macs.
- `Known Issues` added to `README.md`

### Fixed

- `draw` function usage in tutorials and how-tos now reflects the UI images generated instead of using graphviz.
- Images now render properly in RTD of how-tos.

### Changed

- Reran all the tutorials that could run, generating the outputs again.

## [0.32.1] - 2022-03-15

### Fixed

- CLI now starts server directly in the subprocess instead of as a daemon
- Logs are provided as pipes to Popen instead of using a shell redirect
- Restart behavior fixed
- Default port in `covalent_ui/app.py` uses the config manager

### Removed

- `_graceful_restart` function no longer needed without gunicorn

## [0.32.0] - 2022-03-11

### Added

- Dispatcher microservice API endpoint to dispatch and update workflow.
- Added get runnable task endpoint.

## [0.31.0] - 2022-03-11

### Added

- Runner component's main functionality to run a set of tasks, cancel a task, and get a task's status added to its api.

## [0.30.5] - 2022-03-11

### Updated

- Updated Workflow endpoints & API spec to support upload & download of result objects as pickle files

## [0.30.4] - 2022-03-11

### Fixed

- When executing a task on an alternate Conda environment, Covalent no longer has to be installed on that environment. Previously, a Covalent object (the execution function as a TransportableObject) was passed to the environment. Now it is deserialized to a "normal" Python function, which is passed to the alternate Conda environment.

## [0.30.3] - 2022-03-11

### Fixed

- Fixed the order of output storage in `post_process` which should have been the order in which the electron functions are called instead of being the order in which they are executed. This fixes the order in which the replacement of function calls with their output happens, which further fixes any discrepencies in the results obtained by the user.

- Fixed the `post_process` test to check the order as well.

## [0.30.2] - 2022-03-11

### Changed

- Updated eventlet to 0.31.0

## [0.30.1] - 2022-03-10

### Fixed

- Eliminate unhandled exception in Covalent UI backend when calling fetch_result.

## [0.30.0] - 2022-03-09

### Added

- Skeleton code for writing the different services corresponding to each component in the open source refactor.
- OpenAPI specifications for each of the services.

## [0.29.3] - 2022-03-09

### Fixed

- Covalent UI is built in the Dockerfile, the setup file, the pypi workflow, the tests workflow, and the conda build script.

## [0.29.2] - 2022-03-09

### Added

- Defaults defined in executor plugins are read and used to update the in-memory config, as well as the user config file. But only if the parameter in question wasn't already defined.

### Changed

- Input parameter names and docstrings in _shared_files.config.update_config were changed for clarity.

## [0.29.1] - 2022-03-07

### Changed

- Updated fail-fast strategy to run all tests.

## [0.29.0] - 2022-03-07

### Added

- DispatchDB for storing dispatched results

### Changed

- UI loads dispatches from DispatchDB instead of browser local storage

## [0.28.3] - 2022-03-03

### Fixed

Installed executor plugins don't have to be referred to by their full module name. Eg, use "custom_executor", instead of "covalent_custom_plugin.custom_executor".

## [0.28.2] - 2022-03-03

### Added

- A brief overview of the tutorial structure in the MNIST classification tutorial.

## [0.28.1] - 2022-03-02

### Added

- Conda installation is only supported for Linux in the `Getting Started` guide.
- MNIST classifier tutorial.

### Removed

- Removed handling of default values of function parameters in `get_named_params` in `covalent/_shared_files/utils.py`. So, it is actually being handled by not being handled since now `named_args` and `named_kwargs` will only contain parameters that were passed during the function call and not all of them.

## [0.28.0] - 2022-03-02

### Added

- Lepton support, including for Python modules and C libraries
- How-to guides showing how to use leptons for each of these

## [0.27.6] - 2022-03-01

### Added

- Added feature development basic steps in CONTRIBUTING.md.
- Added section on locally building RTD (read the docs) in the contributing guide.

## [0.27.5] - 2022-03-01

### Fixed

- Missing UI input data after backend change - needed to be derived from graph for electrons, lattice inputs fixed on server-side, combining name and positional args
- Broken UI graph due to variable->edge_name renaming
- Missing UI executor data after server-side renaming

## [0.27.4] - 2022-02-28

### Fixed

- Path used in `covalent/executor/__init__.py` for executor plugin modules needed updating to `covalent/executor/executor_plugins`

### Removed

- Disabled workflow cancellation test due to inconsistent outcomes. Test will be re-enabled after cancellation mechanisms are investigated further.

## [0.27.3] - 2022-02-25

### Added

- Added `USING_DOCKER.md` guide for running docker container.
- Added cli args to covalent UI flask server `covalent_ui/app.py` to modify port and log file path.

### Removed

- Removed gunicorn from cli and Dockerfile.

### Changed

- Updated cli `covalent_dispatcher/_cli/service.py` to run flask server directly, and removed dispatcher and UI flags.
- Using Flask blueprints to merge Dispatcher and UI servers.
- Updated Dockerfile to run flask server directly.
- Creating server PID file manually in `covalent_dispatcher/_cli/service.py`.
- Updated tests and docs to reflect merged servers.
- Changed all mentions of port 47007 (for old UI server) to 48008.

## [0.27.2] - 2022-02-24

### Changed

- Removed unnecessary blockquotes from the How-To guide for creating custom executors
- Changed "Covalent Cloud" to "Covalent" in the main code text

## [0.27.1] - 2022-02-24

### Removed

- Removed AQ-Engineers from CODEOWNERS in order to fix PR review notifications

## [0.27.0] - 2022-02-24

### Added

- Support for positional only, positional or keyword, variable positional, keyword only, variable keyword types of parameters is now added, e.g an electron can now use variable args and variable kwargs if the number/names of parameters are unknown during definition as `def task(*args, **kwargs)` which wasn't possible before.

- `Lattice.args` added to store positional arguments passed to the lattice's workflow function.

- `get_named_params` function added in `_shared_files/utils.py` which will return a tuple containing named positional arguments and named keyword arguments. The names help in showing and storing these parameters in the transport graph.

- Tests to verify whether all kinds of input paramaters are supported by electron or a lattice.

### Changed

- No longer merging positional arguments with keyword arguments, instead they are separately stored in respective nodes in the transport graph.

- `inputs` returned from `_get_inputs` function in `covalent_dispatcher/_core/execution.py` now contains positional as well as keyword arguments which further get passed to the executor.

- Executors now support positional and keyword arguments as inputs to their executable functions.

- Result object's `_inputs` attribute now contains both `args` and `kwargs`.

- `add_node_for_nested_iterables` is renamed to `connect_node_with_others` and `add_node_to_graph` also renamed to `add_collection_node_to_graph` in `electron.py`. Some more variable renames to have appropriate self-explanatory names.

- Nodes and edges in the transport graph now have a better interface to assign attributes to them.

- Edge attribute `variable` renamed to `edge_name`.

- In `serialize` function of the transport graph, if `metadata_only` is True, then only `metadata` attribute of node and `source` and `target` attributes of edge are kept in the then return serialized `data`.

- Updated the tests wherever necessary to reflect the above changes

### Removed

- Deprecated `required_params_passed` since an error will automatically be thrown by the `build_graph` function if any of the required parameters are not passed.

- Removed duplicate attributes from nodes in the transport graph.

## [0.26.1] - 2022-02-23

### Added

- Added Local Executor section to the API read the docs.

## [0.26.0] - 2022-02-23

### Added

- Automated reminders to update the changelog

## [0.25.3] - 2022-02-23

## Added

- Listed common mocking commands in the CONTRIBUTING.md guide.
- Additional guidelines on testing.

## [0.25.2] - 2022-02-21

### Changed

- `backend` metadata name changed to `executor`.
- `_plan_workflow` usage updated to reflect how that executor related information is now stored in the specific executor object.
- Updated tests to reflect the above changes.
- Improved the dispatch cancellation test to provide a robust solution which earlier took 10 minutes to run with uncertainty of failing every now and then.

### Removed

- Removed `TaskExecutionMetadata` as a consequence of removing `execution_args`.

## [0.25.1] - 2022-02-18

### Fixed

- Tracking imports that have been used in the workflow takes less time.

### Added

- User-imports are included in the dispatch_source.py script. Covalent-related imports are commented out.

## [0.25.0] - 2022-02-18

### Added

- UI: Lattice draw() method displays in web UI
- UI: New navigation panel

### Changed

- UI: Animated graph changes, panel opacity

### Fixed

- UI: Fixed "Not Found" pages

## [0.24.21] - 2022-02-18

### Added

- RST document describing the expectations from a tutorial.

## [0.24.20] - 2022-02-17

### Added

- Added how to create custom executors

### Changed

- Changed the description of the hyperlink for choosing executors
- Fixed typos in doc/source/api/getting_started/how_to/execution/creating_custom_executors.ipynb

## [0.24.19] - 2022-02-16

### Added

- CODEOWNERS for certain files.

## [0.24.18] - 2022-02-15

### Added

- The user configuration file can now specify an executor plugin directory.

## [0.24.17] - 2022-02-15

### Added

- Added a how-to for making custom executors.

## [0.24.16] - 2022-02-12

### Added

- Errors now contain the traceback as well as the error message in the result object.
- Added test for `_post_process` in `tests/covalent_dispatcher_tests/_core/execution_test.py`.

### Changed

- Post processing logic in `electron` and dispatcher now relies on the order of execution in the transport graph rather than node's function names to allow for a more reliable pairing of nodes and their outputs.

- Renamed `init_test.py` in `tests/covalent_dispatcher_tests/_core/` to `execution_test.py`.

### Removed

- `exclude_from_postprocess` list which contained some non executable node types removed since only executable nodes are post processed now.

## [0.24.15] - 2022-02-11

### Fixed

- If a user's configuration file does not have a needed exeutor parameter, the default parameter (defined in _shared_files/defaults.py) is used.
- Each executor plugin is no longer initialized upon the import of Covalent. This allows required parameters in executor plugins.

## Changed

- Upon updating the configuration data with a user's configuration file, the complete set is written back to file.

## Added

- Tests for the local and base executors.

## [0.24.14] - 2022-02-11

### Added

- UI: add dashboard cards
- UI: add scaling dots background

### Changed

- UI: reduce sidebar font sizes, refine color theme
- UI: refine scrollbar styling, show on container hover
- UI: format executor parameters as YAML code
- UI: update syntax highlighting scheme
- UI: update index.html description meta tag

## [0.24.13] - 2022-02-11

### Added

- Tests for covalent/_shared_files/config.py

## [0.24.12] - 2022-02-10

### Added

- CodeQL code analyzer

## [0.24.11] - 2022-02-10

### Added

- A new dictionary `_DEFAULT_CONSTRAINTS_DEPRECATED` in defaults.py

### Changed

- The `_DEFAULT_CONSTRAINT_VALUES` dictionary now only contains the `backend` argument

## [0.24.10] - 2022-02-09

### Fixed

- Sporadically failing workflow cancellation test in tests/workflow_stack_test.py

## [0.24.9] - 2022-02-09

## Changed

- Implementation of `_port_from_pid` in covalent_dispatcher/_cli/service.py.

## Added

- Unit tests for command line interface (CLI) functionalities in covalent_dispatcher/_cli/service.py and covalent_dispatcher/_cli/cli.py.

## [0.24.8] - 2022-02-07

### Fixed

- If a user's configuration file does not have a needed parameter, the default parameter (defined in _shared_files/defaults.py) is used.

## [0.24.7] - 2022-02-07

### Added

- Typing: Add Type hint `dispatch_info` parameter.
- Documentation: Updated the return_type description in docstring.

### Changed

- Typing: Change return type annotation to `Generator`.

## [0.24.6] - 2022-02-06

### Added

- Type hint to `deserialize` method of `TransportableObject` of `covalent/_workflow/transport.py`.

### Changed

- Description of `data` in `deserialize` method of `TransportableObject` of `covalent/_workflow/transport.py` from `The serialized transportable object` to `Cloudpickled function`.

## [0.24.5] - 2022-02-05

### Fixed

- Removed dependence on Sentinel module

## [0.24.4] - 2022-02-04

### Added

- Tests across multiple versions of Python and multiple operating systems
- Documentation reflecting supported configurations

## [0.24.3] - 2022-02-04

### Changed

- Typing: Use `bool` in place of `Optional[bool]` as type annotation for `develop` parameter in `covalent_dispatcher.service._graceful_start`
- Typing: Use `Any` in place of `Optional[Any]` as type annotation for `new_value` parameter in `covalent._shared_files.config.get_config`

## [0.24.2] - 2022-02-04

### Fixed

- Updated hyperlink of "How to get the results" from "./collection/query_electron_execution_result" to "./collection/query_multiple_lattice_execution_results" in "doc/source/how_to/index.rst".
- Updated hyperlink of "How to get the result of a particular electron" from "./collection/query_multiple_lattice_execution_results" to "./collection/query_electron_execution_result" in "doc/source/how_to/index.rst".

## [0.24.1] - 2022-02-04

### Changed

- Changelog entries are now required to have the current date to enforce ordering.

## [0.24.0] - 2022-02-03

### Added

- UI: log file output - display in Output tab of all available log file output
- UI: show lattice and electron inputs
- UI: display executor attributes
- UI: display error message on failed status for lattice and electron

### Changed

- UI: re-order sidebar sections according to latest figma designs
- UI: update favicon
- UI: remove dispatch id from tab title
- UI: fit new uuids
- UI: adjust theme text primary and secondary colors

### Fixed

- UI: auto-refresh result state on initial render of listing and graph pages
- UI: graph layout issues: truncate long electron/param names

## [0.23.0] - 2022-02-03

### Added

- Added `BaseDispatcher` class to be used for creating custom dispatchers which allow connection to a dispatcher server.
- `LocalDispatcher` inheriting from `BaseDispatcher` allows connection to a local dispatcher server running on the user's machine.
- Covalent only gives interface to the `LocalDispatcher`'s `dispatch` and `dispatch_sync` methods.
- Tests for both `LocalDispatcher` and `BaseDispatcher` added.

### Changed

- Switched from using `lattice.dispatch` and `lattice.dispatch_sync` to `covalent.dispatch` and `covalent.dispatch_sync`.
- Dispatcher address now is passed as a parameter (`dispatcher_addr`) to `covalent.dispatch` and `covalent.dispatch_sync` instead of a metadata field to lattice.
- Updated tests, how tos, and tutorials to use `covalent.dispatch` and `covalent.dispatch_sync`.
- All the contents of `covalent_dispatcher/_core/__init__.py` are moved to `covalent_dispatcher/_core/execution.py` for better organization. `__init__.py` only contains function imports which are needed by external modules.
- `dispatch`, `dispatch_sync` methods deprecated from `Lattice`.

### Removed

- `_server_dispatch` method removed from `Lattice`.
- `dispatcher` metadata field removed from `lattice`.

## [0.22.19] - 2022-02-03

### Fixed

- `_write_dispatch_to_python_file` isn't called each time a task is saved. It is now only called in the final save in `_run_planned_workflow` (in covalent_dispatcher/_core/__init__.py).

## [0.22.18] - 2022-02-03

### Fixed

- Added type information to result.py

## [0.22.17] - 2022-02-02

### Added

- Replaced `"typing.Optional"` with `"str"` in covalent/executor/base.py
- Added missing type hints to `get_dispatch_context` and `write_streams_to_file` in covalent/executor/base.py, BaseExecutor

## [0.22.16] - 2022-02-02

### Added

- Functions to check if UI and dispatcher servers are running.
- Tests for the `is_ui_running` and `is_server_running` in covalent_dispatcher/_cli/service.py.

## [0.22.15] - 2022-02-01

### Fixed

- Covalent CLI command `covalent purge` will now stop the servers before deleting all the pid files.

### Added

- Test for `purge` method in covalent_dispatcher/_cli/service.py.

### Removed

- Unused `covalent_dispatcher` import from covalent_dispatcher/_cli/service.py.

### Changed

- Moved `_config_manager` import from within the `purge` method to the covalent_dispatcher/_cli/service.py for the purpose of mocking in tests.

## [0.22.14] - 2022-02-01

### Added

- Type hint to `_server_dispatch` method in `covalent/_workflow/lattice.py`.

## [0.22.13] - 2022-01-26

### Fixed

- When the local executor's `log_stdout` and `log_stderr` config variables are relative paths, they should go inside the results directory. Previously that was queried from the config, but now it's queried from the lattice metadata.

### Added

- Tests for the corresponding functions in (`covalent_dispatcher/_core/__init__.py`, `covalent/executor/base.py`, `covalent/executor/executor_plugins/local.py` and `covalent/executor/__init__.py`) affected by the bug fix.

### Changed

- Refactored `_delete_result` in result manager to give the option of deleting the result parent directory.

## [0.22.12] - 2022-01-31

### Added

- Diff check in pypi.yml ensures correct files are packaged

## [0.22.11] - 2022-01-31

### Changed

- Removed codecov token
- Removed Slack notifications from feature branches

## [0.22.10] - 2022-01-29

### Changed

- Running tests, conda, and version workflows on pull requests, not just pushes

## [0.22.9] - 2022-01-27

### Fixed

- Fixing version check action so that it doesn't run on commits that are in develop
- Edited PR template so that markdown checklist appears properly

## [0.22.8] - 2022-01-27

### Fixed

- publish workflow, using `docker buildx` to build images for x86 and ARM, prepare manifest and push to ECR so that pulls will match the correct architecture.
- typo in CONTRIBUTING
- installing `gcc` in Docker image so Docker can build wheels for `dask` and other packages that don't provide ARM wheels

### Changed

- updated versions in `requirements.txt` for `matplotlib` and `dask`

## [0.22.7] - 2022-01-27

### Added

- `MANIFEST.in` did not have `covalent_dispatcher/_service` in it due to which the PyPi package was not being built correctly. Added the `covalent_dispatcher/_service` to the `MANIFEST.in` file.

### Fixed

- setuptools properly including data files during installation

## [0.22.6] - 2022-01-26

### Fixed

- Added service folder in covalent dispatcher to package.

## [0.22.5] - 2022-01-25

### Fixed

- `README.md` images now use master branch's raw image urls hosted on <https://github.com> instead of <https://raw.githubusercontent.com>. Also, switched image rendering from html to markdown.

## [0.22.4] - 2022-01-25

### Fixed

- dispatcher server app included in sdist
- raw image urls properly used

## [0.22.3] - 2022-01-25

### Fixed

- raw image urls used in readme

## [0.22.2] - 2022-01-25

### Fixed

- pypi upload

## [0.22.1] - 2022-01-25

### Added

- Code of conduct
- Manifest.in file
- Citation info
- Action to upload to pypi

### Fixed

- Absolute URLs used in README
- Workflow badges updated URLs
- `install_package_data` -> `include_package_data` in `setup.py`

## [0.22.0] - 2022-01-25

### Changed

- Using public ECR for Docker release

## [0.21.0] - 2022-01-25

### Added

- GitHub pull request templates

## [0.20.0] - 2022-01-25

### Added

- GitHub issue templates

## [0.19.0] - 2022-01-25

### Changed

- Covalent Beta Release

## [0.18.9] - 2022-01-24

### Fixed

- iframe in the docs landing page is now responsive

## [0.18.8] - 2022-01-24

### Changed

- Temporarily removed output tab
- Truncated dispatch id to fit left sidebar, add tooltip to show full id

## [0.18.7] - 2022-01-24

### Changed

- Many stylistic improvements to documentation, README, and CONTRIBUTING.

## [0.18.6] - 2022-01-24

### Added

- Test added to check whether an already decorated function works as expected with Covalent.
- `pennylane` package added to the `requirements-dev.txt` file.

### Changed

- Now using `inspect.signature` instead of `function.__code__` to get the names of function's parameters.

## [0.18.5] - 2022-01-21

### Fixed

- Various CI fixes, including rolling back regression in version validation, caching on s3 hosted badges, applying releases and tags correctly.

## [0.18.4] - 2022-01-21

### Changed

- Removed comments and unused functions in covalent_dispatcher
- `result_class.py` renamed to `result.py`

### Fixed

- Version was not being properly imported inside `covalent/__init__.py`
- `dispatch_sync` was not previously using the `results_dir` metadata field

### Removed

- Credentials in config
- `generate_random_filename_in_cache`
- `is_any_atom`
- `to_json`
- `show_subgraph` option in `draw`
- `calculate_node`

## [0.18.3] - 2022-01-20

### Fixed

- The gunicorn servers now restart more gracefully

## [0.18.2] - 2022-01-21

### Changed

- `tempdir` metadata field removed and replaced with `executor.local.cache_dir`

## [0.18.1] - 2022-01-11

## Added

- Concepts page

## [0.18.0] - 2022-01-20

### Added

- `Result.CANCELLED` status to represent the status of a cancelled dispatch.
- Condition to cancel the whole dispatch if any of the nodes are cancelled.
- `cancel_workflow` function which uses a shared variable provided by Dask (`dask.distributed.Variable`) in a dask client to inform nodes to stop execution.
- Cancel function for dispatcher server API which will allow the server to terminate the dispatch.
- How to notebook for cancelling a dispatched job.
- Test to verify whether cancellation of dispatched jobs is working as expected.
- `cancel` function is available as `covalent.cancel`.

### Changed

- In file `covalent/_shared_files/config.py` instead of using a variable to store and then return the config data, now directly returning the configuration.
- Using `fire_and_forget` to dispatch a job instead of a dictionary of Dask's `Future` objects so that we won't have to manage the lifecycle of those futures.
- The `test_run_dispatcher` test was changed to reflect that the dispatcher no longer uses a dictionary of future objects as it was not being utilized anywhere.

### Removed

- `with dask_client` context was removed as the client created in `covalent_dispatcher/_core/__init__.py` is already being used even without the context. Furthermore, it creates issues when that context is exited which is unnecessary at the first place hence not needed to be resolved.

## [0.17.5] - 2022-01-19

### Changed

- Results directory uses a relative path by default and can be overridden by the environment variable `COVALENT_RESULTS_DIR`.

## [0.17.4] - 2022-01-19

### Changed

- Executor parameters use defaults specified in config TOML
- If relative paths are supplied for stdout and stderr, those files are created inside the results directory

## [0.17.3] - 2022-01-18

### Added

- Sync function
- Covalent CLI tool can restart in developer mode

### Fixed

- Updated the UI address referenced in the README

## [0.17.2] - 2022-01-12

### Added

- Quantum gravity tutorial

### Changed

- Moved VERSION file to top level

## [0.17.1] - 2022-01-19

### Added

- `error` attribute was added to the results object to show which node failed and the reason behind it.
- `stdout` and `stderr` attributes were added to a node's result to store any stdout and stderr printing done inside an electron/node.
- Test to verify whether `stdout` and `stderr` are being stored in the result object.

### Changed

- Redesign of how `redirect_stdout` and `redirect_stderr` contexts in executor now work to allow storing their respective outputs.
- Executors now also return `stdout` and `stderr` strings, along with the execution output, so that they can be stored in their result object.

## [0.17.0] - 2022-01-18

### Added

- Added an attribute `__code__` to electron and lattice which is a copy of their respective function's `__code__` attribute.
- Positional arguments, `args`, are now merged with keyword arguments, `kwargs`, as close as possible to where they are passed. This was done to make sure we support both with minimal changes and without losing the name of variables passed.
- Tests to ensure usage of positional arguments works as intended.

### Changed

- Slight rework to how any print statements in lattice are sent to null.
- Changed `test_dispatcher_functional` in `basic_dispatcher_test.py` to account for the support of `args` and removed a an unnecessary `print` statement.

### Removed

- Removed `args` from electron's `init` as it wasn't being used anywhere.

## [0.16.1] - 2022-01-18

### Changed

- Requirement changed from `dask[complete]` to `dask[distributed]`.

## [0.16.0] - 2022-01-14

### Added

- New UI static demo build
- New UI toolbar functions - orientation, toggle params, minimap
- Sortable and searchable lattice name row

### Changed

- Numerous UI style tweaks, mostly around dispatches table states

### Fixed

- Node sidebar info now updates correctly

## [0.15.11] - 2022-01-18

### Removed

- Unused numpy requirement. Note that numpy is still being installed indirectly as other packages in the requirements rely on it.

## [0.15.10] - 2022-01-16

## Added

- How-to guide for Covalent dispatcher CLI.

## [0.15.9] - 2022-01-18

### Changed

- Switched from using human readable ids to using UUIDs

### Removed

- `human-id` package was removed along with its mention in `requirements.txt` and `meta.yaml`

## [0.15.8] - 2022-01-17

### Removed

- Code breaking text from CLI api documentation.
- Unwanted covalent_dispatcher rst file.

### Changed

- Installation of entire covalent_dispatcher instead of covalent_dispatcher/_service in setup.py.

## [0.15.7] - 2022-01-13

### Fixed

- Functions with multi-line or really long decorators are properly serialized in dispatch_source.py.
- Multi-line Covalent output is properly commented out in dispatch_source.py.

## [0.15.6] - 2022-01-11

### Fixed

- Sub-lattice functions are successfully serialized in the utils.py get_serialized_function_str.

### Added

- Function to scan utilized source files and return a set of imported modules (utils.get_imports_from_source)

## [0.15.5] - 2022-01-12

### Changed

- UI runs on port 47007 and the dispatcher runs on port 48008. This is so that when the servers are later merged, users continue using port 47007 in the browser.
- Small modifications to the documentation
- Small fix to the README

### Removed

- Removed a directory `generated` which was improperly added
- Dispatcher web interface
- sqlalchemy requirement

## [0.15.4] - 2022-01-11

### Changed

- In file `covalent/executor/base.py`, `pickle` was changed to `cloudpickle` because of its universal pickling ability.

### Added

- In docstring of `BaseExecutor`, a note was added specifying that `covalent` with its dependencies is assumed to be installed in the conda environments.
- Above note was also added to the conda env selector how-to.

## [0.15.3] - 2022-01-11

### Changed

- Replaced the generic `RuntimeError` telling users to check if there is an object manipulation taking place inside the lattice to a simple warning. This makes the original error more visible.

## [0.15.2] - 2022-01-11

### Added

- If condition added for handling the case where `__getattr__` of an electron is accessed to detect magic functions.

### Changed

- `ActiveLatticeManager` now subclasses from `threading.local` to make it thread-safe.
- `ValueError` in the lattice manager's `claim` function now also shows the name of the lattice that is currently claimed.
- Changed docstring of `ActiveLatticeManager` to note that now it is thread-safe.
- Sublattice dispatching now no longer deletes the result object file and is dispatched normally instead of in a serverless manner.
- `simulate_nitrogen_and_copper_slab_interaction.ipynb` notebook tutorial now does normal dispatching as well instead of serverless dispatching. Also, now 7 datapoints will be shown instead of 10 earlier.

## [0.15.1] - 2022-01-11

### Fixed

- Passing AWS credentials to reusable workflows as a secret

## [0.15.0] - 2022-01-10

### Added

- Action to push development image to ECR

### Changed

- Made the publish action reusable and callable

## [0.14.1] - 2022-01-02

### Changed

- Updated the README
- Updated classifiers in the setup.py file
- Massaged some RTD pages

## [0.14.0] - 2022-01-07

### Added

- Action to push static UI to S3

## [0.13.2] - 2022-01-07

### Changed

- Completed new UI design work

## [0.13.1] - 2022-01-02

### Added

- Added eventlet requirement

### Changed

- The CLI tool can now manage the UI flask server as well
- [Breaking] The CLI option `-t` has been changed to `-d`, which starts the servers in developer mode and exposes unit tests to the server.

## [0.13.0] - 2022-01-01

### Added

- Config manager in `covalent/_shared_files/config.py`
- Default location for the main config file can be overridden using the environment variable `COVALENT_CONFIG_DIR`
- Ability to set and get configuration using `get_config` and `set_config`

### Changed

- The flask servers now reference the config file
- Defaults reference the config file

### Fixed

- `ValueError` caught when running `covalent stop`
- One of the functional tests was using a malformed path

### Deprecated

- The `electron.to_json` function
- The `generate_random_filename_in_cache` function

### Removed

- The `get_api_token` function

## [0.12.13] - 2022-01-04

## Removed

- Tutorial section headings

## Fixed

- Plot background white color

## [0.12.12] - 2022-01-06

### Fixed

- Having a print statement inside electron and lattice code no longer causes the workflow to fail.

## [0.12.11] - 2022-01-04

### Added

- Completed UI feature set for first release

### Changed

- UI server result serialization improvements
- UI result update webhook no longer fails on request exceptions, logs warning intead

## [0.12.10] - 2021-12-17

### Added

- Astrophysics tutorial

## [0.12.9] - 2022-01-04

### Added

- Added `get_all_node_results` method in `result_class.py` to return result of all node executions.

- Added `test_parallelilization` test to verify whether the execution is now being achieved in parallel.

### Changed

- Removed `LocalCluster` cluster creation usage to a simple `Client` one from Dask.

- Removed unnecessary `to_run` function as we no longer needed to run execution through an asyncio loop.

- Removed `async` from function definition of previously asynchronous functions, `_run_task`, `_run_planned_workflow`, `_plan_workflow`, and `_run_workflow`.

- Removed `uvloop` from requirements.

- Renamed `test_get_results` to `test_get_result`.

- Reran the how to notebooks where execution time was mentioned.

- Changed how `dispatch_info` context manager was working to account for multiple nodes accessing it at the same time.

## [0.12.8] - 2022-01-02

### Changed

- Changed the software license to GNU Affero 3.0

### Removed

- `covalent-ui` directory

## [0.12.7] - 2021-12-29

### Fixed

- Gunicorn logging now uses the `capture-output` flag instead of redirecting stdout and stderr

## [0.12.6] - 2021-12-23

### Changed

- Cleaned up the requirements and moved developer requirements to a separate file inside `tests`

## [0.12.5] - 2021-12-16

### Added

- Conda build CI job

## [0.12.4] - 2021-12-23

### Changed

- Gunicorn server now checks for port availability before starting

### Fixed

- The `covalent start` function now prints the correct port if the server is already running.

## [0.12.3] - 2021-12-14

### Added

- Covalent tutorial comparing quantum support vector machines with support vector machine algorithms implemented in qiskit and scikit-learn.

## [0.12.2] - 2021-12-16

### Fixed

- Now using `--daemon` in gunicorn to start the server, which was the original intention.

## [0.12.1] - 2021-12-16

### Fixed

- Removed finance references from docs
- Fixed some other small errors

### Removed

- Removed one of the failing how-to tests from the functional test suite

## [0.12.0] - 2021-12-16

### Added

- Web UI prototype

## [0.11.1] - 2021-12-14

### Added

- CLI command `covalent status` shows port information

### Fixed

- gunicorn management improved

## [0.11.0] - 2021-12-14

### Added

- Slack notifications for test status

## [0.10.4] - 2021-12-15

### Fixed

- Specifying a non-default results directory in a sub-lattice no longer causes a failure in lattice execution.

## [0.10.3] - 2021-12-14

### Added

- Functional tests for how-to's in documentation

### Changed

- Moved example script to a functional test in the pipeline
- Added a test flag to the CLI tool

## [0.10.2] - 2021-12-14

### Fixed

- Check that only `kwargs` without any default values in the workflow definition need to be passed in `lattice.draw(ax=ax, **kwargs)`.

### Added

- Function to check whether all the parameters without default values for a callable function has been passed added to shared utils.

## [0.10.1] - 2021-12-13

### Fixed

- Content and style fixes for getting started doc.

## [0.10.0] - 2021-12-12

### Changed

- Remove all imports from the `covalent` to the `covalent_dispatcher`, except for `_dispatch_serverless`
- Moved CLI into `covalent_dispatcher`
- Moved executors to `covalent` directory

## [0.9.1] - 2021-12-13

### Fixed

- Updated CONTRIBUTING to clarify docstring style.
- Fixed docstrings for `calculate_node` and `check_constraint_specific_sum`.

## [0.9.0] - 2021-12-10

### Added

- `prefix_separator` for separating non-executable node types from executable ones.

- `subscript_prefix`, `generator_prefix`, `sublattice_prefix`, `attr_prefix` for prefixes of subscripts, generators,
  sublattices, and attributes, when called on an electron and added to the transport graph.

- `exclude_from_postprocess` list of prefixes to denote those nodes which won't be used in post processing the workflow.

- `__int__()`, `__float__()`, `__complex__()` for converting a node to an integer, float, or complex to a value of 0 then handling those types in post processing.

- `__iter__()` generator added to Electron for supporting multiple return values from an electron execution.

- `__getattr__()` added to Electron for supporting attribute access on the node output.

- `__getitem__()` added to Electron for supporting subscripting on the node output.

- `electron_outputs` added as an attribute to lattice.

### Changed

- `electron_list_prefix`, `electron_dict_prefix`, `parameter_prefix` modified to reflect new way to assign prefixes to nodes.

- In `build_graph` instead of ignoring all exceptions, now the exception is shown alongwith the runtime error notifying that object manipulation should be avoided inside a lattice.

- `node_id` changed to `self.node_id` in Electron's `__call__()`.

- `parameter` type electrons now have the default metadata instead of empty dictionary.

- Instead of deserializing and checking whether a sublattice is there, now a `sublattice_prefix` is used to denote when a node is a sublattice.

- In `dispatcher_stack_test`, `test_dispatcher_flow` updated to indicate the new use of `parameter_prefix`.

### Fixed

- When an execution fails due to something happening in `run_workflow`, then result object's status is now failed and the object is saved alongwith throwing the appropriate exception.

## [0.8.5] - 2021-12-10

### Added

- Added tests for choosing specific executors inside electron initialization.
- Added test for choosing specific Conda environments inside electron initialization.

## [0.8.4] - 2021-12-10

### Changed

- Removed _shared_files directory and contents from covalent_dispatcher. Logging in covalent_dispatcher now uses the logger in covalent/_shared_files/logging.py.

## [0.8.3] - 2021-12-10

### Fixed

- Decorator symbols were added to the pseudo-code in the quantum chemistry tutorial.

## [0.8.2] - 2021-12-06

### Added

- Quantum chemistry tutorial.

## [0.8.1] - 2021-12-08

### Added

- Docstrings with typehints for covalent dispatcher functions added.

### Changed

- Replaced `node` to `node_id` in `electron.py`.

- Removed unnecessary `enumerate` in `covalent_dispatcher/_core/__init__.py`.

- Removed `get_node_device_mapping` function from `covalent_dispatcher/_core/__init__.py`
  and moved the definition to directly add the mapping to `workflow_schedule`.

- Replaced iterable length comparison for `executor_specific_exec_cmds` from `if len(executor_specific_exec_cmds) > 0`
  to `if executor_specific_exec_cmds`.

## [0.8.0] - 2021-12-03

### Added

- Executors can now accept the name of a Conda environment. If that environment exists, the operations of any electron using that executor are performed in that Conda environment.

## [0.7.6] - 2021-12-02

### Changed

- How to estimate lattice execution time has been renamed to How to query lattice execution time.
- Change result querying syntax in how-to guides from `lattice.get_result` to
  `covalent.get_result`.
- Choose random port for Dask dashboard address by setting `dashboard_address` to ':0' in
  `LocalCluster`.

## [0.7.5] - 2021-12-02

### Fixed

- "Default" executor plugins are included as part of the package upon install.

## [0.7.4] - 2021-12-02

### Fixed

- Upgraded dask to 2021.10.0 based on a vulnerability report

## [0.7.3] - 2021-12-02

### Added

- Transportable object tests
- Transport graph tests

### Changed

- Variable name node_num to node_id
- Variable name node_idx to node_id

### Fixed

- Transport graph `get_dependencies()` method return type was changed from Dict to List

## [0.7.2] - 2021-12-01

### Fixed

- Date handling in changelog validation

### Removed

- GitLab CI YAML

## [0.7.1] - 2021-12-02

### Added

- A new parameter to a node's result called `sublattice_result` is added.
  This will be of a `Result` type and will contain the result of that sublattice's
  execution. If a normal electron is executed, this will be `None`.

- In `_delete_result` function in `results_manager.py`, an empty results directory
  will now be deleted.

- Name of a sublattice node will also contain `(sublattice)`.

- Added `_dispatch_sync_serverless` which synchronously dispatches without a server
  and waits for a result to be returned. This is the method used to dispatch a sublattice.

- Test for sublatticing is added.

- How-to guide added for sublatticing explaining the new features.

### Changed

- Partially changed `draw` function in `lattice.py` to also draw the subgraph
  of the sublattice when drawing the main graph of the lattice. The change is
  incomplete as we intend to add this feature later.

- Instead of returning `plt`, `draw` now returns the `ax` object.

- `__call__` function in `lattice.py` now runs the lattice's function normally
  instead of dispatching it.

- `_run_task` function now checks whether current node is a sublattice and acts
  accordingly.

### Fixed

- Unnecessary lines to rename the node's name in `covalent_dispatcher/_core/__init__.py` are removed.

- `test_electron_takes_nested_iterables` test was being ignored due to a spelling mistake. Fixed and
  modified to follow the new pattern.

## [0.7.0] - 2021-12-01

### Added

- Electrons can now accept an executor object using the "backend" keyword argument. "backend" can still take a string naming the executor module.
- Electrons and lattices no longer have Slurm metadata associated with the executor, as that information should be contained in the executor object being used as an input argument.
- The "backend" keyword can still be a string specifying the executor module, but only if the executor doesn't need any metadata.
- Executor plugin classes are now directly available to covalent, eg: covalent.executor.LocalExecutor().

## [0.6.7] - 2021-12-01

### Added

- Docstrings without examples for all the functions in core covalent.
- Typehints in those functions as well.
- Used `typing.TYPE_CHECKING` to prevent cyclic imports when writing typehints.

### Changed

- `convert_to_lattice_function` renamed to `convert_to_lattice_function_call`.
- Context managers now raise a `ValueError` instead of a generic `Exception`.

## [0.6.6] - 2021-11-30

### Fixed

- Fixed the version used in the documentation
- Fixed the badge URLs to prevent caching

## [0.6.5] - 2021-11-30

### Fixed

- Broken how-to links

### Removed

- Redundant lines from .gitignore
- *.ipynb from .gitignore

## [0.6.4] - 2021-11-30

### Added

- How-to guides for workflow orchestration.
  - How to construct an electron
  - How to construct a lattice
  - How to add an electron to lattice
  - How to visualize the lattice
  - How to add constraints to lattices
- How-to guides for workflow and subtask execution.
  - How to execute individual electrons
  - How to execute a lattice
  - How to execute multiple lattices
- How-to guides for status querying.
  - How to query electron execution status
  - How to query lattice execution status
  - How to query lattice execution time
- How-to guides for results collection
  - How to query electron execution results
  - How to query lattice execution results
  - How to query multiple lattice execution results
- Str method for the results object.

### Fixed

- Saving the electron execution status when the subtask is running.

## [0.6.3] - 2021-11-29

### Removed

- JWT token requirement.
- Covalent dispatcher login requirement.
- Update covalent login reference in README.md.
- Changed the default dispatcher server port from 5000 to 47007.

## [0.6.2] - 2021-11-28

### Added

- Github action for tests and coverage
- Badges for tests and coverage
- If tests pass then develop is pushed to master
- Add release action which tags and creates a release for minor version upgrades
- Add badges action which runs linter, and upload badges for version, linter score, and platform
- Add publish action (and badge) which builds a Docker image and uploads it to the AWS ECR

## [0.6.1] - 2021-11-27

### Added

- Github action which checks version increment and changelog entry

## [0.6.0] - 2021-11-26

### Added

- New Covalent RTD theme
- sphinx extension sphinx-click for CLI RTD
- Sections in RTD
- init.py in both covalent-dispatcher logger module and cli module for it to be importable in sphinx

### Changed

- docutils version that was conflicting with sphinx

### Removed

- Old aq-theme

## [0.5.1] - 2021-11-25

### Added

- Integration tests combining both covalent and covalent-dispatcher modules to test that
  lattice workflow are properly planned and executed.
- Integration tests for the covalent-dispatcher init module.
- pytest-asyncio added to requirements.

## [0.5.0] - 2021-11-23

### Added

- Results manager file to get results from a file, delete a result, and redispatch a result object.
- Results can also be awaited to only return a result if it has either been completed or failed.
- Results class which is used to store the results with all the information needed to be used again along with saving the results to a file functionality.
- A result object will be a mercurial object which will be updated by the dispatcher and saved to a file throughout the dispatching and execution parts.
- Direct manipulation of the transport graph inside a result object takes place.
- Utility to convert a function definition string to a function and vice-versa.
- Status class to denote the status of a result object and of each node execution in the transport graph.
- Start and end times are now also stored for each node execution as well as for the whole dispatch.
- Logging of `stdout` and `stderr` can be done by passing in the `log_stdout`, `log_stderr` named metadata respectively while dispatching.
- In order to get the result of a certain dispatch, the `dispatch_id`, the `results_dir`, and the `wait` parameter can be passed in. If everything is default, then only the dispatch id is required, waiting will not be done, and the result directory will be in the current working directory with folder name as `results/` inside which every new dispatch will have a new folder named according to their respective dispatch ids, containing:
  - `result.pkl` - (Cloud)pickled result object.
  - `result_info.yaml` - yaml file with high level information about the result and its execution.
  - `dispatch_source.py` - python file generated, containing the original function definitions of lattice and electrons which can be used to dispatch again.

### Changed

- `logfile` named metadata is now `slurm_logfile`.
- Instead of using `jsonpickle`, `cloudpickle` is being used everywhere to maintain consistency.
- `to_json` function uses `json` instead of `jsonpickle` now in electron and lattice definitions.
- `post_processing` moved to the dispatcher, so the dispatcher will now store a finished execution result in the results folder as specified by the user with no requirement of post processing it from the client/user side.
- `run_task` function in dispatcher modified to check if a node has completed execution and return it if it has, else continue its execution. This also takes care of cases if the server has been closed mid execution, then it can be started again from the last saved state, and the user won't have to wait for the whole execution.
- Instead of passing in the transport graph and dispatch id everywhere, the result object is being passed around, except for the `asyncio` part where the dispatch id and results directory is being passed which afterwards lets the core dispatcher know where to get the result object from and operate on it.
- Getting result of parent node executions of the graph, is now being done using the result object's graph. Storing of each execution's result is also done there.
- Tests updated to reflect the changes made. They are also being run in a serverless manner.

### Removed

- `LatticeResult` class removed.
- `jsonpickle` requirement removed.
- `WorkflowExecutionResult`, `TaskExecutionResult`, and `ExecutionError` singleton classes removed.

### Fixed

- Commented out the `jwt_required()` part in `covalent-dispatcher/_service/app.py`, may be removed in later iterations.
- Dispatcher server will now return the error message in the response of getting result if it fails instead of sending every result ever as a response.

## [0.4.3] - 2021-11-23

### Added

- Added a note in Known Issues regarding port conflict warning.

## [0.4.2] - 2021-11-24

### Added

- Added badges to README.md

## [0.4.1] - 2021-11-23

### Changed

- Removed old coverage badge and fixed the badge URL

## [0.4.0] - 2021-11-23

### Added

- Codecov integrations and badge

### Fixed

- Detached pipelines no longer created

## [0.3.0] - 2021-11-23

### Added

- Wrote a Code of Conduct based on <https://www.contributor-covenant.org/>
- Added installation and environment setup details in CONTRIBUTING
- Added Known Issues section to README

## [0.2.0] - 2021-11-22

### Changed

- Removed non-open-source executors from Covalent. The local SLURM executor is now
- a separate repo. Executors are now plugins.

## [0.1.0] - 2021-11-19

### Added

- Pythonic CLI tool. Install the package and run `covalent --help` for a usage description.
- Login and logout functionality.
- Executor registration/deregistration skeleton code.
- Dispatcher service start, stop, status, and restart.

### Changed

- JWT token is stored to file instead of in an environment variable.
- The Dask client attempts to connect to an existing server.

### Removed

- Removed the Bash CLI tool.

### Fixed

- Version assignment in the covalent init file.

## [0.0.3] - 2021-11-17

### Fixed

- Fixed the Dockerfile so that it runs the dispatcher server from the covalent repo.

## [0.0.2] - 2021-11-15

### Changed

- Single line change in ci script so that it doesn't exit after validating the version.
- Using `rules` in `pytest` so that the behavior in test stage is consistent.

## [0.0.1] - 2021-11-15

### Added

- CHANGELOG.md to track changes (this file).
- Semantic versioning in VERSION.
- CI pipeline job to enforce versioning.<|MERGE_RESOLUTION|>--- conflicted
+++ resolved
@@ -7,16 +7,7 @@
 
 ## [UNRELEASED]
 
-<<<<<<< HEAD
-### Docs
-
-- Re-structured the docs
-- Adding the RTD for the `AWSBatchExecutor`
-
-## [0.170.1] - 2022-08-09
-=======
 ## [0.177.0] - 2022-08-11
->>>>>>> d7daa861
 
 ### Authors
 
