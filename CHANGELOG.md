# Changelog

All notable changes to this project will be documented in this file.

The format is based on [Keep a Changelog](https://keepachangelog.com/en/1.0.0/),
and this project adheres to [Semantic Versioning](https://semver.org/spec/v2.0.0.html).

## [UNRELEASED]

<<<<<<< HEAD
### Tests

- Dispatcher service tests for the `dispatch_workflow.py` module.

### Changed

- Minor refactor of `dispatch_workflow.py` module in Dispatcher service.
=======
## [0.67.1] - 2022-04-07

### Fixed

- Switched UI to results service delete API
>>>>>>> 37ad081b

## [0.67.0] - 2022-04-07

### Added
- Added environment variables to service declarations in ``docker-compose``.
- Added the Dockerfile and docker-compose configurations for the ``queue-consumer``.

## [0.66.0] - 2022-04-07

### Added

- Batch cancellation endpoint to dispatcher, e.g., `DELETE /api/v0/workflow/cancel?dispatch_id1,dispatch_id2`

### Tests

- Added tests for UI backend endpoints

## [0.65.3] - 2022-04-07

### Fixed

- Syntax error in the `tests.yml` workflow

## [0.65.2] - 2022-04-07

### Fixed

- pypi validation using pre-release tag

## [0.65.1] - 2022-04-07

### Fixed

- Don't fail the CI workflow just because we aren't doing a release

## [0.65.0] - 2022-04-06

### Changed

- Only one docker-compose

## [0.64.2] - 2022-04-06

### Fixed

- The `.dockerignore` file now ignores any unnecessary front-end build files

## [0.64.1] - 2022-04-06

### Fixed

- egg_info invocation

## [0.64.0] - 2022-04-06

### Fixed

- Style fixes via `pre-commit run --all-files`

### Changed

- Pushing microservice images to public ECR

## [0.63.1] - 2022-04-06

### Fixed

- Fixed the version validation in pypi workflow

## [0.63.0] - 2022-04-06

### Changed

- Mark pypi releases as pre

## [0.62.1] - 2022-04-06

### Fixed

- Workflows which run on `develop` or `master` will send Slack alerts to the dev team if they fail.

## [0.62.0] - 2022-04-06

### Changed

- Update `covalent-ui` service in `docker-compose.yaml` to ensure that the uvicorn server listens on `0.0.0.0` for all incoming requests
- Using `ENTRYPOINT` in dockerfiles instead of `CMD`
- Remove `command` option from all services in `docker-compose.yml`

## [0.61.1] - 2022-04-06

### Fixed

- Fixed failures in pushing images to ECR.

## [0.61.0] - 2022-04-06

### Changed

- The results and data service now support batch deleting via query strings

## [0.60.0] - 2022-04-06

### Changed

- List type removed from type annotation for the executor argument in electron/lattice/lepton definitions.
- Input executor argument is converted to an executor class object (if it were a string) in electron/lattice/lepton definitions instead of just before execution in execution.py. As a result, calls to _executor_manager.get_executor are removed from execution.py.
- Rewritten tests to take into account the type change of executor identifiers from strings to executor class objects.

### Fixed

- In covalent/executor/__init__.py, `from importlib import metadata` is used instead of `importlib.metadata`.
- Electron.get_op_function.rename now uses the correct separator string when renaming a function.

## [0.59.0] - 2022-04-06

### Changed

- Fixes for making the whole pipeline work in tandem.

## [0.58.0] - 2022-04-06

### Added

- `nats` service in `docker-compose` files

## [0.57.0] - 2022-04-05

### Added

- Variables to assign service hosts

## [0.56.1] - 2022-04-05

### Fixed

- Fixed various module import errors in the containers for the microservices.

### Tests

- Added tests for post-refactor covalent cli commands: start, stop, restart, status, and logs

## [0.56.0] - 2022-04-05

### Changed

- Changed global variable executor_plugin_name to EXECUTOR_PLUGIN_NAME in executors to conform with PEP8.

## [0.55.0] - 2022-04-04

### Changed

- Changed supervisord http server's default to listen on all interfaces, so that covalent can run on any computer in a trusted LAN (without firewalls/auth).

## [0.54.0] - 2022-04-04

### Added

- Draw workflow draft API to ui_backend service


## [0.53.0] - 2022-04-04

### Added

- Added docker-compose file to run covalent microservices.

## [0.52.0] - 2022-04-04

### Added

- Added delete endpoint to data and results services.

## [0.51.0] - 2022-04-04

### Added

- Folders for tests.

### Changed

- Organization of covalent tests.

## [0.50.0] - 2022-04-03

### Added

- Added GET all results endpoint in Results service
- Optional formatting of GET result endpoint that supports: `binary` or `json`

### Changed

- Changed frontend to support updated result service endpoints with json format

### Removed

- Removed redundant local storage cache on frontend

## [0.49.1] - 2022-04-01

### Fixed

- Using `io.BytesIO` in `update_result` in the results service to prevent creation of a new file in the file system.

## [0.49.0] - 2022-04-01

### Added

- Implement an `overwrite` query param in the `upload` method so that we don't create a new object for every result update

## [0.48.0] - 2022-04-01

### Added

- Added updated dispatching and getting result functions with the option to download result as a file.

### Changed

- Hardcoded filepaths to standardized ServiceURL.`get_route(...)` method when making API requests.

## [0.47.2] - 2022-04-01

### Fixed

- Queue consumer import paths fixed
- Syntax errors in the supervisord template fixed

## [0.47.1] - 2022-04-01

### Fixed

- Supervisord now brings up dispatcher queue consumer worker

## [0.47.0] - 2022-04-01

### Changed

- Updated API calls accross services to use standarized env vars from Settings class
- Normalized env vars accross services and updated Supervisord template

## [0.46.0] - 2022-03-31

### Changed

- Consumers of results service now specify `stream=True` in their get requests.

## [0.45.0] - 2022-03-31

### Changed

- Using `Result.RUNNING` instead of str "RUNNING"
- Using process safe `is_empty` method rather than `empty()` method for multiprocessing queue.
- Multprocessing `is_queue` method.

### Added

- Workflow status as running in the `workflow_status_queue`.

### Tests

- Added a test for the `_check_version` method in `covalent/executor/__init__.py`.

## [0.44.0] - 2022-03-31

### Added

- A version check is done at Covalent startup to ensure that executor plugins are compatible.

## [0.43.0] - 2022-03-31

### Added

- Function to call UI update method in the UI microservice for use in the Dispatcher micro-service.
- Refactor updating results and ui into one function.

## [0.42.2] - 2022-03-31

### Fixed

- Using functions for getting result object in cancel endpoint and sending cancel task signal to runner in the dispatcher.

## [0.42.1] - 2022-03-31

### Fixed

- `update_workflow_results` in `update_workflow.py` now also takes care of sending the next set of tasks to the runner.

- Also handling the cases of sublattices in `update_workflow_results`.

## [0.42.0] - 2022-03-31

### Changed

- Moved some unused for-the-future files to the refactor directory and out of the main codebase.

## [0.41.3] - 2022-03-31

### Fixed

- Dispatch DB is now created upon server start.

## [0.41.2] - 2022-03-30

### Fixed

- Oneline bugfix to remove `fetch --unshallow`

## [0.41.1] - 2022-03-30

### Fixed

- Get master version from release tags rather than master branch

## [0.41.0] - 2022-03-30

### Added

- Dockerized the Dispatcher and Runner Services.
- Added required packages for running containerized instances of the Dispatcher and Runner.

## [0.40.0] - 2022-03-30

### Added

- Dockerized the Data and UI-backend services.
- Required packages to run containerized instances of the Data and UI-backend.

## [0.39.1] - 2022-03-30

### Fixed

- Supervisord & Results service integration by making results service port configurable by an env var

## [0.39.0] - 2022-03-29

### Changed

- Runner and dispatcher implementation in order to integrate the microservices partially complete.

## [0.38.0] - 2022-03-29

### Added

- Added UI backend component to serve post-refactor frontend and dispatch websocket messages to UI using Socket.io
- Updated UI socket.io configuration to use different ws path, and using localstorage for fetching all results (temporary)
- Added post-refactor cli commands to use Supervisord to manage local service processes
- Added `covalent logs` and `covalent config` cli commands

## [0.37.1] - 2022-03-29

### Fixed

- Oneline bugfix in tests.yml

## [0.37.0] - 2022-03-29

### Added

- Results management endpoints; GET, PUT, POST for results object
- Checks in setup.py to confirm node version compatibility.
- Instructions in CONTRIBUTING to address some common Debian setup issues.

## [0.36.1] - 2022-03-29

### Fixed

- Filesystem service now reads config from environment variables.

## [0.36.0] - 2022-03-29

### Added

- Picking up dispatch jobs from the queue and ensuring that only one workflow is processed (locally) at any given time.

### Changed

- Dispatcher implementation in order to integrate with Queuer microservice.

## [0.35.0] - 2022-03-29

### Added

- Automated changelog and version management
- Added a Dockerfile to build an image for OS Queuer.
- Added the required packages to run a container instance of the Queuer.

### Fixed

- Single quotes in github env
- Don't use for loops to iterate over a variable in bash
- Issue with checkout actions
- Run tests on changelog workflow completion instead of push to develop to avoid race condition
- Use covalent ops bot token for automated pushes to develop
- sed command syntax in changelog.yml

## [0.34.5] - 2022-03-28

### Fixed

- Moved `example_dispatch.py` into `tests/` directory.

## [0.34.4] - 2022-03-28

### Added

- Unit tests for utils, leptons, and base executor

## [0.34.3] - 2022-03-27

### Added

- Tests for lattice.py

## [0.34.2] - 2022-03-27

### Added

- Unit tests for the base executor, the results manager, the logger, and leptons

## [0.34.1] - 2022-03-24

### Fixed

- Pinned jinja2 to less than 3.1.0 so that nbconvert remains stable in the docs build.

## [0.34.0] - 2022-03-24

### Added

- API endpoints to upload and download files

## [0.33.1] - 2022-03-24

### Fixed

- Retrieving results from running container via HTTP
- Adding tests for Docker image in workflows

## [0.33.0] - 2022-03-24

### Added

- Slack and webhook notifications

## [0.32.9] - 2022-03-23

### Fixed

- Updated OS Queuer imports to remove top level modules `refactor.queuer`

## [0.32.8] - 2022-03-22

### Added

- Websocket notify endpoint with leaky bucket algo implementation to rate limit messages to frontend

## [0.32.7] - 2022-03-22

### Added

- Queuer API submit endpoint to publish dispatch message to MQ & send result file to Data Service
- API Service class for interfacing with local services
- Tests covering submit endpoint and API Service

## [0.32.6] - 2022-03-22

### Fixed

- Input path for external libraries in the Lepton wrapper can (and should) now be a full path to the file.

## [0.32.5] - 2022-03-21

### Fixed

- Fix HTTP status code for blank POST requests.

## [0.32.4] - 2022-03-17

### Fixed

- Docker commands in docs

## [0.32.3] - 2022-03-16

### Fixed

- Fix missing UI graph edges between parameters and electrons in certain cases.
- Fix UI crashes in cases where legacy localStorage state was being loaded.

## [0.32.2] - 2022-03-16

### Added

- Images for graphs generated in tutorials and how-tos.
- Note for quantum gravity tutorial to tell users that `tensorflow` doesn't work on M1 Macs.
- `Known Issues` added to `README.md`

### Fixed

- `draw` function usage in tutorials and how-tos now reflects the UI images generated instead of using graphviz.
- Images now render properly in RTD of how-tos.

### Changed

- Reran all the tutorials that could run, generating the outputs again.

## [0.32.1] - 2022-03-15

### Fixed

- CLI now starts server directly in the subprocess instead of as a daemon
- Logs are provided as pipes to Popen instead of using a shell redirect
- Restart behavior fixed
- Default port in `covalent_ui/app.py` uses the config manager

### Removed

- `_graceful_restart` function no longer needed without gunicorn

## [0.32.0] - 2022-03-11

### Added

- Dispatcher microservice API endpoint to dispatch and update workflow.
- Added get runnable task endpoint.

## [0.31.0] - 2022-03-11

### Added

- Runner component's main functionality to run a set of tasks, cancel a task, and get a task's status added to its api.

## [0.30.5] - 2022-03-11

### Updated

- Updated Workflow endpoints & API spec to support upload & download of result objects as pickle files

## [0.30.4] - 2022-03-11

### Fixed

- When executing a task on an alternate Conda environment, Covalent no longer has to be installed on that environment. Previously, a Covalent object (the execution function as a TransportableObject) was passed to the environment. Now it is deserialized to a "normal" Python function, which is passed to the alternate Conda environment.

## [0.30.3] - 2022-03-11

### Fixed

- Fixed the order of output storage in `post_process` which should have been the order in which the electron functions are called instead of being the order in which they are executed. This fixes the order in which the replacement of function calls with their output happens, which further fixes any discrepencies in the results obtained by the user.

- Fixed the `post_process` test to check the order as well.

## [0.30.2] - 2022-03-11

### Changed

- Updated eventlet to 0.31.0

## [0.30.1] - 2022-03-10

### Fixed

- Eliminate unhandled exception in Covalent UI backend when calling fetch_result.

## [0.30.0] - 2022-03-09

### Added

- Skeleton code for writing the different services corresponding to each component in the open source refactor.
- OpenAPI specifications for each of the services.

## [0.29.3] - 2022-03-09

### Fixed

- Covalent UI is built in the Dockerfile, the setup file, the pypi workflow, the tests workflow, and the conda build script.

## [0.29.2] - 2022-03-09

### Added

- Defaults defined in executor plugins are read and used to update the in-memory config, as well as the user config file. But only if the parameter in question wasn't already defined.

### Changed

- Input parameter names and docstrings in _shared_files.config.update_config were changed for clarity.

## [0.29.1] - 2022-03-07

### Changed

- Updated fail-fast strategy to run all tests.

## [0.29.0] - 2022-03-07

### Added

- DispatchDB for storing dispatched results

### Changed

- UI loads dispatches from DispatchDB instead of browser local storage

## [0.28.3] - 2022-03-03

### Fixed

Installed executor plugins don't have to be referred to by their full module name. Eg, use "custom_executor", instead of "covalent_custom_plugin.custom_executor".

## [0.28.2] - 2022-03-03

### Added

- A brief overview of the tutorial structure in the MNIST classification tutorial.

## [0.28.1] - 2022-03-02

### Added

- Conda installation is only supported for Linux in the `Getting Started` guide.
- MNIST classifier tutorial.

### Removed

- Removed handling of default values of function parameters in `get_named_params` in `covalent/_shared_files/utils.py`. So, it is actually being handled by not being handled since now `named_args` and `named_kwargs` will only contain parameters that were passed during the function call and not all of them.

## [0.28.0] - 2022-03-02

### Added

- Lepton support, including for Python modules and C libraries
- How-to guides showing how to use leptons for each of these

## [0.27.6] - 2022-03-01

### Added

- Added feature development basic steps in CONTRIBUTING.md.
- Added section on locally building RTD (read the docs) in the contributing guide.

## [0.27.5] - 2022-03-01

### Fixed

- Missing UI input data after backend change - needed to be derived from graph for electrons, lattice inputs fixed on server-side, combining name and positional args
- Broken UI graph due to variable->edge_name renaming
- Missing UI executor data after server-side renaming

## [0.27.4] - 2022-02-28

### Fixed

- Path used in `covalent/executor/__init__.py` for executor plugin modules needed updating to `covalent/executor/executor_plugins`

### Removed

- Disabled workflow cancellation test due to inconsistent outcomes. Test will be re-enabled after cancellation mechanisms are investigated further.

## [0.27.3] - 2022-02-25

### Added

- Added `USING_DOCKER.md` guide for running docker container.
- Added cli args to covalent UI flask server `covalent_ui/app.py` to modify port and log file path.

### Removed

- Removed gunicorn from cli and Dockerfile.

### Changed

- Updated cli `covalent_dispatcher/_cli/service.py` to run flask server directly, and removed dispatcher and UI flags.
- Using Flask blueprints to merge Dispatcher and UI servers.
- Updated Dockerfile to run flask server directly.
- Creating server PID file manually in `covalent_dispatcher/_cli/service.py`.
- Updated tests and docs to reflect merged servers.
- Changed all mentions of port 47007 (for old UI server) to 48008.

## [0.27.2] - 2022-02-24

### Changed

- Removed unnecessary blockquotes from the How-To guide for creating custom executors
- Changed "Covalent Cloud" to "Covalent" in the main code text

## [0.27.1] - 2022-02-24

### Removed

- Removed AQ-Engineers from CODEOWNERS in order to fix PR review notifications

## [0.27.0] - 2022-02-24

### Added

- Support for positional only, positional or keyword, variable positional, keyword only, variable keyword types of parameters is now added, e.g an electron can now use variable args and variable kwargs if the number/names of parameters are unknown during definition as `def task(*args, **kwargs)` which wasn't possible before.

- `Lattice.args` added to store positional arguments passed to the lattice's workflow function.

- `get_named_params` function added in `_shared_files/utils.py` which will return a tuple containing named positional arguments and named keyword arguments. The names help in showing and storing these parameters in the transport graph.

- Tests to verify whether all kinds of input paramaters are supported by electron or a lattice.

### Changed

- No longer merging positional arguments with keyword arguments, instead they are separately stored in respective nodes in the transport graph.

- `inputs` returned from `_get_inputs` function in `covalent_dispatcher/_core/execution.py` now contains positional as well as keyword arguments which further get passed to the executor.

- Executors now support positional and keyword arguments as inputs to their executable functions.

- Result object's `_inputs` attribute now contains both `args` and `kwargs`.

- `add_node_for_nested_iterables` is renamed to `connect_node_with_others` and `add_node_to_graph` also renamed to `add_collection_node_to_graph` in `electron.py`. Some more variable renames to have appropriate self-explanatory names.

- Nodes and edges in the transport graph now have a better interface to assign attributes to them.

- Edge attribute `variable` renamed to `edge_name`.

- In `serialize` function of the transport graph, if `metadata_only` is True, then only `metadata` attribute of node and `source` and `target` attributes of edge are kept in the then return serialized `data`.

- Updated the tests wherever necessary to reflect the above changes

### Removed

- Deprecated `required_params_passed` since an error will automatically be thrown by the `build_graph` function if any of the required parameters are not passed.

- Removed duplicate attributes from nodes in the transport graph.

## [0.26.1] - 2022-02-23

### Added

- Added Local Executor section to the API read the docs.

## [0.26.0] - 2022-02-23

### Added

- Automated reminders to update the changelog

## [0.25.3] - 2022-02-23

## Added

- Listed common mocking commands in the CONTRIBUTING.md guide.
- Additional guidelines on testing.

## [0.25.2] - 2022-02-21

### Changed

- `backend` metadata name changed to `executor`.
- `_plan_workflow` usage updated to reflect how that executor related information is now stored in the specific executor object.
- Updated tests to reflect the above changes.
- Improved the dispatch cancellation test to provide a robust solution which earlier took 10 minutes to run with uncertainty of failing every now and then.

### Removed

- Removed `TaskExecutionMetadata` as a consequence of removing `execution_args`.

## [0.25.1] - 2022-02-18

### Fixed

- Tracking imports that have been used in the workflow takes less time.

### Added

- User-imports are included in the dispatch_source.py script. Covalent-related imports are commented out.

## [0.25.0] - 2022-02-18

### Added

- UI: Lattice draw() method displays in web UI
- UI: New navigation panel

### Changed

- UI: Animated graph changes, panel opacity

### Fixed

- UI: Fixed "Not Found" pages

## [0.24.21] - 2022-02-18

### Added

- RST document describing the expectations from a tutorial.

## [0.24.20] - 2022-02-17

### Added

- Added how to create custom executors

### Changed

- Changed the description of the hyperlink for choosing executors
- Fixed typos in doc/source/api/getting_started/how_to/execution/creating_custom_executors.ipynb

## [0.24.19] - 2022-02-16

### Added

- CODEOWNERS for certain files.

## [0.24.18] - 2022-02-15

### Added

- The user configuration file can now specify an executor plugin directory.

## [0.24.17] - 2022-02-15

### Added

- Added a how-to for making custom executors.

## [0.24.16] - 2022-02-12

### Added

- Errors now contain the traceback as well as the error message in the result object.
- Added test for `_post_process` in `tests/covalent_dispatcher_tests/_core/execution_test.py`.

### Changed

- Post processing logic in `electron` and dispatcher now relies on the order of execution in the transport graph rather than node's function names to allow for a more reliable pairing of nodes and their outputs.

- Renamed `init_test.py` in `tests/covalent_dispatcher_tests/_core/` to `execution_test.py`.

### Removed

- `exclude_from_postprocess` list which contained some non executable node types removed since only executable nodes are post processed now.

## [0.24.15] - 2022-02-11

### Fixed

- If a user's configuration file does not have a needed exeutor parameter, the default parameter (defined in _shared_files/defaults.py) is used.
- Each executor plugin is no longer initialized upon the import of Covalent. This allows required parameters in executor plugins.

## Changed

- Upon updating the configuration data with a user's configuration file, the complete set is written back to file.

## Added

- Tests for the local and base executors.

## [0.24.14] - 2022-02-11

### Added

- UI: add dashboard cards
- UI: add scaling dots background

### Changed

- UI: reduce sidebar font sizes, refine color theme
- UI: refine scrollbar styling, show on container hover
- UI: format executor parameters as YAML code
- UI: update syntax highlighting scheme
- UI: update index.html description meta tag

## [0.24.13] - 2022-02-11

### Added

- Tests for covalent/_shared_files/config.py

## [0.24.12] - 2022-02-10

### Added

- CodeQL code analyzer

## [0.24.11] - 2022-02-10

### Added

- A new dictionary `_DEFAULT_CONSTRAINTS_DEPRECATED` in defaults.py

### Changed

- The `_DEFAULT_CONSTRAINT_VALUES` dictionary now only contains the `backend` argument

## [0.24.10] - 2022-02-09

### Fixed

- Sporadically failing workflow cancellation test in tests/workflow_stack_test.py

## [0.24.9] - 2022-02-09

## Changed

- Implementation of `_port_from_pid` in covalent_dispatcher/_cli/service.py.

## Added

- Unit tests for command line interface (CLI) functionalities in covalent_dispatcher/_cli/service.py and covalent_dispatcher/_cli/cli.py.

## [0.24.8] - 2022-02-07

### Fixed

- If a user's configuration file does not have a needed parameter, the default parameter (defined in _shared_files/defaults.py) is used.

## [0.24.7] - 2022-02-07

### Added

- Typing: Add Type hint `dispatch_info` parameter.
- Documentation: Updated the return_type description in docstring.

### Changed

- Typing: Change return type annotation to `Generator`.

## [0.24.6] - 2022-02-06

### Added

- Type hint to `deserialize` method of `TransportableObject` of `covalent/_workflow/transport.py`.

### Changed

- Description of `data` in `deserialize` method of `TransportableObject` of `covalent/_workflow/transport.py` from `The serialized transportable object` to `Cloudpickled function`.

## [0.24.5] - 2022-02-05

### Fixed

- Removed dependence on Sentinel module

## [0.24.4] - 2022-02-04

### Added

- Tests across multiple versions of Python and multiple operating systems
- Documentation reflecting supported configurations

## [0.24.3] - 2022-02-04

### Changed

- Typing: Use `bool` in place of `Optional[bool]` as type annotation for `develop` parameter in `covalent_dispatcher.service._graceful_start`
- Typing: Use `Any` in place of `Optional[Any]` as type annotation for `new_value` parameter in `covalent._shared_files.config.get_config`

## [0.24.2] - 2022-02-04

### Fixed

- Updated hyperlink of "How to get the results" from "./collection/query_electron_execution_result" to "./collection/query_multiple_lattice_execution_results" in "doc/source/how_to/index.rst".
- Updated hyperlink of "How to get the result of a particular electron" from "./collection/query_multiple_lattice_execution_results" to "./collection/query_electron_execution_result" in "doc/source/how_to/index.rst".

## [0.24.1] - 2022-02-04

### Changed

- Changelog entries are now required to have the current date to enforce ordering.

## [0.24.0] - 2022-02-03

### Added

- UI: log file output - display in Output tab of all available log file output
- UI: show lattice and electron inputs
- UI: display executor attributes
- UI: display error message on failed status for lattice and electron

### Changed

- UI: re-order sidebar sections according to latest figma designs
- UI: update favicon
- UI: remove dispatch id from tab title
- UI: fit new uuids
- UI: adjust theme text primary and secondary colors

### Fixed

- UI: auto-refresh result state on initial render of listing and graph pages
- UI: graph layout issues: truncate long electron/param names

## [0.23.0] - 2022-02-03

### Added

- Added `BaseDispatcher` class to be used for creating custom dispatchers which allow connection to a dispatcher server.
- `LocalDispatcher` inheriting from `BaseDispatcher` allows connection to a local dispatcher server running on the user's machine.
- Covalent only gives interface to the `LocalDispatcher`'s `dispatch` and `dispatch_sync` methods.
- Tests for both `LocalDispatcher` and `BaseDispatcher` added.

### Changed

- Switched from using `lattice.dispatch` and `lattice.dispatch_sync` to `covalent.dispatch` and `covalent.dispatch_sync`.
- Dispatcher address now is passed as a parameter (`dispatcher_addr`) to `covalent.dispatch` and `covalent.dispatch_sync` instead of a metadata field to lattice.
- Updated tests, how tos, and tutorials to use `covalent.dispatch` and `covalent.dispatch_sync`.
- All the contents of `covalent_dispatcher/_core/__init__.py` are moved to `covalent_dispatcher/_core/execution.py` for better organization. `__init__.py` only contains function imports which are needed by external modules.
- `dispatch`, `dispatch_sync` methods deprecated from `Lattice`.

### Removed

- `_server_dispatch` method removed from `Lattice`.
- `dispatcher` metadata field removed from `lattice`.

## [0.22.19] - 2022-02-03

### Fixed

- `_write_dispatch_to_python_file` isn't called each time a task is saved. It is now only called in the final save in `_run_planned_workflow` (in covalent_dispatcher/_core/__init__.py).

## [0.22.18] - 2022-02-03

### Fixed

- Added type information to result.py

## [0.22.17] - 2022-02-02

### Added

- Replaced `"typing.Optional"` with `"str"` in covalent/executor/base.py
- Added missing type hints to `get_dispatch_context` and `write_streams_to_file` in covalent/executor/base.py, BaseExecutor

## [0.22.16] - 2022-02-02

### Added

- Functions to check if UI and dispatcher servers are running.
- Tests for the `is_ui_running` and `is_server_running` in covalent_dispatcher/_cli/service.py.

## [0.22.15] - 2022-02-01

### Fixed

- Covalent CLI command `covalent purge` will now stop the servers before deleting all the pid files.

### Added

- Test for `purge` method in covalent_dispatcher/_cli/service.py.

### Removed

- Unused `covalent_dispatcher` import from covalent_dispatcher/_cli/service.py.

### Changed

- Moved `_config_manager` import from within the `purge` method to the covalent_dispatcher/_cli/service.py for the purpose of mocking in tests.

## [0.22.14] - 2022-02-01

### Added

- Type hint to `_server_dispatch` method in `covalent/_workflow/lattice.py`.

## [0.22.13] - 2022-01-26

### Fixed

- When the local executor's `log_stdout` and `log_stderr` config variables are relative paths, they should go inside the results directory. Previously that was queried from the config, but now it's queried from the lattice metadata.

### Added

- Tests for the corresponding functions in (`covalent_dispatcher/_core/__init__.py`, `covalent/executor/base.py`, `covalent/executor/executor_plugins/local.py` and `covalent/executor/__init__.py`) affected by the bug fix.

### Changed

- Refactored `_delete_result` in result manager to give the option of deleting the result parent directory.

## [0.22.12] - 2022-01-31

### Added

- Diff check in pypi.yml ensures correct files are packaged

## [0.22.11] - 2022-01-31

### Changed

- Removed codecov token
- Removed Slack notifications from feature branches

## [0.22.10] - 2022-01-29

### Changed

- Running tests, conda, and version workflows on pull requests, not just pushes

## [0.22.9] - 2022-01-27

### Fixed

- Fixing version check action so that it doesn't run on commits that are in develop
- Edited PR template so that markdown checklist appears properly

## [0.22.8] - 2022-01-27

### Fixed

- publish workflow, using `docker buildx` to build images for x86 and ARM, prepare manifest and push to ECR so that pulls will match the correct architecture.
- typo in CONTRIBUTING
- installing `gcc` in Docker image so Docker can build wheels for `dask` and other packages that don't provide ARM wheels

### Changed

- updated versions in `requirements.txt` for `matplotlib` and `dask`

## [0.22.7] - 2022-01-27

### Added

- `MANIFEST.in` did not have `covalent_dispatcher/_service` in it due to which the PyPi package was not being built correctly. Added the `covalent_dispatcher/_service` to the `MANIFEST.in` file.

### Fixed

- setuptools properly including data files during installation

## [0.22.6] - 2022-01-26

### Fixed

- Added service folder in covalent dispatcher to package.

## [0.22.5] - 2022-01-25

### Fixed

- `README.md` images now use master branch's raw image urls hosted on <https://github.com> instead of <https://raw.githubusercontent.com>. Also, switched image rendering from html to markdown.

## [0.22.4] - 2022-01-25

### Fixed

- dispatcher server app included in sdist
- raw image urls properly used

## [0.22.3] - 2022-01-25

### Fixed

- raw image urls used in readme

## [0.22.2] - 2022-01-25

### Fixed

- pypi upload

## [0.22.1] - 2022-01-25

### Added

- Code of conduct
- Manifest.in file
- Citation info
- Action to upload to pypi

### Fixed

- Absolute URLs used in README
- Workflow badges updated URLs
- `install_package_data` -> `include_package_data` in `setup.py`

## [0.22.0] - 2022-01-25

### Changed

- Using public ECR for Docker release

## [0.21.0] - 2022-01-25

### Added

- GitHub pull request templates

## [0.20.0] - 2022-01-25

### Added

- GitHub issue templates

## [0.19.0] - 2022-01-25

### Changed

- Covalent Beta Release

## [0.18.9] - 2022-01-24

### Fixed

- iframe in the docs landing page is now responsive

## [0.18.8] - 2022-01-24

### Changed

- Temporarily removed output tab
- Truncated dispatch id to fit left sidebar, add tooltip to show full id

## [0.18.7] - 2022-01-24

### Changed

- Many stylistic improvements to documentation, README, and CONTRIBUTING.

## [0.18.6] - 2022-01-24

### Added

- Test added to check whether an already decorated function works as expected with Covalent.
- `pennylane` package added to the `requirements-dev.txt` file.

### Changed

- Now using `inspect.signature` instead of `function.__code__` to get the names of function's parameters.

## [0.18.5] - 2022-01-21

### Fixed

- Various CI fixes, including rolling back regression in version validation, caching on s3 hosted badges, applying releases and tags correctly.

## [0.18.4] - 2022-01-21

### Changed

- Removed comments and unused functions in covalent_dispatcher
- `result_class.py` renamed to `result.py`

### Fixed

- Version was not being properly imported inside `covalent/__init__.py`
- `dispatch_sync` was not previously using the `results_dir` metadata field

### Removed

- Credentials in config
- `generate_random_filename_in_cache`
- `is_any_atom`
- `to_json`
- `show_subgraph` option in `draw`
- `calculate_node`

## [0.18.3] - 2022-01-20

### Fixed

- The gunicorn servers now restart more gracefully

## [0.18.2] - 2022-01-21

### Changed

- `tempdir` metadata field removed and replaced with `executor.local.cache_dir`

## [0.18.1] - 2022-01-11

## Added

- Concepts page

## [0.18.0] - 2022-01-20

### Added

- `Result.CANCELLED` status to represent the status of a cancelled dispatch.
- Condition to cancel the whole dispatch if any of the nodes are cancelled.
- `cancel_workflow` function which uses a shared variable provided by Dask (`dask.distributed.Variable`) in a dask client to inform nodes to stop execution.
- Cancel function for dispatcher server API which will allow the server to terminate the dispatch.
- How to notebook for cancelling a dispatched job.
- Test to verify whether cancellation of dispatched jobs is working as expected.
- `cancel` function is available as `covalent.cancel`.

### Changed

- In file `covalent/_shared_files/config.py` instead of using a variable to store and then return the config data, now directly returning the configuration.
- Using `fire_and_forget` to dispatch a job instead of a dictionary of Dask's `Future` objects so that we won't have to manage the lifecycle of those futures.
- The `test_run_dispatcher` test was changed to reflect that the dispatcher no longer uses a dictionary of future objects as it was not being utilized anywhere.

### Removed

- `with dask_client` context was removed as the client created in `covalent_dispatcher/_core/__init__.py` is already being used even without the context. Furthermore, it creates issues when that context is exited which is unnecessary at the first place hence not needed to be resolved.

## [0.17.5] - 2022-01-19

### Changed

- Results directory uses a relative path by default and can be overridden by the environment variable `COVALENT_RESULTS_DIR`.

## [0.17.4] - 2022-01-19

### Changed

- Executor parameters use defaults specified in config TOML
- If relative paths are supplied for stdout and stderr, those files are created inside the results directory

## [0.17.3] - 2022-01-18

### Added

- Sync function
- Covalent CLI tool can restart in developer mode

### Fixed

- Updated the UI address referenced in the README

## [0.17.2] - 2022-01-12

### Added

- Quantum gravity tutorial

### Changed

- Moved VERSION file to top level

## [0.17.1] - 2022-01-19

### Added

- `error` attribute was added to the results object to show which node failed and the reason behind it.
- `stdout` and `stderr` attributes were added to a node's result to store any stdout and stderr printing done inside an electron/node.
- Test to verify whether `stdout` and `stderr` are being stored in the result object.

### Changed

- Redesign of how `redirect_stdout` and `redirect_stderr` contexts in executor now work to allow storing their respective outputs.
- Executors now also return `stdout` and `stderr` strings, along with the execution output, so that they can be stored in their result object.

## [0.17.0] - 2022-01-18

### Added

- Added an attribute `__code__` to electron and lattice which is a copy of their respective function's `__code__` attribute.
- Positional arguments, `args`, are now merged with keyword arguments, `kwargs`, as close as possible to where they are passed. This was done to make sure we support both with minimal changes and without losing the name of variables passed.
- Tests to ensure usage of positional arguments works as intended.

### Changed

- Slight rework to how any print statements in lattice are sent to null.
- Changed `test_dispatcher_functional` in `basic_dispatcher_test.py` to account for the support of `args` and removed a an unnecessary `print` statement.

### Removed

- Removed `args` from electron's `init` as it wasn't being used anywhere.

## [0.16.1] - 2022-01-18

### Changed

- Requirement changed from `dask[complete]` to `dask[distributed]`.

## [0.16.0] - 2022-01-14

### Added

- New UI static demo build
- New UI toolbar functions - orientation, toggle params, minimap
- Sortable and searchable lattice name row

### Changed

- Numerous UI style tweaks, mostly around dispatches table states

### Fixed

- Node sidebar info now updates correctly

## [0.15.11] - 2022-01-18

### Removed

- Unused numpy requirement. Note that numpy is still being installed indirectly as other packages in the requirements rely on it.

## [0.15.10] - 2022-01-16

## Added

- How-to guide for Covalent dispatcher CLI.

## [0.15.9] - 2022-01-18

### Changed

- Switched from using human readable ids to using UUIDs

### Removed

- `human-id` package was removed along with its mention in `requirements.txt` and `meta.yaml`

## [0.15.8] - 2022-01-17

### Removed

- Code breaking text from CLI api documentation.
- Unwanted covalent_dispatcher rst file.

### Changed

- Installation of entire covalent_dispatcher instead of covalent_dispatcher/_service in setup.py.

## [0.15.7] - 2022-01-13

### Fixed

- Functions with multi-line or really long decorators are properly serialized in dispatch_source.py.
- Multi-line Covalent output is properly commented out in dispatch_source.py.

## [0.15.6] - 2022-01-11

### Fixed

- Sub-lattice functions are successfully serialized in the utils.py get_serialized_function_str.

### Added

- Function to scan utilized source files and return a set of imported modules (utils.get_imports_from_source)

## [0.15.5] - 2022-01-12

### Changed

- UI runs on port 47007 and the dispatcher runs on port 48008. This is so that when the servers are later merged, users continue using port 47007 in the browser.
- Small modifications to the documentation
- Small fix to the README

### Removed

- Removed a directory `generated` which was improperly added
- Dispatcher web interface
- sqlalchemy requirement

## [0.15.4] - 2022-01-11

### Changed

- In file `covalent/executor/base.py`, `pickle` was changed to `cloudpickle` because of its universal pickling ability.

### Added

- In docstring of `BaseExecutor`, a note was added specifying that `covalent` with its dependencies is assumed to be installed in the conda environments.
- Above note was also added to the conda env selector how-to.

## [0.15.3] - 2022-01-11

### Changed

- Replaced the generic `RuntimeError` telling users to check if there is an object manipulation taking place inside the lattice to a simple warning. This makes the original error more visible.

## [0.15.2] - 2022-01-11

### Added

- If condition added for handling the case where `__getattr__` of an electron is accessed to detect magic functions.

### Changed

- `ActiveLatticeManager` now subclasses from `threading.local` to make it thread-safe.
- `ValueError` in the lattice manager's `claim` function now also shows the name of the lattice that is currently claimed.
- Changed docstring of `ActiveLatticeManager` to note that now it is thread-safe.
- Sublattice dispatching now no longer deletes the result object file and is dispatched normally instead of in a serverless manner.
- `simulate_nitrogen_and_copper_slab_interaction.ipynb` notebook tutorial now does normal dispatching as well instead of serverless dispatching. Also, now 7 datapoints will be shown instead of 10 earlier.

## [0.15.1] - 2022-01-11

### Fixed

- Passing AWS credentials to reusable workflows as a secret

## [0.15.0] - 2022-01-10

### Added

- Action to push development image to ECR

### Changed

- Made the publish action reusable and callable

## [0.14.1] - 2022-01-02

### Changed

- Updated the README
- Updated classifiers in the setup.py file
- Massaged some RTD pages

## [0.14.0] - 2022-01-07

### Added

- Action to push static UI to S3

## [0.13.2] - 2022-01-07

### Changed

- Completed new UI design work

## [0.13.1] - 2022-01-02

### Added

- Added eventlet requirement

### Changed

- The CLI tool can now manage the UI flask server as well
- [Breaking] The CLI option `-t` has been changed to `-d`, which starts the servers in developer mode and exposes unit tests to the server.

## [0.13.0] - 2022-01-01

### Added

- Config manager in `covalent/_shared_files/config.py`
- Default location for the main config file can be overridden using the environment variable `COVALENT_CONFIG_DIR`
- Ability to set and get configuration using `get_config` and `set_config`

### Changed

- The flask servers now reference the config file
- Defaults reference the config file

### Fixed

- `ValueError` caught when running `covalent stop`
- One of the functional tests was using a malformed path

### Deprecated

- The `electron.to_json` function
- The `generate_random_filename_in_cache` function

### Removed

- The `get_api_token` function

## [0.12.13] - 2022-01-04

## Removed

- Tutorial section headings

## Fixed

- Plot background white color

## [0.12.12] - 2022-01-06

### Fixed

- Having a print statement inside electron and lattice code no longer causes the workflow to fail.

## [0.12.11] - 2022-01-04

### Added

- Completed UI feature set for first release

### Changed

- UI server result serialization improvements
- UI result update webhook no longer fails on request exceptions, logs warning intead

## [0.12.10] - 2021-12-17

### Added

- Astrophysics tutorial

## [0.12.9] - 2022-01-04

### Added

- Added `get_all_node_results` method in `result_class.py` to return result of all node executions.

- Added `test_parallelilization` test to verify whether the execution is now being achieved in parallel.

### Changed

- Removed `LocalCluster` cluster creation usage to a simple `Client` one from Dask.

- Removed unnecessary `to_run` function as we no longer needed to run execution through an asyncio loop.

- Removed `async` from function definition of previously asynchronous functions, `_run_task`, `_run_planned_workflow`, `_plan_workflow`, and `_run_workflow`.

- Removed `uvloop` from requirements.

- Renamed `test_get_results` to `test_get_result`.

- Reran the how to notebooks where execution time was mentioned.

- Changed how `dispatch_info` context manager was working to account for multiple nodes accessing it at the same time.

## [0.12.8] - 2022-01-02

### Changed

- Changed the software license to GNU Affero 3.0

### Removed

- `covalent-ui` directory

## [0.12.7] - 2021-12-29

### Fixed

- Gunicorn logging now uses the `capture-output` flag instead of redirecting stdout and stderr

## [0.12.6] - 2021-12-23

### Changed

- Cleaned up the requirements and moved developer requirements to a separate file inside `tests`

## [0.12.5] - 2021-12-16

### Added

- Conda build CI job

## [0.12.4] - 2021-12-23

### Changed

- Gunicorn server now checks for port availability before starting

### Fixed

- The `covalent start` function now prints the correct port if the server is already running.

## [0.12.3] - 2021-12-14

### Added

- Covalent tutorial comparing quantum support vector machines with support vector machine algorithms implemented in qiskit and scikit-learn.

## [0.12.2] - 2021-12-16

### Fixed

- Now using `--daemon` in gunicorn to start the server, which was the original intention.

## [0.12.1] - 2021-12-16

### Fixed

- Removed finance references from docs
- Fixed some other small errors

### Removed

- Removed one of the failing how-to tests from the functional test suite

## [0.12.0] - 2021-12-16

### Added

- Web UI prototype

## [0.11.1] - 2021-12-14

### Added

- CLI command `covalent status` shows port information

### Fixed

- gunicorn management improved

## [0.11.0] - 2021-12-14

### Added

- Slack notifications for test status

## [0.10.4] - 2021-12-15

### Fixed

- Specifying a non-default results directory in a sub-lattice no longer causes a failure in lattice execution.

## [0.10.3] - 2021-12-14

### Added

- Functional tests for how-to's in documentation

### Changed

- Moved example script to a functional test in the pipeline
- Added a test flag to the CLI tool

## [0.10.2] - 2021-12-14

### Fixed

- Check that only `kwargs` without any default values in the workflow definition need to be passed in `lattice.draw(ax=ax, **kwargs)`.

### Added

- Function to check whether all the parameters without default values for a callable function has been passed added to shared utils.

## [0.10.1] - 2021-12-13

### Fixed

- Content and style fixes for getting started doc.

## [0.10.0] - 2021-12-12

### Changed

- Remove all imports from the `covalent` to the `covalent_dispatcher`, except for `_dispatch_serverless`
- Moved CLI into `covalent_dispatcher`
- Moved executors to `covalent` directory

## [0.9.1] - 2021-12-13

### Fixed

- Updated CONTRIBUTING to clarify docstring style.
- Fixed docstrings for `calculate_node` and `check_constraint_specific_sum`.

## [0.9.0] - 2021-12-10

### Added

- `prefix_separator` for separating non-executable node types from executable ones.

- `subscript_prefix`, `generator_prefix`, `sublattice_prefix`, `attr_prefix` for prefixes of subscripts, generators,
  sublattices, and attributes, when called on an electron and added to the transport graph.

- `exclude_from_postprocess` list of prefixes to denote those nodes which won't be used in post processing the workflow.

- `__int__()`, `__float__()`, `__complex__()` for converting a node to an integer, float, or complex to a value of 0 then handling those types in post processing.

- `__iter__()` generator added to Electron for supporting multiple return values from an electron execution.

- `__getattr__()` added to Electron for supporting attribute access on the node output.

- `__getitem__()` added to Electron for supporting subscripting on the node output.

- `electron_outputs` added as an attribute to lattice.

### Changed

- `electron_list_prefix`, `electron_dict_prefix`, `parameter_prefix` modified to reflect new way to assign prefixes to nodes.

- In `build_graph` instead of ignoring all exceptions, now the exception is shown alongwith the runtime error notifying that object manipulation should be avoided inside a lattice.

- `node_id` changed to `self.node_id` in Electron's `__call__()`.

- `parameter` type electrons now have the default metadata instead of empty dictionary.

- Instead of deserializing and checking whether a sublattice is there, now a `sublattice_prefix` is used to denote when a node is a sublattice.

- In `dispatcher_stack_test`, `test_dispatcher_flow` updated to indicate the new use of `parameter_prefix`.

### Fixed

- When an execution fails due to something happening in `run_workflow`, then result object's status is now failed and the object is saved alongwith throwing the appropriate exception.

## [0.8.5] - 2021-12-10

### Added

- Added tests for choosing specific executors inside electron initialization.
- Added test for choosing specific Conda environments inside electron initialization.

## [0.8.4] - 2021-12-10

### Changed

- Removed _shared_files directory and contents from covalent_dispatcher. Logging in covalent_dispatcher now uses the logger in covalent/_shared_files/logging.py.

## [0.8.3] - 2021-12-10

### Fixed

- Decorator symbols were added to the pseudo-code in the quantum chemistry tutorial.

## [0.8.2] - 2021-12-06

### Added

- Quantum chemistry tutorial.

## [0.8.1] - 2021-12-08

### Added

- Docstrings with typehints for covalent dispatcher functions added.

### Changed

- Replaced `node` to `node_id` in `electron.py`.

- Removed unnecessary `enumerate` in `covalent_dispatcher/_core/__init__.py`.

- Removed `get_node_device_mapping` function from `covalent_dispatcher/_core/__init__.py`
  and moved the definition to directly add the mapping to `workflow_schedule`.

- Replaced iterable length comparison for `executor_specific_exec_cmds` from `if len(executor_specific_exec_cmds) > 0`
  to `if executor_specific_exec_cmds`.

## [0.8.0] - 2021-12-03

### Added

- Executors can now accept the name of a Conda environment. If that environment exists, the operations of any electron using that executor are performed in that Conda environment.

## [0.7.6] - 2021-12-02

### Changed

- How to estimate lattice execution time has been renamed to How to query lattice execution time.
- Change result querying syntax in how-to guides from `lattice.get_result` to
  `covalent.get_result`.
- Choose random port for Dask dashboard address by setting `dashboard_address` to ':0' in
  `LocalCluster`.

## [0.7.5] - 2021-12-02

### Fixed

- "Default" executor plugins are included as part of the package upon install.

## [0.7.4] - 2021-12-02

### Fixed

- Upgraded dask to 2021.10.0 based on a vulnerability report

## [0.7.3] - 2021-12-02

### Added

- Transportable object tests
- Transport graph tests

### Changed

- Variable name node_num to node_id
- Variable name node_idx to node_id

### Fixed

- Transport graph `get_dependencies()` method return type was changed from Dict to List

## [0.7.2] - 2021-12-01

### Fixed

- Date handling in changelog validation

### Removed

- GitLab CI YAML

## [0.7.1] - 2021-12-02

### Added

- A new parameter to a node's result called `sublattice_result` is added.
  This will be of a `Result` type and will contain the result of that sublattice's
  execution. If a normal electron is executed, this will be `None`.

- In `_delete_result` function in `results_manager.py`, an empty results directory
  will now be deleted.

- Name of a sublattice node will also contain `(sublattice)`.

- Added `_dispatch_sync_serverless` which synchronously dispatches without a server
  and waits for a result to be returned. This is the method used to dispatch a sublattice.

- Test for sublatticing is added.

- How-to guide added for sublatticing explaining the new features.

### Changed

- Partially changed `draw` function in `lattice.py` to also draw the subgraph
  of the sublattice when drawing the main graph of the lattice. The change is
  incomplete as we intend to add this feature later.

- Instead of returning `plt`, `draw` now returns the `ax` object.

- `__call__` function in `lattice.py` now runs the lattice's function normally
  instead of dispatching it.

- `_run_task` function now checks whether current node is a sublattice and acts
  accordingly.

### Fixed

- Unnecessary lines to rename the node's name in `covalent_dispatcher/_core/__init__.py` are removed.

- `test_electron_takes_nested_iterables` test was being ignored due to a spelling mistake. Fixed and
  modified to follow the new pattern.

## [0.7.0] - 2021-12-01

### Added

- Electrons can now accept an executor object using the "backend" keyword argument. "backend" can still take a string naming the executor module.
- Electrons and lattices no longer have Slurm metadata associated with the executor, as that information should be contained in the executor object being used as an input argument.
- The "backend" keyword can still be a string specifying the executor module, but only if the executor doesn't need any metadata.
- Executor plugin classes are now directly available to covalent, eg: covalent.executor.LocalExecutor().

## [0.6.7] - 2021-12-01

### Added

- Docstrings without examples for all the functions in core covalent.
- Typehints in those functions as well.
- Used `typing.TYPE_CHECKING` to prevent cyclic imports when writing typehints.

### Changed

- `convert_to_lattice_function` renamed to `convert_to_lattice_function_call`.
- Context managers now raise a `ValueError` instead of a generic `Exception`.

## [0.6.6] - 2021-11-30

### Fixed

- Fixed the version used in the documentation
- Fixed the badge URLs to prevent caching

## [0.6.5] - 2021-11-30

### Fixed

- Broken how-to links

### Removed

- Redundant lines from .gitignore
- *.ipynb from .gitignore

## [0.6.4] - 2021-11-30

### Added

- How-to guides for workflow orchestration.
  - How to construct an electron
  - How to construct a lattice
  - How to add an electron to lattice
  - How to visualize the lattice
  - How to add constraints to lattices
- How-to guides for workflow and subtask execution.
  - How to execute individual electrons
  - How to execute a lattice
  - How to execute multiple lattices
- How-to guides for status querying.
  - How to query electron execution status
  - How to query lattice execution status
  - How to query lattice execution time
- How-to guides for results collection
  - How to query electron execution results
  - How to query lattice execution results
  - How to query multiple lattice execution results
- Str method for the results object.

### Fixed

- Saving the electron execution status when the subtask is running.

## [0.6.3] - 2021-11-29

### Removed

- JWT token requirement.
- Covalent dispatcher login requirement.
- Update covalent login reference in README.md.
- Changed the default dispatcher server port from 5000 to 47007.

## [0.6.2] - 2021-11-28

### Added

- Github action for tests and coverage
- Badges for tests and coverage
- If tests pass then develop is pushed to master
- Add release action which tags and creates a release for minor version upgrades
- Add badges action which runs linter, and upload badges for version, linter score, and platform
- Add publish action (and badge) which builds a Docker image and uploads it to the AWS ECR

## [0.6.1] - 2021-11-27

### Added

- Github action which checks version increment and changelog entry

## [0.6.0] - 2021-11-26

### Added

- New Covalent RTD theme
- sphinx extension sphinx-click for CLI RTD
- Sections in RTD
- init.py in both covalent-dispatcher logger module and cli module for it to be importable in sphinx

### Changed

- docutils version that was conflicting with sphinx

### Removed

- Old aq-theme

## [0.5.1] - 2021-11-25

### Added

- Integration tests combining both covalent and covalent-dispatcher modules to test that
  lattice workflow are properly planned and executed.
- Integration tests for the covalent-dispatcher init module.
- pytest-asyncio added to requirements.

## [0.5.0] - 2021-11-23

### Added

- Results manager file to get results from a file, delete a result, and redispatch a result object.
- Results can also be awaited to only return a result if it has either been completed or failed.
- Results class which is used to store the results with all the information needed to be used again along with saving the results to a file functionality.
- A result object will be a mercurial object which will be updated by the dispatcher and saved to a file throughout the dispatching and execution parts.
- Direct manipulation of the transport graph inside a result object takes place.
- Utility to convert a function definition string to a function and vice-versa.
- Status class to denote the status of a result object and of each node execution in the transport graph.
- Start and end times are now also stored for each node execution as well as for the whole dispatch.
- Logging of `stdout` and `stderr` can be done by passing in the `log_stdout`, `log_stderr` named metadata respectively while dispatching.
- In order to get the result of a certain dispatch, the `dispatch_id`, the `results_dir`, and the `wait` parameter can be passed in. If everything is default, then only the dispatch id is required, waiting will not be done, and the result directory will be in the current working directory with folder name as `results/` inside which every new dispatch will have a new folder named according to their respective dispatch ids, containing:
  - `result.pkl` - (Cloud)pickled result object.
  - `result_info.yaml` - yaml file with high level information about the result and its execution.
  - `dispatch_source.py` - python file generated, containing the original function definitions of lattice and electrons which can be used to dispatch again.

### Changed

- `logfile` named metadata is now `slurm_logfile`.
- Instead of using `jsonpickle`, `cloudpickle` is being used everywhere to maintain consistency.
- `to_json` function uses `json` instead of `jsonpickle` now in electron and lattice definitions.
- `post_processing` moved to the dispatcher, so the dispatcher will now store a finished execution result in the results folder as specified by the user with no requirement of post processing it from the client/user side.
- `run_task` function in dispatcher modified to check if a node has completed execution and return it if it has, else continue its execution. This also takes care of cases if the server has been closed mid execution, then it can be started again from the last saved state, and the user won't have to wait for the whole execution.
- Instead of passing in the transport graph and dispatch id everywhere, the result object is being passed around, except for the `asyncio` part where the dispatch id and results directory is being passed which afterwards lets the core dispatcher know where to get the result object from and operate on it.
- Getting result of parent node executions of the graph, is now being done using the result object's graph. Storing of each execution's result is also done there.
- Tests updated to reflect the changes made. They are also being run in a serverless manner.

### Removed

- `LatticeResult` class removed.
- `jsonpickle` requirement removed.
- `WorkflowExecutionResult`, `TaskExecutionResult`, and `ExecutionError` singleton classes removed.

### Fixed

- Commented out the `jwt_required()` part in `covalent-dispatcher/_service/app.py`, may be removed in later iterations.
- Dispatcher server will now return the error message in the response of getting result if it fails instead of sending every result ever as a response.

## [0.4.3] - 2021-11-23

### Added

- Added a note in Known Issues regarding port conflict warning.

## [0.4.2] - 2021-11-24

### Added

- Added badges to README.md

## [0.4.1] - 2021-11-23

### Changed

- Removed old coverage badge and fixed the badge URL

## [0.4.0] - 2021-11-23

### Added

- Codecov integrations and badge

### Fixed

- Detached pipelines no longer created

## [0.3.0] - 2021-11-23

### Added

- Wrote a Code of Conduct based on <https://www.contributor-covenant.org/>
- Added installation and environment setup details in CONTRIBUTING
- Added Known Issues section to README

## [0.2.0] - 2021-11-22

### Changed

- Removed non-open-source executors from Covalent. The local SLURM executor is now
- a separate repo. Executors are now plugins.

## [0.1.0] - 2021-11-19

### Added

- Pythonic CLI tool. Install the package and run `covalent --help` for a usage description.
- Login and logout functionality.
- Executor registration/deregistration skeleton code.
- Dispatcher service start, stop, status, and restart.

### Changed

- JWT token is stored to file instead of in an environment variable.
- The Dask client attempts to connect to an existing server.

### Removed

- Removed the Bash CLI tool.

### Fixed

- Version assignment in the covalent init file.

## [0.0.3] - 2021-11-17

### Fixed

- Fixed the Dockerfile so that it runs the dispatcher server from the covalent repo.

## [0.0.2] - 2021-11-15

### Changed

- Single line change in ci script so that it doesn't exit after validating the version.
- Using `rules` in `pytest` so that the behavior in test stage is consistent.

## [0.0.1] - 2021-11-15

### Added

- CHANGELOG.md to track changes (this file).
- Semantic versioning in VERSION.
- CI pipeline job to enforce versioning.<|MERGE_RESOLUTION|>--- conflicted
+++ resolved
@@ -7,7 +7,6 @@
 
 ## [UNRELEASED]
 
-<<<<<<< HEAD
 ### Tests
 
 - Dispatcher service tests for the `dispatch_workflow.py` module.
@@ -15,13 +14,12 @@
 ### Changed
 
 - Minor refactor of `dispatch_workflow.py` module in Dispatcher service.
-=======
+
 ## [0.67.1] - 2022-04-07
 
 ### Fixed
 
 - Switched UI to results service delete API
->>>>>>> 37ad081b
 
 ## [0.67.0] - 2022-04-07
 
