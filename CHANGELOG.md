--- conflicted
+++ resolved
@@ -7,11 +7,10 @@
 
 ## [UNRELEASED]
 
-<<<<<<< HEAD
 ### Changed
 
 - Covalent server can now process workflows without having their deps installed
-=======
+
 ## [0.128.0] - 2022-07-12
 
 ### Authors
@@ -25,7 +24,6 @@
 ### Added
 
 - File transfer support for leptons
->>>>>>> 133872a0
 
 ## [0.127.0] - 2022-07-11
 
