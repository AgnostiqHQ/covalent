# Changelog

All notable changes to this project will be documented in this file.

The format is based on [Keep a Changelog](https://keepachangelog.com/en/1.0.0/),
and this project adheres to [Semantic Versioning](https://semver.org/spec/v2.0.0.html).

## [UNRELEASED]

<<<<<<< HEAD
### Added

- Set up alembic migrations & added migration guide (`alembic/README.md`)
=======
## [0.130.0] - 2022-07-12

### Authors

- Venkat Bala <venkat@agnostiq.ai>
- Co-authored-by: Scott Wyman Neagle <scott@agnostiq.ai>


### Changed

- Ignoring tests for `cancel_dispatch` and `construct_bash`
- Create a dummy requirements.txt file for pip deps tests
- Fix version of `Werkzeug` package to avoid running into ValueError (unexpected kwarg `as_tuple`)
- Update `customization` how to test by specifying the section header `sdk`
>>>>>>> cdbce869

## [0.129.0] - 2022-07-12

### Authors

- Sankalp Sanand <sankalp@agnostiq.ai>
- Co-authored-by: Alejandro Esquivel <ae@alejandro.ltd>


### Added

- Support for `wait_for` type edges when two electrons are connected by their execution side effects instead of output-input relation.

### Changed

- `active_lattice.electron_outputs` now contains the node ids as well for the electron which is being post processed.

## [0.128.1] - 2022-07-12

### Authors

- Faiyaz Hasan <faiyaz@agnostiq.ai>


### Fixed

- `Result.persist` test in `result_test.py`.
- Electron dependency `arg_index` is changed back to Nullable.

## [0.128.0] - 2022-07-12

### Authors

- Okechukwu  Emmanuel Ochia <okechukwu@agnostiq.ai>
- Co-authored-by: Casey Jao <casey@agnostiq.ai>
- Co-authored-by: Alejandro Esquivel <ae@alejandro.ltd>
- Co-authored-by: pre-commit-ci[bot] <66853113+pre-commit-ci[bot]@users.noreply.github.com>


### Added

- File transfer support for leptons

## [0.127.0] - 2022-07-11

### Authors

- Scott Wyman Neagle <scott@agnostiq.ai>
- Co-authored-by: Faiyaz Hasan <faiyaz@agnostiq.ai>
- Co-authored-by: Venkat Bala <venkat@agnostiq.ai>


### Added

- When saving to DB, also persist to the new DB if running in develop mode

### Tests

- Flask app route tests

## [0.126.0] - 2022-07-11

### Authors

- Will Cunningham <wjcunningham7@users.noreply.github.com>
- Alejandro Esquivel <ae@alejandro.ltd>
- Co-authored-by: pre-commit-ci[bot] <66853113+pre-commit-ci[bot]@users.noreply.github.com>
- Co-authored-by: Sankalp Sanand <sankalp@agnostiq.ai>


### Added

- Added Folder class
- Added internal call before/after deps to execute File Transfer operations pre/post electron execution.

### Operations

- Enhanced hotfix action to create branches from existing commits

## [0.125.0] - 2022-07-09

### Authors

- Okechukwu  Emmanuel Ochia <okechukwu@agnostiq.ai>
- Co-authored-by: pre-commit-ci[bot] <66853113+pre-commit-ci[bot]@users.noreply.github.com>
- Co-authored-by: Alejandro Esquivel <ae@alejandro.ltd>
- Venkat Bala <venkat@agnostiq.ai>
- Co-authored-by: Okechukwu Ochia <emmirald@gmail.com>
- Co-authored-by: Scott Wyman Neagle <scott@agnostiq.ai>


### Added

- Dask Cluster CLI functional/unit tests

### Docs

- Updated RTD concepts, how-to-guides, and api docs with electron dependencies.

<<<<<<< HEAD
=======
### Operations

- Separate out running tests and uploading coverage report to circumvent bug in
  retry action
>>>>>>> cdbce869

## [0.124.0] - 2022-07-07

### Authors

- Will Cunningham <wjcunningham7@users.noreply.github.com>
- Co-authored-by: Scott Wyman Neagle <scott@agnostiq.ai>
- Faiyaz Hasan <faiyaz@agnostiq.ai>


### Added

- `Result.persist` method in `covalent/_results_manager/result.py`.

### Operations

- Package pre-releases go to `covalent` instead of `cova` on PyPI.

## [0.123.0] - 2022-07-07

### Authors

- Scott Wyman Neagle <scott@agnostiq.ai>
- Co-authored-by: Faiyaz Hasan <faiyaz@agnostiq.ai>
- Will Cunningham <wjcunningham7@users.noreply.github.com>
- Alejandro Esquivel <ae@alejandro.ltd>
- Co-authored-by: pre-commit-ci[bot] <66853113+pre-commit-ci[bot]@users.noreply.github.com>


### Added

- Added Folder class
- Added internal call before/after deps to execute File Transfer operations pre/post electron execution.

### Operations

- `codeql.yml` and `condabuild.yml` run nightly instead of on every PR.
- Style fixes in changelog

## [0.122.1] - 2022-07-06

### Authors

Will Cunningham <wjcunningham7@users.noreply.github.com>
Co-authored-by: Scott Wyman Neagle <scott@agnostiq.ai>


### Operations

- Added license scanner action
- Pre-commit autoupdate

### Tests

- Tests for running workflows with more than one iteration

### Fixed

- Attribute error caused by attempts to retrieve the name from the node function when the node function is set to None

## [0.122.0] - 2022-07-04

### Authors

Faiyaz Hasan <faiyaz@agnostiq.ai>
Co-authored-by: pre-commit-ci[bot] <66853113+pre-commit-ci[bot]@users.noreply.github.com>


### Added

- `covalent/_results_manager/write_result_to_db.py` module and methods to insert / update data in the DB.
- `tests/covalent_tests/results_manager_tests/write_result_to_db_test.py` containing the unit tests for corresponding functions.

### Changed

- Electron `type` column to a string type rather than an `ElectronType` in DB models.
- Primary keys from `BigInteger` to `Integer` in DB models.

## [0.121.0] - 2022-07-04

### Authors

Will Cunningham <wjcunningham7@users.noreply.github.com>
Co-authored-by: Alejandro Esquivel <ae@alejandro.ltd>
Co-authored-by: pre-commit-ci[bot] <66853113+pre-commit-ci[bot]@users.noreply.github.com>


### Removed

- Unused requirements `gunicorn` and `eventlet` in `requirements.txt` as well as `dask` in `tests/requirements.txt`, since it is already included in the core requirements.

### Docs

- Updated the compatibility matrix in the docs.

## [0.120.0] - 2022-07-04

### Authors

Okechukwu  Emmanuel Ochia <okechukwu@agnostiq.ai>
Co-authored-by: Venkat Bala <venkat@agnostiq.ai>
Co-authored-by: pre-commit-ci[bot] <66853113+pre-commit-ci[bot]@users.noreply.github.com>
Co-authored-by: Scott Wyman Neagle <scott@agnostiq.ai>


### Added

- Adding `cluster` CLI options to facilitate interacting with the backend Dask cluster
- Adding options to `covalent start` to enable specifying number of workers, memory limit and threads per worker at cluster startup

### Changed

- Update `DaskAdminWorker` docstring with better explanation

## [0.119.1] - 2022-07-04

### Authors

Scott Wyman Neagle <scott@agnostiq.ai>
Casey Jao <casey@agnostiq.ai>


### Fixed

- `covalent status` checks if the server process is still alive.

### Operations

- Updates to changelog logic to handle multiple authors

## [0.119.0] - 2022-07-03
### Authors
@cjao 


### Added

- Introduce support for pip dependencies

## [0.118.0] - 2022-07-02
### Authors
@AlejandroEsquivel 


### Added

- Introduced File, FileTransfer, and FileTransferStrategy classes to support various File Transfer use cases prior/post electron execution

## [0.117.0] - 2022-07-02
### Authors
@Emmanuel289 


### Added

- Included retry action in 'tests.yaml' workflow.

## [0.116.0] - 2022-06-29
### Authors
@Prasy12 

### Changed

- Changed API socket calls interval for graph optimization.

### Added

- Ability to change to different layouts from the GUI.

## [0.115.0] - 2022-06-28
### Authors
@cjao 


### Added

- Introduce support for `call_before`, `call_after`, and bash dependencies

### Operations

- Unit tests performed on Python 3.10 on Ubuntu and MacOS images as well as 3.9 on MacOS
- Updated codeowners so that AQ Engineers doesn't own this CHANGELOG
- pre-commit autoupdate

## [0.114.0] - 2022-06-23
### Authors
@dependabot[bot] 


### Changed

- Changed eventsource version on webapp yarn-lock file.

### Operations

- Added Github push changelog workflow to append commiters username
- Reusable JavaScript action to parse changelog and update version

## [0.113.0] - 2022-06-21

### Added

- Introduce new db models and object store backends

### Operations

- Syntax fix in hotfix.yml

### Docs

- Added new tutorial: Linear and convolutional autoencoders

## [0.112.0] - 2022-06-20

### Changed

- Changed async version on webapp package-lock file.

## [0.111.0] - 2022-06-20

### Changed

- Changed eventsource version on webapp package-lock file.

### Docs

- Added new tutorial: Covalentified version of the Pennylane Variational Classifier tutorial.

## [0.110.3] - 2022-06-17

### Fixed

- Fix error when parsing electron positional arguments in workflows

### Docs

- Remove hardcoding version info in README.md

## [0.110.2] - 2022-06-10

### Docs

- Fix MNIST tutorial
- Fix Quantum Gravity tutorial
- Update RTD with migration guide compatible with latest release
- Convert all references to `covalent start` from Jupyter notebooks to markdown statements
- Update release notes summary in README.md
- Fixed display issues with figure (in dark mode) and bullet points in tutorials

### Operations

- Added a retry block to the webapp build step in `tests.yml`

## [0.110.1] - 2022-06-10

### Fixed

- Configure dask to not use daemonic processes when creating a cluster

### Operations

- Sync the VERSION file within `covalent` directory to match the root level VERSION
- Manually patch `covalent/VERSION`

## [0.110.0] - 2022-06-10

### Changed

- Web GUI list size and status label colors changed.
- Web GUI graph running icon changed to non-static icon.

### Docs

- Removed references to the Dask executor in RTD as they are no longer needed.

## [0.109.1] - 2022-06-10

### Fixed

- `covalent --version` now works for PyPI releases

## [0.109.0] - 2022-06-10

### Docs

- Update CLI help statements

### Added

- Add CLI functionality to start covalent with/without Dask
- Add CLI support to parse `covalent_ui.log` file

### Operations

- Updating codeowners to establish engineering & psiog ownership

### Docs

- Added new tutorial: Training quantum embedding kernels for classification.

## [0.108.0] - 2022-06-08

### Added

- WCI yaml file

### Docs

- Add pandoc installation updates to contributing guide

## [0.107.0] - 2022-06-07

### Changed

- Skipping stdout/stderr redirection tests until implemented in Dask parent process

### Added

- Simplifed starting the dask cluster using `multiprocessing`
- Added `bokeh==2.4.3` to requirements.txt to enable view Dask dashboard

### Fixed

- Changelog-reminder action now works for PRs from forks.

## [0.106.2] - 2022-06-06

### Fixed

- Specifying the version for package `furo` to `2022.4.7` to prevent breaking doc builds

### Docs

- Added new tutorial: Using Covalent with PennyLane for hybrid computation.

## [0.106.1] - 2022-06-01

### Fixed

- Changelog-reminder action now works for PRs from forks

### Docs

- Removed references to microservices in RTD
- Updated README.md.
- Changed `ct.electron` to `ct.lattice(executor=dask_executor)` in MNIST classifier tutorial

## [0.106.0] - 2022-05-26

### Changed

- Visual theme for Webapp GUI changed in accordance to new theme
- Fonts, colors, icons have been updated

## [0.105.0] - 2022-05-25

### Added

- Add a pre-commit hook for `detect-secrets`.
- Updated the actions in accordance with the migration done in the previous version.

## [0.104.0] - 2022-05-23

### Changed

- Services have been moved to a different codebase. This repo is now hosting the Covalent SDK, local dispatcher backend, Covalent web GUI, and documentation. Version is bumped to `0.104.0` in order to avoid conflicts.
- Update tests to match the current dispatcher api
- Skip testing dask executor until dask executor plugin is made public
- Using 2 thread pools to manage multiple workflows better and the other one for executing electrons in parallel.

### Fixed

- Add psutil and PyYAML to requirements.txt
- Passing the same Electron to multiple inputs of an Electron now works. UI fix pending.
- Dask from `requirements.txt`.

### Removed

- Asyncio usage for electron level concurrency.
- References to dask

### Added

- Functional test added for dask executor with the cluster running locally.
- Scalability tests for different workflows and workflow sizes under `tests/stress_tests/scripts`
- Add sample performance testing workflows under `tests/stress_tests`
- Add pipelines to continuously run the tutorial notebooks
- Create notebook with tasks from RTD

## [0.32.3] - 2022-03-16

### Fixed

- Fix missing UI graph edges between parameters and electrons in certain cases.
- Fix UI crashes in cases where legacy localStorage state was being loaded.

## [0.32.2] - 2022-03-16

### Added

- Images for graphs generated in tutorials and how-tos.
- Note for quantum gravity tutorial to tell users that `tensorflow` doesn't work on M1 Macs.
- `Known Issues` added to `README.md`

### Fixed

- `draw` function usage in tutorials and how-tos now reflects the UI images generated instead of using graphviz.
- Images now render properly in RTD of how-tos.

### Changed

- Reran all the tutorials that could run, generating the outputs again.

## [0.32.1] - 2022-03-15

### Fixed

- CLI now starts server directly in the subprocess instead of as a daemon
- Logs are provided as pipes to Popen instead of using a shell redirect
- Restart behavior fixed
- Default port in `covalent_ui/app.py` uses the config manager

### Removed

- `_graceful_restart` function no longer needed without gunicorn

## [0.32.0] - 2022-03-11

### Added

- Dispatcher microservice API endpoint to dispatch and update workflow.
- Added get runnable task endpoint.

## [0.31.0] - 2022-03-11

### Added

- Runner component's main functionality to run a set of tasks, cancel a task, and get a task's status added to its api.

## [0.30.5] - 2022-03-11

### Updated

- Updated Workflow endpoints & API spec to support upload & download of result objects as pickle files

## [0.30.4] - 2022-03-11

### Fixed

- When executing a task on an alternate Conda environment, Covalent no longer has to be installed on that environment. Previously, a Covalent object (the execution function as a TransportableObject) was passed to the environment. Now it is deserialized to a "normal" Python function, which is passed to the alternate Conda environment.

## [0.30.3] - 2022-03-11

### Fixed

- Fixed the order of output storage in `post_process` which should have been the order in which the electron functions are called instead of being the order in which they are executed. This fixes the order in which the replacement of function calls with their output happens, which further fixes any discrepencies in the results obtained by the user.

- Fixed the `post_process` test to check the order as well.

## [0.30.2] - 2022-03-11

### Changed

- Updated eventlet to 0.31.0

## [0.30.1] - 2022-03-10

### Fixed

- Eliminate unhandled exception in Covalent UI backend when calling fetch_result.

## [0.30.0] - 2022-03-09

### Added

- Skeleton code for writing the different services corresponding to each component in the open source refactor.
- OpenAPI specifications for each of the services.

## [0.29.3] - 2022-03-09

### Fixed

- Covalent UI is built in the Dockerfile, the setup file, the pypi workflow, the tests workflow, and the conda build script.

## [0.29.2] - 2022-03-09

### Added

- Defaults defined in executor plugins are read and used to update the in-memory config, as well as the user config file. But only if the parameter in question wasn't already defined.

### Changed

- Input parameter names and docstrings in _shared_files.config.update_config were changed for clarity.

## [0.29.1] - 2022-03-07

### Changed

- Updated fail-fast strategy to run all tests.

## [0.29.0] - 2022-03-07

### Added

- DispatchDB for storing dispatched results

### Changed

- UI loads dispatches from DispatchDB instead of browser local storage

## [0.28.3] - 2022-03-03

### Fixed

Installed executor plugins don't have to be referred to by their full module name. Eg, use "custom_executor", instead of "covalent_custom_plugin.custom_executor".

## [0.28.2] - 2022-03-03

### Added

- A brief overview of the tutorial structure in the MNIST classification tutorial.

## [0.28.1] - 2022-03-02

### Added

- Conda installation is only supported for Linux in the `Getting Started` guide.
- MNIST classifier tutorial.

### Removed

- Removed handling of default values of function parameters in `get_named_params` in `covalent/_shared_files/utils.py`. So, it is actually being handled by not being handled since now `named_args` and `named_kwargs` will only contain parameters that were passed during the function call and not all of them.

## [0.28.0] - 2022-03-02

### Added

- Lepton support, including for Python modules and C libraries
- How-to guides showing how to use leptons for each of these

## [0.27.6] - 2022-03-01

### Added

- Added feature development basic steps in CONTRIBUTING.md.
- Added section on locally building RTD (read the docs) in the contributing guide.

## [0.27.5] - 2022-03-01

### Fixed

- Missing UI input data after backend change - needed to be derived from graph for electrons, lattice inputs fixed on server-side, combining name and positional args
- Broken UI graph due to variable->edge_name renaming
- Missing UI executor data after server-side renaming

## [0.27.4] - 2022-02-28

### Fixed

- Path used in `covalent/executor/__init__.py` for executor plugin modules needed updating to `covalent/executor/executor_plugins`

### Removed

- Disabled workflow cancellation test due to inconsistent outcomes. Test will be re-enabled after cancellation mechanisms are investigated further.

## [0.27.3] - 2022-02-25

### Added

- Added `USING_DOCKER.md` guide for running docker container.
- Added cli args to covalent UI flask server `covalent_ui/app.py` to modify port and log file path.

### Removed

- Removed gunicorn from cli and Dockerfile.

### Changed

- Updated cli `covalent_dispatcher/_cli/service.py` to run flask server directly, and removed dispatcher and UI flags.
- Using Flask blueprints to merge Dispatcher and UI servers.
- Updated Dockerfile to run flask server directly.
- Creating server PID file manually in `covalent_dispatcher/_cli/service.py`.
- Updated tests and docs to reflect merged servers.
- Changed all mentions of port 47007 (for old UI server) to 48008.

## [0.27.2] - 2022-02-24

### Changed

- Removed unnecessary blockquotes from the How-To guide for creating custom executors
- Changed "Covalent Cloud" to "Covalent" in the main code text

## [0.27.1] - 2022-02-24

### Removed

- Removed AQ-Engineers from CODEOWNERS in order to fix PR review notifications

## [0.27.0] - 2022-02-24

### Added

- Support for positional only, positional or keyword, variable positional, keyword only, variable keyword types of parameters is now added, e.g an electron can now use variable args and variable kwargs if the number/names of parameters are unknown during definition as `def task(*args, **kwargs)` which wasn't possible before.

- `Lattice.args` added to store positional arguments passed to the lattice's workflow function.

- `get_named_params` function added in `_shared_files/utils.py` which will return a tuple containing named positional arguments and named keyword arguments. The names help in showing and storing these parameters in the transport graph.

- Tests to verify whether all kinds of input paramaters are supported by electron or a lattice.

### Changed

- No longer merging positional arguments with keyword arguments, instead they are separately stored in respective nodes in the transport graph.

- `inputs` returned from `_get_inputs` function in `covalent_dispatcher/_core/execution.py` now contains positional as well as keyword arguments which further get passed to the executor.

- Executors now support positional and keyword arguments as inputs to their executable functions.

- Result object's `_inputs` attribute now contains both `args` and `kwargs`.

- `add_node_for_nested_iterables` is renamed to `connect_node_with_others` and `add_node_to_graph` also renamed to `add_collection_node_to_graph` in `electron.py`. Some more variable renames to have appropriate self-explanatory names.

- Nodes and edges in the transport graph now have a better interface to assign attributes to them.

- Edge attribute `variable` renamed to `edge_name`.

- In `serialize` function of the transport graph, if `metadata_only` is True, then only `metadata` attribute of node and `source` and `target` attributes of edge are kept in the then return serialized `data`.

- Updated the tests wherever necessary to reflect the above changes

### Removed

- Deprecated `required_params_passed` since an error will automatically be thrown by the `build_graph` function if any of the required parameters are not passed.

- Removed duplicate attributes from nodes in the transport graph.

## [0.26.1] - 2022-02-23

### Added

- Added Local Executor section to the API read the docs.

## [0.26.0] - 2022-02-23

### Added

- Automated reminders to update the changelog

## [0.25.3] - 2022-02-23

## Added

- Listed common mocking commands in the CONTRIBUTING.md guide.
- Additional guidelines on testing.

## [0.25.2] - 2022-02-21

### Changed

- `backend` metadata name changed to `executor`.
- `_plan_workflow` usage updated to reflect how that executor related information is now stored in the specific executor object.
- Updated tests to reflect the above changes.
- Improved the dispatch cancellation test to provide a robust solution which earlier took 10 minutes to run with uncertainty of failing every now and then.

### Removed

- Removed `TaskExecutionMetadata` as a consequence of removing `execution_args`.

## [0.25.1] - 2022-02-18

### Fixed

- Tracking imports that have been used in the workflow takes less time.

### Added

- User-imports are included in the dispatch_source.py script. Covalent-related imports are commented out.

## [0.25.0] - 2022-02-18

### Added

- UI: Lattice draw() method displays in web UI
- UI: New navigation panel

### Changed

- UI: Animated graph changes, panel opacity

### Fixed

- UI: Fixed "Not Found" pages

## [0.24.21] - 2022-02-18

### Added

- RST document describing the expectations from a tutorial.

## [0.24.20] - 2022-02-17

### Added

- Added how to create custom executors

### Changed

- Changed the description of the hyperlink for choosing executors
- Fixed typos in doc/source/api/getting_started/how_to/execution/creating_custom_executors.ipynb

## [0.24.19] - 2022-02-16

### Added

- CODEOWNERS for certain files.

## [0.24.18] - 2022-02-15

### Added

- The user configuration file can now specify an executor plugin directory.

## [0.24.17] - 2022-02-15

### Added

- Added a how-to for making custom executors.

## [0.24.16] - 2022-02-12

### Added

- Errors now contain the traceback as well as the error message in the result object.
- Added test for `_post_process` in `tests/covalent_dispatcher_tests/_core/execution_test.py`.

### Changed

- Post processing logic in `electron` and dispatcher now relies on the order of execution in the transport graph rather than node's function names to allow for a more reliable pairing of nodes and their outputs.

- Renamed `init_test.py` in `tests/covalent_dispatcher_tests/_core/` to `execution_test.py`.

### Removed

- `exclude_from_postprocess` list which contained some non executable node types removed since only executable nodes are post processed now.

## [0.24.15] - 2022-02-11

### Fixed

- If a user's configuration file does not have a needed exeutor parameter, the default parameter (defined in _shared_files/defaults.py) is used.
- Each executor plugin is no longer initialized upon the import of Covalent. This allows required parameters in executor plugins.

## Changed

- Upon updating the configuration data with a user's configuration file, the complete set is written back to file.

## Added

- Tests for the local and base executors.

## [0.24.14] - 2022-02-11

### Added

- UI: add dashboard cards
- UI: add scaling dots background

### Changed

- UI: reduce sidebar font sizes, refine color theme
- UI: refine scrollbar styling, show on container hover
- UI: format executor parameters as YAML code
- UI: update syntax highlighting scheme
- UI: update index.html description meta tag

## [0.24.13] - 2022-02-11

### Added

- Tests for covalent/_shared_files/config.py

## [0.24.12] - 2022-02-10

### Added

- CodeQL code analyzer

## [0.24.11] - 2022-02-10

### Added

- A new dictionary `_DEFAULT_CONSTRAINTS_DEPRECATED` in defaults.py

### Changed

- The `_DEFAULT_CONSTRAINT_VALUES` dictionary now only contains the `backend` argument

## [0.24.10] - 2022-02-09

### Fixed

- Sporadically failing workflow cancellation test in tests/workflow_stack_test.py

## [0.24.9] - 2022-02-09

## Changed

- Implementation of `_port_from_pid` in covalent_dispatcher/_cli/service.py.

## Added

- Unit tests for command line interface (CLI) functionalities in covalent_dispatcher/_cli/service.py and covalent_dispatcher/_cli/cli.py.

## [0.24.8] - 2022-02-07

### Fixed

- If a user's configuration file does not have a needed parameter, the default parameter (defined in _shared_files/defaults.py) is used.

## [0.24.7] - 2022-02-07

### Added

- Typing: Add Type hint `dispatch_info` parameter.
- Documentation: Updated the return_type description in docstring.

### Changed

- Typing: Change return type annotation to `Generator`.

## [0.24.6] - 2022-02-06

### Added

- Type hint to `deserialize` method of `TransportableObject` of `covalent/_workflow/transport.py`.

### Changed

- Description of `data` in `deserialize` method of `TransportableObject` of `covalent/_workflow/transport.py` from `The serialized transportable object` to `Cloudpickled function`.

## [0.24.5] - 2022-02-05

### Fixed

- Removed dependence on Sentinel module

## [0.24.4] - 2022-02-04

### Added

- Tests across multiple versions of Python and multiple operating systems
- Documentation reflecting supported configurations

## [0.24.3] - 2022-02-04

### Changed

- Typing: Use `bool` in place of `Optional[bool]` as type annotation for `develop` parameter in `covalent_dispatcher.service._graceful_start`
- Typing: Use `Any` in place of `Optional[Any]` as type annotation for `new_value` parameter in `covalent._shared_files.config.get_config`

## [0.24.2] - 2022-02-04

### Fixed

- Updated hyperlink of "How to get the results" from "./collection/query_electron_execution_result" to "./collection/query_multiple_lattice_execution_results" in "doc/source/how_to/index.rst".
- Updated hyperlink of "How to get the result of a particular electron" from "./collection/query_multiple_lattice_execution_results" to "./collection/query_electron_execution_result" in "doc/source/how_to/index.rst".

## [0.24.1] - 2022-02-04

### Changed

- Changelog entries are now required to have the current date to enforce ordering.

## [0.24.0] - 2022-02-03

### Added

- UI: log file output - display in Output tab of all available log file output
- UI: show lattice and electron inputs
- UI: display executor attributes
- UI: display error message on failed status for lattice and electron

### Changed

- UI: re-order sidebar sections according to latest figma designs
- UI: update favicon
- UI: remove dispatch id from tab title
- UI: fit new uuids
- UI: adjust theme text primary and secondary colors

### Fixed

- UI: auto-refresh result state on initial render of listing and graph pages
- UI: graph layout issues: truncate long electron/param names

## [0.23.0] - 2022-02-03

### Added

- Added `BaseDispatcher` class to be used for creating custom dispatchers which allow connection to a dispatcher server.
- `LocalDispatcher` inheriting from `BaseDispatcher` allows connection to a local dispatcher server running on the user's machine.
- Covalent only gives interface to the `LocalDispatcher`'s `dispatch` and `dispatch_sync` methods.
- Tests for both `LocalDispatcher` and `BaseDispatcher` added.

### Changed

- Switched from using `lattice.dispatch` and `lattice.dispatch_sync` to `covalent.dispatch` and `covalent.dispatch_sync`.
- Dispatcher address now is passed as a parameter (`dispatcher_addr`) to `covalent.dispatch` and `covalent.dispatch_sync` instead of a metadata field to lattice.
- Updated tests, how tos, and tutorials to use `covalent.dispatch` and `covalent.dispatch_sync`.
- All the contents of `covalent_dispatcher/_core/__init__.py` are moved to `covalent_dispatcher/_core/execution.py` for better organization. `__init__.py` only contains function imports which are needed by external modules.
- `dispatch`, `dispatch_sync` methods deprecated from `Lattice`.

### Removed

- `_server_dispatch` method removed from `Lattice`.
- `dispatcher` metadata field removed from `lattice`.

## [0.22.19] - 2022-02-03

### Fixed

- `_write_dispatch_to_python_file` isn't called each time a task is saved. It is now only called in the final save in `_run_planned_workflow` (in covalent_dispatcher/_core/__init__.py).

## [0.22.18] - 2022-02-03

### Fixed

- Added type information to result.py

## [0.22.17] - 2022-02-02

### Added

- Replaced `"typing.Optional"` with `"str"` in covalent/executor/base.py
- Added missing type hints to `get_dispatch_context` and `write_streams_to_file` in covalent/executor/base.py, BaseExecutor

## [0.22.16] - 2022-02-02

### Added

- Functions to check if UI and dispatcher servers are running.
- Tests for the `is_ui_running` and `is_server_running` in covalent_dispatcher/_cli/service.py.

## [0.22.15] - 2022-02-01

### Fixed

- Covalent CLI command `covalent purge` will now stop the servers before deleting all the pid files.

### Added

- Test for `purge` method in covalent_dispatcher/_cli/service.py.

### Removed

- Unused `covalent_dispatcher` import from covalent_dispatcher/_cli/service.py.

### Changed

- Moved `_config_manager` import from within the `purge` method to the covalent_dispatcher/_cli/service.py for the purpose of mocking in tests.

## [0.22.14] - 2022-02-01

### Added

- Type hint to `_server_dispatch` method in `covalent/_workflow/lattice.py`.

## [0.22.13] - 2022-01-26

### Fixed

- When the local executor's `log_stdout` and `log_stderr` config variables are relative paths, they should go inside the results directory. Previously that was queried from the config, but now it's queried from the lattice metadata.

### Added

- Tests for the corresponding functions in (`covalent_dispatcher/_core/__init__.py`, `covalent/executor/base.py`, `covalent/executor/executor_plugins/local.py` and `covalent/executor/__init__.py`) affected by the bug fix.

### Changed

- Refactored `_delete_result` in result manager to give the option of deleting the result parent directory.

## [0.22.12] - 2022-01-31

### Added

- Diff check in pypi.yml ensures correct files are packaged

## [0.22.11] - 2022-01-31

### Changed

- Removed codecov token
- Removed Slack notifications from feature branches

## [0.22.10] - 2022-01-29

### Changed

- Running tests, conda, and version workflows on pull requests, not just pushes

## [0.22.9] - 2022-01-27

### Fixed

- Fixing version check action so that it doesn't run on commits that are in develop
- Edited PR template so that markdown checklist appears properly

## [0.22.8] - 2022-01-27

### Fixed

- publish workflow, using `docker buildx` to build images for x86 and ARM, prepare manifest and push to ECR so that pulls will match the correct architecture.
- typo in CONTRIBUTING
- installing `gcc` in Docker image so Docker can build wheels for `dask` and other packages that don't provide ARM wheels

### Changed

- updated versions in `requirements.txt` for `matplotlib` and `dask`

## [0.22.7] - 2022-01-27

### Added

- `MANIFEST.in` did not have `covalent_dispatcher/_service` in it due to which the PyPi package was not being built correctly. Added the `covalent_dispatcher/_service` to the `MANIFEST.in` file.

### Fixed

- setuptools properly including data files during installation

## [0.22.6] - 2022-01-26

### Fixed

- Added service folder in covalent dispatcher to package.

## [0.22.5] - 2022-01-25

### Fixed

- `README.md` images now use master branch's raw image urls hosted on <https://github.com> instead of <https://raw.githubusercontent.com>. Also, switched image rendering from html to markdown.

## [0.22.4] - 2022-01-25

### Fixed

- dispatcher server app included in sdist
- raw image urls properly used

## [0.22.3] - 2022-01-25

### Fixed

- raw image urls used in readme

## [0.22.2] - 2022-01-25

### Fixed

- pypi upload

## [0.22.1] - 2022-01-25

### Added

- Code of conduct
- Manifest.in file
- Citation info
- Action to upload to pypi

### Fixed

- Absolute URLs used in README
- Workflow badges updated URLs
- `install_package_data` -> `include_package_data` in `setup.py`

## [0.22.0] - 2022-01-25

### Changed

- Using public ECR for Docker release

## [0.21.0] - 2022-01-25

### Added

- GitHub pull request templates

## [0.20.0] - 2022-01-25

### Added

- GitHub issue templates

## [0.19.0] - 2022-01-25

### Changed

- Covalent Beta Release

## [0.18.9] - 2022-01-24

### Fixed

- iframe in the docs landing page is now responsive

## [0.18.8] - 2022-01-24

### Changed

- Temporarily removed output tab
- Truncated dispatch id to fit left sidebar, add tooltip to show full id

## [0.18.7] - 2022-01-24

### Changed

- Many stylistic improvements to documentation, README, and CONTRIBUTING.

## [0.18.6] - 2022-01-24

### Added

- Test added to check whether an already decorated function works as expected with Covalent.
- `pennylane` package added to the `requirements-dev.txt` file.

### Changed

- Now using `inspect.signature` instead of `function.__code__` to get the names of function's parameters.

## [0.18.5] - 2022-01-21

### Fixed

- Various CI fixes, including rolling back regression in version validation, caching on s3 hosted badges, applying releases and tags correctly.

## [0.18.4] - 2022-01-21

### Changed

- Removed comments and unused functions in covalent_dispatcher
- `result_class.py` renamed to `result.py`

### Fixed

- Version was not being properly imported inside `covalent/__init__.py`
- `dispatch_sync` was not previously using the `results_dir` metadata field

### Removed

- Credentials in config
- `generate_random_filename_in_cache`
- `is_any_atom`
- `to_json`
- `show_subgraph` option in `draw`
- `calculate_node`

## [0.18.3] - 2022-01-20

### Fixed

- The gunicorn servers now restart more gracefully

## [0.18.2] - 2022-01-21

### Changed

- `tempdir` metadata field removed and replaced with `executor.local.cache_dir`

## [0.18.1] - 2022-01-11

## Added

- Concepts page

## [0.18.0] - 2022-01-20

### Added

- `Result.CANCELLED` status to represent the status of a cancelled dispatch.
- Condition to cancel the whole dispatch if any of the nodes are cancelled.
- `cancel_workflow` function which uses a shared variable provided by Dask (`dask.distributed.Variable`) in a dask client to inform nodes to stop execution.
- Cancel function for dispatcher server API which will allow the server to terminate the dispatch.
- How to notebook for cancelling a dispatched job.
- Test to verify whether cancellation of dispatched jobs is working as expected.
- `cancel` function is available as `covalent.cancel`.

### Changed

- In file `covalent/_shared_files/config.py` instead of using a variable to store and then return the config data, now directly returning the configuration.
- Using `fire_and_forget` to dispatch a job instead of a dictionary of Dask's `Future` objects so that we won't have to manage the lifecycle of those futures.
- The `test_run_dispatcher` test was changed to reflect that the dispatcher no longer uses a dictionary of future objects as it was not being utilized anywhere.

### Removed

- `with dask_client` context was removed as the client created in `covalent_dispatcher/_core/__init__.py` is already being used even without the context. Furthermore, it creates issues when that context is exited which is unnecessary at the first place hence not needed to be resolved.

## [0.17.5] - 2022-01-19

### Changed

- Results directory uses a relative path by default and can be overridden by the environment variable `COVALENT_RESULTS_DIR`.

## [0.17.4] - 2022-01-19

### Changed

- Executor parameters use defaults specified in config TOML
- If relative paths are supplied for stdout and stderr, those files are created inside the results directory

## [0.17.3] - 2022-01-18

### Added

- Sync function
- Covalent CLI tool can restart in developer mode

### Fixed

- Updated the UI address referenced in the README

## [0.17.2] - 2022-01-12

### Added

- Quantum gravity tutorial

### Changed

- Moved VERSION file to top level

## [0.17.1] - 2022-01-19

### Added

- `error` attribute was added to the results object to show which node failed and the reason behind it.
- `stdout` and `stderr` attributes were added to a node's result to store any stdout and stderr printing done inside an electron/node.
- Test to verify whether `stdout` and `stderr` are being stored in the result object.

### Changed

- Redesign of how `redirect_stdout` and `redirect_stderr` contexts in executor now work to allow storing their respective outputs.
- Executors now also return `stdout` and `stderr` strings, along with the execution output, so that they can be stored in their result object.

## [0.17.0] - 2022-01-18

### Added

- Added an attribute `__code__` to electron and lattice which is a copy of their respective function's `__code__` attribute.
- Positional arguments, `args`, are now merged with keyword arguments, `kwargs`, as close as possible to where they are passed. This was done to make sure we support both with minimal changes and without losing the name of variables passed.
- Tests to ensure usage of positional arguments works as intended.

### Changed

- Slight rework to how any print statements in lattice are sent to null.
- Changed `test_dispatcher_functional` in `basic_dispatcher_test.py` to account for the support of `args` and removed a an unnecessary `print` statement.

### Removed

- Removed `args` from electron's `init` as it wasn't being used anywhere.

## [0.16.1] - 2022-01-18

### Changed

- Requirement changed from `dask[complete]` to `dask[distributed]`.

## [0.16.0] - 2022-01-14

### Added

- New UI static demo build
- New UI toolbar functions - orientation, toggle params, minimap
- Sortable and searchable lattice name row

### Changed

- Numerous UI style tweaks, mostly around dispatches table states

### Fixed

- Node sidebar info now updates correctly

## [0.15.11] - 2022-01-18

### Removed

- Unused numpy requirement. Note that numpy is still being installed indirectly as other packages in the requirements rely on it.

## [0.15.10] - 2022-01-16

## Added

- How-to guide for Covalent dispatcher CLI.

## [0.15.9] - 2022-01-18

### Changed

- Switched from using human readable ids to using UUIDs

### Removed

- `human-id` package was removed along with its mention in `requirements.txt` and `meta.yaml`

## [0.15.8] - 2022-01-17

### Removed

- Code breaking text from CLI api documentation.
- Unwanted covalent_dispatcher rst file.

### Changed

- Installation of entire covalent_dispatcher instead of covalent_dispatcher/_service in setup.py.

## [0.15.7] - 2022-01-13

### Fixed

- Functions with multi-line or really long decorators are properly serialized in dispatch_source.py.
- Multi-line Covalent output is properly commented out in dispatch_source.py.

## [0.15.6] - 2022-01-11

### Fixed

- Sub-lattice functions are successfully serialized in the utils.py get_serialized_function_str.

### Added

- Function to scan utilized source files and return a set of imported modules (utils.get_imports_from_source)

## [0.15.5] - 2022-01-12

### Changed

- UI runs on port 47007 and the dispatcher runs on port 48008. This is so that when the servers are later merged, users continue using port 47007 in the browser.
- Small modifications to the documentation
- Small fix to the README

### Removed

- Removed a directory `generated` which was improperly added
- Dispatcher web interface
- sqlalchemy requirement

## [0.15.4] - 2022-01-11

### Changed

- In file `covalent/executor/base.py`, `pickle` was changed to `cloudpickle` because of its universal pickling ability.

### Added

- In docstring of `BaseExecutor`, a note was added specifying that `covalent` with its dependencies is assumed to be installed in the conda environments.
- Above note was also added to the conda env selector how-to.

## [0.15.3] - 2022-01-11

### Changed

- Replaced the generic `RuntimeError` telling users to check if there is an object manipulation taking place inside the lattice to a simple warning. This makes the original error more visible.

## [0.15.2] - 2022-01-11

### Added

- If condition added for handling the case where `__getattr__` of an electron is accessed to detect magic functions.

### Changed

- `ActiveLatticeManager` now subclasses from `threading.local` to make it thread-safe.
- `ValueError` in the lattice manager's `claim` function now also shows the name of the lattice that is currently claimed.
- Changed docstring of `ActiveLatticeManager` to note that now it is thread-safe.
- Sublattice dispatching now no longer deletes the result object file and is dispatched normally instead of in a serverless manner.
- `simulate_nitrogen_and_copper_slab_interaction.ipynb` notebook tutorial now does normal dispatching as well instead of serverless dispatching. Also, now 7 datapoints will be shown instead of 10 earlier.

## [0.15.1] - 2022-01-11

### Fixed

- Passing AWS credentials to reusable workflows as a secret

## [0.15.0] - 2022-01-10

### Added

- Action to push development image to ECR

### Changed

- Made the publish action reusable and callable

## [0.14.1] - 2022-01-02

### Changed

- Updated the README
- Updated classifiers in the setup.py file
- Massaged some RTD pages

## [0.14.0] - 2022-01-07

### Added

- Action to push static UI to S3

## [0.13.2] - 2022-01-07

### Changed

- Completed new UI design work

## [0.13.1] - 2022-01-02

### Added

- Added eventlet requirement

### Changed

- The CLI tool can now manage the UI flask server as well
- [Breaking] The CLI option `-t` has been changed to `-d`, which starts the servers in developer mode and exposes unit tests to the server.

## [0.13.0] - 2022-01-01

### Added

- Config manager in `covalent/_shared_files/config.py`
- Default location for the main config file can be overridden using the environment variable `COVALENT_CONFIG_DIR`
- Ability to set and get configuration using `get_config` and `set_config`

### Changed

- The flask servers now reference the config file
- Defaults reference the config file

### Fixed

- `ValueError` caught when running `covalent stop`
- One of the functional tests was using a malformed path

### Deprecated

- The `electron.to_json` function
- The `generate_random_filename_in_cache` function

### Removed

- The `get_api_token` function

## [0.12.13] - 2022-01-04

## Removed

- Tutorial section headings

## Fixed

- Plot background white color

## [0.12.12] - 2022-01-06

### Fixed

- Having a print statement inside electron and lattice code no longer causes the workflow to fail.

## [0.12.11] - 2022-01-04

### Added

- Completed UI feature set for first release

### Changed

- UI server result serialization improvements
- UI result update webhook no longer fails on request exceptions, logs warning intead

## [0.12.10] - 2021-12-17

### Added

- Astrophysics tutorial

## [0.12.9] - 2022-01-04

### Added

- Added `get_all_node_results` method in `result_class.py` to return result of all node executions.

- Added `test_parallelilization` test to verify whether the execution is now being achieved in parallel.

### Changed

- Removed `LocalCluster` cluster creation usage to a simple `Client` one from Dask.

- Removed unnecessary `to_run` function as we no longer needed to run execution through an asyncio loop.

- Removed `async` from function definition of previously asynchronous functions, `_run_task`, `_run_planned_workflow`, `_plan_workflow`, and `_run_workflow`.

- Removed `uvloop` from requirements.

- Renamed `test_get_results` to `test_get_result`.

- Reran the how to notebooks where execution time was mentioned.

- Changed how `dispatch_info` context manager was working to account for multiple nodes accessing it at the same time.

## [0.12.8] - 2022-01-02

### Changed

- Changed the software license to GNU Affero 3.0

### Removed

- `covalent-ui` directory

## [0.12.7] - 2021-12-29

### Fixed

- Gunicorn logging now uses the `capture-output` flag instead of redirecting stdout and stderr

## [0.12.6] - 2021-12-23

### Changed

- Cleaned up the requirements and moved developer requirements to a separate file inside `tests`

## [0.12.5] - 2021-12-16

### Added

- Conda build CI job

## [0.12.4] - 2021-12-23

### Changed

- Gunicorn server now checks for port availability before starting

### Fixed

- The `covalent start` function now prints the correct port if the server is already running.

## [0.12.3] - 2021-12-14

### Added

- Covalent tutorial comparing quantum support vector machines with support vector machine algorithms implemented in qiskit and scikit-learn.

## [0.12.2] - 2021-12-16

### Fixed

- Now using `--daemon` in gunicorn to start the server, which was the original intention.

## [0.12.1] - 2021-12-16

### Fixed

- Removed finance references from docs
- Fixed some other small errors

### Removed

- Removed one of the failing how-to tests from the functional test suite

## [0.12.0] - 2021-12-16

### Added

- Web UI prototype

## [0.11.1] - 2021-12-14

### Added

- CLI command `covalent status` shows port information

### Fixed

- gunicorn management improved

## [0.11.0] - 2021-12-14

### Added

- Slack notifications for test status

## [0.10.4] - 2021-12-15

### Fixed

- Specifying a non-default results directory in a sub-lattice no longer causes a failure in lattice execution.

## [0.10.3] - 2021-12-14

### Added

- Functional tests for how-to's in documentation

### Changed

- Moved example script to a functional test in the pipeline
- Added a test flag to the CLI tool

## [0.10.2] - 2021-12-14

### Fixed

- Check that only `kwargs` without any default values in the workflow definition need to be passed in `lattice.draw(ax=ax, **kwargs)`.

### Added

- Function to check whether all the parameters without default values for a callable function has been passed added to shared utils.

## [0.10.1] - 2021-12-13

### Fixed

- Content and style fixes for getting started doc.

## [0.10.0] - 2021-12-12

### Changed

- Remove all imports from the `covalent` to the `covalent_dispatcher`, except for `_dispatch_serverless`
- Moved CLI into `covalent_dispatcher`
- Moved executors to `covalent` directory

## [0.9.1] - 2021-12-13

### Fixed

- Updated CONTRIBUTING to clarify docstring style.
- Fixed docstrings for `calculate_node` and `check_constraint_specific_sum`.

## [0.9.0] - 2021-12-10

### Added

- `prefix_separator` for separating non-executable node types from executable ones.

- `subscript_prefix`, `generator_prefix`, `sublattice_prefix`, `attr_prefix` for prefixes of subscripts, generators,
  sublattices, and attributes, when called on an electron and added to the transport graph.

- `exclude_from_postprocess` list of prefixes to denote those nodes which won't be used in post processing the workflow.

- `__int__()`, `__float__()`, `__complex__()` for converting a node to an integer, float, or complex to a value of 0 then handling those types in post processing.

- `__iter__()` generator added to Electron for supporting multiple return values from an electron execution.

- `__getattr__()` added to Electron for supporting attribute access on the node output.

- `__getitem__()` added to Electron for supporting subscripting on the node output.

- `electron_outputs` added as an attribute to lattice.

### Changed

- `electron_list_prefix`, `electron_dict_prefix`, `parameter_prefix` modified to reflect new way to assign prefixes to nodes.

- In `build_graph` instead of ignoring all exceptions, now the exception is shown alongwith the runtime error notifying that object manipulation should be avoided inside a lattice.

- `node_id` changed to `self.node_id` in Electron's `__call__()`.

- `parameter` type electrons now have the default metadata instead of empty dictionary.

- Instead of deserializing and checking whether a sublattice is there, now a `sublattice_prefix` is used to denote when a node is a sublattice.

- In `dispatcher_stack_test`, `test_dispatcher_flow` updated to indicate the new use of `parameter_prefix`.

### Fixed

- When an execution fails due to something happening in `run_workflow`, then result object's status is now failed and the object is saved alongwith throwing the appropriate exception.

## [0.8.5] - 2021-12-10

### Added

- Added tests for choosing specific executors inside electron initialization.
- Added test for choosing specific Conda environments inside electron initialization.

## [0.8.4] - 2021-12-10

### Changed

- Removed _shared_files directory and contents from covalent_dispatcher. Logging in covalent_dispatcher now uses the logger in covalent/_shared_files/logging.py.

## [0.8.3] - 2021-12-10

### Fixed

- Decorator symbols were added to the pseudo-code in the quantum chemistry tutorial.

## [0.8.2] - 2021-12-06

### Added

- Quantum chemistry tutorial.

## [0.8.1] - 2021-12-08

### Added

- Docstrings with typehints for covalent dispatcher functions added.

### Changed

- Replaced `node` to `node_id` in `electron.py`.

- Removed unnecessary `enumerate` in `covalent_dispatcher/_core/__init__.py`.

- Removed `get_node_device_mapping` function from `covalent_dispatcher/_core/__init__.py`
  and moved the definition to directly add the mapping to `workflow_schedule`.

- Replaced iterable length comparison for `executor_specific_exec_cmds` from `if len(executor_specific_exec_cmds) > 0`
  to `if executor_specific_exec_cmds`.

## [0.8.0] - 2021-12-03

### Added

- Executors can now accept the name of a Conda environment. If that environment exists, the operations of any electron using that executor are performed in that Conda environment.

## [0.7.6] - 2021-12-02

### Changed

- How to estimate lattice execution time has been renamed to How to query lattice execution time.
- Change result querying syntax in how-to guides from `lattice.get_result` to
  `covalent.get_result`.
- Choose random port for Dask dashboard address by setting `dashboard_address` to ':0' in
  `LocalCluster`.

## [0.7.5] - 2021-12-02

### Fixed

- "Default" executor plugins are included as part of the package upon install.

## [0.7.4] - 2021-12-02

### Fixed

- Upgraded dask to 2021.10.0 based on a vulnerability report

## [0.7.3] - 2021-12-02

### Added

- Transportable object tests
- Transport graph tests

### Changed

- Variable name node_num to node_id
- Variable name node_idx to node_id

### Fixed

- Transport graph `get_dependencies()` method return type was changed from Dict to List

## [0.7.2] - 2021-12-01

### Fixed

- Date handling in changelog validation

### Removed

- GitLab CI YAML

## [0.7.1] - 2021-12-02

### Added

- A new parameter to a node's result called `sublattice_result` is added.
  This will be of a `Result` type and will contain the result of that sublattice's
  execution. If a normal electron is executed, this will be `None`.

- In `_delete_result` function in `results_manager.py`, an empty results directory
  will now be deleted.

- Name of a sublattice node will also contain `(sublattice)`.

- Added `_dispatch_sync_serverless` which synchronously dispatches without a server
  and waits for a result to be returned. This is the method used to dispatch a sublattice.

- Test for sublatticing is added.

- How-to guide added for sublatticing explaining the new features.

### Changed

- Partially changed `draw` function in `lattice.py` to also draw the subgraph
  of the sublattice when drawing the main graph of the lattice. The change is
  incomplete as we intend to add this feature later.

- Instead of returning `plt`, `draw` now returns the `ax` object.

- `__call__` function in `lattice.py` now runs the lattice's function normally
  instead of dispatching it.

- `_run_task` function now checks whether current node is a sublattice and acts
  accordingly.

### Fixed

- Unnecessary lines to rename the node's name in `covalent_dispatcher/_core/__init__.py` are removed.

- `test_electron_takes_nested_iterables` test was being ignored due to a spelling mistake. Fixed and
  modified to follow the new pattern.

## [0.7.0] - 2021-12-01

### Added

- Electrons can now accept an executor object using the "backend" keyword argument. "backend" can still take a string naming the executor module.
- Electrons and lattices no longer have Slurm metadata associated with the executor, as that information should be contained in the executor object being used as an input argument.
- The "backend" keyword can still be a string specifying the executor module, but only if the executor doesn't need any metadata.
- Executor plugin classes are now directly available to covalent, eg: covalent.executor.LocalExecutor().

## [0.6.7] - 2021-12-01

### Added

- Docstrings without examples for all the functions in core covalent.
- Typehints in those functions as well.
- Used `typing.TYPE_CHECKING` to prevent cyclic imports when writing typehints.

### Changed

- `convert_to_lattice_function` renamed to `convert_to_lattice_function_call`.
- Context managers now raise a `ValueError` instead of a generic `Exception`.

## [0.6.6] - 2021-11-30

### Fixed

- Fixed the version used in the documentation
- Fixed the badge URLs to prevent caching

## [0.6.5] - 2021-11-30

### Fixed

- Broken how-to links

### Removed

- Redundant lines from .gitignore
- *.ipynb from .gitignore

## [0.6.4] - 2021-11-30

### Added

- How-to guides for workflow orchestration.
  - How to construct an electron
  - How to construct a lattice
  - How to add an electron to lattice
  - How to visualize the lattice
  - How to add constraints to lattices
- How-to guides for workflow and subtask execution.
  - How to execute individual electrons
  - How to execute a lattice
  - How to execute multiple lattices
- How-to guides for status querying.
  - How to query electron execution status
  - How to query lattice execution status
  - How to query lattice execution time
- How-to guides for results collection
  - How to query electron execution results
  - How to query lattice execution results
  - How to query multiple lattice execution results
- Str method for the results object.

### Fixed

- Saving the electron execution status when the subtask is running.

## [0.6.3] - 2021-11-29

### Removed

- JWT token requirement.
- Covalent dispatcher login requirement.
- Update covalent login reference in README.md.
- Changed the default dispatcher server port from 5000 to 47007.

## [0.6.2] - 2021-11-28

### Added

- Github action for tests and coverage
- Badges for tests and coverage
- If tests pass then develop is pushed to master
- Add release action which tags and creates a release for minor version upgrades
- Add badges action which runs linter, and upload badges for version, linter score, and platform
- Add publish action (and badge) which builds a Docker image and uploads it to the AWS ECR

## [0.6.1] - 2021-11-27

### Added

- Github action which checks version increment and changelog entry

## [0.6.0] - 2021-11-26

### Added

- New Covalent RTD theme
- sphinx extension sphinx-click for CLI RTD
- Sections in RTD
- init.py in both covalent-dispatcher logger module and cli module for it to be importable in sphinx

### Changed

- docutils version that was conflicting with sphinx

### Removed

- Old aq-theme

## [0.5.1] - 2021-11-25

### Added

- Integration tests combining both covalent and covalent-dispatcher modules to test that
  lattice workflow are properly planned and executed.
- Integration tests for the covalent-dispatcher init module.
- pytest-asyncio added to requirements.

## [0.5.0] - 2021-11-23

### Added

- Results manager file to get results from a file, delete a result, and redispatch a result object.
- Results can also be awaited to only return a result if it has either been completed or failed.
- Results class which is used to store the results with all the information needed to be used again along with saving the results to a file functionality.
- A result object will be a mercurial object which will be updated by the dispatcher and saved to a file throughout the dispatching and execution parts.
- Direct manipulation of the transport graph inside a result object takes place.
- Utility to convert a function definition string to a function and vice-versa.
- Status class to denote the status of a result object and of each node execution in the transport graph.
- Start and end times are now also stored for each node execution as well as for the whole dispatch.
- Logging of `stdout` and `stderr` can be done by passing in the `log_stdout`, `log_stderr` named metadata respectively while dispatching.
- In order to get the result of a certain dispatch, the `dispatch_id`, the `results_dir`, and the `wait` parameter can be passed in. If everything is default, then only the dispatch id is required, waiting will not be done, and the result directory will be in the current working directory with folder name as `results/` inside which every new dispatch will have a new folder named according to their respective dispatch ids, containing:
  - `result.pkl` - (Cloud)pickled result object.
  - `result_info.yaml` - yaml file with high level information about the result and its execution.
  - `dispatch_source.py` - python file generated, containing the original function definitions of lattice and electrons which can be used to dispatch again.

### Changed

- `logfile` named metadata is now `slurm_logfile`.
- Instead of using `jsonpickle`, `cloudpickle` is being used everywhere to maintain consistency.
- `to_json` function uses `json` instead of `jsonpickle` now in electron and lattice definitions.
- `post_processing` moved to the dispatcher, so the dispatcher will now store a finished execution result in the results folder as specified by the user with no requirement of post processing it from the client/user side.
- `run_task` function in dispatcher modified to check if a node has completed execution and return it if it has, else continue its execution. This also takes care of cases if the server has been closed mid execution, then it can be started again from the last saved state, and the user won't have to wait for the whole execution.
- Instead of passing in the transport graph and dispatch id everywhere, the result object is being passed around, except for the `asyncio` part where the dispatch id and results directory is being passed which afterwards lets the core dispatcher know where to get the result object from and operate on it.
- Getting result of parent node executions of the graph, is now being done using the result object's graph. Storing of each execution's result is also done there.
- Tests updated to reflect the changes made. They are also being run in a serverless manner.

### Removed

- `LatticeResult` class removed.
- `jsonpickle` requirement removed.
- `WorkflowExecutionResult`, `TaskExecutionResult`, and `ExecutionError` singleton classes removed.

### Fixed

- Commented out the `jwt_required()` part in `covalent-dispatcher/_service/app.py`, may be removed in later iterations.
- Dispatcher server will now return the error message in the response of getting result if it fails instead of sending every result ever as a response.

## [0.4.3] - 2021-11-23

### Added

- Added a note in Known Issues regarding port conflict warning.

## [0.4.2] - 2021-11-24

### Added

- Added badges to README.md

## [0.4.1] - 2021-11-23

### Changed

- Removed old coverage badge and fixed the badge URL

## [0.4.0] - 2021-11-23

### Added

- Codecov integrations and badge

### Fixed

- Detached pipelines no longer created

## [0.3.0] - 2021-11-23

### Added

- Wrote a Code of Conduct based on <https://www.contributor-covenant.org/>
- Added installation and environment setup details in CONTRIBUTING
- Added Known Issues section to README

## [0.2.0] - 2021-11-22

### Changed

- Removed non-open-source executors from Covalent. The local SLURM executor is now
- a separate repo. Executors are now plugins.

## [0.1.0] - 2021-11-19

### Added

- Pythonic CLI tool. Install the package and run `covalent --help` for a usage description.
- Login and logout functionality.
- Executor registration/deregistration skeleton code.
- Dispatcher service start, stop, status, and restart.

### Changed

- JWT token is stored to file instead of in an environment variable.
- The Dask client attempts to connect to an existing server.

### Removed

- Removed the Bash CLI tool.

### Fixed

- Version assignment in the covalent init file.

## [0.0.3] - 2021-11-17

### Fixed

- Fixed the Dockerfile so that it runs the dispatcher server from the covalent repo.

## [0.0.2] - 2021-11-15

### Changed

- Single line change in ci script so that it doesn't exit after validating the version.
- Using `rules` in `pytest` so that the behavior in test stage is consistent.

## [0.0.1] - 2021-11-15

### Added

- CHANGELOG.md to track changes (this file).
- Semantic versioning in VERSION.
- CI pipeline job to enforce versioning.<|MERGE_RESOLUTION|>--- conflicted
+++ resolved
@@ -7,11 +7,10 @@
 
 ## [UNRELEASED]
 
-<<<<<<< HEAD
 ### Added
 
 - Set up alembic migrations & added migration guide (`alembic/README.md`)
-=======
+
 ## [0.130.0] - 2022-07-12
 
 ### Authors
@@ -26,7 +25,6 @@
 - Create a dummy requirements.txt file for pip deps tests
 - Fix version of `Werkzeug` package to avoid running into ValueError (unexpected kwarg `as_tuple`)
 - Update `customization` how to test by specifying the section header `sdk`
->>>>>>> cdbce869
 
 ## [0.129.0] - 2022-07-12
 
@@ -126,13 +124,11 @@
 
 - Updated RTD concepts, how-to-guides, and api docs with electron dependencies.
 
-<<<<<<< HEAD
-=======
+
 ### Operations
 
 - Separate out running tests and uploading coverage report to circumvent bug in
   retry action
->>>>>>> cdbce869
 
 ## [0.124.0] - 2022-07-07
 
