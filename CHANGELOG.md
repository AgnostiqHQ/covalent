# Changelog

All notable changes to this project will be documented in this file.

The format is based on [Keep a Changelog](https://keepachangelog.com/en/1.0.0/),
and this project adheres to [Semantic Versioning](https://semver.org/spec/v2.0.0.html).

## [UNRELEASED]

### Operations

<<<<<<< HEAD
- Fixed nightly workflow's calling of other workflows.
- Fixed input values for other workflows in `nightly-tests` workflow.
=======
- Removing author email from changelog action
- Fixed nightly worfkflow's calling of other workflows.
>>>>>>> 0f212cb8

## [0.234.0-rc.0] - 2024-02-07

### Authors

- Andrew S. Rosen (@Andrew_S_Rosen)
- Casey Jao <casey@agnostiq.ai>
- Sankalp Sanand <sankalp@agnostiq.ai>
- Co-authored-by: pre-commit-ci[bot] <66853113+pre-commit-ci[bot]@users.noreply.github.com>
- ArunPsiog <106462226+ArunPsiog@users.noreply.github.com>
- Co-authored-by: Ara Ghukasyan <ara@agnostiq.ai>
- FilipBolt <filipbolt@gmail.com>
- sriranjanivenkatesan <116076079+sriranjanivenkatesan@users.noreply.github.com>
- Co-authored-by: batchumanish <manish.batchu@psiog.com>
- Co-authored-by: Prasy12 <prasanna.venkatesh@psiog.com>
- Co-authored-by: batchumanish <“manish.batchu@psiog.com”>
- Co-authored-by: batchumanish <126003896+batchumanish@users.noreply.github.com>
- Co-authored-by: Santosh kumar <29346072+santoshkumarradha@users.noreply.github.com>
- Ara Ghukasyan <38226926+araghukas@users.noreply.github.com>

### Operations

- Added qelectron tests to the `tests` workflow
- Split the `nightly` workflow into 4 manually triggerable workflows, `nightly-tests`, `man_0_assign_version`, `man_1_push_to_master`, and `man_2_create_prerelease` to be run in this order.
- Now only the `nightly-tests` workflow will be run on a daily basis, and the other 3 workflows will be run manually.
- Removed `conda` releases from `release.yml`.
- When pushing to `master`, now the version numbers of `develop` and `master` will be compared in `man_1_push_to_master`.
- Upgraded checkout action to v4 in `release.yml`.
- Fixing the if condition for the manual workflows.
- Added pre-release creation as part of `nightly-tests` workflow.

### Added

- Added CRM method to handle Python to TF value conversion (e.g. None->null, True->true, False->false).
- Added `pennylane` as a requirement in tests due to the tutorials using it

### Changed

- Updated RTD notebooks to fix their behavior
- Changed the error being shown when drawing the transport graph of a lattice to a debug message instead
- Revamped README
- Reorganized `qelectron` tests
- Made qelectron an opt-in feature using `covalent[quantum]` extra

### Removed

- Removed unused file transfer how to guides
- Removed `pennylane` as a requirement from notebooks' requirements.txt as it comes with `covalent`
- Removed `validate_args` and `validate_region` method from `deploy_group` CLI as they were specific to AWS

### Docs

- Added voice cloning tutorial

### Fixed

- Fixed the scenario where any deploy commands would fail if the user had a non deploy compatible plugin installed
- Fixed the SQLAlchemy warning that used to show up at every fresh server start
- Fixed deploy commands' default value of plugins not being propagated to the tfvars file

## [0.233.0-rc.0] - 2024-01-07

### Authors

- Andrew S. Rosen (@Andrew_S_Rosen)
- Casey Jao <casey@agnostiq.ai>
- Sankalp Sanand <sankalp@agnostiq.ai>
- Co-authored-by: pre-commit-ci[bot] <66853113+pre-commit-ci[bot]@users.noreply.github.com>
- ArunPsiog <106462226+ArunPsiog@users.noreply.github.com>
- Co-authored-by: Ara Ghukasyan <ara@agnostiq.ai>

### Added

- Added feature to use custom python files as modules to be used in the electron function

### Changed

- SDK no longer uploads empty assets when submitting a dispatch.
- Results Manager avoids downloading assets with size 0.
- Local and Dask executor plugins now return accurate sizes of task
  artifacts.
- Size (number of bytes) is now a required attribute whenever updating
  asset metadata. Although the exact numerical value is not yet
  important, whether the size is reported to be zero or positive does
  have consequences.
- Pack deps, call_before, and call_after assets into one file.
- Changed handling of tuples and sets when building the transport graph - they will be converted to electron lists as well for now
- `qelectron_db`, `qelectron_data_exists`, `python_version`, and `covalent_version`
  are now optional in the pydantic model definitions.

### Fixed

- Reduced number of assets to upload when submitting a dispatch.
- Handled RecursionError on get results for a long running workflow.
- Fixed functional tests.

### Operations

- Allow `cloudpickle` >= 3.0.0
- Remove `boto3` dependency from `tests/requirements.txt`

## [0.232.0-rc.0] - 2023-12-01

### Authors

- Ara Ghukasyan <38226926+araghukas@users.noreply.github.com>
- Co-authored-by: pre-commit-ci[bot] <66853113+pre-commit-ci[bot]@users.noreply.github.com>

### Operations

- Ignore custom executor plugin in how-to's when running `test_deploy_status` CLI test.

### Changed

- Terraform output to use scrolling buffer.
- Terraform output handling to show errors.
- Bumped up babel/traverse version to 7.23.2

## [0.231.0-rc.0] - 2023-11-28

### Authors

- Ara Ghukasyan <38226926+araghukas@users.noreply.github.com>
- Co-authored-by: pre-commit-ci[bot] <66853113+pre-commit-ci[bot]@users.noreply.github.com>

### Added

- check for `/bin/bash` AND `/bin/sh` (in that order) to execute bash leptons

### Changed

- Changed the axios version on the webapp side.

### Operations

- Change the strict version pin on `pennylane` from `==0.33.1` to `>=0.31.1,<0.33.0`

## [0.230.0-rc.0] - 2023-11-24

### Authors

- Andrew S. Rosen (@Andrew_S_Rosen)
- Co-authored-by: Will Cunningham <wjcunningham7@users.noreply.github.com>
- Co-authored-by: Sankalp Sanand <sankalp@agnostiq.ai>
- Co-authored-by: pre-commit-ci[bot] <66853113+pre-commit-ci[bot]@users.noreply.github.com>
- Kevin Taylor <tkdtaylor@gmail.com>
- FilipBolt <filipbolt@gmail.com>
- Co-authored-by: dependabot[bot] <49699333+dependabot[bot]@users.noreply.github.com>
- Co-authored-by: Will Cunningham <wjcunningham7@gmail.com>
- Co-authored-by: Prasy12 <prasanna.venkatesh@psiog.com>
- Co-authored-by: Ara Ghukasyan <38226926+araghukas@users.noreply.github.com>
- Aviral Katiyar <123640350+maskboyAvi@users.noreply.github.com>
- Co-authored-by: ArunPsiog <arun.mukesh@psiog.com>
- Casey Jao <casey@agnostiq.ai>
- Arnav Kohli <95236897+THEGAMECHANGER416@users.noreply.github.com>
- Kirill Pushkarev <71515921+kirill-push@users.noreply.github.com>
- Aditya Raj Kashyap <95625520+AdityaRaj23@users.noreply.github.com>
- ArunPsiog <106462226+ArunPsiog@users.noreply.github.com>
- mpvgithub <107603631+mpvgithub@users.noreply.github.com>
- Aravind <100823292+Aravind-psiog@users.noreply.github.com>
- Faiyaz Hasan <faiyaz@agnostiq.ai>
- Co-authored-by: Venkat Bala <balavk89@gmail.com>
- Co-authored-by: kessler-frost <ssanand@hawk.iit.edu>
- Co-authored-by: Aravind-psiog <aravind.prabaharan@psiog.com>
- Co-authored-by: Manjunath PV <manjunath.poilath@psiog.com>
- Co-authored-by: Ara Ghukasyan <ara@agnostiq.ai>
- Co-authored-by: Alejandro Esquivel <ae@alejandro.ltd>

### Added

- Programmatic equivalents of CLI commands `covalent start` and `covalent stop`

### Changed

- Changed the azurebatch.rst banner from default covalent jpg to azure batch's svg file

### Fixed

- Lattice-default metadata attributes are now applied correctly
- Sublattices are built using `workflow_executor`
- Added covalent version attribute to Remote Executors
- Removed unassigned variable names
- Contributing guidelines steps for installing for the first time
- Updated gitignore to ignore yarn files and folders for latest version of yarn
- Fixed the bug that caused ValueError error when using KEYWORD_ONLY parameter in electron func
- Changed code at line 218 in covalent/\_shared_files/utils.py
- Fixed usage of deprecated pydantic validation methods
- Fixed qelectron_db retrieval in result object
- Fixed editability of Qelectron on settings page - UI changes
- Certain pydantic v2 related updates
- Fixed lattice's metadata propagation to electron's metadata in case no metadata was provided to the electron

### Operations

- Updated `black` , `prettier`, `pycln` package versions in pre-commit config
- Changed `actions/checkout@v3` to `actions/checkout@v4` in CI
- Dependabot update to npm in changelog action
- Update tough-cookie to 4.1.3 version
- Added rich support to cli for better printing statements.
- Changed semver from 5.7.1 to 5.7.2 in package.json
- Updated word-wrap to 1.2.4 version
- Updated the nightly workflow's schedule
- Temporarily making the nightly workflow more frequent to test the fix for the failing tests
- Fixed failing tests

### Changed

- [Significant Changes] Improving memory management part 1/3
- Removed strict version pins on `lmdbm`, `mpire`, `orjson`, and `pennylane`
- Changed license to Apache
- Improved error handling in generate_docs.py
- [Significant Changes] Migrated core server-side code to new data access layer.
- Changed the way UI was accessing the qelectron database to access it directly from the mdb file in object store
- Update version of browserverify-sign
- Limiting cloudpickle version to less than 3.0 for now

### Added

- Documentation and test cases for database triggers.
- Added the `__pow__` method to the `Electron` class
- New Runner and executor API to bypass server-side memory when running tasks.
- Added qelectron_db as an asset to be transferred from executor's machine to covalent server
- New methods to qelectron_utils, replacing the old ones
- Covalent deploy CLI tool added - allows provisioning infras directly from covalent

### Docs

- Added federated learning showcase code
- Updated tutorial for redispatching workflows with Streamlit

### Tests

- Temporarily skipping the sqlite and database trigger functional tests
- Updated tests to accommodate the new qelectron fixes
- Added new tests for the Database class and qelectron_utils
- Covalent deploy CLI tool tests.

### Removed

- Removed no longer needed methods in qelectron_utils
- Removed `dispatch-id` from generate_node_result method

## [0.229.0-rc.0] - 2023-09-22

### Authors

- Andrew S. Rosen (@Andrew_S_Rosen)
- Alejandro Esquivel <ae@alejandro.ltd>
- Co-authored-by: pre-commit-ci[bot] <66853113+pre-commit-ci[bot]@users.noreply.github.com>
- Co-authored-by: mpvgithub <107603631+mpvgithub@users.noreply.github.com>
- Co-authored-by: Manjunath PV <manjunath.poilath@psiog.com>
- Co-authored-by: Ara Ghukasyan <ara@agnostiq.ai>
- Co-authored-by: Sankalp Sanand <sankalp@agnostiq.ai>
- Co-authored-by: jackbaker1001 <jsbaker1001@gmail.com>
- Co-authored-by: Santosh kumar <29346072+santoshkumarradha@users.noreply.github.com>
- Co-authored-by: Ara Ghukasyan <38226926+araghukas@users.noreply.github.com>
- Co-authored-by: Will Cunningham <will@agnostiq.ai>
- Co-authored-by: sriranjani venkatesan <sriranjani.venkatesan@psiog.com>
- Co-authored-by: ArunPsiog <arun.mukesh@psiog.com>
- Co-authored-by: Prasy12 <prasanna.venkatesh@psiog.com>
- Co-authored-by: Prasanna Venkatesh <54540812+Prasy12@users.noreply.github.com>
- FilipBolt <filipbolt@gmail.com>

### Fixed

- Formatted executor block under Qelectron job details to handle any class-type values
- Fixed test-cases to handle latest pydantic version changes
- Rsync command fixed to recursively copy files when using SSH
- Removed accidentally added migrations build files
- Updated migration script to add a default value for `qelectron_data_exists` in the `electrons` table since it cannot be nullable
- Reduced server memory consumption during workflow processing

### Changed

- Raised the minimum version of Pydantic from 1.10.1 to 2.1.1 in `requirements.txt`
- Electron DAL to use Covalent server's data instead of QServer's data.
- Renamed QCluster's `selector_serialized` attribute so it gets propagated to the qserver.
- Removed `orm_mode = True` in `covalent_ui/api/v1/models/dispatch_model.py` as it is deprecated in Pydantic 2

### Added

- Added a `py.typed` file to support type-checking
- Corrected support from distributed Hamiltonian expval calculations
- Exposed qelectron db in sdk result object
- UI changes added for qelectrons and fix for related config file corruption
- UI fix regarding Qelectron not showing up
- Performance optimisation of UI for large Qelectrons

## Tests

- Changed the method for startup and shutdown events for pytest to work with fastapi version 0.93.0
- Fixed test cases to adapt changes to SQLAlchemy version 1.4.49
- Add tests for GUI frontend and backend.
- Skipped `tests/covalent_ui_backend_tests/end_points/summary_test.py::test_overview` until it gets fixed.

### Docs

- Fix autodoc for SSH, Slurm, AWS Braket, AWS Lambda, AWS EC2, AWS Batch, Google Batch
- Updated documentation links in README
- Added tutorial for redispatching workflows with Streamlit

## [0.228.0-rc.0] - 2023-08-31

### Authors

- Andrew S. Rosen (@Andrew_S_Rosen)
- Co-authored-by: Sankalp Sanand <sankalp@agnostiq.ai>
- Will Cunningham <wjcunningham7@users.noreply.github.com>
- Co-authored-by: pre-commit-ci[bot] <66853113+pre-commit-ci[bot]@users.noreply.github.com>
- Co-authored-by: Casey Jao <casey@agnostiq.ai>
- WingCode <smallstar1234@gmail.com>
- Nick Tyler <nicholas.s.tyler.4@gmail.com>
- Co-authored-by: Alejandro Esquivel <ae@alejandro.ltd>
- Aravind <100823292+Aravind-psiog@users.noreply.github.com>
- Co-authored-by: Manjunath PV <manjunath.poilath@psiog.com>
- Co-authored-by: ArunPsiog <arun.mukesh@psiog.com>
- Co-authored-by: RaviPsiog <raviteja.gurram@psiog.com>
- Co-authored-by: Prasy12 <prasanna.venkatesh@psiog.com>
- Co-authored-by: mpvgithub <107603631+mpvgithub@users.noreply.github.com>
- Co-authored-by: Will Cunningham <wjcunningham7@gmail.com>
- dwelsch-esi <116022979+dwelsch-esi@users.noreply.github.com>
- Co-authored-by: dwelsch-memverge <david.welsch@memverge.com>
- Co-authored-by: kessler-frost <ssanand@hawk.iit.edu>
- Faiyaz Hasan <faiyaz@agnostiq.ai>
- Santosh kumar <29346072+santoshkumarradha@users.noreply.github.com>

### Fixed

- Fixed dispatcher address not showing when covalent server starts.
- Fixed the failing tests in the `nightly` workflow.

### Operations

- Respecting node version as specified in `.nvmrc` file for tests workflow
- Bumped versions in pre-commit config
- Added prettier for markdown files.
- Reduce the number of pinned version numbers in the `setup.py`, `requirements.txt`, and `requirements-client.txt`
- Updated the `wci.yml` file with new features
- Bumped pre-commit versions
- Temporarily running nightly hourly to test whether the fix worked
- Reverted to daily frequency for nightly

### Added

- File transfer strategy for GCP storage
- Add CLI status for zombie, stopped process.
- Fix for double locking file in configurations.
- Introduced new data access layer
- Introduced Shutil file transfer strategy for local file transfers

### Docs

- Added documentation for Azure Blob Storage file transfers
- Added documentation for Google Cloud Storage file transfers
- Enhanced the quickstart with a set of commonly used features
- Removed duplicate "stop server" warning in the First Experimemnt page
- Fixed typo in quickstart
- Fix autodoc for SSH, Slurm, AWS Braket, AWS Lambda, AWS EC2, AWS Batch, Google Batch
- Updated documentation links in README
- Updating and reorganizing RTD API documentation
- Adding example links in API documentation

### Changed

- Removed the upper limit from `dask` and `distributed` packages' versions until we find a version which is incompatible with Covalent.
- When the server is stopped, any workflows in a non-terminal state are first cancelled
- Pinned sqlalchemy version with upper limit <2.0.0.
- Added rich support to cli for better printing statements.
- Performed minor modifications and rearrangementsto fix the broken tests in the `nightly` workflow.

### Tests

- Skipping functional tests for azure blob storage and gcp storage how to guides since they require credentials to run.
- Added testcases for GUI backend.
- Changed the method for startup and shutdown events for pytest to work with fastapi version 0.93.0
- Fixed test cases to adapt changes to SQLAlchemy version 1.4.49
- Ignored remote file transfer how-to functional tests.
- Skipping a UI backend test for now
- Fixed `test_decorated_function` test case in functional tests

### Fixed

- Using `filelock` package now for platform independent file locking of config file. This should fix the failing tests as well as improve compatibility with Windows.
- When stopping the server, we send the proper `SIGINT` signal to uvicorn instead of `SIGKILL` which allows the second part of the FastAPI `lifespan` to execute properly.
- Fixed the outstanding incompatibities between front-end data layer and a postgres database
- Reverted file-lock changes
- Fixed dispatches list UI api caused by pydantic config.
- Fixed graph API.
- Fixed UI backend unit test case.
- Executor and workflow executor data dictionaries are passed to sublattices

## [0.227.0-rc.0] - 2023-06-13

### Authors

- Andrew S. Rosen (@Andrew_S_Rosen)
- Co-authored-by: Sankalp Sanand <sankalp@agnostiq.ai>
- Will Cunningham <wjcunningham7@users.noreply.github.com>
- Co-authored-by: pre-commit-ci[bot] <66853113+pre-commit-ci[bot]@users.noreply.github.com>
- Co-authored-by: Casey Jao <casey@agnostiq.ai>

### Added

- File transfer strategy for Azure blob storage

### Fixed

- Read in `README.md` with `encoding="utf-8"` in `setup.py`

### Docs

- Fix `Lattice` docstring in RTD.
- Added a missing `,` to the Slurm docs.

### Operations

- Update the PR template.

## [0.226.0-rc.0] - 2023-06-09

### Authors

- Sankalp Sanand <sankalp@agnostiq.ai>

### Changed

- Reverting nightly frequency back to midnight basis

## [0.225.0-rc.0] - 2023-06-08

### Authors

- Sankalp Sanand <sankalp@agnostiq.ai>
- Madhur Tandon <20173739+madhur-tandon@users.noreply.github.com>
- Prasanna Venkatesh <54540812+Prasy12@users.noreply.github.com>
- Co-authored-by: kamalesh.suresh <kamalesh.suresh@psiog.com>
- Co-authored-by: pre-commit-ci[bot] <66853113+pre-commit-ci[bot]@users.noreply.github.com>
- Co-authored-by: Andrew S. Rosen (@Andrew_S_Rosen)
- Faiyaz Hasan <faiyaz@agnostiq.ai>
- Co-authored-by: sriranjani venkatesan <sriranjani.venkatesan@psiog.com>
- Will Cunningham <wjcunningham7@users.noreply.github.com>
- Co-authored-by: kessler-frost <ssanand@hawk.iit.edu>
- Co-authored-by: santoshkumarradha <santosh@agnostiq.ai>
- Co-authored-by: Casey Jao <casey@agnostiq.ai>

### Changed

- Temporarily changing the nightly frequency to every hour

## [0.224.0-rc.0] - 2023-06-04

### Authors

- Sankalp Sanand <sankalp@agnostiq.ai>
- Madhur Tandon <20173739+madhur-tandon@users.noreply.github.com>
- Prasanna Venkatesh <54540812+Prasy12@users.noreply.github.com>
- Co-authored-by: kamalesh.suresh <kamalesh.suresh@psiog.com>
- Co-authored-by: pre-commit-ci[bot] <66853113+pre-commit-ci[bot]@users.noreply.github.com>
- Co-authored-by: Andrew S. Rosen (@Andrew_S_Rosen)
- Faiyaz Hasan <faiyaz@agnostiq.ai>
- Co-authored-by: sriranjani venkatesan <sriranjani.venkatesan@psiog.com>
- Will Cunningham <wjcunningham7@users.noreply.github.com>
- Co-authored-by: kessler-frost <ssanand@hawk.iit.edu>
- Co-authored-by: santoshkumarradha <santosh@agnostiq.ai>
- Co-authored-by: Casey Jao <casey@agnostiq.ai>

### Changed

- Error messages are propagated to stdout when the server is not started. These changes are applied to `dispatch`, `redispatch`, and `get_result`.

### Docs

- Fix typo in GCP Batch executor RTD.
- Add steps for setting up GUI for local development in contribution guidelines.

### Fixed

- Resolving correct python executable
- Error handling for random URLs/random dispatchId entered on the GUI
- Fixed support for dynamically assigning `executor` to `Electron` class
- Fixed nightly by activating environment before running tests in `tests.yml`

### Added

- `executor` property to `Electron` class, allowing updation of executor after electron function definition
- Added ability to hide post-processing electrons on the UI.
- Added prettify of names for the graph screen on the UI.
- Ability to specify a `workdir` for `local` and `dask` executors along with `create_unique_workdir` option for each electron / node.
- Heartbeat file is created and updated when the server is running
- Added `SQLiteTrigger` class to the `triggers` module.

### Removed

- Removed unused module `covalent._data_store`
- Stress test files of cpu and sublattice stress tests removed from functional tests suite.

### Operations

- Nightly frequency set to midnight EST

## [0.223.1-rc.0] - 2023-05-17

### Authors

- Janosh Riebesell <janosh.riebesell@gmail.com>
- Co-authored-by: Alejandro Esquivel <ae@alejandro.ltd>

### Fixed

- only pin `aiohttp` downwards to fix install on Python 3.11 [#1654](https://github.com/AgnostiqHQ/covalent/pulls/1654)

## [0.223.0-rc.0] - 2023-05-17

### Authors

- Alejandro Esquivel <ae@alejandro.ltd>
- Madhur Tandon <20173739+madhur-tandon@users.noreply.github.com>
- Sankalp Sanand <sankalp@agnostiq.ai>
- Co-authored-by: kessler-frost <ssanand@hawk.iit.edu>
- Faiyaz Hasan <faiyaz@agnostiq.ai>
- Andrew S. Rosen (@Andrew_S_Rosen)
- Co-authored-by: pre-commit-ci[bot] <66853113+pre-commit-ci[bot]@users.noreply.github.com>
- Co-authored-by: Santosh kumar <29346072+santoshkumarradha@users.noreply.github.com>

### Added

- Added the `CloudResourceManager` class
- A new tutorial for a dynamic quantum chemistry workflow

### Tests

- Added tests for the `CloudResourceManager` class

### Docs

- Fix docstring for set_config
- Redispatch feature page in Read the Docs.
- Clarify installation instructions for SLURM plugin in Read the Docs (x2).
- Fix waiting order of electrons in docs inside snippet for adding a dependency when inputs and outputs are independent.
- Expose GCP Batch executor RTD.
- Add GCP Batch executor image in RTD.

### Fixed

- DB path creation now takes place at import time so that the CLI commands don't fail
- Raise error on dispatching a non-lattice
- Helpful message when trying to dispatch a workflow when covalent server is not available
- Open UI preview of transport graph when `lattice.draw()` is invoked and print URL of the same
- Defer creation of server specific config entries until covalent is started
- Functional tests on CI
- Move dask worker space to covalent cache instead of `site-packages`

### Docs

- Updated Feature documentation for Triggers with an example and minor corrections

### Removed

- Duplicate mocks for `UI_SRVDIR`
- Duplicate `_get_cancel_requested` method from `covalent_dispatcher/_core/runner.py`

### Tests

- Re-enable `test_run_workflow_does_not_deserialize`

### Authors

- Madhur Tandon <madhurtandon23@gmail.com>

### Operations

- Removed "already released" check from stable changelog action

## [0.222.0-rc.0] - 2023-04-27

### Authors

- Faiyaz Hasan <faiyaz@agnostiq.ai>
- Co-authored-by: kessler-frost <ssanand@hawk.iit.edu>
- Co-authored-by: Alejandro Esquivel <ae@alejandro.ltd>

### Changed

- Implementation of `TransportableObject` property method to be backwards compatible with version 0.209.1.

### Tests

- Updated QA stress test execution time baseline.

## [0.221.1-rc.0] - 2023-04-26

### Authors

- Madhur Tandon <20173739+madhur-tandon@users.noreply.github.com>
- Co-authored-by: Alejandro Esquivel <ae@alejandro.ltd>
- Faiyaz Hasan <faiyaz@agnostiq.ai>
- Rob de Wit <RCdeWit@users.noreply.github.com>
- Co-authored-by: pre-commit-ci[bot] <66853113+pre-commit-ci[bot]@users.noreply.github.com>
- Sankalp Sanand <sankalp@agnostiq.ai>
- Co-authored-by: kessler-frost <ssanand@hawk.iit.edu>

### Tests

- Move QA scripts from QA repo to Covalent functional tests.

### Docs

- Update requirements file for the tutorials: `1_QuantumMachineLearning/pennylane_kernel/source.ipynb` and `machine_learning/dnn_comparison.ipynb`.
- Add macOS 13 (Ventura) to [compatibility list](doc/source/getting_started/compatibility.rst).
- Fixed broken links and typos in the documentation.

### Authors

- Madhur Tandon <madhurtandon23@gmail.com>

### Fixed

- Result status comparison
- Raise error on extra args/kwargs
- Fixed redispatching and trigger server address passing in base trigger

## [0.221.0-rc.0] - 2023-04-17

### Authors

- Faiyaz Hasan <faiyaz@agnostiq.ai>

### Changed

- Moved TransportableObject from transport.py to a new file transportable_object.py.

## [0.220.0-rc.0] - 2023-04-14

### Authors

- Alejandro Esquivel <ae@alejandro.ltd>
- Faiyaz Hasan <faiyaz@agnostiq.ai>
- Sankalp Sanand <sankalp@agnostiq.ai>
- Co-authored-by: kessler-frost <ssanand@hawk.iit.edu>
- Co-authored-by: pre-commit-ci[bot] <66853113+pre-commit-ci[bot]@users.noreply.github.com>
- Venkat Bala <15014089+venkatBala@users.noreply.github.com>
- Co-authored-by: Santosh kumar <29346072+santoshkumarradha@users.noreply.github.com>
- dwelsch-esi <116022979+dwelsch-esi@users.noreply.github.com>
- Ara Ghukasyan <38226926+araghukas@users.noreply.github.com>

### Operations

- Updating `nightly` frequency (temp)

### Added

- Tutorial for hybrid neural network using Covalent, AWSBatch, and Qiskit Runtime.
- Environment variable that users can set to specify the location where Covalent can find their defined executors.
- Task group id in Electrons.
- Reconstruct postprocessing method.

### Fixed

- Doubling of nodes that are added to the transport graph.
- Ensure postprocessing node end time is added as the workflow end time.
- Functional tests
- Custom executor how to guide, and its loading mechanism in covalent server.
- Broken postprocessing unit test.

### Added

- Postprocessing as electrons.
- Postprocessing class in `postprocessing.py` module for all the different postprocessing helper methods and algorithms.

### Changed

- Postprocessing logic.
- Sublattice logic. Sublattices are now treated as electrons. Once the transport graph has been built, the status get changed to `DISPATCHING` at which point it is executed as another workflow.

### Removed

- Postprocessing from runners.

### Docs

- Updated How-to documents.
- Port of Pennylane's Univariate QVR tutorial using Covalent to this repo.
- Adding troubleshooting guide to RTD's
- Added a note to First Experiment offering initial intro to executors.
- Adding Google Batch executor plugin RTD

## [0.219.0-rc.0] - 2023-03-01

### Authors

- Alejandro Esquivel <ae@alejandro.ltd>
- Faiyaz Hasan <faiyaz@agnostiq.ai>
- Sankalp Sanand <sankalp@agnostiq.ai>
- Co-authored-by: kessler-frost <ssanand@hawk.iit.edu>
- Co-authored-by: pre-commit-ci[bot] <66853113+pre-commit-ci[bot]@users.noreply.github.com>
- Venkat Bala <15014089+venkatBala@users.noreply.github.com>
- Co-authored-by: Santosh kumar <29346072+santoshkumarradha@users.noreply.github.com>

### Docs

- Adding `cancellation` RTD text files

### Added

- `disable_run` option added to enable "saving-only" option on covalent server and not executing the workflow
- `register_triggers`, `stop_triggers` functions added to `LocalDispatcher` class
- `triggers` parameter to the lattice metadata
- `BaseTrigger`, `DirTrigger`, `TimeTrigger` classes added available to be assigned to any lattice enabling the triggers feature
- `TriggerLoader` class added enabling loading of any kind of triggers including user defined ones without requiring installation
- CLI options to start covalent server in triggers only, and no triggers mode
- `is_pending` option added during redispatch to resume execution of a previously "saved-only", i.e pending workflow
- API routes added for Triggers server

### Changed

- Modified `ct.get_result` to allow for status only requests

### Fixed

- UI crashing if time values are null
- No longer adding "http://" every time a dispatcher address is provided in local dispatcher class in order to use the provided address exactly

### Docs

- Added documentation for "Triggers" and a separate section for similar "Features"
- Tutorial guidelines

### Tests

- Updated and added tests to account for all of the above triggers related changes

### Operations

- Lowering number of jest workers as an attempt to fix flaky UI functional tests
- Added exception for nightly to pass if conda release fails

## [0.218.0-rc.0] - 2023-02-21

### Authors

- Will Cunningham <wjcunningham7@users.noreply.github.com>
- Venkat Bala <15014089+venkatBala@users.noreply.github.com>
- Co-authored-by: Santosh kumar <29346072+santoshkumarradha@users.noreply.github.com>
- Co-authored-by: Alejandro Esquivel <ae@alejandro.ltd>
- Faiyaz Hasan <faiyaz@agnostiq.ai>
- Sankalp Sanand <sankalp@agnostiq.ai>
- Co-authored-by: kessler-frost <ssanand@hawk.iit.edu>
- Co-authored-by: Venkat Bala <venkat@agnostiq.ai>

### Added

- Added feature to support cancelling workflow dispatches
- Updating/adding new tests to improve code coverage

### Fixed

- Redispatch bug involving copying reusable nodes from old transport graph to new transport graph.
- Pennylane tutorial notebook.

### Docs

- Redispatch API section.
- Add how to for redispatch.
- Mention redispatch in the concepts section.
- Update `AWS Lambda` executor RTD with steps to extend the base executor image for installing custom packages

### Changed

- Enhanced the Dockerfile to include builds from various sources and a differentiation between SDK and Server builds

### Operations

- Updated pre-commit hook versions
- Updated codecov upload steps in tests workflow to fail if upload to codecov fails

## [0.217.0-rc.0] - 2023-02-12

### Authors

- Faiyaz Hasan <faiyaz@agnostiq.ai>
- dwelsch-esi <116022979+dwelsch-esi@users.noreply.github.com>
- Co-authored-by: dwelsch-memverge <david.welsch@memverge.com>
- Co-authored-by: pre-commit-ci[bot] <66853113+pre-commit-ci[bot]@users.noreply.github.com>
- Co-authored-by: Santosh kumar <29346072+santoshkumarradha@users.noreply.github.com>
- Co-authored-by: Will Cunningham <wjcunningham7@gmail.com>

### Fixed

- Redispatch bug.

### Changed

- Location of function to load result from the database now moved to load module in covalent_dispatcher/\_db folde.

### Added

- API endpoint for redispatching.
- Unit and functional tests for redispatching.

### Docs

- Updated self-deployment (server deployment).

## [0.216.0-rc.0] - 2023-02-05

### Authors

- Venkat Bala <15014089+venkatBala@users.noreply.github.com>
- Co-authored-by: Alejandro Esquivel <ae@alejandro.ltd>
- Faiyaz Hasan <faiyaz@agnostiq.ai>
- Ara Ghukasyan <38226926+araghukas@users.noreply.github.com>

### Removed

- References to specific IBMQ hub/group/project in tutorial 5

### Added

- TransportGraphOps class for diffing operations on transport graphs.
- Added make derived dispatch method.
- Apply electron updates method to \_TransportGraph.

### Operations

- Added job in `nightly` to trigger base executor image builds after a Covalent `pre-release`

## [0.215.0-rc.0] - 2023-02-01

### Authors

- Faiyaz Hasan <faiyaz@agnostiq.ai>
- Alejandro Esquivel <ae@alejandro.ltd>

### Docs

- Added IBMQ tutorial

### Added

- Workflow re-dispatching functionality.

## [0.214.0-rc.0] - 2023-01-25

### Authors

- Faiyaz Hasan <faiyaz@agnostiq.ai>
- Alejandro Esquivel <ae@alejandro.ltd>

### Operations

- Fixed stable-changelog action removed `.catch` added `.on('error')`
- Removed AWS base executor deployment from `release.yml`
- Removed experimental tests from nightly test matrix (will be brought back but in different workflow)
- Updated release workflow to continue if release tag already exists

### Removed

- Slurm executor reference from qaoa tutorial since it's not compatible with conda env at the moment.

### Fixed

- Braket pip installation instructions.

## [0.213.2-rc.0] - 2023-01-21

### Authors

- Will Cunningham <wjcunningham7@users.noreply.github.com>

### Fixed

- Removing the entrypoint for SDK-only install
- Updating client requirements to match server versions

## [0.213.1-rc.0] - 2023-01-20

### Authors

- Faiyaz Hasan <faiyaz@agnostiq.ai>
- Alejandro Esquivel <ae@alejandro.ltd>
- dwelsch-esi <116022979+dwelsch-esi@users.noreply.github.com>

### Fixed

- Load plugins only when COVALENT_PLUGIN_LOAD environment variable has been set to a Truthy value.

### Docs

- Published Self-Deployment Guide

## [0.213.0-rc.0] - 2023-01-18

### Authors

- dwelsch-esi <116022979+dwelsch-esi@users.noreply.github.com>
- Co-authored-by: dwelsch-memverge <david.welsch@memverge.com>
- Co-authored-by: pre-commit-ci[bot] <66853113+pre-commit-ci[bot]@users.noreply.github.com>
- Sankalp Sanand <sankalp@agnostiq.ai>
- Co-authored-by: kessler-frost <ssanand@hawk.iit.edu>
- Co-authored-by: Faiyaz Hasan <faiyaz@agnostiq.ai>
- Co-authored-by: Casey Jao <casey@agnostiq.ai>
- Co-authored-by: Santosh kumar <29346072+santoshkumarradha@users.noreply.github.com>
- Co-authored-by: Will Cunningham <wjcunningham7@gmail.com>
- Will Cunningham <wjcunningham7@users.noreply.github.com>
- Co-authored-by: Alejandro Esquivel <ae@alejandro.ltd>

### Fixed

- MNIST tutorial now shows non-Null outputs and the classifier training log image has been updated.
- Minor changes to tutorials: autoencoder, quantum and classical svm, ensemble classification, iris classification with Pennylane, quantum chemistry, DNN tutorial, qaoa, spacetime tutorial etc.
- The range of `networkx` versions in requirements.txt weren't compatible with each other, thus it is pinned to `2.8.6` now
- SDK-only sdist and installation should now work as expected, not packaging the server

### Added

- Added `dispatcher_addr` argument to `ct.get_result` similar to `ct.dispatch` so that it doesn't always fallback to using the default configured address

### Tests

- Updated `_get_result_from_dispatcher` test to verify whether using a link directly works or not

### Docs

- Revised UI reference. Added Settings page documentation.
- Added broken UI links in README

## [0.212.1-rc.0] - 2023-01-14

### Authors

- Casey Jao <casey@agnostiq.ai>

### Fixed

- Fixed naming of collection nodes (was breaking postprocessing)
- Restored compatibility with stable release of AWS executors

## [0.212.0-rc.0] - 2023-01-13

### Authors

- Prasanna Venkatesh <54540812+Prasy12@users.noreply.github.com>
- Co-authored-by: kamalesh.suresh <kamalesh.suresh@psiog.com>
- Co-authored-by: Amalan Jenicious F <amalan.jenicious@psiog.com>
- Co-authored-by: Alejandro Esquivel <ae@alejandro.ltd>

### Added

- Front-end pending unit tests for the GUI.

## [0.211.1-rc.0] - 2023-01-12

### Authors

- Prasanna Venkatesh <54540812+Prasy12@users.noreply.github.com>
- Co-authored-by: Aravind-psiog <aravind.prabaharan@psiog.com>
- Co-authored-by: ArunPsiog <arun.mukesh@psiog.com>
- Co-authored-by: Alejandro Esquivel <ae@alejandro.ltd>

### Fixed

- Optimization of logs on the GUI for large log file sizes.
- Fixed UI pagination not working for more than 11 pages
- Runtime field counting down for select running dispatches

## [0.211.0-rc.0] - 2023-01-10

### Authors

- Alejandro Esquivel <ae@alejandro.ltd>

### Changed

- Changed decode-uri-component package version on webapp yarn-lock file.
- Changed json5 package version on webapp yarn-lock file.

## [0.210.0-rc.0] - 2023-01-05

### Authors

- Alejandro Esquivel <ae@alejandro.ltd>

### Changed

- Reverted nightly frequency back to once a day

### Docs

- Updated compatibility matrix

## [0.209.1-rc.0] - 2022-12-15

### Authors

- Alejandro Esquivel <ae@alejandro.ltd>
- dwelsch-esi <116022979+dwelsch-esi@users.noreply.github.com>
- Co-authored-by: dwelsch-memverge <david.welsch@memverge.com>
- Co-authored-by: Santosh kumar <29346072+santoshkumarradha@users.noreply.github.com>
- Co-authored-by: pre-commit-ci[bot] <66853113+pre-commit-ci[bot]@users.noreply.github.com>
- Co-authored-by: santoshkumarradha <santosh@agnostiq.ai>
- RaviPsiog <111348352+RaviPsiog@users.noreply.github.com>
- Co-authored-by: RaviPsiog <ravieja.gurram@psiog.com>
- Co-authored-by: Faiyaz Hasan <faiyaz@agnostiq.ai>
- Casey Jao <casey@agnostiq.ai>
- Co-authored-by: Will Cunningham <wjcunningham7@users.noreply.github.com>
- Prasanna Venkatesh <54540812+Prasy12@users.noreply.github.com>
- Ara Ghukasyan <38226926+araghukas@users.noreply.github.com>
- Venkat Bala <15014089+venkatBala@users.noreply.github.com>
- Co-authored-by: Venkat Bala <venkat@agnostiq.ai>

### Fixed

- Removed merge conflict symbols in changelog

## [0.209.0-rc.0] - 2022-12-15

### Authors

- Alejandro Esquivel <ae@alejandro.ltd>
- dwelsch-esi <116022979+dwelsch-esi@users.noreply.github.com>
- Co-authored-by: dwelsch-memverge <david.welsch@memverge.com>
- Co-authored-by: Santosh kumar <29346072+santoshkumarradha@users.noreply.github.com>
- Co-authored-by: pre-commit-ci[bot] <66853113+pre-commit-ci[bot]@users.noreply.github.com>
- Co-authored-by: santoshkumarradha <santosh@agnostiq.ai>
- RaviPsiog <111348352+RaviPsiog@users.noreply.github.com>
- Co-authored-by: RaviPsiog <ravieja.gurram@psiog.com>
- Co-authored-by: Faiyaz Hasan <faiyaz@agnostiq.ai>
- Casey Jao <casey@agnostiq.ai>
- Co-authored-by: Will Cunningham <wjcunningham7@users.noreply.github.com>
- Prasanna Venkatesh <54540812+Prasy12@users.noreply.github.com>
- Ara Ghukasyan <38226926+araghukas@users.noreply.github.com>
- Venkat Bala <15014089+venkatBala@users.noreply.github.com>
- Co-authored-by: Venkat Bala <venkat@agnostiq.ai>

### Added

- Adding support for PostgresQL DB backend
- Added check for `COVALENT_DATABASE_URL`, if exists connect sqlalchemy engine using that
- Adding `COVALENT_DATABASE_USER` and `COVALENT_DATABASE_PASSWORD` environment variables
- Adding `COVALENT_DATABASE_HOSTNAME` and `COVALENT_DATABASE_PORT` environment variables for easy configuration

### Changed

- Updated `requirements.txt` to include `pyscopg2`
- Refactored execution.py into loosely coupled modular pieces

### Fixed

- Build graph now sets all unset lattice constraints from defaults
- Fixed all failing functional tests
- Fixed local executor tests on MacOS by adding ProcessPoolExecutor

### Changed

- Updated `directory` like default environment variable paths to avoid creating redundant nested directories when self-hosting

### Docs

- Adding `Deployment` section for self-hosting guide

### Docs

- Rewrote Concepts section in docs
- Split Concepts into API, server, and UI sections
- Added new examples and graphics for Concepts

### Fixed

- Respecting specified AWS profile & region in remote executed S3 file transfers, defaulting to env vars of execution backend

### Added

- Added `TaskRuntimeError` exception for executor plugin implementations to signal to Covalent that a task raised an
  unhandled exception while running in the executor backend.
- Added environment variable for a remote database backend
- Added support for mysql and postgresql

### Changed

- Docs for Covalent's Slurm plugin updated with explanation for optional `srun` parameters.
- Electron errors are segregated by type; task runtime errors are
  stored in `stderr` while the `error` attribute of a node is reserved
  for exceptions raised by Covalent itself.
- When tasks fail in a workflow, the Lattice ErrorCard in the UI summarizes the failed tasks.

### Fixed

- Electrons will inherit the lattice executors.
- Sublattices inherit the parent lattice executor.
- When several electrons are running concurrently, their stdout and stderr are stored in the correct graph nodes.
- Electron errors now appear in the Electron ErrorCard when one clicks on a failed task in the UI.
- When an electron raises an exception during execution, the local and dask executors now try to recover any output that was already
  written.
- Fixed functional tests.
- Added `requirements-client.txt` to MANIFEST file
- Respecting specified AWS profile & region in remote executed S3 file transfers, defaulting to env vars of execution backend
- Fixed local executor tests on MacOS (second attempt)
- The `initialize_results_dir` method attempts to use an environment variable instead of the results directory in the payload
- Modified certain sqlalchemy commands for postgres compatibility
- Removed references to results_dir in the payload

### Docs

- Added DNN tutorial
- Updated AWS Plugins install instructions
- Updated AWS Plugins documentation (minor fixes)
- Rewrote intro material in README.
- Changed "Citation" in the README.
- Renamed "Release Notes" to "What's New?" in the README. Updated What's New with a description of the newest GUI functionality.
- Added "Quick Start" guide.
- Updated and reorganized doc landing page.
- Rewrote "Getting Started" page.
- Broke out "Installing from Source" instructions to separate page.
- Corrected some API class names in headers.
- Added an executors-and-UI graphic.
- Adding `Deployment` section for self-hosting guide

## [0.208.0-rc.0] - 2022-11-05

### Authors

- Faiyaz Hasan <faiyaz@agnostiq.ai>
- Casey Jao <casey@agnostiq.ai>
- Alejandro Esquivel <ae@alejandro.ltd>

### Operations

- Reverted nightly schedule back to daily at 4:00am
- Added Alejandro to PAUL_BLART group to allow trigerring of releases

### Added

- Support for transferring the contents of folders to and from S3 buckets using the file transfer module.

### Docs

- Rewrote intro material in README.
- Changed "Citation" in the README.
- Renamed "Release Notes" to "What's New?" in the README. Updated What's New with a description of the newest GUI functionality.

### Fixed

- Folder transfer unit test.
- Folder transfer download bug
- Result objects now print correctly when nodes fail

### Changed

- Width of lattice name column on dispatch list GUI.
- Optimzing larger graphs for better performance.

## [0.207.0-rc.0] - 2022-10-26

### Authors

- Alejandro Esquivel <ae@alejandro.ltd>
- Co-authored-by: pre-commit-ci[bot] <66853113+pre-commit-ci[bot]@users.noreply.github.com>

### Changed

- Running migrations automatically if none have run in the past (fresh installs, after purging)

## [0.206.0-rc.0] - 2022-10-26

### Authors

- Akalanka <8133713+boneyag@users.noreply.github.com>
- Co-authored-by: Will Cunningham <wjcunningham7@users.noreply.github.com>
- Co-authored-by: Scott Wyman Neagle <scott@agnostiq.ai>
- Scott Wyman Neagle <wymnea@protonmail.com>
- Co-authored-by: Will Cunningham <wjcunningham7@gmail.com>
- Co-authored-by: Alejandro Esquivel <ae@alejandro.ltd>
- Co-authored-by: Faiyaz Hasan <faiyaz@agnostiq.ai>
- Casey Jao <casey@agnostiq.ai>
- Venkat Bala <15014089+venkatBala@users.noreply.github.com>

### Docs

- Updated AWS Lambda executor docs to address conflict with using public ecr registries

### Docs

- Fixed missing RTD content under API section for covalent, cli, leptons, deps, data transfer

### Fixed

- Enabling logging by default
- Removed debugging output
- Clarify cli output when `covalent db migrate` needs to be run

### Changed

- Single line call to join instead of a for loop
- Updated black, mirrors-prettier, and detect-secrets in pre-commit hooks

### Operations

- Updated hotfix logic to run on a merge to a release branch
- CodeQL workflow uses a test matrix to scan all repos in the Covalent ecosystem

## [0.205.0-rc.0] - 2022-10-19

### Authors

- Alejandro Esquivel <ae@alejandro.ltd>
- Venkat Bala <15014089+venkatBala@users.noreply.github.com>
- Casey Jao <casey@agnostiq.ai>

### Changed

- Made `root_dispatch_id` nullable to circumvent migration issues with sqlite in certain platforms

### Operations

- Updated all CI Slack alerts to all go to the #covalent-ci channel

### Fixed

- Rendering newlines in ErrorCard on the UI for displaying error stacktraces
- VERSION incrementing logic in changelog
- Fixed v11 migration to use render as batch to make DROP operations compatible with sqlite

## [0.204.1-rc.0] - 2022-10-18

### Authors

- Alejandro Esquivel <ae@alejandro.ltd>
- Venkat Bala <15014089+venkatBala@users.noreply.github.com>
- Casey Jao <casey@agnostiq.ai>

### Fixed

- `covalent restart` honors the `sdk.no_cluster` setting

### Docs

- Updated RTD with details about the new AWS lambda executor interface

### Operations

- Removed PAUL_BLART check on build sdist step in release.yml
- Consolidated pre & stable build into one step in release.yml

## [0.204.0-rc.0] - 2022-10-17

### Authors

- Alejandro Esquivel <ae@alejandro.ltd>
- Prasanna Venkatesh <54540812+Prasy12@users.noreply.github.com>
- Co-authored-by: Aravind-psiog <aravind.prabaharan@psiog.com>
- Co-authored-by: Manjunath PV <manjunath.poilath@psiog.com>
- Co-authored-by: pre-commit-ci[bot] <66853113+pre-commit-ci[bot]@users.noreply.github.com>
- Co-authored-by: RaviPsiog <raviteja.gurram@psiog.com>
- Co-authored-by: RaviPsiog <ravieja.gurram@psiog.com>
- Aravind <100823292+Aravind-psiog@users.noreply.github.com>
- Co-authored-by: Prasy12 <prasanna.venkatesh@psiog.com>

### Operations

- Fixing the validate distribution step given changes in -rc0 suffix to version

### Added

- RTD for User Interface
- Minor GUI fixes

### Fixed

- Re-applying default executor fix post config file reunification

## [0.203.0-rc.0] - 2022-10-14

### Authors

- Prasanna Venkatesh <54540812+Prasy12@users.noreply.github.com>
- Co-authored-by: Aravind-psiog <aravind.prabaharan@psiog.com>
- Co-authored-by: kamalesh.suresh <kamalesh.suresh@psiog.com>
- Co-authored-by: pre-commit-ci[bot] <66853113+pre-commit-ci[bot]@users.noreply.github.com>
- Casey Jao <casey@agnostiq.ai>
- Scott Wyman Neagle <wymnea@protonmail.com>
- Co-authored-by: Scott Wyman Neagle <scott@agnostiq.ai>
- Co-authored-by: Alejandro Esquivel <ae@alejandro.ltd>
- Will Cunningham <wjcunningham7@users.noreply.github.com>
- Will Cunningham <wjcunningham7@gmail.com>

### Added

- Ability to use terminal on the GUI.

### Fixed

- Exceptions when instantiating executors are handled
- Covalent start now waits for the server to settle before returning

### Operations

- updated hotfix logic to run on a merge to a release branch
- Fixing js github actions dist by re-building from develop
- Fixing syntax in describe action & compiled action manually

## [0.202.0] - 2022-10-11

### Authors

- Prasanna Venkatesh <54540812+Prasy12@users.noreply.github.com>
- Co-authored-by: ArunPsiog <arun.mukesh@psiog.com>
- Co-authored-by: kamalesh.suresh <kamalesh.suresh@psiog.com>
- Co-authored-by: Amalan Jenicious F <amalan.jenicious@psiog.com>
- Co-authored-by: Alejandro Esquivel <ae@alejandro.ltd>
- Casey Jao <casey@agnostiq.ai>

### Added

- Ability to view sublattices list as part of the main lattice
- Ability to view subalattices graph as part of main lattice

### Fixed

- Electron dependencies are no longer written twice to the DB during a workflow

## [0.201.0] - 2022-10-09

### Authors

- Venkat Bala <15014089+venkatBala@users.noreply.github.com>
- Will Cunningham <wjcunningham7@users.noreply.github.com>
- Co-authored-by: Scott Wyman Neagle <scott@agnostiq.ai>
- Co-authored-by: Alejandro Esquivel <ae@alejandro.ltd>
- Aravind <100823292+Aravind-psiog@users.noreply.github.com>
- Co-authored-by: Amalan Jenicious F <amalan.jenicious@psiog.com>
- Co-authored-by: kamalesh.suresh <kamalesh.suresh@psiog.com>
- Co-authored-by: Prasy12 <prasanna.venkatesh@psiog.com>
- Co-authored-by: ArunPsiog <arun.mukesh@psiog.com>
- Co-authored-by: pre-commit-ci[bot] <66853113+pre-commit-ci[bot]@users.noreply.github.com>
- Co-authored-by: Casey Jao <casey@agnostiq.ai>
- Co-authored-by: Will Cunningham <wjcunningham7@gmail.com>
- Okechukwu Emmanuel Ochia <okechukwu@agnostiq.ai>
- Scott Wyman Neagle <wymnea@protonmail.com>

### Docs

- Added AWS Plugins RTD page

### Fixed

- Updated import statements in alembic `env.py` file to refer to updated location of `DataStore` class
- Imports in entry_point

### Docs

- Fixed the docstring for `get_node_error`

### Changed

- move `upsert_lattice_data()` to dispatcher
- move `upsert_electron_data()` to dispatcher
- move `insert_electron_dependency_data()` to dispatcher
- move `persist()` to dispatcher
- move `get_unique_id()` to dispatcher
- move `initialize_result_object()` to dispatcher

### Removed

- `get_node_value` from `Result`

### Tests

- Updated more functional tests

## [0.200.0] - 2022-10-05

### Authors

- Venkat Bala <15014089+venkatBala@users.noreply.github.com>
- Scott Wyman Neagle <scott@agnostiq.ai>
- Co-authored-by: Faiyaz Hasan <faiyaz@agnostiq.ai>
- Co-authored-by: Will Cunningham <wjcunningham7@gmail.com>
- Will Cunningham <wjcunningham7@users.noreply.github.com>
- Co-authored-by: Alejandro Esquivel <ae@alejandro.ltd>
- Co-authored-by: pre-commit-ci[bot] <66853113+pre-commit-ci[bot]@users.noreply.github.com>
- Aravind <100823292+Aravind-psiog@users.noreply.github.com>
- Co-authored-by: Amalan Jenicious F <amalan.jenicious@psiog.com>
- Co-authored-by: kamalesh.suresh <kamalesh.suresh@psiog.com>
- Co-authored-by: Prasy12 <prasanna.venkatesh@psiog.com>
- Co-authored-by: ArunPsiog <arun.mukesh@psiog.com>
- Co-authored-by: Casey Jao <casey@agnostiq.ai>
- Okechukwu Emmanuel Ochia <okechukwu@agnostiq.ai>

## Docs

- Updated ECS Executor RTD with config & cloud resources table

### Added

- Ability to view the configuration file on the GUI as settings
- Ability to copy python objects for inputs and results for lattice and electrons

### Fixed

- Minor GUI bugs and improvements

### Docs

- Updated Lambda Executor RTD with config & cloud resources table
- Updated EC2, Braket, and Batch AWS Executors RTD with config & cloud resources table

### Operations

- Fixed syntax issues in `nightly.yml`
- Add `repository` arg to checkout in `version`
- fix `octokit` request action route, update env token
- create stable versions for stable releases
- add `fetch-depth: 0` to fetch entire history
- fix regex for matching version
- add `persist-credentials: false` in nightly
- Update `nightly` schedule to midnight EST
- Added CI for Ubuntu 22.04 / Python 3.8, 3.9
- Added CI for Centos 7 / Python 3.9
- Added experimental CI for Debian 11 / Python 3.11rc2
- Renamed Ubuntu images to Debian for accuracy
- Adding boilerplate workflow
- Syntax fixes in release.yml
- Verbose failure messages in boilerplate workflow
- Change license.yml to pip-license-checker action

## [0.199.0] - 2022-09-29

### Authors

- Venkat Bala <15014089+venkatBala@users.noreply.github.com>
- Co-authored-by: Will Cunningham <wjcunningham7@gmail.com>
- Co-authored-by: Scott Wyman Neagle <scott@agnostiq.ai>
- Will Cunningham <wjcunningham7@users.noreply.github.com>
- Sankalp Sanand <sankalp@agnostiq.ai>
- Casey Jao <casey@agnostiq.ai>
- Prasanna Venkatesh <54540812+Prasy12@users.noreply.github.com>
- Co-authored-by: Manjunath PV <manjunath.poilath@psiog.com>
- Co-authored-by: kamalesh.suresh <kamalesh.suresh@psiog.com>
- Co-authored-by: ArunPsiog <arun.mukesh@psiog.com>
- Co-authored-by: RaviPsiog <raviteja.gurram@psiog.com>
- Co-authored-by: pre-commit-ci[bot] <66853113+pre-commit-ci[bot]@users.noreply.github.com>
- Co-authored-by: Faiyaz Hasan <faiyaz@agnostiq.ai>
- Co-authored-by: Alejandro Esquivel <ae@alejandro.ltd>

### Tests

- Fixed `asserts` in stress tests
- Added unit tests for `defaults.py`
- Updated `test_sync()` to match the new function signature.

### Added

- `requirements-client.txt` file added.
- Logs tab on the GUI which displays the covalent logs and also the ability to download the log file.
- Missing copyrights to the file transfer module.

### Fixed

- Config file is now locked during reads and writes to mitigate concurrency issues
- In `defaults.py/get_default_executor`, condition to return `local` or `dask` is now fixed
- Strip "/" from the S3 bucket download "from file path" and the upload "to file path"
- Correctly return stderr in get_node_result

### Changed

- Installation requirements are now split into client side and server side requirements' files.
- `setup.py` modified to install client side requirements only, if `COVALENT_SDK_ONLY` environment variable is present and `True`.
- Updated `requirements.txt` and `tests/requirements.txt`
- Updated `nbconvert` by dependabot
- Split the `ConfigManager` into `Client` and `Server` components
- Update the `set/get/update` config methods to distinguish between the client and server parts
- `get_all_node_results()` uses in memory `Result` instead of DB
- `get_all_node_outputs()` uses in memory Result instead of DB

### Removed

- The DB dependency in `sync()`
- The ability for `sync()` to wait for all dispatches.

### Docs

- Fixed a notebook which was not rendering

### Operations

- Updating all references to local workflows
- Adding `nightly.yml` workflow for nightly CI
- Updated triggers to `tests` and `changelog` workflows
- Enhanced pre-release workflows
- `codecov` passthrough jobs added for when tests are not run
- Tests are run on one platform on pushes to `develop` to keep codecov reports accurate
- Test matrix source triggers changed from `workflow_call` to `schedule` since contexts are inherited
- Removed badges workflow; version badge is now generated using the latest pre-release tag
- Removed unused `push_to_s3` workflow
- Workflows authenticate to AWS using OIDC with specific roles
- Only the recommended platform is tested on pull requests
- Update check blocks to assert the `workflow_call` event type is replaced with `schedule`
- Create a hotfix when pushing to a release branch
- Update nightly trigger to `hourly` for testing
- Update `changelog` action token to `COVALENT_OPS_BOT_TOKEN`
- Remove `benchmark` workflow from `nightly` schedule
- Removed payload dependency from changelog action so it can run on a schedule
- Remove `benchmark` workflow from `nightly` schedule

## [0.198.0] - 2022-09-14

### Authors

- Scott Wyman Neagle <scott@agnostiq.ai>
- Co-authored-by: Will Cunningham <wjcunningham7@gmail.com>

### Operations

- Fix `release.yml` workflow
- Adding a step in `release.yml/docker` job to trigger the AWS executor base image build in the remote repo `covalent-aws-plugins`
- Pass all the necessary inputs for the triggered workflow as part of the HTTP POST request body
- Added MacOS 12 to test matrix

### Changed

- Skipping stalling `dask_executor` functional test
- Database is initialized in `covalent_ui/app.py` instead of in the CLI's `start` method in order to support management via `start-stop-daemon`.
- Convert `COVALENT_SVC_PORT` to `int` when parsing env var
- Skipping stalling `dask_executor` functional test

### Added

- Modified `_DEFAULT_CONSTRAINT_VALUES` to a dataclass called `DefaultMetadataValues`, it is still used as a dictionary everywhere (named `DEFAULT_METADATA_VALUES` instead) but in an object-like manner.
- Modified `_DEFAULT_CONFIG` to also be a dataclass called `DefaultConfig`, which is initialized whenever needed and used like a dictionary (named `DEFAULT_CONFIG`).
- `ConfigManager` is now thread safe since it is initialized whenever needed instead of one object being accessed by multiple processes/threads leading to corruption of the config file.
- Using `contextlib.supress` to ignore `psutil.NoSuchProcess` errors instead of `try/except` with `pass`.
- Filter workflow dispatches by status on the GUI.
- Delete all workflow dispatches present in the database from the GUI and add filter level deletion of workflow dispatches as well.
- Theme changes as part of latest wireframe.
- Factory functions to generate configurations and default metadata at the time when required. This is because certain values like default executors are only determined when the covalent server starts.
- Respecting the configuration options like default executor, no. of workers, developer mode, etc. when restarting the server.
- Unit tests for `remote_executor.py`
- Added alembic migrations script for DB schema v12
- Environment variables added to `defaults.py` in order to support system services
- Covalent OpenRC init script added

### Removed

- Deprecated `_DEFAULT_CONSTRAINTS_DEPRECATED` removed.
- Confusing `click` argument `no-cluster` instead of flag `--no-cluster` removed; this was also partially responsible for unexpected behaviour with using `no-cluster` option when starting covalent.

### Operations

- Fixed a bug in changelog.yml caused by passing a large list of commits as a var

### Tests

- Updated tests to reflect above changes.
- Updated more tests to DB schema v12
- Improved DB mocking in dispatcher tests

### Fixed

- Removed inheritance of `call_before` metadata related to file transfers from parent electron to collected nodes.
- Executor instances at runtime no longer inadvertently modify
  transport graph nodes when modifying their attributes.
- Syntax error in `tests.yml`

### Docs

- Updated AWS Lambda plugin rtd with mention to its limitations.
- Updated RTD concepts and tutorials to reflect new UI.

## [0.197.0] - 2022-09-08

### Authors

- Will Cunningham <wjcunningham7@users.noreply.github.com>
- Co-authored-by: Scott Wyman Neagle <scott@agnostiq.ai>
- Alejandro Esquivel <ae@alejandro.ltd>
- Co-authored-by: Will Cunningham <wjcunningham7@gmail.com>
- Aravind-psiog <100823292+Aravind-psiog@users.noreply.github.com>
- Faiyaz Hasan <faiyaz@agnostiq.ai>
- Co-authored-by: Venkat Bala <venkat@agnostiq.ai>
- Prasanna Venkatesh <54540812+Prasy12@users.noreply.github.com>
- Co-authored-by: Amalan Jenicious F <amalan.jenicious@psiog.com>
- Okechukwu Emmanuel Ochia <okechukwu@agnostiq.ai>
- Co-authored-by: pre-commit-ci[bot] <66853113+pre-commit-ci[bot]@users.noreply.github.com>
- Casey Jao <casey@agnostiq.ai>

### Fixed

- Fixed missing lattice and result object attributes after rehydrating from datastore.

### Changed

- Implemented v12 of the DB schema

### Tests

- Enhanced DB tests to check faithfulness of persist and rehydrate operations

### Docs

- Update user interface docs for filter and delete features.
- Added credential management page

## [0.196.0] - 2022-09-07

### Authors

- Will Cunningham <wjcunningham7@users.noreply.github.com>
- Co-authored-by: Scott Wyman Neagle <scott@agnostiq.ai>
- Alejandro Esquivel <ae@alejandro.ltd>
- Co-authored-by: Will Cunningham <wjcunningham7@gmail.com>
- Aravind-psiog <100823292+Aravind-psiog@users.noreply.github.com>
- Faiyaz Hasan <faiyaz@agnostiq.ai>
- Co-authored-by: Venkat Bala <venkat@agnostiq.ai>
- Prasanna Venkatesh <54540812+Prasy12@users.noreply.github.com>
- Co-authored-by: Amalan Jenicious F <amalan.jenicious@psiog.com>
- Okechukwu Emmanuel Ochia <okechukwu@agnostiq.ai>
- Co-authored-by: pre-commit-ci[bot] <66853113+pre-commit-ci[bot]@users.noreply.github.com>
- Casey Jao <casey@agnostiq.ai>

### Changed

- Sublattices are now run completely internally, without any HTTP calls.
- Lattice-level metadata is persisted atomically for sublattices.

## [0.195.0] - 2022-09-06

### Authors

- Will Cunningham <wjcunningham7@users.noreply.github.com>
- Co-authored-by: Scott Wyman Neagle <scott@agnostiq.ai>
- Alejandro Esquivel <ae@alejandro.ltd>
- Co-authored-by: Will Cunningham <wjcunningham7@gmail.com>
- Aravind-psiog <100823292+Aravind-psiog@users.noreply.github.com>
- Faiyaz Hasan <faiyaz@agnostiq.ai>
- Co-authored-by: Venkat Bala <venkat@agnostiq.ai>
- Prasanna Venkatesh <54540812+Prasy12@users.noreply.github.com>
- Co-authored-by: Amalan Jenicious F <amalan.jenicious@psiog.com>
- Okechukwu Emmanuel Ochia <okechukwu@agnostiq.ai>
- Co-authored-by: pre-commit-ci[bot] <66853113+pre-commit-ci[bot]@users.noreply.github.com>
- Casey Jao <casey@agnostiq.ai>

### Changed

- `import covalent` no longer pulls in the server components

### Operations

- Fixed `tests.yml` where `RECOMMENDED_PLATFORM` was not properly set

## [0.194.0] - 2022-09-06

### Authors

- Will Cunningham <wjcunningham7@users.noreply.github.com>
- Co-authored-by: Scott Wyman Neagle <scott@agnostiq.ai>
- Alejandro Esquivel <ae@alejandro.ltd>
- Co-authored-by: Will Cunningham <wjcunningham7@gmail.com>
- Aravind-psiog <100823292+Aravind-psiog@users.noreply.github.com>
- Faiyaz Hasan <faiyaz@agnostiq.ai>
- Co-authored-by: Venkat Bala <venkat@agnostiq.ai>
- Prasanna Venkatesh <54540812+Prasy12@users.noreply.github.com>
- Co-authored-by: Amalan Jenicious F <amalan.jenicious@psiog.com>
- Okechukwu Emmanuel Ochia <okechukwu@agnostiq.ai>
- Co-authored-by: pre-commit-ci[bot] <66853113+pre-commit-ci[bot]@users.noreply.github.com>
- Casey Jao <casey@agnostiq.ai>

### Operations

- Added a workflow which checks for missing or extra requirements
- Added pycln to pre-commit hooks #867

### Removed

- PyYAML
- tailer

## [0.193.0] - 2022-09-06

### Authors

- Will Cunningham <wjcunningham7@users.noreply.github.com>
- Co-authored-by: Scott Wyman Neagle <scott@agnostiq.ai>
- Alejandro Esquivel <ae@alejandro.ltd>
- Co-authored-by: Will Cunningham <wjcunningham7@gmail.com>
- Aravind-psiog <100823292+Aravind-psiog@users.noreply.github.com>
- Faiyaz Hasan <faiyaz@agnostiq.ai>
- Co-authored-by: Venkat Bala <venkat@agnostiq.ai>
- Prasanna Venkatesh <54540812+Prasy12@users.noreply.github.com>
- Co-authored-by: Amalan Jenicious F <amalan.jenicious@psiog.com>
- Okechukwu Emmanuel Ochia <okechukwu@agnostiq.ai>
- Co-authored-by: pre-commit-ci[bot] <66853113+pre-commit-ci[bot]@users.noreply.github.com>
- Casey Jao <casey@agnostiq.ai>

### Changed

- Refactored executor base classes

### Operations

- pre-commit autoupdate

## [0.192.0] - 2022-09-02

### Authors

- Will Cunningham <wjcunningham7@users.noreply.github.com>
- Co-authored-by: Scott Wyman Neagle <scott@agnostiq.ai>
- Alejandro Esquivel <ae@alejandro.ltd>
- Co-authored-by: Will Cunningham <wjcunningham7@gmail.com>
- Aravind-psiog <100823292+Aravind-psiog@users.noreply.github.com>
- Faiyaz Hasan <faiyaz@agnostiq.ai>
- Co-authored-by: Venkat Bala <venkat@agnostiq.ai>
- Prasanna Venkatesh <54540812+Prasy12@users.noreply.github.com>
- Co-authored-by: Amalan Jenicious F <amalan.jenicious@psiog.com>
- Okechukwu Emmanuel Ochia <okechukwu@agnostiq.ai>
- Co-authored-by: pre-commit-ci[bot] <66853113+pre-commit-ci[bot]@users.noreply.github.com>

### Changed

- Modified how `no_cluster` is passed to `app.py` from the CLI

## [0.191.0] - 2022-09-01

### Authors

- Will Cunningham <wjcunningham7@users.noreply.github.com>
- Co-authored-by: Scott Wyman Neagle <scott@agnostiq.ai>
- Alejandro Esquivel <ae@alejandro.ltd>
- Co-authored-by: Will Cunningham <wjcunningham7@gmail.com>
- Aravind-psiog <100823292+Aravind-psiog@users.noreply.github.com>
- Faiyaz Hasan <faiyaz@agnostiq.ai>
- Co-authored-by: Venkat Bala <venkat@agnostiq.ai>
- Prasanna Venkatesh <54540812+Prasy12@users.noreply.github.com>
- Co-authored-by: Amalan Jenicious F <amalan.jenicious@psiog.com>
- Okechukwu Emmanuel Ochia <okechukwu@agnostiq.ai>
- Co-authored-by: pre-commit-ci[bot] <66853113+pre-commit-ci[bot]@users.noreply.github.com>

### Added

- Implementation of RemoteExecutor

## [0.190.0] - 2022-09-01

### Authors

- Will Cunningham <wjcunningham7@users.noreply.github.com>
- Co-authored-by: Scott Wyman Neagle <scott@agnostiq.ai>
- Alejandro Esquivel <ae@alejandro.ltd>
- Co-authored-by: Will Cunningham <wjcunningham7@gmail.com>
- Aravind-psiog <100823292+Aravind-psiog@users.noreply.github.com>
- Faiyaz Hasan <faiyaz@agnostiq.ai>
- Co-authored-by: Venkat Bala <venkat@agnostiq.ai>
- Prasanna Venkatesh <54540812+Prasy12@users.noreply.github.com>
- Co-authored-by: Amalan Jenicious F <amalan.jenicious@psiog.com>
- Okechukwu Emmanuel Ochia <okechukwu@agnostiq.ai>

### Changed

- Renamed `BaseAsyncExecutor` and its references to `AsyncBaseExecutor`.

## [0.189.0] - 2022-08-31

### Authors

- Will Cunningham <wjcunningham7@users.noreply.github.com>
- Co-authored-by: Scott Wyman Neagle <scott@agnostiq.ai>
- Alejandro Esquivel <ae@alejandro.ltd>
- Co-authored-by: Will Cunningham <wjcunningham7@gmail.com>
- Aravind-psiog <100823292+Aravind-psiog@users.noreply.github.com>
- Faiyaz Hasan <faiyaz@agnostiq.ai>
- Co-authored-by: Venkat Bala <venkat@agnostiq.ai>
- Prasanna Venkatesh <54540812+Prasy12@users.noreply.github.com>
- Co-authored-by: Amalan Jenicious F <amalan.jenicious@psiog.com>

### Added

- Added capability to take screenshot of the graph with covalent logo on the GUI.

### Operations

- Changed the environment switches in tests.yml to be `true`/empty instead of 1/0

- Adding `benchmark.yml` workflow

### Tests

- Adding scripts in `tests/stress_tests/benchmarks`

## [0.188.0] - 2022-08-31

### Authors

- Will Cunningham <wjcunningham7@users.noreply.github.com>
- Co-authored-by: Scott Wyman Neagle <scott@agnostiq.ai>
- Alejandro Esquivel <ae@alejandro.ltd>
- Co-authored-by: Will Cunningham <wjcunningham7@gmail.com>
- Aravind-psiog <100823292+Aravind-psiog@users.noreply.github.com>

### Added

- Created a prototype of a production Dockerfile
- The old Dockerfile has been moved to Dockerfile.dev

### Docs

- Added db schema migration error guide in RTD
- Removed `get_data_store` from quantum chemistry tutorial #1046

### Operations

- Front-end test coverage measured and reported in CI
- Added reusable version action

- Added read the docs for user interface

## [0.187.0] - 2022-08-28

### Authors

- Prasanna Venkatesh <54540812+Prasy12@users.noreply.github.com>
- Co-authored-by: Kamalesh-suresh <kamalesh.suresh@psiog.com>
- Co-authored-by: Amalan Jenicious F <amalan.jenicious@psiog.com>
- Co-authored-by: pre-commit-ci[bot] <66853113+pre-commit-ci[bot]@users.noreply.github.com>

### Tests

- Fixed `test_using_executor_names` and `test_internal_sublattice_dispatch` tests to also work with `--no-cluster` option.

### Added

- Added test cases for front-end react components.

## [0.186.0] - 2022-08-25

### Authors

- Sankalp Sanand <sankalp@agnostiq.ai>
- Co-authored-by: Alejandro Esquivel <ae@alejandro.ltd>
- Venkat Bala <venkat@agnostiq.ai>
- Okechukwu Emmanuel Ochia <okechukwu@agnostiq.ai>
- Co-authored-by: pre-commit-ci[bot] <66853113+pre-commit-ci[bot]@users.noreply.github.com>
- Co-authored-by: Will Cunningham <wjcunningham7@gmail.com>
- Co-authored-by: Scott Wyman Neagle <scott@agnostiq.ai>
- Venkat Bala <15014089+venkatBala@users.noreply.github.com>
- Aravind-psiog <100823292+Aravind-psiog@users.noreply.github.com>
- Co-authored-by: Kamalesh-suresh <kamalesh.suresh@psiog.com>
- Co-authored-by: Prasy12 <prasanna.venkatesh@psiog.com>

### Operations

- Fix conditional logic around dumping of `covalent` logs to stdout in test workflows
- Build test matrix by parsing configs from json
- Dump covalent logs if any of the tests step fail
- changed-files action uses the proper sha in version.yml

### Docs

- Added RTD and header for the AWS EC2 executor plugin.
- Refactored tutorials for better organization

### Added

- Added executor label, node id and node type to graph node UI

### Changed

- Runtime has been modified to be more precise on the lattice and electron sidebar

## [0.185.0] - 2022-08-23

### Authors

- Sankalp Sanand <sankalp@agnostiq.ai>
- Co-authored-by: Alejandro Esquivel <ae@alejandro.ltd>
- Venkat Bala <venkat@agnostiq.ai>

### Added

- Adding `load_tests` subdirectory to tests to facilitate execution of Covalent benchmarks during nightly runs
- Added `locust` requirements to tests `requirements.txt`

## [0.184.2] - 2022-08-23

### Authors

- Sankalp Sanand <sankalp@agnostiq.ai>
- Co-authored-by: Alejandro Esquivel <ae@alejandro.ltd>

### Fixed

- Switched the `render_as_batch` flag in the alembic env context so that `ALTER` commands are supported in SQLite migrations.

### Docs

- Updated custom executor RTD to show a simpler example

### Operations

- pre-commit autoupdate

## [0.184.1] - 2022-08-23

### Authors

- Alejandro Esquivel <ae@alejandro.ltd>
- Venkat Bala <venkat@agnostiq.ai>
- Co-authored-by: Scott Wyman Neagle <scott@agnostiq.ai>
- Casey Jao <casey@agnostiq.ai>
- Sankalp Sanand <sankalp@agnostiq.ai>

### Fixed

- Function's `__doc__` and `__name__` storage in dict/json for transportable object fixed.

### Tests

- Added unit test for the above fix.

## [0.184.0] - 2022-08-22

### Authors

- Alejandro Esquivel <ae@alejandro.ltd>
- Venkat Bala <venkat@agnostiq.ai>
- Co-authored-by: Scott Wyman Neagle <scott@agnostiq.ai>
- Casey Jao <casey@agnostiq.ai>

### Changed

- Electron metadata is serialized earlier during workflow construction
  to reduce unexpected executor pip requirements.

### Operations

- Updating conditional logic for the different steps in `release` workflow
- Dependabot update

### Docs

- Removed "How to synchronize lattices" section from RTD

## [0.183.0] - 2022-08-18

### Authors

- Scott Wyman Neagle <scott@agnostiq.ai>
- Venkat Bala <venkat@agnostiq.ai>

### Added

- Adding tests to update patch coverage for the `covalent logs` cli

### Changed

- Modify the `covalent logs` CLI handler to read logs line by line

### Operations

- Update release workflow
- Adding a `wait` input for the Conda action

## [0.182.2] - 2022-08-18

### Authors

- Scott Wyman Neagle <scott@agnostiq.ai>
- Will Cunningham <wjcunningham7@users.noreply.github.com>
- Alejandro Esquivel <ae@alejandro.ltd>
- Co-authored-by: Will Cunningham <wjcunningham7@gmail.com>
- Co-authored-by: Faiyaz Hasan <faiyaz@agnostiq.ai>

### Fixed

- CLI `service.py` tests to run without the server needing to be started.

### Docs

- Added `covalent db` cli command to API section of RTD

### Docs

- Fixed RTD downloads badge image to point to `covalent` rather than `cova`

### Operations

- Use conda skeleton action for build and upload

### Docs

- Updating WCI yaml with new file transfer protocols

## [0.182.1] - 2022-08-17

### Authors

- Will Cunningham <wjcunningham7@users.noreply.github.com>
- Venkat Bala <venkat@agnostiq.ai>
- Co-authored-by: santoshkumarradha <santosh@agnostiq.ai>
- Co-authored-by: pre-commit-ci[bot] <66853113+pre-commit-ci[bot]@users.noreply.github.com>
- Co-authored-by: Santosh kumar <29346072+santoshkumarradha@users.noreply.github.com>
- Co-authored-by: Scott Wyman Neagle <scott@agnostiq.ai>
- Prasanna Venkatesh <54540812+Prasy12@users.noreply.github.com>
- Co-authored-by: Will Cunningham <wjcunningham7@gmail.com>

### Fixed

- lattice.draw() fix on the GUI.

## [0.182.0] - 2022-08-17

### Authors

- Will Cunningham <wjcunningham7@users.noreply.github.com>
- Venkat Bala <venkat@agnostiq.ai>
- Co-authored-by: santoshkumarradha <santosh@agnostiq.ai>
- Co-authored-by: pre-commit-ci[bot] <66853113+pre-commit-ci[bot]@users.noreply.github.com>
- Co-authored-by: Santosh kumar <29346072+santoshkumarradha@users.noreply.github.com>
- Co-authored-by: Scott Wyman Neagle <scott@agnostiq.ai>

### Added

- Update RTD for `AWS Batch` executor
- Removed `AWS Lambda` executor RTD from this branch in order to keep changes atomic

### Changed

- Synced with latest develop

### Docs

- Adding RTD for `AWS Braket` executor
- Adding dropdown menu for the IAM policy
- Delete RTD for other cloud executor to keep changes atomic
- Renamed `executers` folder to `executors`

### Docs

- Updated short release notes

## [0.181.0] - 2022-08-17

### Authors

- Alejandro Esquivel <ae@alejandro.ltd>
- Will Cunningham <wjcunningham7@users.noreply.github.com>
- Scott Wyman Neagle <scott@agnostiq.ai>
- Venkat Bala <venkat@agnostiq.ai>
- Co-authored-by: santoshkumarradha <santosh@agnostiq.ai>
- Co-authored-by: pre-commit-ci[bot] <66853113+pre-commit-ci[bot]@users.noreply.github.com>
- Co-authored-by: Santosh kumar <29346072+santoshkumarradha@users.noreply.github.com>
- Co-authored-by: Will Cunningham <wjcunningham7@gmail.com>
- Prasanna Venkatesh <54540812+Prasy12@users.noreply.github.com>
- Co-authored-by: Kamalesh-suresh <kamalesh.suresh@psiog.com>
- Co-authored-by: Manjunath PV <manjunath.poilath@psiog.com>
- Co-authored-by: ArunPsiog <arun.mukesh@psiog.com>

### Changed

- Lazy loading mechanism on the GUI.

### Fixed

- Displaying electron executor and inputs information on the GUI.
- Animated spinner for running statuses on the GUI.

## Docs

- Add `AWSLambdaExecutor` RTD
- Update `api.rst` to include `cluster` CLI command option
- Added version migration guide section in RTD
- Update RTD for `AWS ECS` executor
- Remove AWS Lambda and Batch RTDs to keep changes atomic
- Adding dropdowns to IAM policy documents
- Updated compatibility matrix
- Updated pip, bash and callable deps how-to guides

### Operations

- NPM install on CentOS done explicitly
- `-y` flag for `conda install`

## [0.180.0] - 2022-08-16

### Authors

- Casey Jao <casey@agnostiq.ai>
- Co-authored-by: Alejandro Esquivel <ae@alejandro.ltd>
- Okechukwu Emmanuel Ochia <okechukwu@agnostiq.ai>
- Scott Wyman Neagle <scott@agnostiq.ai>
- Co-authored-by: pre-commit-ci[bot] <66853113+pre-commit-ci[bot]@users.noreply.github.com>
- Co-authored-by: Will Cunningham <wjcunningham7@gmail.com>
- Sankalp Sanand <sankalp@agnostiq.ai>

### Removed

- Removed `ct.wait.LONG` etc. constants from covalent's init

### Changed

- `wait` in `_get_result_from_dispatcher` will now use `_results_manager.wait.EXTREME` if `True` has been passed to it.

### Operations

- Prettierified release.yml
- Cleaned up pre-commit-config.yml

### Docs

- Updated Bash Lepton tutorial to conform with the latest Lepton interface changes
- Disabling how-to guide for executing an electron with a specified Conda environment.
- Fixed "How To" for Python leptons

## [0.179.0] - 2022-08-16

### Authors

### Changed

- Changed terser package version on webapp yarn-lock file.

## [0.178.0] - 2022-08-15

### Authors

- Will Cunningham <wjcunningham7@users.noreply.github.com>
- Co-authored-by: Alejandro Esquivel <ae@alejandro.ltd>
- Casey Jao <casey@agnostiq.ai>

### Changed

- Dispatch workflows as asyncio tasks on the FastAPI event loop instead of in separate threads

### Fixed

- Deconflict wait enum with `ct.wait` function; `wait` -> `WAIT`

### Operations

- Conda package is built and tested on a nightly schedule
- Conda deployment step is added to `release.yml`
- Install yarn and npm on Ubuntu whenever the webapp needs to be built

## [0.177.0] - 2022-08-11

### Authors

- Scott Wyman Neagle <scott@agnostiq.ai>
- Co-authored-by: Faiyaz Hasan <faiyaz@agnostiq.ai>
- Casey Jao <casey@agnostiq.ai>
- Venkat Bala <venkat@agnostiq.ai>
- Co-authored-by: pre-commit-ci[bot] <66853113+pre-commit-ci[bot]@users.noreply.github.com>

### Removed

- `while True` in `app.get_result`

### Changed

- Flask route logic to return 503 when the result is not ready

### Tests

- results_manager tests

### Operations

- Fix conditional checks for `pre-release` and `stable` Covalent docker image builds

## [0.176.0] - 2022-08-11

### Authors

- Scott Wyman Neagle <scott@agnostiq.ai>
- Co-authored-by: Faiyaz Hasan <faiyaz@agnostiq.ai>
- Casey Jao <casey@agnostiq.ai>

### Operations

- Update precommit yaml.

### Removed

- `Lattice.check_consumables()`, `_TransportGraph.get_topologically_sorted_graph()`

### Operations

- Trigger webapp build if `build==true`

## [0.175.0] - 2022-08-11

### Authors

- Scott Wyman Neagle <scott@agnostiq.ai>
- Co-authored-by: Faiyaz Hasan <faiyaz@agnostiq.ai>
- Casey Jao <casey@agnostiq.ai>

### Operations

- Trigger Slack alert for failed tests on `workflow_run`

## [0.174.0] - 2022-08-11

### Authors

- Casey Jao <casey@agnostiq.ai>
- Alejandro Esquivel <ae@alejandro.ltd>

### Changed

- Changed return value for TransferFromRemote and TransferToRemote (download/upload) operations to be consistent and always return filepath tuples

### Docs

- Updated docs with File Transfer return value changes and `files` kwarg injections

### Fixed

- Fixed postprocessing workflows that return an electron with an incoming wait_for edge

## [0.173.0] - 2022-08-10

### Authors

- Sankalp Sanand <sankalp@agnostiq.ai>

### Added

- `--hard` and `--yes` flags added to `covalent purge` for hard purging (also deletes the databse) and autoapproving respectively.

### Changed

- `covalent purge` now shows the user a prompt informing them what dirs and files will be deleted.
- Improved shown messages in some commands.

### Tests

- Updated tests to reflect above changes.

## [0.172.0] - 2022-08-10

### Authors

- Will Cunningham <wjcunningham7@users.noreply.github.com>
- Prasanna Venkatesh <54540812+Prasy12@users.noreply.github.com>
- Co-authored-by: pre-commit-ci[bot] <66853113+pre-commit-ci[bot]@users.noreply.github.com>
- Co-authored-by: Aravind-psiog <100823292+Aravind-psiog@users.noreply.github.com>
- Co-authored-by: ArunPsiog <arun.mukesh@psiog.com>
- Co-authored-by: manjunath.poilath <manjunath.poilath@psiog.com>
- Co-authored-by: Kamalesh-suresh <kamalesh.suresh@psiog.com>
- Co-authored-by: Amalan Jenicious F <amalan.jenicious@psiog.com>
- Co-authored-by: M Shrikanth <shrikanth.mohan@psiog.com>
- Co-authored-by: Casey Jao <casey@agnostiq.ai>
- Co-authored-by: Aravind-psiog <aravind.prabaharan@psiog.com>
- Co-authored-by: Will Cunningham <wjcunningham7@gmail.com>
- Co-authored-by: Alejandro Esquivel <ae@alejandro.ltd>

### Changed

- Covalent dispatcher flask web apis ported to FastAPI in `covalent_dispatcher/_service/app.py`
- Unit tests written for Covalent dispatcher flask web apis ported to FastAPI in `covalent_dispatcher_tests/_service/app.test.py`
- Web apis of `covalent_ui` refactored to adhere to v11 DB schema
- Electron graph mini map has been moved next to controls on the GUI.
- Lattice status and count of completed & total electrons has been moved to the top of the graph on the GUI.
- Some of the Flask APIs earlier consumed by the GUI have been deprecated & removed from the code base.
- APIs exposed by the web app back end have been re-factored to adhere to the new DB schema v10

### Added

- Added count of dispatches by status on the dispatch list section of the GUI.
- APIs that the GUI consumes have been re-written using FastAPI. This includes re-factoring of older APIs and adding of new APIs.
- Added COVALENT_SERVER_IFACE_ANY flag for uvicorn to start with 0.0.0.0

### Docs

- ReadTheDocs landing page has been improved

## [0.171.0] - 2022-08-10

### Authors

- Casey Jao <casey@agnostiq.ai>
- Co-authored-by: Scott Wyman Neagle <scott@agnostiq.ai>

### Added

- Added `covalent migrate_legacy_result_object` command to save pickled Result objects to the DataStore

## [0.170.1] - 2022-08-09

### Authors

- Venkat Bala <venkat@agnostiq.ai>

### Fixed

- Remove `attr` import added inadvertently

### Tests

- Fix `start` cli test, update `set_config` call count

## [0.170.0] - 2022-08-08

### Authors

- Venkat Bala <venkat@agnostiq.ai>
- Co-authored-by: pre-commit-ci[bot] <66853113+pre-commit-ci[bot]@users.noreply.github.com>

### Changed

- Temporarily allow executor plugin variable name to be either in uppercase or lowercase

## [0.169.0] - 2022-08-08

### Authors

- Venkat Bala <venkat@agnostiq.ai>
- Co-authored-by: pre-commit-ci[bot] <66853113+pre-commit-ci[bot]@users.noreply.github.com>

### Added

- Adding a `covalent config` convenience CLI to quickly view retrive the covalent configuration

## [0.168.0] - 2022-08-08

### Authors

- Venkat Bala <venkat@agnostiq.ai>
- Co-authored-by: pre-commit-ci[bot] <66853113+pre-commit-ci[bot]@users.noreply.github.com>

### Added

- Adding `setup/teardown` methods as placeholders for any executor specific setup and teardown tasks

## [0.167.0] - 2022-08-08

### Authors

- Poojith U Rao <106616820+poojithurao@users.noreply.github.com>
- Co-authored-by: Venkat Bala <venkat@agnostiq.ai>
- Co-authored-by: Faiyaz Hasan <faiyaz@agnostiq.ai>
- Co-authored-by: pre-commit-ci[bot] <66853113+pre-commit-ci[bot]@users.noreply.github.com>
- Co-authored-by: Alejandro Esquivel <ae@alejandro.ltd>

### Added

- S3 File transfer strategy

### Fixed

- Adding maximum number of retries and timeout parameter to the get result http call.

## [0.166.0] - 2022-08-07

### Authors

- Venkat Bala <venkat@agnostiq.ai>

### Tests

- Update dask cli test to match Covalent Dask cluster configuration

### Changed

- Remove newline from log stream formatter for better log statment output
- Jsonify covalent cluster cli outputs

## [0.165.0] - 2022-08-06

### Authors

- Casey Jao <casey@agnostiq.ai>

### Changed

- Make `BaseExecutor` and `BaseAsyncExecutor` class siblings, not parent and child.

### Operations

- Only validate webapp if the webapp was built

### Tests

- Fixed randomly failing lattice json serialization test

## [0.164.0] - 2022-08-05

### Authors

- Sankalp Sanand <sankalp@agnostiq.ai>
- Faiyaz Hasan <faiyaz@agnostiq.ai>
- Co-authored-by: pre-commit-ci[bot] <66853113+pre-commit-ci[bot]@users.noreply.github.com>
- Co-authored-by: Venkat Bala <venkat@agnostiq.ai>
- Co-authored-by: Will Cunningham <wjcunningham7@gmail.com>

### Changed

- Use `update_config` to modify dask configuration from the cluster process
- Simplify `set_config` logic for dask configuration options on `covalent start`
- Removed default values from click options for dask configuration related values

### Added

- Configured default dask configuration options in `defaults.py`

### Fixed

- Overwriting config address issue.

### Tests

- Moved misplaced functional/integration tests from the unit tests folder to their respective folders.
- All of the unit tests now use test DB instead of hitting a live DB.
- Updated `tests.yml` so that functional tests are run whenever tests get changed or github actions are changed.
- Several broken tests were also fixed.

## [0.163.0] - 2022-08-04

### Authors

- Alejandro Esquivel <ae@alejandro.ltd>
- Co-authored-by: Casey Jao <casey@agnostiq.ai>
- Will Cunningham <wjcunningham7@users.noreply.github.com>
- Co-authored-by: Scott Wyman Neagle <scott@agnostiq.ai>

### Added

- Added `rsync` dependency in `Dockerfile`

### Removed

- `Makefile` which was previously improperly committed

### Operations

- Functional tests are run only on `develop`
- `tests.yml` can be run manually provided a commit SHA
- `tests.yml` uses a `build` filter to conditionally install and build Covalent if build files are modified
- `docker.yml` is now only for dev work, and is manually triggered given an SHA
- `release.yml` is enhanced to push stable and pre-release images to a public ECR repo

## [0.162.0] - 2022-08-04

### Authors

- Alejandro Esquivel <ae@alejandro.ltd>
- Co-authored-by: Casey Jao <casey@agnostiq.ai>

### Changed

- Updated Base executor to support non-unique `retval_key`s, particularly for use in File Transfer where we may have several CallDeps with the reserved `retval_key` of value `files`.

## [0.161.2] - 2022-08-04

### Authors

- Alejandro Esquivel <ae@alejandro.ltd>
- Co-authored-by: pre-commit-ci[bot] <66853113+pre-commit-ci[bot]@users.noreply.github.com>

### Fixed

- Updated `covalent db migrations` to overwrite `alembic.ini` `script_location` with absolute path to migrations folder
- Updated `covalent db alembic [args]` command to use project root as `cwd` for alembic subprocess

## [0.161.1] - 2022-08-03

### Authors

- Alejandro Esquivel <ae@alejandro.ltd>
- Scott Wyman Neagle <scott@agnostiq.ai>
- Co-authored-by: Faiyaz Hasan <faiyaz@agnostiq.ai>
- Poojith U Rao <106616820+poojithurao@users.noreply.github.com>
- Co-authored-by: Casey Jao <casey@agnostiq.ai>

### Fixed

- When a list was passed to an electron, the generated electron list
  had metadata copied from the electron. This was resulting in
  call_before and call_after functions being called by the electron
  list as well. The metadata (apart from executor) is now set to
  default values for the electron list.

## [0.161.0] - 2022-08-03

### Authors

- Alejandro Esquivel <ae@alejandro.ltd>
- Scott Wyman Neagle <scott@agnostiq.ai>
- Co-authored-by: Faiyaz Hasan <faiyaz@agnostiq.ai>

### Changed

- Replaced `Session(DispatchDB()._get_data_store().engine)` with `workflow_db.session()`

### Removed

- `DevDataStore` class from `datastore.py`
- workflows manager

## [0.160.1] - 2022-08-02

### Authors

- Alejandro Esquivel <ae@alejandro.ltd>
- Scott Wyman Neagle <scott@agnostiq.ai>

### Fixed

- `script_location` key not found issue when installing with pip (second attempt)

### Docs

- Remove migration guide reference from README

### Operations

- Explicitly check `release == true` in tests.yml

## [0.160.0] - 2022-08-02

### Authors

- Casey Jao <casey@agnostiq.ai>
- Co-authored-by: Faiyaz Hasan <faiyaz@agnostiq.ai>

### Changed

- `Executor.run()` now accepts a `task_metadata` dictionary. Current
  keys consist of `dispatch_id` and `node_id`.

## [0.159.0] - 2022-08-02

### Authors

- Casey Jao <casey@agnostiq.ai>
- Co-authored-by: Faiyaz Hasan <faiyaz@agnostiq.ai>

### Changed

- Database schema has been updated to v11

### Operations

- `paths-filter` will only be run on PRs, i.e on workflow runs, the whole test suite will be run.
- Removed retry action from running on `pytest` steps since they instead use `pytest` retries.
- `codecov.yml` added to enable carry-forward flags
- UI front-end is only built for pull requests when the source changes
- Packaging is only validated on the `develop` branch

## [0.158.0] - 2022-07-29

### Authors

- Okechukwu Emmanuel Ochia <okechukwu@agnostiq.ai>
- Co-authored-by: Scott Wyman Neagle <scott@agnostiq.ai>
- Will Cunningham <wjcunningham7@users.noreply.github.com>
- Alejandro Esquivel <ae@alejandro.ltd>
- Co-authored-by: pre-commit-ci[bot] <66853113+pre-commit-ci[bot]@users.noreply.github.com>
- Casey Jao <casey@agnostiq.ai>
- Co-authored-by: Faiyaz Hasan <faiyaz@agnostiq.ai>

### Changed

- Construct the result object in the dispatcher `entry_point.py` module in order to avoid the Missing Latticed Id error so frequently.
- Update the sleep statement length to 0.1 seconds in the results.manager.

## [0.157.1] - 2022-07-29

### Authors

- Okechukwu Emmanuel Ochia <okechukwu@agnostiq.ai>
- Co-authored-by: Scott Wyman Neagle <scott@agnostiq.ai>
- Will Cunningham <wjcunningham7@users.noreply.github.com>
- Alejandro Esquivel <ae@alejandro.ltd>
- Co-authored-by: pre-commit-ci[bot] <66853113+pre-commit-ci[bot]@users.noreply.github.com>
- Casey Jao <casey@agnostiq.ai>

### Fixed

- Pass non-kwargs to electrons in the correct order during dispatch.

## [0.157.0] - 2022-07-28

### Authors

- Okechukwu Emmanuel Ochia <okechukwu@agnostiq.ai>
- Co-authored-by: Scott Wyman Neagle <scott@agnostiq.ai>
- Will Cunningham <wjcunningham7@users.noreply.github.com>
- Alejandro Esquivel <ae@alejandro.ltd>
- Co-authored-by: pre-commit-ci[bot] <66853113+pre-commit-ci[bot]@users.noreply.github.com>
- Casey Jao <casey@agnostiq.ai>

### Changed

- Expose a public `wait()` function compatible with both calling and dispatching lattices

### Docs

- Updated the RTD on `wait_for()` to use the static `wait()` function

### Operations

- pre-commit autoupdate

### Docs

- Changed the custom executor how-to to be shorter and more concise.
- Re-structured the docs

## [0.156.0] - 2022-07-27

### Authors

- Okechukwu Emmanuel Ochia <okechukwu@agnostiq.ai>
- Co-authored-by: Scott Wyman Neagle <scott@agnostiq.ai>
- Will Cunningham <wjcunningham7@users.noreply.github.com>
- Alejandro Esquivel <ae@alejandro.ltd>
- Co-authored-by: pre-commit-ci[bot] <66853113+pre-commit-ci[bot]@users.noreply.github.com>

### Added

- Bash decorator is introduced
- Lepton commands can be specified as a list of strings rather than strings alone.

## [0.155.1] - 2022-07-26

### Authors

- Okechukwu Emmanuel Ochia <okechukwu@agnostiq.ai>
- Co-authored-by: Scott Wyman Neagle <scott@agnostiq.ai>
- Will Cunningham <wjcunningham7@users.noreply.github.com>
- Alejandro Esquivel <ae@alejandro.ltd>
- Co-authored-by: pre-commit-ci[bot] <66853113+pre-commit-ci[bot]@users.noreply.github.com>

### Fixed

- `script_location` key not found issue when running alembic programatically

### Operations

- Fixed syntax errors in `stale.yml` and in `hotfix.yml`
- `docker.yml` triggered after version bump in `develop` instead of before
- Enhanced `tests.yml` to upload coverage reports by domain

## [0.155.0] - 2022-07-26

### Authors

- Alejandro Esquivel <ae@alejandro.ltd>

### Added

- Exposing `alembic {args}` cli commands through: `covalent db alembic {args}`

## [0.154.0] - 2022-07-25

### Authors

- Casey Jao <casey@agnostiq.ai>
- Co-authored-by: Venkat Bala <venkat@agnostiq.ai>
- Alejandro Esquivel <ae@alejandro.ltd>

### Added

- Added methods to programatically fetch information from Alembic without needing subprocess

## [0.153.1] - 2022-07-25

### Authors

- Casey Jao <casey@agnostiq.ai>
- Co-authored-by: Venkat Bala <venkat@agnostiq.ai>

### Fixed

- Stdout and stderr are now captured when using the dask executor.

### Tests

- Fixed Dask cluster CLI tests

## [0.153.0] - 2022-07-25

### Authors

- Faiyaz Hasan <faiyaz@agnostiq.ai>

### Added

- Helper function to load and save files corresponding to the DB filenames.

### Changed

- Files with .txt, .log extensions are stored as strings.
- Get result web request timeout to 2 seconds.

## [0.152.0] - 2022-07-25

### Authors

- Faiyaz Hasan <faiyaz@agnostiq.ai>
- Co-authored-by: Scott Wyman Neagle <scott@agnostiq.ai>

### Changed

- Pass default DataStore object to node value retrieval method in the Results object.

## [0.151.1] - 2022-07-22

### Authors

- Faiyaz Hasan <faiyaz@agnostiq.ai>
- Co-authored-by: Scott Wyman Neagle <scott@agnostiq.ai>

### Fixed

- Adding maximum number of retries and timeout parameter to the get result http call.
- Disabling result_webhook for now.

## [0.151.0] - 2022-07-22

### Authors

- Scott Wyman Neagle <scott@agnostiq.ai>
- Co-authored-by: Will Cunningham <wjcunningham7@gmail.com>
- Sankalp Sanand <sankalp@agnostiq.ai>

### Added

- `BaseAsyncExecutor` has been added which can be inherited by new async-aware executors.

### Changed

- Since tasks were basically submitting the functions to a Dask cluster by default, they have been converted into asyncio `Tasks` instead which support a far larger number of concurrent tasks than previously used `ThreadPool`.

- `tasks_pool` will still be used to schedule tasks which use non-async executors.

- Executor's `executor` will now receive a callable instead of a serialized function. This allows deserializing the function where it is going to be executed while providing a simplified `execute` at the same time.

- `uvloop` is being used instead of the default event loop of `asyncio` for better performance.

- Tests have also been updated to reflect above changes.

### Operations

- Made Santosh the sole owner of `/docs`

## [0.150.0] - 2022-07-22

### Authors

- Faiyaz Hasan <faiyaz@agnostiq.ai>

### Added

- Initialize database tables when the covalent server is started.

## [0.149.0] - 2022-07-21

### Authors

- Scott Wyman Neagle <scott@agnostiq.ai>
- Co-authored-by: Venkat Bala <venkat@agnostiq.ai>

### Removed

- `result.save()`
- `result._write_dispatch_to_python_file()`

## [0.148.0] - 2022-07-21

### Authors

- Alejandro Esquivel <ae@alejandro.ltd>

### Changed

- Changed DataStore default db path to correspond to dispatch db config path

### Operations

- Added workflow to stale and close pull requests

### Docs

- Fixed `get_metadata` calls in examples to remove `results_dir` argument
- Removed YouTube video temporarily

## [0.147.0] - 2022-07-21

### Authors

- Casey Jao <casey@agnostiq.ai>

### Changed

- Simplified interface for custom executors. All the boilerplate has
  been moved to `BaseExecutor`.

## [0.146.0] - 2022-07-20

### Authors

- Casey Jao <casey@agnostiq.ai>
- Co-authored-by: Venkat Bala <venkat@agnostiq.ai>
- Faiyaz Hasan <faiyaz@agnostiq.ai>

### Added

- Ensure that transportable objects are rendered correctly when printing the result object.

### Tests

- Check that user data is not unpickled by the Covalent server process

## [0.145.0] - 2022-07-20

### Authors

- Scott Wyman Neagle <scott@agnostiq.ai>
- Co-authored-by: Venkat Bala <venkat@agnostiq.ai>
- Co-authored-by: Faiyaz Hasan <faiyaz@agnostiq.ai>

### Removed

- `entry_point.get_result()`

### Changed

- get_result to query an HTTP endpoint instead of a DB session

## [0.144.0] - 2022-07-20

### Authors

- Will Cunningham <wjcunningham7@users.noreply.github.com>
- Co-authored-by: Scott Wyman Neagle <scott@agnostiq.ai>
- Alejandro Esquivel <ae@alejandro.ltd>

### Added

- Set up alembic migrations & added migration guide (`alembic/README.md`)

## [0.143.0] - 2022-07-19

### Authors

- Will Cunningham <wjcunningham7@users.noreply.github.com>
- Co-authored-by: Scott Wyman Neagle <scott@agnostiq.ai>

### Changed

- Installation will fail if `cova` is installed while trying to install `covalent`.

## [0.142.0] - 2022-07-19

### Authors

- Poojith U Rao <106616820+poojithurao@users.noreply.github.com>
- Co-authored-by: Will Cunningham <wjcunningham7@gmail.com>
- Anna Hughes <annagwen42@gmail.com>
- Co-authored-by: Poojith <poojith@agnostiq.ai>
- Co-authored-by: Scott Wyman Neagle <scott@agnostiq.ai>
- Casey Jao <casey@agnostiq.ai>
- Co-authored-by: Venkat Bala <venkat@agnostiq.ai>
- Co-authored-by: pre-commit-ci[bot] <66853113+pre-commit-ci[bot]@users.noreply.github.com>
- Faiyaz Hasan <faiyaz@agnostiq.ai>

### Added

- `electron_num`, `completed_electron_num` fields to the Lattice table.

## [0.141.0] - 2022-07-19

### Authors

- Poojith U Rao <106616820+poojithurao@users.noreply.github.com>
- Co-authored-by: Will Cunningham <wjcunningham7@gmail.com>
- Anna Hughes <annagwen42@gmail.com>
- Co-authored-by: Poojith <poojith@agnostiq.ai>
- Co-authored-by: Scott Wyman Neagle <scott@agnostiq.ai>
- Casey Jao <casey@agnostiq.ai>
- Co-authored-by: Venkat Bala <venkat@agnostiq.ai>
- Co-authored-by: pre-commit-ci[bot] <66853113+pre-commit-ci[bot]@users.noreply.github.com>

### Changed

- Deprecate topological sort in favor of inspect in-degree of nodes until they are zero before dispatching task
- Use deepcopy to generate a copy of the metadata dictionary before saving result object to the database

### Docs

- Adding incomplete pennylane kernel tutorial
- Adding quantum ensemble tutorial

## [0.140.0] - 2022-07-19

### Authors

- Faiyaz Hasan <faiyaz@agnostiq.ai>
- Co-authored-by: Venkat Bala <venkat@agnostiq.ai>

### Added

- Fields `deps_filename`, `call_before_filename` and `call_after_filename` to the `Electron` table.
- Re-write the deps / call before and after file contents when inserting / updating electron record in the database.

### Changed

- Modify the test and implementation logic of inserting the electron record with these new fields.
- Field `key` to `key_filename` in `Electron` table.

## [0.139.1] - 2022-07-19

### Authors

- Divyanshu Singh <55018955+divshacker@users.noreply.github.com>
- Co-authored-by: Scott Wyman Neagle <wymnea@protonmail.com>
- Co-authored-by: Scott Wyman Neagle <scott@agnostiq.ai>
- Co-authored-by: Will Cunningham <wjcunningham7@users.noreply.github.com>

### Fixed

- Fixes Reverse IP problem. All References to `0.0.0.0` are changed to `localhost` . More details can be found [here](https://github.com/AgnostiqHQ/covalent/issues/202)

## [0.139.0] - 2022-07-19

### Authors

- Venkat Bala <venkat@agnostiq.ai>
- Co-authored-by: Scott Wyman Neagle <scott@agnostiq.ai>
- Faiyaz Hasan <faiyaz@agnostiq.ai>
- Co-authored-by: Will Cunningham <wjcunningham7@gmail.com>

### Added

- Columns `is_active` in the lattice, eLectron and Electron dependency tables.

### Docs

- Adding a RTD tutorial/steps on creating a custom executor

## [0.138.0] - 2022-07-19

### Authors

- Anna Hughes <annagwen42@gmail.com>
- Co-authored-by: Will Cunningham <wjcunningham7@gmail.com>
- Will Cunningham <wjcunningham7@users.noreply.github.com>
- Co-authored-by: Venkat Bala <venkat@agnostiq.ai>

### Added

- Docker build workflow

### Changed

- Dockerfile uses multi-stage build

### Docs

- New tutorial demonstrating how to solve the MaxCut Problem with QAOA and Covalent

## [0.137.0] - 2022-07-19

### Authors

- Prasanna Venkatesh <54540812+Prasy12@users.noreply.github.com>
- Co-authored-by: Alejandro Esquivel <ae@alejandro.ltd>

### Added

- Ability to hide/show labels on the graph
- Graph layout with elk configurations

### Changed

- Changed API socket calls interval for graph optimization.

### Tests

- Disabled several dask functional tests

## [0.136.0] - 2022-07-18

### Authors

- Scott Wyman Neagle <scott@agnostiq.ai>
- Co-authored-by: Faiyaz Hasan <faiyaz@agnostiq.ai>

### Changed

- Result.save() has been deprecated in favor of Result.persist() and querying the database directly.

## [0.135.0] - 2022-07-18

### Authors

- Casey Jao <casey@agnostiq.ai>
- Co-authored-by: Scott Wyman Neagle <scott@agnostiq.ai>
- Co-authored-by: Alejandro Esquivel <ae@alejandro.ltd>

### Operations

- Psiog is only codeowner of js files
- Fix in changelog action to handle null author when a bot is committing

### Added

- Support injecting return values of calldeps into electrons during workflow execution

## [0.134.0] - 2022-07-15

### Authors

- Casey Jao <casey@agnostiq.ai>
- Co-authored-by: Scott Wyman Neagle <scott@agnostiq.ai>

### Changed

- Covalent server can now process workflows without having their deps installed

## [0.133.0] - 2022-07-15

### Authors

- Will Cunningham <wjcunningham7@users.noreply.github.com>

### Removed

- Removed the deprecated function `draw_inline` as well as the `matplotlib` dependency.

### Operations

- Fixing the retry block for tests

## [0.132.0] - 2022-07-14

### Authors

- Will Cunningham <wjcunningham7@users.noreply.github.com>

### Added

- Bash lepton support reintroduced with some UX modifications to the Lepton class. Leptons which use scripting languages can be specified as either (1) a command run in the shell/console or (2) a call to a function in a library/script. Leptons which use compiled languages must specify a library and a function name.
- The keyword argument `display_name` can be used to override the name appearing in the UI. Particularly useful when the lepton is a command.
- All arguments except for language are now keyword arguments.
- Keyword arguments passed to a Bash lepton are understood to define environment variables within the shell.
- Non-keyword arguments fill in `$1`, `$2`, etc.
- Named outputs enumerate variables within the shell which will be returned to the user. These can be either `Lepton.OUTPUT` or `Lepton.INPUT_OUTPUT` types.

### Added

- New fields to the decomposed result object Database:

## [0.131.0] - 2022-07-13

### Authors

- Sankalp Sanand <sankalp@agnostiq.ai>
- Co-authored-by: Venkat Bala <venkat@agnostiq.ai>

### Fixed

- `covalent --version` now looks for `covalent` metadata instead of `cova`

### Tests

- Updated the cli test to include whether the correct version number is shown when `covalent --version` is run

### Added

- Method to write electron id corresponding to sublattices in `execution.py` when running `_run_task`.

## [0.130.0] - 2022-07-12

### Authors

- Venkat Bala <venkat@agnostiq.ai>
- Co-authored-by: Scott Wyman Neagle <scott@agnostiq.ai>

### Changed

- Ignoring tests for `cancel_dispatch` and `construct_bash`
- Create a dummy requirements.txt file for pip deps tests
- Fix version of `Werkzeug` package to avoid running into ValueError (unexpected kwarg `as_tuple`)
- Update `customization` how to test by specifying the section header `sdk`

## [0.129.0] - 2022-07-12

### Authors

- Sankalp Sanand <sankalp@agnostiq.ai>
- Co-authored-by: Alejandro Esquivel <ae@alejandro.ltd>

### Added

- Support for `wait_for` type edges when two electrons are connected by their execution side effects instead of output-input relation.

### Changed

- `active_lattice.electron_outputs` now contains the node ids as well for the electron which is being post processed.

## [0.128.1] - 2022-07-12

### Authors

- Faiyaz Hasan <faiyaz@agnostiq.ai>

### Fixed

- `Result.persist` test in `result_test.py`.
- Electron dependency `arg_index` is changed back to Nullable.

## [0.128.0] - 2022-07-12

### Authors

- Okechukwu Emmanuel Ochia <okechukwu@agnostiq.ai>
- Co-authored-by: Casey Jao <casey@agnostiq.ai>
- Co-authored-by: Alejandro Esquivel <ae@alejandro.ltd>
- Co-authored-by: pre-commit-ci[bot] <66853113+pre-commit-ci[bot]@users.noreply.github.com>

### Added

- File transfer support for leptons

## [0.127.0] - 2022-07-11

### Authors

- Scott Wyman Neagle <scott@agnostiq.ai>
- Co-authored-by: Faiyaz Hasan <faiyaz@agnostiq.ai>
- Co-authored-by: Venkat Bala <venkat@agnostiq.ai>

### Added

- When saving to DB, also persist to the new DB if running in develop mode

### Tests

- Flask app route tests

## [0.126.0] - 2022-07-11

### Authors

- Will Cunningham <wjcunningham7@users.noreply.github.com>
- Alejandro Esquivel <ae@alejandro.ltd>
- Co-authored-by: pre-commit-ci[bot] <66853113+pre-commit-ci[bot]@users.noreply.github.com>
- Co-authored-by: Sankalp Sanand <sankalp@agnostiq.ai>

### Added

- Added Folder class
- Added internal call before/after deps to execute File Transfer operations pre/post electron execution.

### Operations

- Enhanced hotfix action to create branches from existing commits

## [0.125.0] - 2022-07-09

### Authors

- Okechukwu Emmanuel Ochia <okechukwu@agnostiq.ai>
- Co-authored-by: pre-commit-ci[bot] <66853113+pre-commit-ci[bot]@users.noreply.github.com>
- Co-authored-by: Alejandro Esquivel <ae@alejandro.ltd>
- Venkat Bala <venkat@agnostiq.ai>
- Co-authored-by: Okechukwu Ochia <emmirald@gmail.com>
- Co-authored-by: Scott Wyman Neagle <scott@agnostiq.ai>

### Added

- Dask Cluster CLI functional/unit tests

### Docs

- Updated RTD concepts, how-to-guides, and api docs with electron dependencies.

### Operations

- Separate out running tests and uploading coverage report to circumvent bug in
  retry action

## [0.124.0] - 2022-07-07

### Authors

- Will Cunningham <wjcunningham7@users.noreply.github.com>
- Co-authored-by: Scott Wyman Neagle <scott@agnostiq.ai>
- Faiyaz Hasan <faiyaz@agnostiq.ai>

### Added

- `Result.persist` method in `covalent/_results_manager/result.py`.

### Operations

- Package pre-releases go to `covalent` instead of `cova` on PyPI.

## [0.123.0] - 2022-07-07

### Authors

- Scott Wyman Neagle <scott@agnostiq.ai>
- Co-authored-by: Faiyaz Hasan <faiyaz@agnostiq.ai>
- Will Cunningham <wjcunningham7@users.noreply.github.com>
- Alejandro Esquivel <ae@alejandro.ltd>
- Co-authored-by: pre-commit-ci[bot] <66853113+pre-commit-ci[bot]@users.noreply.github.com>

### Added

- Added Folder class
- Added internal call before/after deps to execute File Transfer operations pre/post electron execution.

### Operations

- `codeql.yml` and `condabuild.yml` run nightly instead of on every PR.
- Style fixes in changelog

## [0.122.1] - 2022-07-06

### Authors

Will Cunningham <wjcunningham7@users.noreply.github.com>
Co-authored-by: Scott Wyman Neagle <scott@agnostiq.ai>

### Operations

- Added license scanner action
- Pre-commit autoupdate

### Tests

- Tests for running workflows with more than one iteration

### Fixed

- Attribute error caused by attempts to retrieve the name from the node function when the node function is set to None

## [0.122.0] - 2022-07-04

### Authors

Faiyaz Hasan <faiyaz@agnostiq.ai>
Co-authored-by: pre-commit-ci[bot] <66853113+pre-commit-ci[bot]@users.noreply.github.com>

### Added

- `covalent/_results_manager/write_result_to_db.py` module and methods to insert / update data in the DB.
- `tests/covalent_tests/results_manager_tests/write_result_to_db_test.py` containing the unit tests for corresponding functions.

### Changed

- Electron `type` column to a string type rather than an `ElectronType` in DB models.
- Primary keys from `BigInteger` to `Integer` in DB models.

## [0.121.0] - 2022-07-04

### Authors

Will Cunningham <wjcunningham7@users.noreply.github.com>
Co-authored-by: Alejandro Esquivel <ae@alejandro.ltd>
Co-authored-by: pre-commit-ci[bot] <66853113+pre-commit-ci[bot]@users.noreply.github.com>

### Removed

- Unused requirements `gunicorn` and `eventlet` in `requirements.txt` as well as `dask` in `tests/requirements.txt`, since it is already included in the core requirements.

### Docs

- Updated the compatibility matrix in the docs.

## [0.120.0] - 2022-07-04

### Authors

Okechukwu Emmanuel Ochia <okechukwu@agnostiq.ai>
Co-authored-by: Venkat Bala <venkat@agnostiq.ai>
Co-authored-by: pre-commit-ci[bot] <66853113+pre-commit-ci[bot]@users.noreply.github.com>
Co-authored-by: Scott Wyman Neagle <scott@agnostiq.ai>

### Added

- Adding `cluster` CLI options to facilitate interacting with the backend Dask cluster
- Adding options to `covalent start` to enable specifying number of workers, memory limit and threads per worker at cluster startup

### Changed

- Update `DaskAdminWorker` docstring with better explanation

## [0.119.1] - 2022-07-04

### Authors

Scott Wyman Neagle <scott@agnostiq.ai>
Casey Jao <casey@agnostiq.ai>

### Fixed

- `covalent status` checks if the server process is still alive.

### Operations

- Updates to changelog logic to handle multiple authors

## [0.119.0] - 2022-07-03

### Authors

@cjao

### Added

- Introduce support for pip dependencies

## [0.118.0] - 2022-07-02

### Authors

@AlejandroEsquivel

### Added

- Introduced File, FileTransfer, and FileTransferStrategy classes to support various File Transfer use cases prior/post electron execution

## [0.117.0] - 2022-07-02

### Authors

@Emmanuel289

### Added

- Included retry action in 'tests.yaml' workflow.

## [0.116.0] - 2022-06-29

### Authors

@Prasy12

### Changed

- Changed API socket calls interval for graph optimization.

### Added

- Ability to change to different layouts from the GUI.

## [0.115.0] - 2022-06-28

### Authors

@cjao

### Added

- Introduce support for `call_before`, `call_after`, and bash dependencies

### Operations

- Unit tests performed on Python 3.10 on Ubuntu and MacOS images as well as 3.9 on MacOS
- Updated codeowners so that AQ Engineers doesn't own this CHANGELOG
- pre-commit autoupdate

## [0.114.0] - 2022-06-23

### Authors

@dependabot[bot]

### Changed

- Changed eventsource version on webapp yarn-lock file.

### Operations

- Added Github push changelog workflow to append commiters username
- Reusable JavaScript action to parse changelog and update version

## [0.113.0] - 2022-06-21

### Added

- Introduce new db models and object store backends

### Operations

- Syntax fix in hotfix.yml

### Docs

- Added new tutorial: Linear and convolutional autoencoders

## [0.112.0] - 2022-06-20

### Changed

- Changed async version on webapp package-lock file.

## [0.111.0] - 2022-06-20

### Changed

- Changed eventsource version on webapp package-lock file.

### Docs

- Added new tutorial: Covalentified version of the Pennylane Variational Classifier tutorial.

## [0.110.3] - 2022-06-17

### Fixed

- Fix error when parsing electron positional arguments in workflows

### Docs

- Remove hardcoding version info in README.md

## [0.110.2] - 2022-06-10

### Docs

- Fix MNIST tutorial
- Fix Quantum Gravity tutorial
- Update RTD with migration guide compatible with latest release
- Convert all references to `covalent start` from Jupyter notebooks to markdown statements
- Update release notes summary in README.md
- Fixed display issues with figure (in dark mode) and bullet points in tutorials

### Operations

- Added a retry block to the webapp build step in `tests.yml`

## [0.110.1] - 2022-06-10

### Fixed

- Configure dask to not use daemonic processes when creating a cluster

### Operations

- Sync the VERSION file within `covalent` directory to match the root level VERSION
- Manually patch `covalent/VERSION`

## [0.110.0] - 2022-06-10

### Changed

- Web GUI list size and status label colors changed.
- Web GUI graph running icon changed to non-static icon.

### Docs

- Removed references to the Dask executor in RTD as they are no longer needed.

## [0.109.1] - 2022-06-10

### Fixed

- `covalent --version` now works for PyPI releases

## [0.109.0] - 2022-06-10

### Docs

- Update CLI help statements

### Added

- Add CLI functionality to start covalent with/without Dask
- Add CLI support to parse `covalent_ui.log` file

### Operations

- Updating codeowners to establish engineering & psiog ownership

### Docs

- Added new tutorial: Training quantum embedding kernels for classification.

## [0.108.0] - 2022-06-08

### Added

- WCI yaml file

### Docs

- Add pandoc installation updates to contributing guide

## [0.107.0] - 2022-06-07

### Changed

- Skipping stdout/stderr redirection tests until implemented in Dask parent process

### Added

- Simplifed starting the dask cluster using `multiprocessing`
- Added `bokeh==2.4.3` to requirements.txt to enable view Dask dashboard

### Fixed

- Changelog-reminder action now works for PRs from forks.

## [0.106.2] - 2022-06-06

### Fixed

- Specifying the version for package `furo` to `2022.4.7` to prevent breaking doc builds

### Docs

- Added new tutorial: Using Covalent with PennyLane for hybrid computation.

## [0.106.1] - 2022-06-01

### Fixed

- Changelog-reminder action now works for PRs from forks

### Docs

- Removed references to microservices in RTD
- Updated README.md.
- Changed `ct.electron` to `ct.lattice(executor=dask_executor)` in MNIST classifier tutorial

## [0.106.0] - 2022-05-26

### Changed

- Visual theme for Webapp GUI changed in accordance to new theme
- Fonts, colors, icons have been updated

## [0.105.0] - 2022-05-25

### Added

- Add a pre-commit hook for `detect-secrets`.
- Updated the actions in accordance with the migration done in the previous version.

## [0.104.0] - 2022-05-23

### Changed

- Services have been moved to a different codebase. This repo is now hosting the Covalent SDK, local dispatcher backend, Covalent web GUI, and documentation. Version is bumped to `0.104.0` in order to avoid conflicts.
- Update tests to match the current dispatcher api
- Skip testing dask executor until dask executor plugin is made public
- Using 2 thread pools to manage multiple workflows better and the other one for executing electrons in parallel.

### Fixed

- Add psutil and PyYAML to requirements.txt
- Passing the same Electron to multiple inputs of an Electron now works. UI fix pending.
- Dask from `requirements.txt`.

### Removed

- Asyncio usage for electron level concurrency.
- References to dask

### Added

- Functional test added for dask executor with the cluster running locally.
- Scalability tests for different workflows and workflow sizes under `tests/stress_tests/scripts`
- Add sample performance testing workflows under `tests/stress_tests`
- Add pipelines to continuously run the tutorial notebooks
- Create notebook with tasks from RTD

## [0.32.3] - 2022-03-16

### Fixed

- Fix missing UI graph edges between parameters and electrons in certain cases.
- Fix UI crashes in cases where legacy localStorage state was being loaded.

## [0.32.2] - 2022-03-16

### Added

- Images for graphs generated in tutorials and how-tos.
- Note for quantum gravity tutorial to tell users that `tensorflow` doesn't work on M1 Macs.
- `Known Issues` added to `README.md`

### Fixed

- `draw` function usage in tutorials and how-tos now reflects the UI images generated instead of using graphviz.
- Images now render properly in RTD of how-tos.

### Changed

- Reran all the tutorials that could run, generating the outputs again.

## [0.32.1] - 2022-03-15

### Fixed

- CLI now starts server directly in the subprocess instead of as a daemon
- Logs are provided as pipes to Popen instead of using a shell redirect
- Restart behavior fixed
- Default port in `covalent_ui/app.py` uses the config manager

### Removed

- `_graceful_restart` function no longer needed without gunicorn

## [0.32.0] - 2022-03-11

### Added

- Dispatcher microservice API endpoint to dispatch and update workflow.
- Added get runnable task endpoint.

## [0.31.0] - 2022-03-11

### Added

- Runner component's main functionality to run a set of tasks, cancel a task, and get a task's status added to its api.

## [0.30.5] - 2022-03-11

### Updated

- Updated Workflow endpoints & API spec to support upload & download of result objects as pickle files

## [0.30.4] - 2022-03-11

### Fixed

- When executing a task on an alternate Conda environment, Covalent no longer has to be installed on that environment. Previously, a Covalent object (the execution function as a TransportableObject) was passed to the environment. Now it is deserialized to a "normal" Python function, which is passed to the alternate Conda environment.

## [0.30.3] - 2022-03-11

### Fixed

- Fixed the order of output storage in `post_process` which should have been the order in which the electron functions are called instead of being the order in which they are executed. This fixes the order in which the replacement of function calls with their output happens, which further fixes any discrepencies in the results obtained by the user.

- Fixed the `post_process` test to check the order as well.

## [0.30.2] - 2022-03-11

### Changed

- Updated eventlet to 0.31.0

## [0.30.1] - 2022-03-10

### Fixed

- Eliminate unhandled exception in Covalent UI backend when calling fetch_result.

## [0.30.0] - 2022-03-09

### Added

- Skeleton code for writing the different services corresponding to each component in the open source refactor.
- OpenAPI specifications for each of the services.

## [0.29.3] - 2022-03-09

### Fixed

- Covalent UI is built in the Dockerfile, the setup file, the pypi workflow, the tests workflow, and the conda build script.

## [0.29.2] - 2022-03-09

### Added

- Defaults defined in executor plugins are read and used to update the in-memory config, as well as the user config file. But only if the parameter in question wasn't already defined.

### Changed

- Input parameter names and docstrings in \_shared_files.config.update_config were changed for clarity.

## [0.29.1] - 2022-03-07

### Changed

- Updated fail-fast strategy to run all tests.

## [0.29.0] - 2022-03-07

### Added

- DispatchDB for storing dispatched results

### Changed

- UI loads dispatches from DispatchDB instead of browser local storage

## [0.28.3] - 2022-03-03

### Fixed

Installed executor plugins don't have to be referred to by their full module name. Eg, use "custom_executor", instead of "covalent_custom_plugin.custom_executor".

## [0.28.2] - 2022-03-03

### Added

- A brief overview of the tutorial structure in the MNIST classification tutorial.

## [0.28.1] - 2022-03-02

### Added

- Conda installation is only supported for Linux in the `Getting Started` guide.
- MNIST classifier tutorial.

### Removed

- Removed handling of default values of function parameters in `get_named_params` in `covalent/_shared_files/utils.py`. So, it is actually being handled by not being handled since now `named_args` and `named_kwargs` will only contain parameters that were passed during the function call and not all of them.

## [0.28.0] - 2022-03-02

### Added

- Lepton support, including for Python modules and C libraries
- How-to guides showing how to use leptons for each of these

## [0.27.6] - 2022-03-01

### Added

- Added feature development basic steps in CONTRIBUTING.md.
- Added section on locally building RTD (read the docs) in the contributing guide.

## [0.27.5] - 2022-03-01

### Fixed

- Missing UI input data after backend change - needed to be derived from graph for electrons, lattice inputs fixed on server-side, combining name and positional args
- Broken UI graph due to variable->edge_name renaming
- Missing UI executor data after server-side renaming

## [0.27.4] - 2022-02-28

### Fixed

- Path used in `covalent/executor/__init__.py` for executor plugin modules needed updating to `covalent/executor/executor_plugins`

### Removed

- Disabled workflow cancellation test due to inconsistent outcomes. Test will be re-enabled after cancellation mechanisms are investigated further.

## [0.27.3] - 2022-02-25

### Added

- Added `USING_DOCKER.md` guide for running docker container.
- Added cli args to covalent UI flask server `covalent_ui/app.py` to modify port and log file path.

### Removed

- Removed gunicorn from cli and Dockerfile.

### Changed

- Updated cli `covalent_dispatcher/_cli/service.py` to run flask server directly, and removed dispatcher and UI flags.
- Using Flask blueprints to merge Dispatcher and UI servers.
- Updated Dockerfile to run flask server directly.
- Creating server PID file manually in `covalent_dispatcher/_cli/service.py`.
- Updated tests and docs to reflect merged servers.
- Changed all mentions of port 47007 (for old UI server) to 48008.

## [0.27.2] - 2022-02-24

### Changed

- Removed unnecessary blockquotes from the How-To guide for creating custom executors
- Changed "Covalent Cloud" to "Covalent" in the main code text

## [0.27.1] - 2022-02-24

### Removed

- Removed AQ-Engineers from CODEOWNERS in order to fix PR review notifications

## [0.27.0] - 2022-02-24

### Added

- Support for positional only, positional or keyword, variable positional, keyword only, variable keyword types of parameters is now added, e.g an electron can now use variable args and variable kwargs if the number/names of parameters are unknown during definition as `def task(*args, **kwargs)` which wasn't possible before.

- `Lattice.args` added to store positional arguments passed to the lattice's workflow function.

- `get_named_params` function added in `_shared_files/utils.py` which will return a tuple containing named positional arguments and named keyword arguments. The names help in showing and storing these parameters in the transport graph.

- Tests to verify whether all kinds of input paramaters are supported by electron or a lattice.

### Changed

- No longer merging positional arguments with keyword arguments, instead they are separately stored in respective nodes in the transport graph.

- `inputs` returned from `_get_inputs` function in `covalent_dispatcher/_core/execution.py` now contains positional as well as keyword arguments which further get passed to the executor.

- Executors now support positional and keyword arguments as inputs to their executable functions.

- Result object's `_inputs` attribute now contains both `args` and `kwargs`.

- `add_node_for_nested_iterables` is renamed to `connect_node_with_others` and `add_node_to_graph` also renamed to `add_collection_node_to_graph` in `electron.py`. Some more variable renames to have appropriate self-explanatory names.

- Nodes and edges in the transport graph now have a better interface to assign attributes to them.

- Edge attribute `variable` renamed to `edge_name`.

- In `serialize` function of the transport graph, if `metadata_only` is True, then only `metadata` attribute of node and `source` and `target` attributes of edge are kept in the then return serialized `data`.

- Updated the tests wherever necessary to reflect the above changes

### Removed

- Deprecated `required_params_passed` since an error will automatically be thrown by the `build_graph` function if any of the required parameters are not passed.

- Removed duplicate attributes from nodes in the transport graph.

## [0.26.1] - 2022-02-23

### Added

- Added Local Executor section to the API read the docs.

## [0.26.0] - 2022-02-23

### Added

- Automated reminders to update the changelog

## [0.25.3] - 2022-02-23

## Added

- Listed common mocking commands in the CONTRIBUTING.md guide.
- Additional guidelines on testing.

## [0.25.2] - 2022-02-21

### Changed

- `backend` metadata name changed to `executor`.
- `_plan_workflow` usage updated to reflect how that executor related information is now stored in the specific executor object.
- Updated tests to reflect the above changes.
- Improved the dispatch cancellation test to provide a robust solution which earlier took 10 minutes to run with uncertainty of failing every now and then.

### Removed

- Removed `TaskExecutionMetadata` as a consequence of removing `execution_args`.

## [0.25.1] - 2022-02-18

### Fixed

- Tracking imports that have been used in the workflow takes less time.

### Added

- User-imports are included in the dispatch_source.py script. Covalent-related imports are commented out.

## [0.25.0] - 2022-02-18

### Added

- UI: Lattice draw() method displays in web UI
- UI: New navigation panel

### Changed

- UI: Animated graph changes, panel opacity

### Fixed

- UI: Fixed "Not Found" pages

## [0.24.21] - 2022-02-18

### Added

- RST document describing the expectations from a tutorial.

## [0.24.20] - 2022-02-17

### Added

- Added how to create custom executors

### Changed

- Changed the description of the hyperlink for choosing executors
- Fixed typos in doc/source/api/getting_started/how_to/execution/creating_custom_executors.ipynb

## [0.24.19] - 2022-02-16

### Added

- CODEOWNERS for certain files.

## [0.24.18] - 2022-02-15

### Added

- The user configuration file can now specify an executor plugin directory.

## [0.24.17] - 2022-02-15

### Added

- Added a how-to for making custom executors.

## [0.24.16] - 2022-02-12

### Added

- Errors now contain the traceback as well as the error message in the result object.
- Added test for `_post_process` in `tests/covalent_dispatcher_tests/_core/execution_test.py`.

### Changed

- Post processing logic in `electron` and dispatcher now relies on the order of execution in the transport graph rather than node's function names to allow for a more reliable pairing of nodes and their outputs.

- Renamed `init_test.py` in `tests/covalent_dispatcher_tests/_core/` to `execution_test.py`.

### Removed

- `exclude_from_postprocess` list which contained some non executable node types removed since only executable nodes are post processed now.

## [0.24.15] - 2022-02-11

### Fixed

- If a user's configuration file does not have a needed exeutor parameter, the default parameter (defined in \_shared_files/defaults.py) is used.
- Each executor plugin is no longer initialized upon the import of Covalent. This allows required parameters in executor plugins.

## Changed

- Upon updating the configuration data with a user's configuration file, the complete set is written back to file.

## Added

- Tests for the local and base executors.

## [0.24.14] - 2022-02-11

### Added

- UI: add dashboard cards
- UI: add scaling dots background

### Changed

- UI: reduce sidebar font sizes, refine color theme
- UI: refine scrollbar styling, show on container hover
- UI: format executor parameters as YAML code
- UI: update syntax highlighting scheme
- UI: update index.html description meta tag

## [0.24.13] - 2022-02-11

### Added

- Tests for covalent/\_shared_files/config.py

## [0.24.12] - 2022-02-10

### Added

- CodeQL code analyzer

## [0.24.11] - 2022-02-10

### Added

- A new dictionary `_DEFAULT_CONSTRAINTS_DEPRECATED` in defaults.py

### Changed

- The `_DEFAULT_CONSTRAINT_VALUES` dictionary now only contains the `backend` argument

## [0.24.10] - 2022-02-09

### Fixed

- Sporadically failing workflow cancellation test in tests/workflow_stack_test.py

## [0.24.9] - 2022-02-09

## Changed

- Implementation of `_port_from_pid` in covalent_dispatcher/\_cli/service.py.

## Added

- Unit tests for command line interface (CLI) functionalities in covalent_dispatcher/\_cli/service.py and covalent_dispatcher/\_cli/cli.py.

## [0.24.8] - 2022-02-07

### Fixed

- If a user's configuration file does not have a needed parameter, the default parameter (defined in \_shared_files/defaults.py) is used.

## [0.24.7] - 2022-02-07

### Added

- Typing: Add Type hint `dispatch_info` parameter.
- Documentation: Updated the return_type description in docstring.

### Changed

- Typing: Change return type annotation to `Generator`.

## [0.24.6] - 2022-02-06

### Added

- Type hint to `deserialize` method of `TransportableObject` of `covalent/_workflow/transport.py`.

### Changed

- Description of `data` in `deserialize` method of `TransportableObject` of `covalent/_workflow/transport.py` from `The serialized transportable object` to `Cloudpickled function`.

## [0.24.5] - 2022-02-05

### Fixed

- Removed dependence on Sentinel module

## [0.24.4] - 2022-02-04

### Added

- Tests across multiple versions of Python and multiple operating systems
- Documentation reflecting supported configurations

## [0.24.3] - 2022-02-04

### Changed

- Typing: Use `bool` in place of `Optional[bool]` as type annotation for `develop` parameter in `covalent_dispatcher.service._graceful_start`
- Typing: Use `Any` in place of `Optional[Any]` as type annotation for `new_value` parameter in `covalent._shared_files.config.get_config`

## [0.24.2] - 2022-02-04

### Fixed

- Updated hyperlink of "How to get the results" from "./collection/query_electron_execution_result" to "./collection/query_multiple_lattice_execution_results" in "doc/source/how_to/index.rst".
- Updated hyperlink of "How to get the result of a particular electron" from "./collection/query_multiple_lattice_execution_results" to "./collection/query_electron_execution_result" in "doc/source/how_to/index.rst".

## [0.24.1] - 2022-02-04

### Changed

- Changelog entries are now required to have the current date to enforce ordering.

## [0.24.0] - 2022-02-03

### Added

- UI: log file output - display in Output tab of all available log file output
- UI: show lattice and electron inputs
- UI: display executor attributes
- UI: display error message on failed status for lattice and electron

### Changed

- UI: re-order sidebar sections according to latest figma designs
- UI: update favicon
- UI: remove dispatch id from tab title
- UI: fit new uuids
- UI: adjust theme text primary and secondary colors

### Fixed

- UI: auto-refresh result state on initial render of listing and graph pages
- UI: graph layout issues: truncate long electron/param names

## [0.23.0] - 2022-02-03

### Added

- Added `BaseDispatcher` class to be used for creating custom dispatchers which allow connection to a dispatcher server.
- `LocalDispatcher` inheriting from `BaseDispatcher` allows connection to a local dispatcher server running on the user's machine.
- Covalent only gives interface to the `LocalDispatcher`'s `dispatch` and `dispatch_sync` methods.
- Tests for both `LocalDispatcher` and `BaseDispatcher` added.

### Changed

- Switched from using `lattice.dispatch` and `lattice.dispatch_sync` to `covalent.dispatch` and `covalent.dispatch_sync`.
- Dispatcher address now is passed as a parameter (`dispatcher_addr`) to `covalent.dispatch` and `covalent.dispatch_sync` instead of a metadata field to lattice.
- Updated tests, how tos, and tutorials to use `covalent.dispatch` and `covalent.dispatch_sync`.
- All the contents of `covalent_dispatcher/_core/__init__.py` are moved to `covalent_dispatcher/_core/execution.py` for better organization. `__init__.py` only contains function imports which are needed by external modules.
- `dispatch`, `dispatch_sync` methods deprecated from `Lattice`.

### Removed

- `_server_dispatch` method removed from `Lattice`.
- `dispatcher` metadata field removed from `lattice`.

## [0.22.19] - 2022-02-03

### Fixed

- `_write_dispatch_to_python_file` isn't called each time a task is saved. It is now only called in the final save in `_run_planned_workflow` (in covalent_dispatcher/\_core/**init**.py).

## [0.22.18] - 2022-02-03

### Fixed

- Added type information to result.py

## [0.22.17] - 2022-02-02

### Added

- Replaced `"typing.Optional"` with `"str"` in covalent/executor/base.py
- Added missing type hints to `get_dispatch_context` and `write_streams_to_file` in covalent/executor/base.py, BaseExecutor

## [0.22.16] - 2022-02-02

### Added

- Functions to check if UI and dispatcher servers are running.
- Tests for the `is_ui_running` and `is_server_running` in covalent_dispatcher/\_cli/service.py.

## [0.22.15] - 2022-02-01

### Fixed

- Covalent CLI command `covalent purge` will now stop the servers before deleting all the pid files.

### Added

- Test for `purge` method in covalent_dispatcher/\_cli/service.py.

### Removed

- Unused `covalent_dispatcher` import from covalent_dispatcher/\_cli/service.py.

### Changed

- Moved `_config_manager` import from within the `purge` method to the covalent_dispatcher/\_cli/service.py for the purpose of mocking in tests.

## [0.22.14] - 2022-02-01

### Added

- Type hint to `_server_dispatch` method in `covalent/_workflow/lattice.py`.

## [0.22.13] - 2022-01-26

### Fixed

- When the local executor's `log_stdout` and `log_stderr` config variables are relative paths, they should go inside the results directory. Previously that was queried from the config, but now it's queried from the lattice metadata.

### Added

- Tests for the corresponding functions in (`covalent_dispatcher/_core/__init__.py`, `covalent/executor/base.py`, `covalent/executor/executor_plugins/local.py` and `covalent/executor/__init__.py`) affected by the bug fix.

### Changed

- Refactored `_delete_result` in result manager to give the option of deleting the result parent directory.

## [0.22.12] - 2022-01-31

### Added

- Diff check in pypi.yml ensures correct files are packaged

## [0.22.11] - 2022-01-31

### Changed

- Removed codecov token
- Removed Slack notifications from feature branches

## [0.22.10] - 2022-01-29

### Changed

- Running tests, conda, and version workflows on pull requests, not just pushes

## [0.22.9] - 2022-01-27

### Fixed

- Fixing version check action so that it doesn't run on commits that are in develop
- Edited PR template so that markdown checklist appears properly

## [0.22.8] - 2022-01-27

### Fixed

- publish workflow, using `docker buildx` to build images for x86 and ARM, prepare manifest and push to ECR so that pulls will match the correct architecture.
- typo in CONTRIBUTING
- installing `gcc` in Docker image so Docker can build wheels for `dask` and other packages that don't provide ARM wheels

### Changed

- updated versions in `requirements.txt` for `matplotlib` and `dask`

## [0.22.7] - 2022-01-27

### Added

- `MANIFEST.in` did not have `covalent_dispatcher/_service` in it due to which the PyPi package was not being built correctly. Added the `covalent_dispatcher/_service` to the `MANIFEST.in` file.

### Fixed

- setuptools properly including data files during installation

## [0.22.6] - 2022-01-26

### Fixed

- Added service folder in covalent dispatcher to package.

## [0.22.5] - 2022-01-25

### Fixed

- `README.md` images now use master branch's raw image urls hosted on <https://github.com> instead of <https://raw.githubusercontent.com>. Also, switched image rendering from html to markdown.

## [0.22.4] - 2022-01-25

### Fixed

- dispatcher server app included in sdist
- raw image urls properly used

## [0.22.3] - 2022-01-25

### Fixed

- raw image urls used in readme

## [0.22.2] - 2022-01-25

### Fixed

- pypi upload

## [0.22.1] - 2022-01-25

### Added

- Code of conduct
- Manifest.in file
- Citation info
- Action to upload to pypi

### Fixed

- Absolute URLs used in README
- Workflow badges updated URLs
- `install_package_data` -> `include_package_data` in `setup.py`

## [0.22.0] - 2022-01-25

### Changed

- Using public ECR for Docker release

## [0.21.0] - 2022-01-25

### Added

- GitHub pull request templates

## [0.20.0] - 2022-01-25

### Added

- GitHub issue templates

## [0.19.0] - 2022-01-25

### Changed

- Covalent Beta Release

## [0.18.9] - 2022-01-24

### Fixed

- iframe in the docs landing page is now responsive

## [0.18.8] - 2022-01-24

### Changed

- Temporarily removed output tab
- Truncated dispatch id to fit left sidebar, add tooltip to show full id

## [0.18.7] - 2022-01-24

### Changed

- Many stylistic improvements to documentation, README, and CONTRIBUTING.

## [0.18.6] - 2022-01-24

### Added

- Test added to check whether an already decorated function works as expected with Covalent.
- `pennylane` package added to the `requirements-dev.txt` file.

### Changed

- Now using `inspect.signature` instead of `function.__code__` to get the names of function's parameters.

## [0.18.5] - 2022-01-21

### Fixed

- Various CI fixes, including rolling back regression in version validation, caching on s3 hosted badges, applying releases and tags correctly.

## [0.18.4] - 2022-01-21

### Changed

- Removed comments and unused functions in covalent_dispatcher
- `result_class.py` renamed to `result.py`

### Fixed

- Version was not being properly imported inside `covalent/__init__.py`
- `dispatch_sync` was not previously using the `results_dir` metadata field

### Removed

- Credentials in config
- `generate_random_filename_in_cache`
- `is_any_atom`
- `to_json`
- `show_subgraph` option in `draw`
- `calculate_node`

## [0.18.3] - 2022-01-20

### Fixed

- The gunicorn servers now restart more gracefully

## [0.18.2] - 2022-01-21

### Changed

- `tempdir` metadata field removed and replaced with `executor.local.cache_dir`

## [0.18.1] - 2022-01-11

## Added

- Concepts page

## [0.18.0] - 2022-01-20

### Added

- `Result.CANCELLED` status to represent the status of a cancelled dispatch.
- Condition to cancel the whole dispatch if any of the nodes are cancelled.
- `cancel_workflow` function which uses a shared variable provided by Dask (`dask.distributed.Variable`) in a dask client to inform nodes to stop execution.
- Cancel function for dispatcher server API which will allow the server to terminate the dispatch.
- How to notebook for cancelling a dispatched job.
- Test to verify whether cancellation of dispatched jobs is working as expected.
- `cancel` function is available as `covalent.cancel`.

### Changed

- In file `covalent/_shared_files/config.py` instead of using a variable to store and then return the config data, now directly returning the configuration.
- Using `fire_and_forget` to dispatch a job instead of a dictionary of Dask's `Future` objects so that we won't have to manage the lifecycle of those futures.
- The `test_run_dispatcher` test was changed to reflect that the dispatcher no longer uses a dictionary of future objects as it was not being utilized anywhere.

### Removed

- `with dask_client` context was removed as the client created in `covalent_dispatcher/_core/__init__.py` is already being used even without the context. Furthermore, it creates issues when that context is exited which is unnecessary at the first place hence not needed to be resolved.

## [0.17.5] - 2022-01-19

### Changed

- Results directory uses a relative path by default and can be overridden by the environment variable `COVALENT_RESULTS_DIR`.

## [0.17.4] - 2022-01-19

### Changed

- Executor parameters use defaults specified in config TOML
- If relative paths are supplied for stdout and stderr, those files are created inside the results directory

## [0.17.3] - 2022-01-18

### Added

- Sync function
- Covalent CLI tool can restart in developer mode

### Fixed

- Updated the UI address referenced in the README

## [0.17.2] - 2022-01-12

### Added

- Quantum gravity tutorial

### Changed

- Moved VERSION file to top level

## [0.17.1] - 2022-01-19

### Added

- `error` attribute was added to the results object to show which node failed and the reason behind it.
- `stdout` and `stderr` attributes were added to a node's result to store any stdout and stderr printing done inside an electron/node.
- Test to verify whether `stdout` and `stderr` are being stored in the result object.

### Changed

- Redesign of how `redirect_stdout` and `redirect_stderr` contexts in executor now work to allow storing their respective outputs.
- Executors now also return `stdout` and `stderr` strings, along with the execution output, so that they can be stored in their result object.

## [0.17.0] - 2022-01-18

### Added

- Added an attribute `__code__` to electron and lattice which is a copy of their respective function's `__code__` attribute.
- Positional arguments, `args`, are now merged with keyword arguments, `kwargs`, as close as possible to where they are passed. This was done to make sure we support both with minimal changes and without losing the name of variables passed.
- Tests to ensure usage of positional arguments works as intended.

### Changed

- Slight rework to how any print statements in lattice are sent to null.
- Changed `test_dispatcher_functional` in `basic_dispatcher_test.py` to account for the support of `args` and removed a an unnecessary `print` statement.

### Removed

- Removed `args` from electron's `init` as it wasn't being used anywhere.

## [0.16.1] - 2022-01-18

### Changed

- Requirement changed from `dask[complete]` to `dask[distributed]`.

## [0.16.0] - 2022-01-14

### Added

- New UI static demo build
- New UI toolbar functions - orientation, toggle params, minimap
- Sortable and searchable lattice name row

### Changed

- Numerous UI style tweaks, mostly around dispatches table states

### Fixed

- Node sidebar info now updates correctly

## [0.15.11] - 2022-01-18

### Removed

- Unused numpy requirement. Note that numpy is still being installed indirectly as other packages in the requirements rely on it.

## [0.15.10] - 2022-01-16

## Added

- How-to guide for Covalent dispatcher CLI.

## [0.15.9] - 2022-01-18

### Changed

- Switched from using human readable ids to using UUIDs

### Removed

- `human-id` package was removed along with its mention in `requirements.txt` and `meta.yaml`

## [0.15.8] - 2022-01-17

### Removed

- Code breaking text from CLI api documentation.
- Unwanted covalent_dispatcher rst file.

### Changed

- Installation of entire covalent_dispatcher instead of covalent_dispatcher/\_service in setup.py.

## [0.15.7] - 2022-01-13

### Fixed

- Functions with multi-line or really long decorators are properly serialized in dispatch_source.py.
- Multi-line Covalent output is properly commented out in dispatch_source.py.

## [0.15.6] - 2022-01-11

### Fixed

- Sub-lattice functions are successfully serialized in the utils.py get_serialized_function_str.

### Added

- Function to scan utilized source files and return a set of imported modules (utils.get_imports_from_source)

## [0.15.5] - 2022-01-12

### Changed

- UI runs on port 47007 and the dispatcher runs on port 48008. This is so that when the servers are later merged, users continue using port 47007 in the browser.
- Small modifications to the documentation
- Small fix to the README

### Removed

- Removed a directory `generated` which was improperly added
- Dispatcher web interface
- sqlalchemy requirement

## [0.15.4] - 2022-01-11

### Changed

- In file `covalent/executor/base.py`, `pickle` was changed to `cloudpickle` because of its universal pickling ability.

### Added

- In docstring of `BaseExecutor`, a note was added specifying that `covalent` with its dependencies is assumed to be installed in the conda environments.
- Above note was also added to the conda env selector how-to.

## [0.15.3] - 2022-01-11

### Changed

- Replaced the generic `RuntimeError` telling users to check if there is an object manipulation taking place inside the lattice to a simple warning. This makes the original error more visible.

## [0.15.2] - 2022-01-11

### Added

- If condition added for handling the case where `__getattr__` of an electron is accessed to detect magic functions.

### Changed

- `ActiveLatticeManager` now subclasses from `threading.local` to make it thread-safe.
- `ValueError` in the lattice manager's `claim` function now also shows the name of the lattice that is currently claimed.
- Changed docstring of `ActiveLatticeManager` to note that now it is thread-safe.
- Sublattice dispatching now no longer deletes the result object file and is dispatched normally instead of in a serverless manner.
- `simulate_nitrogen_and_copper_slab_interaction.ipynb` notebook tutorial now does normal dispatching as well instead of serverless dispatching. Also, now 7 datapoints will be shown instead of 10 earlier.

## [0.15.1] - 2022-01-11

### Fixed

- Passing AWS credentials to reusable workflows as a secret

## [0.15.0] - 2022-01-10

### Added

- Action to push development image to ECR

### Changed

- Made the publish action reusable and callable

## [0.14.1] - 2022-01-02

### Changed

- Updated the README
- Updated classifiers in the setup.py file
- Massaged some RTD pages

## [0.14.0] - 2022-01-07

### Added

- Action to push static UI to S3

## [0.13.2] - 2022-01-07

### Changed

- Completed new UI design work

## [0.13.1] - 2022-01-02

### Added

- Added eventlet requirement

### Changed

- The CLI tool can now manage the UI flask server as well
- [Breaking] The CLI option `-t` has been changed to `-d`, which starts the servers in developer mode and exposes unit tests to the server.

## [0.13.0] - 2022-01-01

### Added

- Config manager in `covalent/_shared_files/config.py`
- Default location for the main config file can be overridden using the environment variable `COVALENT_CONFIG_DIR`
- Ability to set and get configuration using `get_config` and `set_config`

### Changed

- The flask servers now reference the config file
- Defaults reference the config file

### Fixed

- `ValueError` caught when running `covalent stop`
- One of the functional tests was using a malformed path

### Deprecated

- The `electron.to_json` function
- The `generate_random_filename_in_cache` function

### Removed

- The `get_api_token` function

## [0.12.13] - 2022-01-04

## Removed

- Tutorial section headings

## Fixed

- Plot background white color

## [0.12.12] - 2022-01-06

### Fixed

- Having a print statement inside electron and lattice code no longer causes the workflow to fail.

## [0.12.11] - 2022-01-04

### Added

- Completed UI feature set for first release

### Changed

- UI server result serialization improvements
- UI result update webhook no longer fails on request exceptions, logs warning intead

## [0.12.10] - 2021-12-17

### Added

- Astrophysics tutorial

## [0.12.9] - 2022-01-04

### Added

- Added `get_all_node_results` method in `result_class.py` to return result of all node executions.

- Added `test_parallelilization` test to verify whether the execution is now being achieved in parallel.

### Changed

- Removed `LocalCluster` cluster creation usage to a simple `Client` one from Dask.

- Removed unnecessary `to_run` function as we no longer needed to run execution through an asyncio loop.

- Removed `async` from function definition of previously asynchronous functions, `_run_task`, `_run_planned_workflow`, `_plan_workflow`, and `_run_workflow`.

- Removed `uvloop` from requirements.

- Renamed `test_get_results` to `test_get_result`.

- Reran the how to notebooks where execution time was mentioned.

- Changed how `dispatch_info` context manager was working to account for multiple nodes accessing it at the same time.

## [0.12.8] - 2022-01-02

### Changed

- Changed the software license to GNU Affero 3.0

### Removed

- `covalent-ui` directory

## [0.12.7] - 2021-12-29

### Fixed

- Gunicorn logging now uses the `capture-output` flag instead of redirecting stdout and stderr

## [0.12.6] - 2021-12-23

### Changed

- Cleaned up the requirements and moved developer requirements to a separate file inside `tests`

## [0.12.5] - 2021-12-16

### Added

- Conda build CI job

## [0.12.4] - 2021-12-23

### Changed

- Gunicorn server now checks for port availability before starting

### Fixed

- The `covalent start` function now prints the correct port if the server is already running.

## [0.12.3] - 2021-12-14

### Added

- Covalent tutorial comparing quantum support vector machines with support vector machine algorithms implemented in qiskit and scikit-learn.

## [0.12.2] - 2021-12-16

### Fixed

- Now using `--daemon` in gunicorn to start the server, which was the original intention.

## [0.12.1] - 2021-12-16

### Fixed

- Removed finance references from docs
- Fixed some other small errors

### Removed

- Removed one of the failing how-to tests from the functional test suite

## [0.12.0] - 2021-12-16

### Added

- Web UI prototype

## [0.11.1] - 2021-12-14

### Added

- CLI command `covalent status` shows port information

### Fixed

- gunicorn management improved

## [0.11.0] - 2021-12-14

### Added

- Slack notifications for test status

## [0.10.4] - 2021-12-15

### Fixed

- Specifying a non-default results directory in a sub-lattice no longer causes a failure in lattice execution.

## [0.10.3] - 2021-12-14

### Added

- Functional tests for how-to's in documentation

### Changed

- Moved example script to a functional test in the pipeline
- Added a test flag to the CLI tool

## [0.10.2] - 2021-12-14

### Fixed

- Check that only `kwargs` without any default values in the workflow definition need to be passed in `lattice.draw(ax=ax, **kwargs)`.

### Added

- Function to check whether all the parameters without default values for a callable function has been passed added to shared utils.

## [0.10.1] - 2021-12-13

### Fixed

- Content and style fixes for getting started doc.

## [0.10.0] - 2021-12-12

### Changed

- Remove all imports from the `covalent` to the `covalent_dispatcher`, except for `_dispatch_serverless`
- Moved CLI into `covalent_dispatcher`
- Moved executors to `covalent` directory

## [0.9.1] - 2021-12-13

### Fixed

- Updated CONTRIBUTING to clarify docstring style.
- Fixed docstrings for `calculate_node` and `check_constraint_specific_sum`.

## [0.9.0] - 2021-12-10

### Added

- `prefix_separator` for separating non-executable node types from executable ones.

- `subscript_prefix`, `generator_prefix`, `sublattice_prefix`, `attr_prefix` for prefixes of subscripts, generators,
  sublattices, and attributes, when called on an electron and added to the transport graph.

- `exclude_from_postprocess` list of prefixes to denote those nodes which won't be used in post processing the workflow.

- `__int__()`, `__float__()`, `__complex__()` for converting a node to an integer, float, or complex to a value of 0 then handling those types in post processing.

- `__iter__()` generator added to Electron for supporting multiple return values from an electron execution.

- `__getattr__()` added to Electron for supporting attribute access on the node output.

- `__getitem__()` added to Electron for supporting subscripting on the node output.

- `electron_outputs` added as an attribute to lattice.

### Changed

- `electron_list_prefix`, `electron_dict_prefix`, `parameter_prefix` modified to reflect new way to assign prefixes to nodes.

- In `build_graph` instead of ignoring all exceptions, now the exception is shown alongwith the runtime error notifying that object manipulation should be avoided inside a lattice.

- `node_id` changed to `self.node_id` in Electron's `__call__()`.

- `parameter` type electrons now have the default metadata instead of empty dictionary.

- Instead of deserializing and checking whether a sublattice is there, now a `sublattice_prefix` is used to denote when a node is a sublattice.

- In `dispatcher_stack_test`, `test_dispatcher_flow` updated to indicate the new use of `parameter_prefix`.

### Fixed

- When an execution fails due to something happening in `run_workflow`, then result object's status is now failed and the object is saved alongwith throwing the appropriate exception.

## [0.8.5] - 2021-12-10

### Added

- Added tests for choosing specific executors inside electron initialization.
- Added test for choosing specific Conda environments inside electron initialization.

## [0.8.4] - 2021-12-10

### Changed

- Removed \_shared_files directory and contents from covalent_dispatcher. Logging in covalent_dispatcher now uses the logger in covalent/\_shared_files/logging.py.

## [0.8.3] - 2021-12-10

### Fixed

- Decorator symbols were added to the pseudo-code in the quantum chemistry tutorial.

## [0.8.2] - 2021-12-06

### Added

- Quantum chemistry tutorial.

## [0.8.1] - 2021-12-08

### Added

- Docstrings with typehints for covalent dispatcher functions added.

### Changed

- Replaced `node` to `node_id` in `electron.py`.

- Removed unnecessary `enumerate` in `covalent_dispatcher/_core/__init__.py`.

- Removed `get_node_device_mapping` function from `covalent_dispatcher/_core/__init__.py`
  and moved the definition to directly add the mapping to `workflow_schedule`.

- Replaced iterable length comparison for `executor_specific_exec_cmds` from `if len(executor_specific_exec_cmds) > 0`
  to `if executor_specific_exec_cmds`.

## [0.8.0] - 2021-12-03

### Added

- Executors can now accept the name of a Conda environment. If that environment exists, the operations of any electron using that executor are performed in that Conda environment.

## [0.7.6] - 2021-12-02

### Changed

- How to estimate lattice execution time has been renamed to How to query lattice execution time.
- Change result querying syntax in how-to guides from `lattice.get_result` to
  `covalent.get_result`.
- Choose random port for Dask dashboard address by setting `dashboard_address` to ':0' in
  `LocalCluster`.

## [0.7.5] - 2021-12-02

### Fixed

- "Default" executor plugins are included as part of the package upon install.

## [0.7.4] - 2021-12-02

### Fixed

- Upgraded dask to 2021.10.0 based on a vulnerability report

## [0.7.3] - 2021-12-02

### Added

- Transportable object tests
- Transport graph tests

### Changed

- Variable name node_num to node_id
- Variable name node_idx to node_id

### Fixed

- Transport graph `get_dependencies()` method return type was changed from Dict to List

## [0.7.2] - 2021-12-01

### Fixed

- Date handling in changelog validation

### Removed

- GitLab CI YAML

## [0.7.1] - 2021-12-02

### Added

- A new parameter to a node's result called `sublattice_result` is added.
  This will be of a `Result` type and will contain the result of that sublattice's
  execution. If a normal electron is executed, this will be `None`.

- In `_delete_result` function in `results_manager.py`, an empty results directory
  will now be deleted.

- Name of a sublattice node will also contain `(sublattice)`.

- Added `_dispatch_sync_serverless` which synchronously dispatches without a server
  and waits for a result to be returned. This is the method used to dispatch a sublattice.

- Test for sublatticing is added.

- How-to guide added for sublatticing explaining the new features.

### Changed

- Partially changed `draw` function in `lattice.py` to also draw the subgraph
  of the sublattice when drawing the main graph of the lattice. The change is
  incomplete as we intend to add this feature later.

- Instead of returning `plt`, `draw` now returns the `ax` object.

- `__call__` function in `lattice.py` now runs the lattice's function normally
  instead of dispatching it.

- `_run_task` function now checks whether current node is a sublattice and acts
  accordingly.

### Fixed

- Unnecessary lines to rename the node's name in `covalent_dispatcher/_core/__init__.py` are removed.

- `test_electron_takes_nested_iterables` test was being ignored due to a spelling mistake. Fixed and
  modified to follow the new pattern.

## [0.7.0] - 2021-12-01

### Added

- Electrons can now accept an executor object using the "backend" keyword argument. "backend" can still take a string naming the executor module.
- Electrons and lattices no longer have Slurm metadata associated with the executor, as that information should be contained in the executor object being used as an input argument.
- The "backend" keyword can still be a string specifying the executor module, but only if the executor doesn't need any metadata.
- Executor plugin classes are now directly available to covalent, eg: covalent.executor.LocalExecutor().

## [0.6.7] - 2021-12-01

### Added

- Docstrings without examples for all the functions in core covalent.
- Typehints in those functions as well.
- Used `typing.TYPE_CHECKING` to prevent cyclic imports when writing typehints.

### Changed

- `convert_to_lattice_function` renamed to `convert_to_lattice_function_call`.
- Context managers now raise a `ValueError` instead of a generic `Exception`.

## [0.6.6] - 2021-11-30

### Fixed

- Fixed the version used in the documentation
- Fixed the badge URLs to prevent caching

## [0.6.5] - 2021-11-30

### Fixed

- Broken how-to links

### Removed

- Redundant lines from .gitignore
- \*.ipynb from .gitignore

## [0.6.4] - 2021-11-30

### Added

- How-to guides for workflow orchestration.
  - How to construct an electron
  - How to construct a lattice
  - How to add an electron to lattice
  - How to visualize the lattice
  - How to add constraints to lattices
- How-to guides for workflow and subtask execution.
  - How to execute individual electrons
  - How to execute a lattice
  - How to execute multiple lattices
- How-to guides for status querying.
  - How to query electron execution status
  - How to query lattice execution status
  - How to query lattice execution time
- How-to guides for results collection
  - How to query electron execution results
  - How to query lattice execution results
  - How to query multiple lattice execution results
- Str method for the results object.

### Fixed

- Saving the electron execution status when the subtask is running.

## [0.6.3] - 2021-11-29

### Removed

- JWT token requirement.
- Covalent dispatcher login requirement.
- Update covalent login reference in README.md.
- Changed the default dispatcher server port from 5000 to 47007.

## [0.6.2] - 2021-11-28

### Added

- Github action for tests and coverage
- Badges for tests and coverage
- If tests pass then develop is pushed to master
- Add release action which tags and creates a release for minor version upgrades
- Add badges action which runs linter, and upload badges for version, linter score, and platform
- Add publish action (and badge) which builds a Docker image and uploads it to the AWS ECR

## [0.6.1] - 2021-11-27

### Added

- Github action which checks version increment and changelog entry

## [0.6.0] - 2021-11-26

### Added

- New Covalent RTD theme
- sphinx extension sphinx-click for CLI RTD
- Sections in RTD
- init.py in both covalent-dispatcher logger module and cli module for it to be importable in sphinx

### Changed

- docutils version that was conflicting with sphinx

### Removed

- Old aq-theme

## [0.5.1] - 2021-11-25

### Added

- Integration tests combining both covalent and covalent-dispatcher modules to test that
  lattice workflow are properly planned and executed.
- Integration tests for the covalent-dispatcher init module.
- pytest-asyncio added to requirements.

## [0.5.0] - 2021-11-23

### Added

- Results manager file to get results from a file, delete a result, and redispatch a result object.
- Results can also be awaited to only return a result if it has either been completed or failed.
- Results class which is used to store the results with all the information needed to be used again along with saving the results to a file functionality.
- A result object will be a mercurial object which will be updated by the dispatcher and saved to a file throughout the dispatching and execution parts.
- Direct manipulation of the transport graph inside a result object takes place.
- Utility to convert a function definition string to a function and vice-versa.
- Status class to denote the status of a result object and of each node execution in the transport graph.
- Start and end times are now also stored for each node execution as well as for the whole dispatch.
- Logging of `stdout` and `stderr` can be done by passing in the `log_stdout`, `log_stderr` named metadata respectively while dispatching.
- In order to get the result of a certain dispatch, the `dispatch_id`, the `results_dir`, and the `wait` parameter can be passed in. If everything is default, then only the dispatch id is required, waiting will not be done, and the result directory will be in the current working directory with folder name as `results/` inside which every new dispatch will have a new folder named according to their respective dispatch ids, containing:
  - `result.pkl` - (Cloud)pickled result object.
  - `result_info.yaml` - yaml file with high level information about the result and its execution.
  - `dispatch_source.py` - python file generated, containing the original function definitions of lattice and electrons which can be used to dispatch again.

### Changed

- `logfile` named metadata is now `slurm_logfile`.
- Instead of using `jsonpickle`, `cloudpickle` is being used everywhere to maintain consistency.
- `to_json` function uses `json` instead of `jsonpickle` now in electron and lattice definitions.
- `post_processing` moved to the dispatcher, so the dispatcher will now store a finished execution result in the results folder as specified by the user with no requirement of post processing it from the client/user side.
- `run_task` function in dispatcher modified to check if a node has completed execution and return it if it has, else continue its execution. This also takes care of cases if the server has been closed mid execution, then it can be started again from the last saved state, and the user won't have to wait for the whole execution.
- Instead of passing in the transport graph and dispatch id everywhere, the result object is being passed around, except for the `asyncio` part where the dispatch id and results directory is being passed which afterwards lets the core dispatcher know where to get the result object from and operate on it.
- Getting result of parent node executions of the graph, is now being done using the result object's graph. Storing of each execution's result is also done there.
- Tests updated to reflect the changes made. They are also being run in a serverless manner.

### Removed

- `LatticeResult` class removed.
- `jsonpickle` requirement removed.
- `WorkflowExecutionResult`, `TaskExecutionResult`, and `ExecutionError` singleton classes removed.

### Fixed

- Commented out the `jwt_required()` part in `covalent-dispatcher/_service/app.py`, may be removed in later iterations.
- Dispatcher server will now return the error message in the response of getting result if it fails instead of sending every result ever as a response.

## [0.4.3] - 2021-11-23

### Added

- Added a note in Known Issues regarding port conflict warning.

## [0.4.2] - 2021-11-24

### Added

- Added badges to README.md

## [0.4.1] - 2021-11-23

### Changed

- Removed old coverage badge and fixed the badge URL

## [0.4.0] - 2021-11-23

### Added

- Codecov integrations and badge

### Fixed

- Detached pipelines no longer created

## [0.3.0] - 2021-11-23

### Added

- Wrote a Code of Conduct based on <https://www.contributor-covenant.org/>
- Added installation and environment setup details in CONTRIBUTING
- Added Known Issues section to README

## [0.2.0] - 2021-11-22

### Changed

- Removed non-open-source executors from Covalent. The local SLURM executor is now
- a separate repo. Executors are now plugins.

## [0.1.0] - 2021-11-19

### Added

- Pythonic CLI tool. Install the package and run `covalent --help` for a usage description.
- Login and logout functionality.
- Executor registration/deregistration skeleton code.
- Dispatcher service start, stop, status, and restart.

### Changed

- JWT token is stored to file instead of in an environment variable.
- The Dask client attempts to connect to an existing server.

### Removed

- Removed the Bash CLI tool.

### Fixed

- Version assignment in the covalent init file.

## [0.0.3] - 2021-11-17

### Fixed

- Fixed the Dockerfile so that it runs the dispatcher server from the covalent repo.

## [0.0.2] - 2021-11-15

### Changed

- Single line change in ci script so that it doesn't exit after validating the version.
- Using `rules` in `pytest` so that the behavior in test stage is consistent.

## [0.0.1] - 2021-11-15

### Added

- CHANGELOG.md to track changes (this file).
- Semantic versioning in VERSION.
- CI pipeline job to enforce versioning.<|MERGE_RESOLUTION|>--- conflicted
+++ resolved
@@ -9,13 +9,13 @@
 
 ### Operations
 
-<<<<<<< HEAD
 - Fixed nightly workflow's calling of other workflows.
 - Fixed input values for other workflows in `nightly-tests` workflow.
-=======
+
+### Operations
+
 - Removing author email from changelog action
 - Fixed nightly worfkflow's calling of other workflows.
->>>>>>> 0f212cb8
 
 ## [0.234.0-rc.0] - 2024-02-07
 
