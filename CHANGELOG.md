# Changelog

All notable changes to this project will be documented in this file.

The format is based on [Keep a Changelog](https://keepachangelog.com/en/1.0.0/),
and this project adheres to [Semantic Versioning](https://semver.org/spec/v2.0.0.html).

## [UNRELEASED]

<<<<<<< HEAD
### Tests

- Fixed `test_using_executor_names` and `test_internal_sublattice_dispatch` tests to also work with `--no-cluster` option.
=======
## [0.186.0] - 2022-08-25

### Authors

- Sankalp Sanand <sankalp@agnostiq.ai>
- Co-authored-by: Alejandro Esquivel <ae@alejandro.ltd>
- Venkat Bala <venkat@agnostiq.ai>
- Okechukwu  Emmanuel Ochia <okechukwu@agnostiq.ai>
- Co-authored-by: pre-commit-ci[bot] <66853113+pre-commit-ci[bot]@users.noreply.github.com>
- Co-authored-by: Will Cunningham <wjcunningham7@gmail.com>
- Co-authored-by: Scott Wyman Neagle <scott@agnostiq.ai>
- Venkat Bala <15014089+venkatBala@users.noreply.github.com>
- Aravind-psiog <100823292+Aravind-psiog@users.noreply.github.com>
- Co-authored-by: Kamalesh-suresh <kamalesh.suresh@psiog.com>
- Co-authored-by: Prasy12 <prasanna.venkatesh@psiog.com>
>>>>>>> af66f3e7



### Operations

- Fix conditional logic around dumping of `covalent` logs to stdout in test workflows
- Build test matrix by parsing configs from json
- Dump covalent logs if any of the tests step fail
- changed-files action uses the proper sha in version.yml

### Docs

- Added RTD and header for the AWS EC2 executor plugin.
- Refactored tutorials for better organization

### Added

- Added executor label, node id and node type to graph node UI

### Changed

- Runtime has been modified to be more precise on the lattice and electron sidebar

## [0.185.0] - 2022-08-23

### Authors

- Sankalp Sanand <sankalp@agnostiq.ai>
- Co-authored-by: Alejandro Esquivel <ae@alejandro.ltd>
- Venkat Bala <venkat@agnostiq.ai>


### Added

- Adding `load_tests` subdirectory to tests to facilitate execution of Covalent benchmarks during nightly runs
- Added `locust` requirements to tests `requirements.txt`

## [0.184.2] - 2022-08-23

### Authors

- Sankalp Sanand <sankalp@agnostiq.ai>
- Co-authored-by: Alejandro Esquivel <ae@alejandro.ltd>


### Fixed

- Switched the `render_as_batch` flag in the alembic env context so that `ALTER` commands are supported in SQLite migrations.

### Docs

- Updated custom executor RTD to show a simpler example

### Operations

- pre-commit autoupdate

## [0.184.1] - 2022-08-23

### Authors

- Alejandro Esquivel <ae@alejandro.ltd>
- Venkat Bala <venkat@agnostiq.ai>
- Co-authored-by: Scott Wyman Neagle <scott@agnostiq.ai>
- Casey Jao <casey@agnostiq.ai>
- Sankalp Sanand <sankalp@agnostiq.ai>


### Fixed

- Function's `__doc__` and `__name__` storage in dict/json for transportable object fixed.

### Tests

- Added unit test for the above fix.

## [0.184.0] - 2022-08-22

### Authors

- Alejandro Esquivel <ae@alejandro.ltd>
- Venkat Bala <venkat@agnostiq.ai>
- Co-authored-by: Scott Wyman Neagle <scott@agnostiq.ai>
- Casey Jao <casey@agnostiq.ai>


### Changed

- Electron metadata is serialized earlier during workflow construction
  to reduce unexpected executor pip requirements.
  
### Operations

- Updating conditional logic for the different steps in `release` workflow
- Dependabot update

### Docs

- Removed "How to synchronize lattices" section from RTD

## [0.183.0] - 2022-08-18

### Authors

- Scott Wyman Neagle <scott@agnostiq.ai>
- Venkat Bala <venkat@agnostiq.ai>


### Added

- Adding tests to update patch coverage for the `covalent logs` cli

### Changed

- Modify the `covalent logs` CLI handler to read logs line by line

### Operations

- Update release workflow
- Adding a `wait` input for the Conda action

## [0.182.2] - 2022-08-18

### Authors

- Scott Wyman Neagle <scott@agnostiq.ai>
- Will Cunningham <wjcunningham7@users.noreply.github.com>
- Alejandro Esquivel <ae@alejandro.ltd>
- Co-authored-by: Will Cunningham <wjcunningham7@gmail.com>
- Co-authored-by: Faiyaz Hasan <faiyaz@agnostiq.ai>


### Fixed

- CLI `service.py` tests to run without the server needing to be started.

### Docs

- Added `covalent db` cli command to API section of RTD

### Docs

- Fixed RTD downloads badge image to point to `covalent` rather than `cova`

### Operations

- Use conda skeleton action for build and upload

### Docs

- Updating WCI yaml with new file transfer protocols

## [0.182.1] - 2022-08-17

### Authors

- Will Cunningham <wjcunningham7@users.noreply.github.com>
- Venkat Bala <venkat@agnostiq.ai>
- Co-authored-by: santoshkumarradha <santosh@agnostiq.ai>
- Co-authored-by: pre-commit-ci[bot] <66853113+pre-commit-ci[bot]@users.noreply.github.com>
- Co-authored-by: Santosh kumar <29346072+santoshkumarradha@users.noreply.github.com>
- Co-authored-by: Scott Wyman Neagle <scott@agnostiq.ai>
- Prasanna Venkatesh <54540812+Prasy12@users.noreply.github.com>
- Co-authored-by: Will Cunningham <wjcunningham7@gmail.com>


### Fixed

- lattice.draw() fix on the GUI.

## [0.182.0] - 2022-08-17

### Authors

- Will Cunningham <wjcunningham7@users.noreply.github.com>
- Venkat Bala <venkat@agnostiq.ai>
- Co-authored-by: santoshkumarradha <santosh@agnostiq.ai>
- Co-authored-by: pre-commit-ci[bot] <66853113+pre-commit-ci[bot]@users.noreply.github.com>
- Co-authored-by: Santosh kumar <29346072+santoshkumarradha@users.noreply.github.com>
- Co-authored-by: Scott Wyman Neagle <scott@agnostiq.ai>


### Added

- Update RTD for `AWS Batch` executor
- Removed `AWS Lambda` executor RTD from this branch in order to keep changes atomic

### Changed

- Synced with latest develop

### Docs

- Adding RTD for `AWS Braket` executor
- Adding dropdown menu for the IAM policy
- Delete RTD for other cloud executor to keep changes atomic
- Renamed `executers` folder to `executors`

### Docs

- Updated short release notes

## [0.181.0] - 2022-08-17

### Authors

- Alejandro Esquivel <ae@alejandro.ltd>
- Will Cunningham <wjcunningham7@users.noreply.github.com>
- Scott Wyman Neagle <scott@agnostiq.ai>
- Venkat Bala <venkat@agnostiq.ai>
- Co-authored-by: santoshkumarradha <santosh@agnostiq.ai>
- Co-authored-by: pre-commit-ci[bot] <66853113+pre-commit-ci[bot]@users.noreply.github.com>
- Co-authored-by: Santosh kumar <29346072+santoshkumarradha@users.noreply.github.com>
- Co-authored-by: Will Cunningham <wjcunningham7@gmail.com>
- Prasanna Venkatesh <54540812+Prasy12@users.noreply.github.com>
- Co-authored-by: Kamalesh-suresh <kamalesh.suresh@psiog.com>
- Co-authored-by: Manjunath PV <manjunath.poilath@psiog.com>
- Co-authored-by: ArunPsiog <arun.mukesh@psiog.com>


### Changed

- Lazy loading mechanism on the GUI.

### Fixed

- Displaying electron executor and inputs information on the GUI.
- Animated spinner for running statuses on the GUI.

## Docs

- Add `AWSLambdaExecutor` RTD
- Update `api.rst` to include `cluster` CLI command option
- Added version migration guide section in RTD
- Update RTD for `AWS ECS` executor
- Remove AWS Lambda and Batch RTDs to keep changes atomic
- Adding dropdowns to IAM policy documents
- Updated compatibility matrix
- Updated pip, bash and callable deps how-to guides

### Operations

- NPM install on CentOS done explicitly
- `-y` flag for `conda install`

## [0.180.0] - 2022-08-16

### Authors

- Casey Jao <casey@agnostiq.ai>
- Co-authored-by: Alejandro Esquivel <ae@alejandro.ltd>
- Okechukwu  Emmanuel Ochia <okechukwu@agnostiq.ai>
- Scott Wyman Neagle <scott@agnostiq.ai>
- Co-authored-by: pre-commit-ci[bot] <66853113+pre-commit-ci[bot]@users.noreply.github.com>
- Co-authored-by: Will Cunningham <wjcunningham7@gmail.com>
- Sankalp Sanand <sankalp@agnostiq.ai>


### Removed

- Removed `ct.wait.LONG` etc. constants from covalent's init

### Changed

- `wait` in `_get_result_from_dispatcher` will now use `_results_manager.wait.EXTREME` if `True` has been passed to it.

### Operations

- Prettierified release.yml
- Cleaned up pre-commit-config.yml

### Docs

- Updated Bash Lepton tutorial to conform with the latest Lepton interface changes
- Disabling how-to guide for executing an electron with a specified Conda environment.
- Fixed "How To" for Python leptons

## [0.179.0] - 2022-08-16

### Authors



### Changed

- Changed terser package version on webapp yarn-lock file.

## [0.178.0] - 2022-08-15

### Authors

- Will Cunningham <wjcunningham7@users.noreply.github.com>
- Co-authored-by: Alejandro Esquivel <ae@alejandro.ltd>
- Casey Jao <casey@agnostiq.ai>


### Changed

- Dispatch workflows as asyncio tasks on the FastAPI event loop instead of in separate threads

### Fixed

- Deconflict wait enum with `ct.wait` function; `wait` -> `WAIT`

### Operations

- Conda package is built and tested on a nightly schedule
- Conda deployment step is added to `release.yml`
- Install yarn and npm on Ubuntu whenever the webapp needs to be built

## [0.177.0] - 2022-08-11

### Authors

- Scott Wyman Neagle <scott@agnostiq.ai>
- Co-authored-by: Faiyaz Hasan <faiyaz@agnostiq.ai>
- Casey Jao <casey@agnostiq.ai>
- Venkat Bala <venkat@agnostiq.ai>
- Co-authored-by: pre-commit-ci[bot] <66853113+pre-commit-ci[bot]@users.noreply.github.com>

### Removed

- `while True` in `app.get_result`

### Changed

- Flask route logic to return 503 when the result is not ready

### Tests

- results_manager tests

### Operations

- Fix conditional checks for `pre-release` and `stable` Covalent docker image builds

## [0.176.0] - 2022-08-11

### Authors

- Scott Wyman Neagle <scott@agnostiq.ai>
- Co-authored-by: Faiyaz Hasan <faiyaz@agnostiq.ai>
- Casey Jao <casey@agnostiq.ai>


### Operations

- Update precommit yaml.

### Removed

- `Lattice.check_consumables()`, `_TransportGraph.get_topologically_sorted_graph()`

### Operations

- Trigger webapp build if `build==true`

## [0.175.0] - 2022-08-11

### Authors

- Scott Wyman Neagle <scott@agnostiq.ai>
- Co-authored-by: Faiyaz Hasan <faiyaz@agnostiq.ai>
- Casey Jao <casey@agnostiq.ai>


### Operations

- Trigger Slack alert for failed tests on `workflow_run`

## [0.174.0] - 2022-08-11

### Authors

- Casey Jao <casey@agnostiq.ai>
- Alejandro Esquivel <ae@alejandro.ltd>


### Changed

- Changed return value for TransferFromRemote and TransferToRemote (download/upload) operations to be consistent and always return filepath tuples

### Docs

- Updated docs with File Transfer return value changes and `files` kwarg injections

### Fixed

- Fixed postprocessing workflows that return an electron with an incoming wait_for edge

## [0.173.0] - 2022-08-10

### Authors

- Sankalp Sanand <sankalp@agnostiq.ai>


### Added

- `--hard` and `--yes` flags added to `covalent purge` for hard purging (also deletes the databse) and autoapproving respectively.

### Changed

- `covalent purge` now shows the user a prompt informing them what dirs and files will be deleted.
- Improved shown messages in some commands.

### Tests

- Updated tests to reflect above changes.

## [0.172.0] - 2022-08-10

### Authors

- Will Cunningham <wjcunningham7@users.noreply.github.com>
- Prasanna Venkatesh <54540812+Prasy12@users.noreply.github.com>
- Co-authored-by: pre-commit-ci[bot] <66853113+pre-commit-ci[bot]@users.noreply.github.com>
- Co-authored-by: Aravind-psiog <100823292+Aravind-psiog@users.noreply.github.com>
- Co-authored-by: ArunPsiog <arun.mukesh@psiog.com>
- Co-authored-by: manjunath.poilath <manjunath.poilath@psiog.com>
- Co-authored-by: Kamalesh-suresh <kamalesh.suresh@psiog.com>
- Co-authored-by: Amalan Jenicious F <amalan.jenicious@psiog.com>
- Co-authored-by: M Shrikanth <shrikanth.mohan@psiog.com>
- Co-authored-by: Casey Jao <casey@agnostiq.ai>
- Co-authored-by: Aravind-psiog <aravind.prabaharan@psiog.com>
- Co-authored-by: Will Cunningham <wjcunningham7@gmail.com>
- Co-authored-by: Alejandro Esquivel <ae@alejandro.ltd>


### Changed

- Covalent dispatcher flask web apis ported to FastAPI in `covalent_dispatcher/_service/app.py`
- Unit tests written for Covalent dispatcher flask web apis ported to FastAPI in `covalent_dispatcher_tests/_service/app.test.py`
- Web apis of `covalent_ui` refactored to adhere to v11 DB schema
- Electron graph mini map has been moved next to controls on the GUI.
- Lattice status and count of completed & total electrons has been moved to the top of the graph on the GUI.
- Some of the Flask APIs earlier consumed by the GUI have been deprecated & removed from the code base.
- APIs exposed by the web app back end have been re-factored to adhere to the new DB schema v10

### Added

- Added count of dispatches by status on the dispatch list section of the GUI.
- APIs that the GUI consumes have been re-written using FastAPI. This includes re-factoring of older APIs and adding of new APIs.
- Added COVALENT_SERVER_IFACE_ANY flag for uvicorn to start with 0.0.0.0

### Docs

- ReadTheDocs landing page has been improved

## [0.171.0] - 2022-08-10

### Authors

- Casey Jao <casey@agnostiq.ai>
- Co-authored-by: Scott Wyman Neagle <scott@agnostiq.ai>

### Added

- Added `covalent migrate_legacy_result_object` command to save pickled Result objects to the DataStore

## [0.170.1] - 2022-08-09

### Authors

- Venkat Bala <venkat@agnostiq.ai>

### Fixed

- Remove `attr` import added inadvertently

### Tests

- Fix `start` cli test, update `set_config` call count

## [0.170.0] - 2022-08-08

### Authors

- Venkat Bala <venkat@agnostiq.ai>
- Co-authored-by: pre-commit-ci[bot] <66853113+pre-commit-ci[bot]@users.noreply.github.com>


### Changed

- Temporarily allow executor plugin variable name to be either in uppercase or lowercase

## [0.169.0] - 2022-08-08

### Authors

- Venkat Bala <venkat@agnostiq.ai>
- Co-authored-by: pre-commit-ci[bot] <66853113+pre-commit-ci[bot]@users.noreply.github.com>


### Added

- Adding a `covalent config` convenience CLI to quickly view retrive the covalent configuration

## [0.168.0] - 2022-08-08

### Authors

- Venkat Bala <venkat@agnostiq.ai>
- Co-authored-by: pre-commit-ci[bot] <66853113+pre-commit-ci[bot]@users.noreply.github.com>


### Added

- Adding `setup/teardown` methods as placeholders for any executor specific setup and teardown tasks

## [0.167.0] - 2022-08-08

### Authors

- Poojith U Rao <106616820+poojithurao@users.noreply.github.com>
- Co-authored-by: Venkat Bala <venkat@agnostiq.ai>
- Co-authored-by: Faiyaz Hasan <faiyaz@agnostiq.ai>
- Co-authored-by: pre-commit-ci[bot] <66853113+pre-commit-ci[bot]@users.noreply.github.com>
- Co-authored-by: Alejandro Esquivel <ae@alejandro.ltd>


### Added

- S3 File transfer strategy

### Fixed

- Adding maximum number of retries and timeout parameter to the get result http call.

## [0.166.0] - 2022-08-07

### Authors

- Venkat Bala <venkat@agnostiq.ai>


### Tests

- Update dask cli test to match Covalent Dask cluster configuration


### Changed

- Remove newline from log stream formatter for better log statment output
- Jsonify covalent cluster cli outputs

## [0.165.0] - 2022-08-06

### Authors

- Casey Jao <casey@agnostiq.ai>


### Changed

- Make `BaseExecutor` and `BaseAsyncExecutor` class siblings, not parent and child.

### Operations

- Only validate webapp if the webapp was built

### Tests

- Fixed randomly failing lattice json serialization test

## [0.164.0] - 2022-08-05

### Authors

- Sankalp Sanand <sankalp@agnostiq.ai>
- Faiyaz Hasan <faiyaz@agnostiq.ai>
- Co-authored-by: pre-commit-ci[bot] <66853113+pre-commit-ci[bot]@users.noreply.github.com>
- Co-authored-by: Venkat Bala <venkat@agnostiq.ai>
- Co-authored-by: Will Cunningham <wjcunningham7@gmail.com>


### Changed

- Use `update_config` to modify dask configuration from the cluster process
- Simplify `set_config` logic for dask configuration options on `covalent start`
- Removed default values from click options for dask configuration related values

### Added

- Configured default dask configuration options in `defaults.py`

### Fixed 

- Overwriting config address issue.

### Tests

- Moved misplaced functional/integration tests from the unit tests folder to their respective folders.
- All of the unit tests now use test DB instead of hitting a live DB.
- Updated `tests.yml` so that functional tests are run whenever tests get changed or github actions are changed.
- Several broken tests were also fixed.

## [0.163.0] - 2022-08-04

### Authors

- Alejandro Esquivel <ae@alejandro.ltd>
- Co-authored-by: Casey Jao <casey@agnostiq.ai>
- Will Cunningham <wjcunningham7@users.noreply.github.com>
- Co-authored-by: Scott Wyman Neagle <scott@agnostiq.ai>


### Added

- Added `rsync` dependency in `Dockerfile`

### Removed

- `Makefile` which was previously improperly committed

### Operations

- Functional tests are run only on `develop`
- `tests.yml` can be run manually provided a commit SHA
- `tests.yml` uses a `build` filter to conditionally install and build Covalent if build files are modified
- `docker.yml` is now only for dev work, and is manually triggered given an SHA
- `release.yml` is enhanced to push stable and pre-release images to a public ECR repo

## [0.162.0] - 2022-08-04

### Authors

- Alejandro Esquivel <ae@alejandro.ltd>
- Co-authored-by: Casey Jao <casey@agnostiq.ai>


### Changed

- Updated Base executor to support non-unique `retval_key`s, particularly for use in File Transfer where we may have several CallDeps with the reserved `retval_key` of value `files`.

## [0.161.2] - 2022-08-04

### Authors

- Alejandro Esquivel <ae@alejandro.ltd>
- Co-authored-by: pre-commit-ci[bot] <66853113+pre-commit-ci[bot]@users.noreply.github.com>


### Fixed

- Updated `covalent db migrations` to overwrite `alembic.ini` `script_location` with absolute path to migrations folder
- Updated `covalent db alembic [args]` command to use project root as `cwd` for alembic subprocess  

## [0.161.1] - 2022-08-03

### Authors

- Alejandro Esquivel <ae@alejandro.ltd>
- Scott Wyman Neagle <scott@agnostiq.ai>
- Co-authored-by: Faiyaz Hasan <faiyaz@agnostiq.ai>
- Poojith U Rao <106616820+poojithurao@users.noreply.github.com>
- Co-authored-by: Casey Jao <casey@agnostiq.ai>


### Fixed

- When a list was passed to an electron, the generated electron list
  had metadata copied from the electron. This was resulting in
  call_before and call_after functions being called by the electron
  list as well. The metadata (apart from executor) is now set to
  default values for the electron list.

## [0.161.0] - 2022-08-03

### Authors

- Alejandro Esquivel <ae@alejandro.ltd>
- Scott Wyman Neagle <scott@agnostiq.ai>
- Co-authored-by: Faiyaz Hasan <faiyaz@agnostiq.ai>


### Changed

- Replaced `Session(DispatchDB()._get_data_store().engine)` with `workflow_db.session()`

### Removed

- `DevDataStore` class from `datastore.py`
- workflows manager

## [0.160.1] - 2022-08-02

### Authors

- Alejandro Esquivel <ae@alejandro.ltd>
- Scott Wyman Neagle <scott@agnostiq.ai>


### Fixed

- `script_location` key not found issue when installing with pip (second attempt)

### Docs

- Remove migration guide reference from README

### Operations

- Explicitly check `release == true` in tests.yml

## [0.160.0] - 2022-08-02

### Authors

- Casey Jao <casey@agnostiq.ai>
- Co-authored-by: Faiyaz Hasan <faiyaz@agnostiq.ai>


### Changed

- `Executor.run()` now accepts a `task_metadata` dictionary. Current
  keys consist of `dispatch_id` and `node_id`.

## [0.159.0] - 2022-08-02

### Authors

- Casey Jao <casey@agnostiq.ai>
- Co-authored-by: Faiyaz Hasan <faiyaz@agnostiq.ai>


### Changed

- Database schema has been updated to v11

### Operations

- `paths-filter` will only be run on PRs, i.e on workflow runs, the whole test suite will be run.
- Removed retry action from running on `pytest` steps since they instead use `pytest` retries.
- `codecov.yml` added to enable carry-forward flags
- UI front-end is only built for pull requests when the source changes
- Packaging is only validated on the `develop` branch

## [0.158.0] - 2022-07-29

### Authors

- Okechukwu  Emmanuel Ochia <okechukwu@agnostiq.ai>
- Co-authored-by: Scott Wyman Neagle <scott@agnostiq.ai>
- Will Cunningham <wjcunningham7@users.noreply.github.com>
- Alejandro Esquivel <ae@alejandro.ltd>
- Co-authored-by: pre-commit-ci[bot] <66853113+pre-commit-ci[bot]@users.noreply.github.com>
- Casey Jao <casey@agnostiq.ai>
- Co-authored-by: Faiyaz Hasan <faiyaz@agnostiq.ai>


### Changed

- Construct the result object in the dispatcher `entry_point.py` module in order to avoid the Missing Latticed Id error so frequently.
- Update the sleep statement length to 0.1 seconds in the results.manager.

## [0.157.1] - 2022-07-29

### Authors

- Okechukwu  Emmanuel Ochia <okechukwu@agnostiq.ai>
- Co-authored-by: Scott Wyman Neagle <scott@agnostiq.ai>
- Will Cunningham <wjcunningham7@users.noreply.github.com>
- Alejandro Esquivel <ae@alejandro.ltd>
- Co-authored-by: pre-commit-ci[bot] <66853113+pre-commit-ci[bot]@users.noreply.github.com>
- Casey Jao <casey@agnostiq.ai>

### Fixed

- Pass non-kwargs to electrons in the correct order during dispatch.

## [0.157.0] - 2022-07-28

### Authors

- Okechukwu  Emmanuel Ochia <okechukwu@agnostiq.ai>
- Co-authored-by: Scott Wyman Neagle <scott@agnostiq.ai>
- Will Cunningham <wjcunningham7@users.noreply.github.com>
- Alejandro Esquivel <ae@alejandro.ltd>
- Co-authored-by: pre-commit-ci[bot] <66853113+pre-commit-ci[bot]@users.noreply.github.com>
- Casey Jao <casey@agnostiq.ai>


### Changed

- Expose a public `wait()` function compatible with both calling and dispatching lattices

### Docs

- Updated the RTD on `wait_for()` to use the static `wait()` function

### Operations

- pre-commit autoupdate

### Docs

- Changed the custom executor how-to to be shorter and more concise.
- Re-structured the docs

## [0.156.0] - 2022-07-27

### Authors

- Okechukwu  Emmanuel Ochia <okechukwu@agnostiq.ai>
- Co-authored-by: Scott Wyman Neagle <scott@agnostiq.ai>
- Will Cunningham <wjcunningham7@users.noreply.github.com>
- Alejandro Esquivel <ae@alejandro.ltd>
- Co-authored-by: pre-commit-ci[bot] <66853113+pre-commit-ci[bot]@users.noreply.github.com>


### Added

- Bash decorator is introduced
- Lepton commands can be specified as a list of strings rather than strings alone.

## [0.155.1] - 2022-07-26

### Authors

- Okechukwu  Emmanuel Ochia <okechukwu@agnostiq.ai>
- Co-authored-by: Scott Wyman Neagle <scott@agnostiq.ai>
- Will Cunningham <wjcunningham7@users.noreply.github.com>
- Alejandro Esquivel <ae@alejandro.ltd>
- Co-authored-by: pre-commit-ci[bot] <66853113+pre-commit-ci[bot]@users.noreply.github.com>


### Fixed

- `script_location` key not found issue when running alembic programatically

### Operations

- Fixed syntax errors in `stale.yml` and in `hotfix.yml`
- `docker.yml` triggered after version bump in `develop` instead of before
- Enhanced `tests.yml` to upload coverage reports by domain

## [0.155.0] - 2022-07-26

### Authors

- Alejandro Esquivel <ae@alejandro.ltd>


### Added

- Exposing `alembic {args}` cli commands through: `covalent db alembic {args}`

## [0.154.0] - 2022-07-25

### Authors

- Casey Jao <casey@agnostiq.ai>
- Co-authored-by: Venkat Bala <venkat@agnostiq.ai>
- Alejandro Esquivel <ae@alejandro.ltd>


### Added

- Added methods to programatically fetch information from Alembic without needing subprocess

## [0.153.1] - 2022-07-25

### Authors

- Casey Jao <casey@agnostiq.ai>
- Co-authored-by: Venkat Bala <venkat@agnostiq.ai>


### Fixed

- Stdout and stderr are now captured when using the dask executor.


### Tests

- Fixed Dask cluster CLI tests

## [0.153.0] - 2022-07-25

### Authors

- Faiyaz Hasan <faiyaz@agnostiq.ai>


### Added

- Helper function to load and save files corresponding to the DB filenames.

### Changed

- Files with .txt, .log extensions are stored as strings.
- Get result web request timeout to 2 seconds.

## [0.152.0] - 2022-07-25

### Authors

- Faiyaz Hasan <faiyaz@agnostiq.ai>
- Co-authored-by: Scott Wyman Neagle <scott@agnostiq.ai>


### Changed

- Pass default DataStore object to node value retrieval method in the Results object.

## [0.151.1] - 2022-07-22

### Authors

- Faiyaz Hasan <faiyaz@agnostiq.ai>
- Co-authored-by: Scott Wyman Neagle <scott@agnostiq.ai>


### Fixed

- Adding maximum number of retries and timeout parameter to the get result http call.
- Disabling result_webhook for now.

## [0.151.0] - 2022-07-22

### Authors

- Scott Wyman Neagle <scott@agnostiq.ai>
- Co-authored-by: Will Cunningham <wjcunningham7@gmail.com>
- Sankalp Sanand <sankalp@agnostiq.ai>


### Added

- `BaseAsyncExecutor` has been added which can be inherited by new async-aware executors.

### Changed

- Since tasks were basically submitting the functions to a Dask cluster by default, they have been converted into asyncio `Tasks` instead which support a far larger number of concurrent tasks than previously used `ThreadPool`.

- `tasks_pool` will still be used to schedule tasks which use non-async executors.

- Executor's `executor` will now receive a callable instead of a serialized function. This allows deserializing the function where it is going to be executed while providing a simplified `execute` at the same time.

- `uvloop` is being used instead of the default event loop of `asyncio` for better performance.

- Tests have also been updated to reflect above changes.

### Operations

- Made Santosh the sole owner of `/docs`

## [0.150.0] - 2022-07-22

### Authors

- Faiyaz Hasan <faiyaz@agnostiq.ai>


### Added

- Initialize database tables when the covalent server is started.

## [0.149.0] - 2022-07-21

### Authors

- Scott Wyman Neagle <scott@agnostiq.ai>
- Co-authored-by: Venkat Bala <venkat@agnostiq.ai>


### Removed

- `result.save()`
- `result._write_dispatch_to_python_file()`

## [0.148.0] - 2022-07-21

### Authors

- Alejandro Esquivel <ae@alejandro.ltd>


### Changed

- Changed DataStore default db path to correspond to dispatch db config path

### Operations

- Added workflow to stale and close pull requests


### Docs

- Fixed `get_metadata` calls in examples to remove `results_dir` argument
- Removed YouTube video temporarily

## [0.147.0] - 2022-07-21

### Authors

- Casey Jao <casey@agnostiq.ai>


### Changed

- Simplified interface for custom executors. All the boilerplate has
  been moved to `BaseExecutor`.

## [0.146.0] - 2022-07-20

### Authors

- Casey Jao <casey@agnostiq.ai>
- Co-authored-by: Venkat Bala <venkat@agnostiq.ai>
- Faiyaz Hasan <faiyaz@agnostiq.ai>



### Added

- Ensure that transportable objects are rendered correctly when printing the result object.

### Tests

- Check that user data is not unpickled by the Covalent server process

## [0.145.0] - 2022-07-20

### Authors

- Scott Wyman Neagle <scott@agnostiq.ai>
- Co-authored-by: Venkat Bala <venkat@agnostiq.ai>
- Co-authored-by: Faiyaz Hasan <faiyaz@agnostiq.ai>


### Removed

- `entry_point.get_result()`

### Changed

- get_result to query an HTTP endpoint instead of a DB session

## [0.144.0] - 2022-07-20

### Authors

- Will Cunningham <wjcunningham7@users.noreply.github.com>
- Co-authored-by: Scott Wyman Neagle <scott@agnostiq.ai>
- Alejandro Esquivel <ae@alejandro.ltd>


### Added

- Set up alembic migrations & added migration guide (`alembic/README.md`)

## [0.143.0] - 2022-07-19

### Authors

- Will Cunningham <wjcunningham7@users.noreply.github.com>
- Co-authored-by: Scott Wyman Neagle <scott@agnostiq.ai>


### Changed

- Installation will fail if `cova` is installed while trying to install `covalent`.

## [0.142.0] - 2022-07-19

### Authors

- Poojith U Rao <106616820+poojithurao@users.noreply.github.com>
- Co-authored-by: Will Cunningham <wjcunningham7@gmail.com>
- Anna Hughes <annagwen42@gmail.com>
- Co-authored-by: Poojith <poojith@agnostiq.ai>
- Co-authored-by: Scott Wyman Neagle <scott@agnostiq.ai>
- Casey Jao <casey@agnostiq.ai>
- Co-authored-by: Venkat Bala <venkat@agnostiq.ai>
- Co-authored-by: pre-commit-ci[bot] <66853113+pre-commit-ci[bot]@users.noreply.github.com>
- Faiyaz Hasan <faiyaz@agnostiq.ai>


### Added

- `electron_num`, `completed_electron_num` fields to the Lattice table.

## [0.141.0] - 2022-07-19

### Authors

- Poojith U Rao <106616820+poojithurao@users.noreply.github.com>
- Co-authored-by: Will Cunningham <wjcunningham7@gmail.com>
- Anna Hughes <annagwen42@gmail.com>
- Co-authored-by: Poojith <poojith@agnostiq.ai>
- Co-authored-by: Scott Wyman Neagle <scott@agnostiq.ai>
- Casey Jao <casey@agnostiq.ai>
- Co-authored-by: Venkat Bala <venkat@agnostiq.ai>
- Co-authored-by: pre-commit-ci[bot] <66853113+pre-commit-ci[bot]@users.noreply.github.com>


### Changed

- Deprecate topological sort in favor of inspect in-degree of nodes until they are zero before dispatching task
- Use deepcopy to generate a copy of the metadata dictionary before saving result object to the database

### Docs

- Adding incomplete pennylane kernel tutorial
- Adding quantum ensemble tutorial

## [0.140.0] - 2022-07-19

### Authors

- Faiyaz Hasan <faiyaz@agnostiq.ai>
- Co-authored-by: Venkat Bala <venkat@agnostiq.ai>


### Added

- Fields `deps_filename`, `call_before_filename` and `call_after_filename` to the `Electron` table.
- Re-write the deps / call before and after file contents when inserting / updating electron record in the database.

### Changed

- Modify the test and implementation logic of inserting the electron record with these new fields.
- Field `key` to `key_filename` in `Electron` table.

## [0.139.1] - 2022-07-19

### Authors

- Divyanshu Singh <55018955+divshacker@users.noreply.github.com>
- Co-authored-by: Scott Wyman Neagle <wymnea@protonmail.com>
- Co-authored-by: Scott Wyman Neagle <scott@agnostiq.ai>
- Co-authored-by: Will Cunningham <wjcunningham7@users.noreply.github.com>


### Fixed

- Fixes Reverse IP problem. All References to `0.0.0.0` are changed to `localhost` . More details can be found [here](https://github.com/AgnostiqHQ/covalent/issues/202)

## [0.139.0] - 2022-07-19

### Authors

- Venkat Bala <venkat@agnostiq.ai>
- Co-authored-by: Scott Wyman Neagle <scott@agnostiq.ai>
- Faiyaz Hasan <faiyaz@agnostiq.ai>
- Co-authored-by: Will Cunningham <wjcunningham7@gmail.com>


### Added

- Columns `is_active` in the lattice, eLectron and Electron dependency tables.

### Docs

- Adding a RTD tutorial/steps on creating a custom executor

## [0.138.0] - 2022-07-19

### Authors

- Anna Hughes <annagwen42@gmail.com>
- Co-authored-by: Will Cunningham <wjcunningham7@gmail.com>
- Will Cunningham <wjcunningham7@users.noreply.github.com>
- Co-authored-by: Venkat Bala <venkat@agnostiq.ai>


### Added

- Docker build workflow

### Changed

- Dockerfile uses multi-stage build

### Docs

- New tutorial demonstrating how to solve the MaxCut Problem with QAOA and Covalent

## [0.137.0] - 2022-07-19

### Authors

- Prasanna Venkatesh <54540812+Prasy12@users.noreply.github.com>
- Co-authored-by: Alejandro Esquivel <ae@alejandro.ltd>


### Added

- Ability to hide/show labels on the graph
- Graph layout with elk configurations

### Changed

- Changed API socket calls interval for graph optimization.

### Tests

- Disabled several dask functional tests

## [0.136.0] - 2022-07-18

### Authors

- Scott Wyman Neagle <scott@agnostiq.ai>
- Co-authored-by: Faiyaz Hasan <faiyaz@agnostiq.ai>


### Changed

- Result.save() has been deprecated in favor of Result.persist() and querying the database directly.

## [0.135.0] - 2022-07-18

### Authors

- Casey Jao <casey@agnostiq.ai>
- Co-authored-by: Scott Wyman Neagle <scott@agnostiq.ai>
- Co-authored-by: Alejandro Esquivel <ae@alejandro.ltd>


### Operations

- Psiog is only codeowner of js files
- Fix in changelog action to handle null author when a bot is committing

### Added

- Support injecting return values of calldeps into electrons during workflow execution

## [0.134.0] - 2022-07-15

### Authors

- Casey Jao <casey@agnostiq.ai>
- Co-authored-by: Scott Wyman Neagle <scott@agnostiq.ai>


### Changed

- Covalent server can now process workflows without having their deps installed

## [0.133.0] - 2022-07-15

### Authors

- Will Cunningham <wjcunningham7@users.noreply.github.com>


### Removed

- Removed the deprecated function `draw_inline` as well as the `matplotlib` dependency.

### Operations

- Fixing the retry block for tests

## [0.132.0] - 2022-07-14

### Authors

- Will Cunningham <wjcunningham7@users.noreply.github.com>


### Added

- Bash lepton support reintroduced with some UX modifications to the Lepton class. Leptons which use scripting languages can be specified as either (1) a command run in the shell/console or (2) a call to a function in a library/script. Leptons which use compiled languages must specify a library and a function name.
- The keyword argument `display_name` can be used to override the name appearing in the UI. Particularly useful when the lepton is a command.
- All arguments except for language are now keyword arguments.
- Keyword arguments passed to a Bash lepton are understood to define environment variables within the shell.
- Non-keyword arguments fill in `$1`, `$2`, etc.
- Named outputs enumerate variables within the shell which will be returned to the user. These can be either `Lepton.OUTPUT` or `Lepton.INPUT_OUTPUT` types.

### Added

- New fields to the decomposed result object Database: 

## [0.131.0] - 2022-07-13

### Authors

- Sankalp Sanand <sankalp@agnostiq.ai>
- Co-authored-by: Venkat Bala <venkat@agnostiq.ai>


### Fixed

- `covalent --version` now looks for `covalent` metadata instead of `cova`

### Tests

- Updated the cli test to include whether the correct version number is shown when `covalent --version` is run

### Added

- Method to write electron id corresponding to sublattices in `execution.py` when running `_run_task`.

## [0.130.0] - 2022-07-12

### Authors

- Venkat Bala <venkat@agnostiq.ai>
- Co-authored-by: Scott Wyman Neagle <scott@agnostiq.ai>

### Changed

- Ignoring tests for `cancel_dispatch` and `construct_bash`
- Create a dummy requirements.txt file for pip deps tests
- Fix version of `Werkzeug` package to avoid running into ValueError (unexpected kwarg `as_tuple`)
- Update `customization` how to test by specifying the section header `sdk`

## [0.129.0] - 2022-07-12

### Authors

- Sankalp Sanand <sankalp@agnostiq.ai>
- Co-authored-by: Alejandro Esquivel <ae@alejandro.ltd>

### Added

- Support for `wait_for` type edges when two electrons are connected by their execution side effects instead of output-input relation.

### Changed

- `active_lattice.electron_outputs` now contains the node ids as well for the electron which is being post processed.

## [0.128.1] - 2022-07-12

### Authors

- Faiyaz Hasan <faiyaz@agnostiq.ai>


### Fixed

- `Result.persist` test in `result_test.py`.
- Electron dependency `arg_index` is changed back to Nullable.

## [0.128.0] - 2022-07-12

### Authors

- Okechukwu  Emmanuel Ochia <okechukwu@agnostiq.ai>
- Co-authored-by: Casey Jao <casey@agnostiq.ai>
- Co-authored-by: Alejandro Esquivel <ae@alejandro.ltd>
- Co-authored-by: pre-commit-ci[bot] <66853113+pre-commit-ci[bot]@users.noreply.github.com>

### Added

- File transfer support for leptons

## [0.127.0] - 2022-07-11

### Authors

- Scott Wyman Neagle <scott@agnostiq.ai>
- Co-authored-by: Faiyaz Hasan <faiyaz@agnostiq.ai>
- Co-authored-by: Venkat Bala <venkat@agnostiq.ai>


### Added

- When saving to DB, also persist to the new DB if running in develop mode

### Tests

- Flask app route tests

## [0.126.0] - 2022-07-11

### Authors

- Will Cunningham <wjcunningham7@users.noreply.github.com>
- Alejandro Esquivel <ae@alejandro.ltd>
- Co-authored-by: pre-commit-ci[bot] <66853113+pre-commit-ci[bot]@users.noreply.github.com>
- Co-authored-by: Sankalp Sanand <sankalp@agnostiq.ai>


### Added

- Added Folder class
- Added internal call before/after deps to execute File Transfer operations pre/post electron execution.

### Operations

- Enhanced hotfix action to create branches from existing commits

## [0.125.0] - 2022-07-09

### Authors

- Okechukwu  Emmanuel Ochia <okechukwu@agnostiq.ai>
- Co-authored-by: pre-commit-ci[bot] <66853113+pre-commit-ci[bot]@users.noreply.github.com>
- Co-authored-by: Alejandro Esquivel <ae@alejandro.ltd>
- Venkat Bala <venkat@agnostiq.ai>
- Co-authored-by: Okechukwu Ochia <emmirald@gmail.com>
- Co-authored-by: Scott Wyman Neagle <scott@agnostiq.ai>


### Added

- Dask Cluster CLI functional/unit tests

### Docs

- Updated RTD concepts, how-to-guides, and api docs with electron dependencies.

### Operations

- Separate out running tests and uploading coverage report to circumvent bug in
  retry action

## [0.124.0] - 2022-07-07

### Authors

- Will Cunningham <wjcunningham7@users.noreply.github.com>
- Co-authored-by: Scott Wyman Neagle <scott@agnostiq.ai>
- Faiyaz Hasan <faiyaz@agnostiq.ai>


### Added

- `Result.persist` method in `covalent/_results_manager/result.py`.

### Operations

- Package pre-releases go to `covalent` instead of `cova` on PyPI.

## [0.123.0] - 2022-07-07

### Authors

- Scott Wyman Neagle <scott@agnostiq.ai>
- Co-authored-by: Faiyaz Hasan <faiyaz@agnostiq.ai>
- Will Cunningham <wjcunningham7@users.noreply.github.com>
- Alejandro Esquivel <ae@alejandro.ltd>
- Co-authored-by: pre-commit-ci[bot] <66853113+pre-commit-ci[bot]@users.noreply.github.com>


### Added

- Added Folder class
- Added internal call before/after deps to execute File Transfer operations pre/post electron execution.

### Operations

- `codeql.yml` and `condabuild.yml` run nightly instead of on every PR.
- Style fixes in changelog

## [0.122.1] - 2022-07-06

### Authors

Will Cunningham <wjcunningham7@users.noreply.github.com>
Co-authored-by: Scott Wyman Neagle <scott@agnostiq.ai>


### Operations

- Added license scanner action
- Pre-commit autoupdate

### Tests

- Tests for running workflows with more than one iteration

### Fixed

- Attribute error caused by attempts to retrieve the name from the node function when the node function is set to None

## [0.122.0] - 2022-07-04

### Authors

Faiyaz Hasan <faiyaz@agnostiq.ai>
Co-authored-by: pre-commit-ci[bot] <66853113+pre-commit-ci[bot]@users.noreply.github.com>


### Added

- `covalent/_results_manager/write_result_to_db.py` module and methods to insert / update data in the DB.
- `tests/covalent_tests/results_manager_tests/write_result_to_db_test.py` containing the unit tests for corresponding functions.

### Changed

- Electron `type` column to a string type rather than an `ElectronType` in DB models.
- Primary keys from `BigInteger` to `Integer` in DB models.

## [0.121.0] - 2022-07-04

### Authors

Will Cunningham <wjcunningham7@users.noreply.github.com>
Co-authored-by: Alejandro Esquivel <ae@alejandro.ltd>
Co-authored-by: pre-commit-ci[bot] <66853113+pre-commit-ci[bot]@users.noreply.github.com>


### Removed

- Unused requirements `gunicorn` and `eventlet` in `requirements.txt` as well as `dask` in `tests/requirements.txt`, since it is already included in the core requirements.

### Docs

- Updated the compatibility matrix in the docs.

## [0.120.0] - 2022-07-04

### Authors

Okechukwu  Emmanuel Ochia <okechukwu@agnostiq.ai>
Co-authored-by: Venkat Bala <venkat@agnostiq.ai>
Co-authored-by: pre-commit-ci[bot] <66853113+pre-commit-ci[bot]@users.noreply.github.com>
Co-authored-by: Scott Wyman Neagle <scott@agnostiq.ai>


### Added

- Adding `cluster` CLI options to facilitate interacting with the backend Dask cluster
- Adding options to `covalent start` to enable specifying number of workers, memory limit and threads per worker at cluster startup

### Changed

- Update `DaskAdminWorker` docstring with better explanation

## [0.119.1] - 2022-07-04

### Authors

Scott Wyman Neagle <scott@agnostiq.ai>
Casey Jao <casey@agnostiq.ai>


### Fixed

- `covalent status` checks if the server process is still alive.

### Operations

- Updates to changelog logic to handle multiple authors

## [0.119.0] - 2022-07-03
### Authors
@cjao 


### Added

- Introduce support for pip dependencies

## [0.118.0] - 2022-07-02
### Authors
@AlejandroEsquivel 


### Added

- Introduced File, FileTransfer, and FileTransferStrategy classes to support various File Transfer use cases prior/post electron execution

## [0.117.0] - 2022-07-02
### Authors
@Emmanuel289 


### Added

- Included retry action in 'tests.yaml' workflow.

## [0.116.0] - 2022-06-29
### Authors
@Prasy12 

### Changed

- Changed API socket calls interval for graph optimization.

### Added

- Ability to change to different layouts from the GUI.

## [0.115.0] - 2022-06-28
### Authors
@cjao 


### Added

- Introduce support for `call_before`, `call_after`, and bash dependencies

### Operations

- Unit tests performed on Python 3.10 on Ubuntu and MacOS images as well as 3.9 on MacOS
- Updated codeowners so that AQ Engineers doesn't own this CHANGELOG
- pre-commit autoupdate

## [0.114.0] - 2022-06-23
### Authors
@dependabot[bot] 


### Changed

- Changed eventsource version on webapp yarn-lock file.

### Operations

- Added Github push changelog workflow to append commiters username
- Reusable JavaScript action to parse changelog and update version

## [0.113.0] - 2022-06-21

### Added

- Introduce new db models and object store backends

### Operations

- Syntax fix in hotfix.yml

### Docs

- Added new tutorial: Linear and convolutional autoencoders

## [0.112.0] - 2022-06-20

### Changed

- Changed async version on webapp package-lock file.

## [0.111.0] - 2022-06-20

### Changed

- Changed eventsource version on webapp package-lock file.

### Docs

- Added new tutorial: Covalentified version of the Pennylane Variational Classifier tutorial.

## [0.110.3] - 2022-06-17

### Fixed

- Fix error when parsing electron positional arguments in workflows

### Docs

- Remove hardcoding version info in README.md

## [0.110.2] - 2022-06-10

### Docs

- Fix MNIST tutorial
- Fix Quantum Gravity tutorial
- Update RTD with migration guide compatible with latest release
- Convert all references to `covalent start` from Jupyter notebooks to markdown statements
- Update release notes summary in README.md
- Fixed display issues with figure (in dark mode) and bullet points in tutorials

### Operations

- Added a retry block to the webapp build step in `tests.yml`

## [0.110.1] - 2022-06-10

### Fixed

- Configure dask to not use daemonic processes when creating a cluster

### Operations

- Sync the VERSION file within `covalent` directory to match the root level VERSION
- Manually patch `covalent/VERSION`

## [0.110.0] - 2022-06-10

### Changed

- Web GUI list size and status label colors changed.
- Web GUI graph running icon changed to non-static icon.

### Docs

- Removed references to the Dask executor in RTD as they are no longer needed.

## [0.109.1] - 2022-06-10

### Fixed

- `covalent --version` now works for PyPI releases

## [0.109.0] - 2022-06-10

### Docs

- Update CLI help statements

### Added

- Add CLI functionality to start covalent with/without Dask
- Add CLI support to parse `covalent_ui.log` file

### Operations

- Updating codeowners to establish engineering & psiog ownership

### Docs

- Added new tutorial: Training quantum embedding kernels for classification.

## [0.108.0] - 2022-06-08

### Added

- WCI yaml file

### Docs

- Add pandoc installation updates to contributing guide

## [0.107.0] - 2022-06-07

### Changed

- Skipping stdout/stderr redirection tests until implemented in Dask parent process

### Added

- Simplifed starting the dask cluster using `multiprocessing`
- Added `bokeh==2.4.3` to requirements.txt to enable view Dask dashboard

### Fixed

- Changelog-reminder action now works for PRs from forks.

## [0.106.2] - 2022-06-06

### Fixed

- Specifying the version for package `furo` to `2022.4.7` to prevent breaking doc builds

### Docs

- Added new tutorial: Using Covalent with PennyLane for hybrid computation.

## [0.106.1] - 2022-06-01

### Fixed

- Changelog-reminder action now works for PRs from forks

### Docs

- Removed references to microservices in RTD
- Updated README.md.
- Changed `ct.electron` to `ct.lattice(executor=dask_executor)` in MNIST classifier tutorial

## [0.106.0] - 2022-05-26

### Changed

- Visual theme for Webapp GUI changed in accordance to new theme
- Fonts, colors, icons have been updated

## [0.105.0] - 2022-05-25

### Added

- Add a pre-commit hook for `detect-secrets`.
- Updated the actions in accordance with the migration done in the previous version.

## [0.104.0] - 2022-05-23

### Changed

- Services have been moved to a different codebase. This repo is now hosting the Covalent SDK, local dispatcher backend, Covalent web GUI, and documentation. Version is bumped to `0.104.0` in order to avoid conflicts.
- Update tests to match the current dispatcher api
- Skip testing dask executor until dask executor plugin is made public
- Using 2 thread pools to manage multiple workflows better and the other one for executing electrons in parallel.

### Fixed

- Add psutil and PyYAML to requirements.txt
- Passing the same Electron to multiple inputs of an Electron now works. UI fix pending.
- Dask from `requirements.txt`.

### Removed

- Asyncio usage for electron level concurrency.
- References to dask

### Added

- Functional test added for dask executor with the cluster running locally.
- Scalability tests for different workflows and workflow sizes under `tests/stress_tests/scripts`
- Add sample performance testing workflows under `tests/stress_tests`
- Add pipelines to continuously run the tutorial notebooks
- Create notebook with tasks from RTD

## [0.32.3] - 2022-03-16

### Fixed

- Fix missing UI graph edges between parameters and electrons in certain cases.
- Fix UI crashes in cases where legacy localStorage state was being loaded.

## [0.32.2] - 2022-03-16

### Added

- Images for graphs generated in tutorials and how-tos.
- Note for quantum gravity tutorial to tell users that `tensorflow` doesn't work on M1 Macs.
- `Known Issues` added to `README.md`

### Fixed

- `draw` function usage in tutorials and how-tos now reflects the UI images generated instead of using graphviz.
- Images now render properly in RTD of how-tos.

### Changed

- Reran all the tutorials that could run, generating the outputs again.

## [0.32.1] - 2022-03-15

### Fixed

- CLI now starts server directly in the subprocess instead of as a daemon
- Logs are provided as pipes to Popen instead of using a shell redirect
- Restart behavior fixed
- Default port in `covalent_ui/app.py` uses the config manager

### Removed

- `_graceful_restart` function no longer needed without gunicorn

## [0.32.0] - 2022-03-11

### Added

- Dispatcher microservice API endpoint to dispatch and update workflow.
- Added get runnable task endpoint.

## [0.31.0] - 2022-03-11

### Added

- Runner component's main functionality to run a set of tasks, cancel a task, and get a task's status added to its api.

## [0.30.5] - 2022-03-11

### Updated

- Updated Workflow endpoints & API spec to support upload & download of result objects as pickle files

## [0.30.4] - 2022-03-11

### Fixed

- When executing a task on an alternate Conda environment, Covalent no longer has to be installed on that environment. Previously, a Covalent object (the execution function as a TransportableObject) was passed to the environment. Now it is deserialized to a "normal" Python function, which is passed to the alternate Conda environment.

## [0.30.3] - 2022-03-11

### Fixed

- Fixed the order of output storage in `post_process` which should have been the order in which the electron functions are called instead of being the order in which they are executed. This fixes the order in which the replacement of function calls with their output happens, which further fixes any discrepencies in the results obtained by the user.

- Fixed the `post_process` test to check the order as well.

## [0.30.2] - 2022-03-11

### Changed

- Updated eventlet to 0.31.0

## [0.30.1] - 2022-03-10

### Fixed

- Eliminate unhandled exception in Covalent UI backend when calling fetch_result.

## [0.30.0] - 2022-03-09

### Added

- Skeleton code for writing the different services corresponding to each component in the open source refactor.
- OpenAPI specifications for each of the services.

## [0.29.3] - 2022-03-09

### Fixed

- Covalent UI is built in the Dockerfile, the setup file, the pypi workflow, the tests workflow, and the conda build script.

## [0.29.2] - 2022-03-09

### Added

- Defaults defined in executor plugins are read and used to update the in-memory config, as well as the user config file. But only if the parameter in question wasn't already defined.

### Changed

- Input parameter names and docstrings in _shared_files.config.update_config were changed for clarity.

## [0.29.1] - 2022-03-07

### Changed

- Updated fail-fast strategy to run all tests.

## [0.29.0] - 2022-03-07

### Added

- DispatchDB for storing dispatched results

### Changed

- UI loads dispatches from DispatchDB instead of browser local storage

## [0.28.3] - 2022-03-03

### Fixed

Installed executor plugins don't have to be referred to by their full module name. Eg, use "custom_executor", instead of "covalent_custom_plugin.custom_executor".

## [0.28.2] - 2022-03-03

### Added

- A brief overview of the tutorial structure in the MNIST classification tutorial.

## [0.28.1] - 2022-03-02

### Added

- Conda installation is only supported for Linux in the `Getting Started` guide.
- MNIST classifier tutorial.

### Removed

- Removed handling of default values of function parameters in `get_named_params` in `covalent/_shared_files/utils.py`. So, it is actually being handled by not being handled since now `named_args` and `named_kwargs` will only contain parameters that were passed during the function call and not all of them.

## [0.28.0] - 2022-03-02

### Added

- Lepton support, including for Python modules and C libraries
- How-to guides showing how to use leptons for each of these

## [0.27.6] - 2022-03-01

### Added

- Added feature development basic steps in CONTRIBUTING.md.
- Added section on locally building RTD (read the docs) in the contributing guide.

## [0.27.5] - 2022-03-01

### Fixed

- Missing UI input data after backend change - needed to be derived from graph for electrons, lattice inputs fixed on server-side, combining name and positional args
- Broken UI graph due to variable->edge_name renaming
- Missing UI executor data after server-side renaming

## [0.27.4] - 2022-02-28

### Fixed

- Path used in `covalent/executor/__init__.py` for executor plugin modules needed updating to `covalent/executor/executor_plugins`

### Removed

- Disabled workflow cancellation test due to inconsistent outcomes. Test will be re-enabled after cancellation mechanisms are investigated further.

## [0.27.3] - 2022-02-25

### Added

- Added `USING_DOCKER.md` guide for running docker container.
- Added cli args to covalent UI flask server `covalent_ui/app.py` to modify port and log file path.

### Removed

- Removed gunicorn from cli and Dockerfile.

### Changed

- Updated cli `covalent_dispatcher/_cli/service.py` to run flask server directly, and removed dispatcher and UI flags.
- Using Flask blueprints to merge Dispatcher and UI servers.
- Updated Dockerfile to run flask server directly.
- Creating server PID file manually in `covalent_dispatcher/_cli/service.py`.
- Updated tests and docs to reflect merged servers.
- Changed all mentions of port 47007 (for old UI server) to 48008.

## [0.27.2] - 2022-02-24

### Changed

- Removed unnecessary blockquotes from the How-To guide for creating custom executors
- Changed "Covalent Cloud" to "Covalent" in the main code text

## [0.27.1] - 2022-02-24

### Removed

- Removed AQ-Engineers from CODEOWNERS in order to fix PR review notifications

## [0.27.0] - 2022-02-24

### Added

- Support for positional only, positional or keyword, variable positional, keyword only, variable keyword types of parameters is now added, e.g an electron can now use variable args and variable kwargs if the number/names of parameters are unknown during definition as `def task(*args, **kwargs)` which wasn't possible before.

- `Lattice.args` added to store positional arguments passed to the lattice's workflow function.

- `get_named_params` function added in `_shared_files/utils.py` which will return a tuple containing named positional arguments and named keyword arguments. The names help in showing and storing these parameters in the transport graph.

- Tests to verify whether all kinds of input paramaters are supported by electron or a lattice.

### Changed

- No longer merging positional arguments with keyword arguments, instead they are separately stored in respective nodes in the transport graph.

- `inputs` returned from `_get_inputs` function in `covalent_dispatcher/_core/execution.py` now contains positional as well as keyword arguments which further get passed to the executor.

- Executors now support positional and keyword arguments as inputs to their executable functions.

- Result object's `_inputs` attribute now contains both `args` and `kwargs`.

- `add_node_for_nested_iterables` is renamed to `connect_node_with_others` and `add_node_to_graph` also renamed to `add_collection_node_to_graph` in `electron.py`. Some more variable renames to have appropriate self-explanatory names.

- Nodes and edges in the transport graph now have a better interface to assign attributes to them.

- Edge attribute `variable` renamed to `edge_name`.

- In `serialize` function of the transport graph, if `metadata_only` is True, then only `metadata` attribute of node and `source` and `target` attributes of edge are kept in the then return serialized `data`.

- Updated the tests wherever necessary to reflect the above changes

### Removed

- Deprecated `required_params_passed` since an error will automatically be thrown by the `build_graph` function if any of the required parameters are not passed.

- Removed duplicate attributes from nodes in the transport graph.

## [0.26.1] - 2022-02-23

### Added

- Added Local Executor section to the API read the docs.

## [0.26.0] - 2022-02-23

### Added

- Automated reminders to update the changelog

## [0.25.3] - 2022-02-23

## Added

- Listed common mocking commands in the CONTRIBUTING.md guide.
- Additional guidelines on testing.

## [0.25.2] - 2022-02-21

### Changed

- `backend` metadata name changed to `executor`.
- `_plan_workflow` usage updated to reflect how that executor related information is now stored in the specific executor object.
- Updated tests to reflect the above changes.
- Improved the dispatch cancellation test to provide a robust solution which earlier took 10 minutes to run with uncertainty of failing every now and then.

### Removed

- Removed `TaskExecutionMetadata` as a consequence of removing `execution_args`.

## [0.25.1] - 2022-02-18

### Fixed

- Tracking imports that have been used in the workflow takes less time.

### Added

- User-imports are included in the dispatch_source.py script. Covalent-related imports are commented out.

## [0.25.0] - 2022-02-18

### Added

- UI: Lattice draw() method displays in web UI
- UI: New navigation panel

### Changed

- UI: Animated graph changes, panel opacity

### Fixed

- UI: Fixed "Not Found" pages

## [0.24.21] - 2022-02-18

### Added

- RST document describing the expectations from a tutorial.

## [0.24.20] - 2022-02-17

### Added

- Added how to create custom executors

### Changed

- Changed the description of the hyperlink for choosing executors
- Fixed typos in doc/source/api/getting_started/how_to/execution/creating_custom_executors.ipynb

## [0.24.19] - 2022-02-16

### Added

- CODEOWNERS for certain files.

## [0.24.18] - 2022-02-15

### Added

- The user configuration file can now specify an executor plugin directory.

## [0.24.17] - 2022-02-15

### Added

- Added a how-to for making custom executors.

## [0.24.16] - 2022-02-12

### Added

- Errors now contain the traceback as well as the error message in the result object.
- Added test for `_post_process` in `tests/covalent_dispatcher_tests/_core/execution_test.py`.

### Changed

- Post processing logic in `electron` and dispatcher now relies on the order of execution in the transport graph rather than node's function names to allow for a more reliable pairing of nodes and their outputs.

- Renamed `init_test.py` in `tests/covalent_dispatcher_tests/_core/` to `execution_test.py`.

### Removed

- `exclude_from_postprocess` list which contained some non executable node types removed since only executable nodes are post processed now.

## [0.24.15] - 2022-02-11

### Fixed

- If a user's configuration file does not have a needed exeutor parameter, the default parameter (defined in _shared_files/defaults.py) is used.
- Each executor plugin is no longer initialized upon the import of Covalent. This allows required parameters in executor plugins.

## Changed

- Upon updating the configuration data with a user's configuration file, the complete set is written back to file.

## Added

- Tests for the local and base executors.

## [0.24.14] - 2022-02-11

### Added

- UI: add dashboard cards
- UI: add scaling dots background

### Changed

- UI: reduce sidebar font sizes, refine color theme
- UI: refine scrollbar styling, show on container hover
- UI: format executor parameters as YAML code
- UI: update syntax highlighting scheme
- UI: update index.html description meta tag

## [0.24.13] - 2022-02-11

### Added

- Tests for covalent/_shared_files/config.py

## [0.24.12] - 2022-02-10

### Added

- CodeQL code analyzer

## [0.24.11] - 2022-02-10

### Added

- A new dictionary `_DEFAULT_CONSTRAINTS_DEPRECATED` in defaults.py

### Changed

- The `_DEFAULT_CONSTRAINT_VALUES` dictionary now only contains the `backend` argument

## [0.24.10] - 2022-02-09

### Fixed

- Sporadically failing workflow cancellation test in tests/workflow_stack_test.py

## [0.24.9] - 2022-02-09

## Changed

- Implementation of `_port_from_pid` in covalent_dispatcher/_cli/service.py.

## Added

- Unit tests for command line interface (CLI) functionalities in covalent_dispatcher/_cli/service.py and covalent_dispatcher/_cli/cli.py.

## [0.24.8] - 2022-02-07

### Fixed

- If a user's configuration file does not have a needed parameter, the default parameter (defined in _shared_files/defaults.py) is used.

## [0.24.7] - 2022-02-07

### Added

- Typing: Add Type hint `dispatch_info` parameter.
- Documentation: Updated the return_type description in docstring.

### Changed

- Typing: Change return type annotation to `Generator`.

## [0.24.6] - 2022-02-06

### Added

- Type hint to `deserialize` method of `TransportableObject` of `covalent/_workflow/transport.py`.

### Changed

- Description of `data` in `deserialize` method of `TransportableObject` of `covalent/_workflow/transport.py` from `The serialized transportable object` to `Cloudpickled function`.

## [0.24.5] - 2022-02-05

### Fixed

- Removed dependence on Sentinel module

## [0.24.4] - 2022-02-04

### Added

- Tests across multiple versions of Python and multiple operating systems
- Documentation reflecting supported configurations

## [0.24.3] - 2022-02-04

### Changed

- Typing: Use `bool` in place of `Optional[bool]` as type annotation for `develop` parameter in `covalent_dispatcher.service._graceful_start`
- Typing: Use `Any` in place of `Optional[Any]` as type annotation for `new_value` parameter in `covalent._shared_files.config.get_config`

## [0.24.2] - 2022-02-04

### Fixed

- Updated hyperlink of "How to get the results" from "./collection/query_electron_execution_result" to "./collection/query_multiple_lattice_execution_results" in "doc/source/how_to/index.rst".
- Updated hyperlink of "How to get the result of a particular electron" from "./collection/query_multiple_lattice_execution_results" to "./collection/query_electron_execution_result" in "doc/source/how_to/index.rst".

## [0.24.1] - 2022-02-04

### Changed

- Changelog entries are now required to have the current date to enforce ordering.

## [0.24.0] - 2022-02-03

### Added

- UI: log file output - display in Output tab of all available log file output
- UI: show lattice and electron inputs
- UI: display executor attributes
- UI: display error message on failed status for lattice and electron

### Changed

- UI: re-order sidebar sections according to latest figma designs
- UI: update favicon
- UI: remove dispatch id from tab title
- UI: fit new uuids
- UI: adjust theme text primary and secondary colors

### Fixed

- UI: auto-refresh result state on initial render of listing and graph pages
- UI: graph layout issues: truncate long electron/param names

## [0.23.0] - 2022-02-03

### Added

- Added `BaseDispatcher` class to be used for creating custom dispatchers which allow connection to a dispatcher server.
- `LocalDispatcher` inheriting from `BaseDispatcher` allows connection to a local dispatcher server running on the user's machine.
- Covalent only gives interface to the `LocalDispatcher`'s `dispatch` and `dispatch_sync` methods.
- Tests for both `LocalDispatcher` and `BaseDispatcher` added.

### Changed

- Switched from using `lattice.dispatch` and `lattice.dispatch_sync` to `covalent.dispatch` and `covalent.dispatch_sync`.
- Dispatcher address now is passed as a parameter (`dispatcher_addr`) to `covalent.dispatch` and `covalent.dispatch_sync` instead of a metadata field to lattice.
- Updated tests, how tos, and tutorials to use `covalent.dispatch` and `covalent.dispatch_sync`.
- All the contents of `covalent_dispatcher/_core/__init__.py` are moved to `covalent_dispatcher/_core/execution.py` for better organization. `__init__.py` only contains function imports which are needed by external modules.
- `dispatch`, `dispatch_sync` methods deprecated from `Lattice`.

### Removed

- `_server_dispatch` method removed from `Lattice`.
- `dispatcher` metadata field removed from `lattice`.

## [0.22.19] - 2022-02-03

### Fixed

- `_write_dispatch_to_python_file` isn't called each time a task is saved. It is now only called in the final save in `_run_planned_workflow` (in covalent_dispatcher/_core/__init__.py).

## [0.22.18] - 2022-02-03

### Fixed

- Added type information to result.py

## [0.22.17] - 2022-02-02

### Added

- Replaced `"typing.Optional"` with `"str"` in covalent/executor/base.py
- Added missing type hints to `get_dispatch_context` and `write_streams_to_file` in covalent/executor/base.py, BaseExecutor

## [0.22.16] - 2022-02-02

### Added

- Functions to check if UI and dispatcher servers are running.
- Tests for the `is_ui_running` and `is_server_running` in covalent_dispatcher/_cli/service.py.

## [0.22.15] - 2022-02-01

### Fixed

- Covalent CLI command `covalent purge` will now stop the servers before deleting all the pid files.

### Added

- Test for `purge` method in covalent_dispatcher/_cli/service.py.

### Removed

- Unused `covalent_dispatcher` import from covalent_dispatcher/_cli/service.py.

### Changed

- Moved `_config_manager` import from within the `purge` method to the covalent_dispatcher/_cli/service.py for the purpose of mocking in tests.

## [0.22.14] - 2022-02-01

### Added

- Type hint to `_server_dispatch` method in `covalent/_workflow/lattice.py`.

## [0.22.13] - 2022-01-26

### Fixed

- When the local executor's `log_stdout` and `log_stderr` config variables are relative paths, they should go inside the results directory. Previously that was queried from the config, but now it's queried from the lattice metadata.

### Added

- Tests for the corresponding functions in (`covalent_dispatcher/_core/__init__.py`, `covalent/executor/base.py`, `covalent/executor/executor_plugins/local.py` and `covalent/executor/__init__.py`) affected by the bug fix.

### Changed

- Refactored `_delete_result` in result manager to give the option of deleting the result parent directory.

## [0.22.12] - 2022-01-31

### Added

- Diff check in pypi.yml ensures correct files are packaged

## [0.22.11] - 2022-01-31

### Changed

- Removed codecov token
- Removed Slack notifications from feature branches

## [0.22.10] - 2022-01-29

### Changed

- Running tests, conda, and version workflows on pull requests, not just pushes

## [0.22.9] - 2022-01-27

### Fixed

- Fixing version check action so that it doesn't run on commits that are in develop
- Edited PR template so that markdown checklist appears properly

## [0.22.8] - 2022-01-27

### Fixed

- publish workflow, using `docker buildx` to build images for x86 and ARM, prepare manifest and push to ECR so that pulls will match the correct architecture.
- typo in CONTRIBUTING
- installing `gcc` in Docker image so Docker can build wheels for `dask` and other packages that don't provide ARM wheels

### Changed

- updated versions in `requirements.txt` for `matplotlib` and `dask`

## [0.22.7] - 2022-01-27

### Added

- `MANIFEST.in` did not have `covalent_dispatcher/_service` in it due to which the PyPi package was not being built correctly. Added the `covalent_dispatcher/_service` to the `MANIFEST.in` file.

### Fixed

- setuptools properly including data files during installation

## [0.22.6] - 2022-01-26

### Fixed

- Added service folder in covalent dispatcher to package.

## [0.22.5] - 2022-01-25

### Fixed

- `README.md` images now use master branch's raw image urls hosted on <https://github.com> instead of <https://raw.githubusercontent.com>. Also, switched image rendering from html to markdown.

## [0.22.4] - 2022-01-25

### Fixed

- dispatcher server app included in sdist
- raw image urls properly used

## [0.22.3] - 2022-01-25

### Fixed

- raw image urls used in readme

## [0.22.2] - 2022-01-25

### Fixed

- pypi upload

## [0.22.1] - 2022-01-25

### Added

- Code of conduct
- Manifest.in file
- Citation info
- Action to upload to pypi

### Fixed

- Absolute URLs used in README
- Workflow badges updated URLs
- `install_package_data` -> `include_package_data` in `setup.py`

## [0.22.0] - 2022-01-25

### Changed

- Using public ECR for Docker release

## [0.21.0] - 2022-01-25

### Added

- GitHub pull request templates

## [0.20.0] - 2022-01-25

### Added

- GitHub issue templates

## [0.19.0] - 2022-01-25

### Changed

- Covalent Beta Release

## [0.18.9] - 2022-01-24

### Fixed

- iframe in the docs landing page is now responsive

## [0.18.8] - 2022-01-24

### Changed

- Temporarily removed output tab
- Truncated dispatch id to fit left sidebar, add tooltip to show full id

## [0.18.7] - 2022-01-24

### Changed

- Many stylistic improvements to documentation, README, and CONTRIBUTING.

## [0.18.6] - 2022-01-24

### Added

- Test added to check whether an already decorated function works as expected with Covalent.
- `pennylane` package added to the `requirements-dev.txt` file.

### Changed

- Now using `inspect.signature` instead of `function.__code__` to get the names of function's parameters.

## [0.18.5] - 2022-01-21

### Fixed

- Various CI fixes, including rolling back regression in version validation, caching on s3 hosted badges, applying releases and tags correctly.

## [0.18.4] - 2022-01-21

### Changed

- Removed comments and unused functions in covalent_dispatcher
- `result_class.py` renamed to `result.py`

### Fixed

- Version was not being properly imported inside `covalent/__init__.py`
- `dispatch_sync` was not previously using the `results_dir` metadata field

### Removed

- Credentials in config
- `generate_random_filename_in_cache`
- `is_any_atom`
- `to_json`
- `show_subgraph` option in `draw`
- `calculate_node`

## [0.18.3] - 2022-01-20

### Fixed

- The gunicorn servers now restart more gracefully

## [0.18.2] - 2022-01-21

### Changed

- `tempdir` metadata field removed and replaced with `executor.local.cache_dir`

## [0.18.1] - 2022-01-11

## Added

- Concepts page

## [0.18.0] - 2022-01-20

### Added

- `Result.CANCELLED` status to represent the status of a cancelled dispatch.
- Condition to cancel the whole dispatch if any of the nodes are cancelled.
- `cancel_workflow` function which uses a shared variable provided by Dask (`dask.distributed.Variable`) in a dask client to inform nodes to stop execution.
- Cancel function for dispatcher server API which will allow the server to terminate the dispatch.
- How to notebook for cancelling a dispatched job.
- Test to verify whether cancellation of dispatched jobs is working as expected.
- `cancel` function is available as `covalent.cancel`.

### Changed

- In file `covalent/_shared_files/config.py` instead of using a variable to store and then return the config data, now directly returning the configuration.
- Using `fire_and_forget` to dispatch a job instead of a dictionary of Dask's `Future` objects so that we won't have to manage the lifecycle of those futures.
- The `test_run_dispatcher` test was changed to reflect that the dispatcher no longer uses a dictionary of future objects as it was not being utilized anywhere.

### Removed

- `with dask_client` context was removed as the client created in `covalent_dispatcher/_core/__init__.py` is already being used even without the context. Furthermore, it creates issues when that context is exited which is unnecessary at the first place hence not needed to be resolved.

## [0.17.5] - 2022-01-19

### Changed

- Results directory uses a relative path by default and can be overridden by the environment variable `COVALENT_RESULTS_DIR`.

## [0.17.4] - 2022-01-19

### Changed

- Executor parameters use defaults specified in config TOML
- If relative paths are supplied for stdout and stderr, those files are created inside the results directory

## [0.17.3] - 2022-01-18

### Added

- Sync function
- Covalent CLI tool can restart in developer mode

### Fixed

- Updated the UI address referenced in the README

## [0.17.2] - 2022-01-12

### Added

- Quantum gravity tutorial

### Changed

- Moved VERSION file to top level

## [0.17.1] - 2022-01-19

### Added

- `error` attribute was added to the results object to show which node failed and the reason behind it.
- `stdout` and `stderr` attributes were added to a node's result to store any stdout and stderr printing done inside an electron/node.
- Test to verify whether `stdout` and `stderr` are being stored in the result object.

### Changed

- Redesign of how `redirect_stdout` and `redirect_stderr` contexts in executor now work to allow storing their respective outputs.
- Executors now also return `stdout` and `stderr` strings, along with the execution output, so that they can be stored in their result object.

## [0.17.0] - 2022-01-18

### Added

- Added an attribute `__code__` to electron and lattice which is a copy of their respective function's `__code__` attribute.
- Positional arguments, `args`, are now merged with keyword arguments, `kwargs`, as close as possible to where they are passed. This was done to make sure we support both with minimal changes and without losing the name of variables passed.
- Tests to ensure usage of positional arguments works as intended.

### Changed

- Slight rework to how any print statements in lattice are sent to null.
- Changed `test_dispatcher_functional` in `basic_dispatcher_test.py` to account for the support of `args` and removed a an unnecessary `print` statement.

### Removed

- Removed `args` from electron's `init` as it wasn't being used anywhere.

## [0.16.1] - 2022-01-18

### Changed

- Requirement changed from `dask[complete]` to `dask[distributed]`.

## [0.16.0] - 2022-01-14

### Added

- New UI static demo build
- New UI toolbar functions - orientation, toggle params, minimap
- Sortable and searchable lattice name row

### Changed

- Numerous UI style tweaks, mostly around dispatches table states

### Fixed

- Node sidebar info now updates correctly

## [0.15.11] - 2022-01-18

### Removed

- Unused numpy requirement. Note that numpy is still being installed indirectly as other packages in the requirements rely on it.

## [0.15.10] - 2022-01-16

## Added

- How-to guide for Covalent dispatcher CLI.

## [0.15.9] - 2022-01-18

### Changed

- Switched from using human readable ids to using UUIDs

### Removed

- `human-id` package was removed along with its mention in `requirements.txt` and `meta.yaml`

## [0.15.8] - 2022-01-17

### Removed

- Code breaking text from CLI api documentation.
- Unwanted covalent_dispatcher rst file.

### Changed

- Installation of entire covalent_dispatcher instead of covalent_dispatcher/_service in setup.py.

## [0.15.7] - 2022-01-13

### Fixed

- Functions with multi-line or really long decorators are properly serialized in dispatch_source.py.
- Multi-line Covalent output is properly commented out in dispatch_source.py.

## [0.15.6] - 2022-01-11

### Fixed

- Sub-lattice functions are successfully serialized in the utils.py get_serialized_function_str.

### Added

- Function to scan utilized source files and return a set of imported modules (utils.get_imports_from_source)

## [0.15.5] - 2022-01-12

### Changed

- UI runs on port 47007 and the dispatcher runs on port 48008. This is so that when the servers are later merged, users continue using port 47007 in the browser.
- Small modifications to the documentation
- Small fix to the README

### Removed

- Removed a directory `generated` which was improperly added
- Dispatcher web interface
- sqlalchemy requirement

## [0.15.4] - 2022-01-11

### Changed

- In file `covalent/executor/base.py`, `pickle` was changed to `cloudpickle` because of its universal pickling ability.

### Added

- In docstring of `BaseExecutor`, a note was added specifying that `covalent` with its dependencies is assumed to be installed in the conda environments.
- Above note was also added to the conda env selector how-to.

## [0.15.3] - 2022-01-11

### Changed

- Replaced the generic `RuntimeError` telling users to check if there is an object manipulation taking place inside the lattice to a simple warning. This makes the original error more visible.

## [0.15.2] - 2022-01-11

### Added

- If condition added for handling the case where `__getattr__` of an electron is accessed to detect magic functions.

### Changed

- `ActiveLatticeManager` now subclasses from `threading.local` to make it thread-safe.
- `ValueError` in the lattice manager's `claim` function now also shows the name of the lattice that is currently claimed.
- Changed docstring of `ActiveLatticeManager` to note that now it is thread-safe.
- Sublattice dispatching now no longer deletes the result object file and is dispatched normally instead of in a serverless manner.
- `simulate_nitrogen_and_copper_slab_interaction.ipynb` notebook tutorial now does normal dispatching as well instead of serverless dispatching. Also, now 7 datapoints will be shown instead of 10 earlier.

## [0.15.1] - 2022-01-11

### Fixed

- Passing AWS credentials to reusable workflows as a secret

## [0.15.0] - 2022-01-10

### Added

- Action to push development image to ECR

### Changed

- Made the publish action reusable and callable

## [0.14.1] - 2022-01-02

### Changed

- Updated the README
- Updated classifiers in the setup.py file
- Massaged some RTD pages

## [0.14.0] - 2022-01-07

### Added

- Action to push static UI to S3

## [0.13.2] - 2022-01-07

### Changed

- Completed new UI design work

## [0.13.1] - 2022-01-02

### Added

- Added eventlet requirement

### Changed

- The CLI tool can now manage the UI flask server as well
- [Breaking] The CLI option `-t` has been changed to `-d`, which starts the servers in developer mode and exposes unit tests to the server.

## [0.13.0] - 2022-01-01

### Added

- Config manager in `covalent/_shared_files/config.py`
- Default location for the main config file can be overridden using the environment variable `COVALENT_CONFIG_DIR`
- Ability to set and get configuration using `get_config` and `set_config`

### Changed

- The flask servers now reference the config file
- Defaults reference the config file

### Fixed

- `ValueError` caught when running `covalent stop`
- One of the functional tests was using a malformed path

### Deprecated

- The `electron.to_json` function
- The `generate_random_filename_in_cache` function

### Removed

- The `get_api_token` function

## [0.12.13] - 2022-01-04

## Removed

- Tutorial section headings

## Fixed

- Plot background white color

## [0.12.12] - 2022-01-06

### Fixed

- Having a print statement inside electron and lattice code no longer causes the workflow to fail.

## [0.12.11] - 2022-01-04

### Added

- Completed UI feature set for first release

### Changed

- UI server result serialization improvements
- UI result update webhook no longer fails on request exceptions, logs warning intead

## [0.12.10] - 2021-12-17

### Added

- Astrophysics tutorial

## [0.12.9] - 2022-01-04

### Added

- Added `get_all_node_results` method in `result_class.py` to return result of all node executions.

- Added `test_parallelilization` test to verify whether the execution is now being achieved in parallel.

### Changed

- Removed `LocalCluster` cluster creation usage to a simple `Client` one from Dask.

- Removed unnecessary `to_run` function as we no longer needed to run execution through an asyncio loop.

- Removed `async` from function definition of previously asynchronous functions, `_run_task`, `_run_planned_workflow`, `_plan_workflow`, and `_run_workflow`.

- Removed `uvloop` from requirements.

- Renamed `test_get_results` to `test_get_result`.

- Reran the how to notebooks where execution time was mentioned.

- Changed how `dispatch_info` context manager was working to account for multiple nodes accessing it at the same time.

## [0.12.8] - 2022-01-02

### Changed

- Changed the software license to GNU Affero 3.0

### Removed

- `covalent-ui` directory

## [0.12.7] - 2021-12-29

### Fixed

- Gunicorn logging now uses the `capture-output` flag instead of redirecting stdout and stderr

## [0.12.6] - 2021-12-23

### Changed

- Cleaned up the requirements and moved developer requirements to a separate file inside `tests`

## [0.12.5] - 2021-12-16

### Added

- Conda build CI job

## [0.12.4] - 2021-12-23

### Changed

- Gunicorn server now checks for port availability before starting

### Fixed

- The `covalent start` function now prints the correct port if the server is already running.

## [0.12.3] - 2021-12-14

### Added

- Covalent tutorial comparing quantum support vector machines with support vector machine algorithms implemented in qiskit and scikit-learn.

## [0.12.2] - 2021-12-16

### Fixed

- Now using `--daemon` in gunicorn to start the server, which was the original intention.

## [0.12.1] - 2021-12-16

### Fixed

- Removed finance references from docs
- Fixed some other small errors

### Removed

- Removed one of the failing how-to tests from the functional test suite

## [0.12.0] - 2021-12-16

### Added

- Web UI prototype

## [0.11.1] - 2021-12-14

### Added

- CLI command `covalent status` shows port information

### Fixed

- gunicorn management improved

## [0.11.0] - 2021-12-14

### Added

- Slack notifications for test status

## [0.10.4] - 2021-12-15

### Fixed

- Specifying a non-default results directory in a sub-lattice no longer causes a failure in lattice execution.

## [0.10.3] - 2021-12-14

### Added

- Functional tests for how-to's in documentation

### Changed

- Moved example script to a functional test in the pipeline
- Added a test flag to the CLI tool

## [0.10.2] - 2021-12-14

### Fixed

- Check that only `kwargs` without any default values in the workflow definition need to be passed in `lattice.draw(ax=ax, **kwargs)`.

### Added

- Function to check whether all the parameters without default values for a callable function has been passed added to shared utils.

## [0.10.1] - 2021-12-13

### Fixed

- Content and style fixes for getting started doc.

## [0.10.0] - 2021-12-12

### Changed

- Remove all imports from the `covalent` to the `covalent_dispatcher`, except for `_dispatch_serverless`
- Moved CLI into `covalent_dispatcher`
- Moved executors to `covalent` directory

## [0.9.1] - 2021-12-13

### Fixed

- Updated CONTRIBUTING to clarify docstring style.
- Fixed docstrings for `calculate_node` and `check_constraint_specific_sum`.

## [0.9.0] - 2021-12-10

### Added

- `prefix_separator` for separating non-executable node types from executable ones.

- `subscript_prefix`, `generator_prefix`, `sublattice_prefix`, `attr_prefix` for prefixes of subscripts, generators,
  sublattices, and attributes, when called on an electron and added to the transport graph.

- `exclude_from_postprocess` list of prefixes to denote those nodes which won't be used in post processing the workflow.

- `__int__()`, `__float__()`, `__complex__()` for converting a node to an integer, float, or complex to a value of 0 then handling those types in post processing.

- `__iter__()` generator added to Electron for supporting multiple return values from an electron execution.

- `__getattr__()` added to Electron for supporting attribute access on the node output.

- `__getitem__()` added to Electron for supporting subscripting on the node output.

- `electron_outputs` added as an attribute to lattice.

### Changed

- `electron_list_prefix`, `electron_dict_prefix`, `parameter_prefix` modified to reflect new way to assign prefixes to nodes.

- In `build_graph` instead of ignoring all exceptions, now the exception is shown alongwith the runtime error notifying that object manipulation should be avoided inside a lattice.

- `node_id` changed to `self.node_id` in Electron's `__call__()`.

- `parameter` type electrons now have the default metadata instead of empty dictionary.

- Instead of deserializing and checking whether a sublattice is there, now a `sublattice_prefix` is used to denote when a node is a sublattice.

- In `dispatcher_stack_test`, `test_dispatcher_flow` updated to indicate the new use of `parameter_prefix`.

### Fixed

- When an execution fails due to something happening in `run_workflow`, then result object's status is now failed and the object is saved alongwith throwing the appropriate exception.

## [0.8.5] - 2021-12-10

### Added

- Added tests for choosing specific executors inside electron initialization.
- Added test for choosing specific Conda environments inside electron initialization.

## [0.8.4] - 2021-12-10

### Changed

- Removed _shared_files directory and contents from covalent_dispatcher. Logging in covalent_dispatcher now uses the logger in covalent/_shared_files/logging.py.

## [0.8.3] - 2021-12-10

### Fixed

- Decorator symbols were added to the pseudo-code in the quantum chemistry tutorial.

## [0.8.2] - 2021-12-06

### Added

- Quantum chemistry tutorial.

## [0.8.1] - 2021-12-08

### Added

- Docstrings with typehints for covalent dispatcher functions added.

### Changed

- Replaced `node` to `node_id` in `electron.py`.

- Removed unnecessary `enumerate` in `covalent_dispatcher/_core/__init__.py`.

- Removed `get_node_device_mapping` function from `covalent_dispatcher/_core/__init__.py`
  and moved the definition to directly add the mapping to `workflow_schedule`.

- Replaced iterable length comparison for `executor_specific_exec_cmds` from `if len(executor_specific_exec_cmds) > 0`
  to `if executor_specific_exec_cmds`.

## [0.8.0] - 2021-12-03

### Added

- Executors can now accept the name of a Conda environment. If that environment exists, the operations of any electron using that executor are performed in that Conda environment.

## [0.7.6] - 2021-12-02

### Changed

- How to estimate lattice execution time has been renamed to How to query lattice execution time.
- Change result querying syntax in how-to guides from `lattice.get_result` to
  `covalent.get_result`.
- Choose random port for Dask dashboard address by setting `dashboard_address` to ':0' in
  `LocalCluster`.

## [0.7.5] - 2021-12-02

### Fixed

- "Default" executor plugins are included as part of the package upon install.

## [0.7.4] - 2021-12-02

### Fixed

- Upgraded dask to 2021.10.0 based on a vulnerability report

## [0.7.3] - 2021-12-02

### Added

- Transportable object tests
- Transport graph tests

### Changed

- Variable name node_num to node_id
- Variable name node_idx to node_id

### Fixed

- Transport graph `get_dependencies()` method return type was changed from Dict to List

## [0.7.2] - 2021-12-01

### Fixed

- Date handling in changelog validation

### Removed

- GitLab CI YAML

## [0.7.1] - 2021-12-02

### Added

- A new parameter to a node's result called `sublattice_result` is added.
  This will be of a `Result` type and will contain the result of that sublattice's
  execution. If a normal electron is executed, this will be `None`.

- In `_delete_result` function in `results_manager.py`, an empty results directory
  will now be deleted.

- Name of a sublattice node will also contain `(sublattice)`.

- Added `_dispatch_sync_serverless` which synchronously dispatches without a server
  and waits for a result to be returned. This is the method used to dispatch a sublattice.

- Test for sublatticing is added.

- How-to guide added for sublatticing explaining the new features.

### Changed

- Partially changed `draw` function in `lattice.py` to also draw the subgraph
  of the sublattice when drawing the main graph of the lattice. The change is
  incomplete as we intend to add this feature later.

- Instead of returning `plt`, `draw` now returns the `ax` object.

- `__call__` function in `lattice.py` now runs the lattice's function normally
  instead of dispatching it.

- `_run_task` function now checks whether current node is a sublattice and acts
  accordingly.

### Fixed

- Unnecessary lines to rename the node's name in `covalent_dispatcher/_core/__init__.py` are removed.

- `test_electron_takes_nested_iterables` test was being ignored due to a spelling mistake. Fixed and
  modified to follow the new pattern.

## [0.7.0] - 2021-12-01

### Added

- Electrons can now accept an executor object using the "backend" keyword argument. "backend" can still take a string naming the executor module.
- Electrons and lattices no longer have Slurm metadata associated with the executor, as that information should be contained in the executor object being used as an input argument.
- The "backend" keyword can still be a string specifying the executor module, but only if the executor doesn't need any metadata.
- Executor plugin classes are now directly available to covalent, eg: covalent.executor.LocalExecutor().

## [0.6.7] - 2021-12-01

### Added

- Docstrings without examples for all the functions in core covalent.
- Typehints in those functions as well.
- Used `typing.TYPE_CHECKING` to prevent cyclic imports when writing typehints.

### Changed

- `convert_to_lattice_function` renamed to `convert_to_lattice_function_call`.
- Context managers now raise a `ValueError` instead of a generic `Exception`.

## [0.6.6] - 2021-11-30

### Fixed

- Fixed the version used in the documentation
- Fixed the badge URLs to prevent caching

## [0.6.5] - 2021-11-30

### Fixed

- Broken how-to links

### Removed

- Redundant lines from .gitignore
- *.ipynb from .gitignore

## [0.6.4] - 2021-11-30

### Added

- How-to guides for workflow orchestration.
  - How to construct an electron
  - How to construct a lattice
  - How to add an electron to lattice
  - How to visualize the lattice
  - How to add constraints to lattices
- How-to guides for workflow and subtask execution.
  - How to execute individual electrons
  - How to execute a lattice
  - How to execute multiple lattices
- How-to guides for status querying.
  - How to query electron execution status
  - How to query lattice execution status
  - How to query lattice execution time
- How-to guides for results collection
  - How to query electron execution results
  - How to query lattice execution results
  - How to query multiple lattice execution results
- Str method for the results object.

### Fixed

- Saving the electron execution status when the subtask is running.

## [0.6.3] - 2021-11-29

### Removed

- JWT token requirement.
- Covalent dispatcher login requirement.
- Update covalent login reference in README.md.
- Changed the default dispatcher server port from 5000 to 47007.

## [0.6.2] - 2021-11-28

### Added

- Github action for tests and coverage
- Badges for tests and coverage
- If tests pass then develop is pushed to master
- Add release action which tags and creates a release for minor version upgrades
- Add badges action which runs linter, and upload badges for version, linter score, and platform
- Add publish action (and badge) which builds a Docker image and uploads it to the AWS ECR

## [0.6.1] - 2021-11-27

### Added

- Github action which checks version increment and changelog entry

## [0.6.0] - 2021-11-26

### Added

- New Covalent RTD theme
- sphinx extension sphinx-click for CLI RTD
- Sections in RTD
- init.py in both covalent-dispatcher logger module and cli module for it to be importable in sphinx

### Changed

- docutils version that was conflicting with sphinx

### Removed

- Old aq-theme

## [0.5.1] - 2021-11-25

### Added

- Integration tests combining both covalent and covalent-dispatcher modules to test that
  lattice workflow are properly planned and executed.
- Integration tests for the covalent-dispatcher init module.
- pytest-asyncio added to requirements.

## [0.5.0] - 2021-11-23

### Added

- Results manager file to get results from a file, delete a result, and redispatch a result object.
- Results can also be awaited to only return a result if it has either been completed or failed.
- Results class which is used to store the results with all the information needed to be used again along with saving the results to a file functionality.
- A result object will be a mercurial object which will be updated by the dispatcher and saved to a file throughout the dispatching and execution parts.
- Direct manipulation of the transport graph inside a result object takes place.
- Utility to convert a function definition string to a function and vice-versa.
- Status class to denote the status of a result object and of each node execution in the transport graph.
- Start and end times are now also stored for each node execution as well as for the whole dispatch.
- Logging of `stdout` and `stderr` can be done by passing in the `log_stdout`, `log_stderr` named metadata respectively while dispatching.
- In order to get the result of a certain dispatch, the `dispatch_id`, the `results_dir`, and the `wait` parameter can be passed in. If everything is default, then only the dispatch id is required, waiting will not be done, and the result directory will be in the current working directory with folder name as `results/` inside which every new dispatch will have a new folder named according to their respective dispatch ids, containing:
  - `result.pkl` - (Cloud)pickled result object.
  - `result_info.yaml` - yaml file with high level information about the result and its execution.
  - `dispatch_source.py` - python file generated, containing the original function definitions of lattice and electrons which can be used to dispatch again.

### Changed

- `logfile` named metadata is now `slurm_logfile`.
- Instead of using `jsonpickle`, `cloudpickle` is being used everywhere to maintain consistency.
- `to_json` function uses `json` instead of `jsonpickle` now in electron and lattice definitions.
- `post_processing` moved to the dispatcher, so the dispatcher will now store a finished execution result in the results folder as specified by the user with no requirement of post processing it from the client/user side.
- `run_task` function in dispatcher modified to check if a node has completed execution and return it if it has, else continue its execution. This also takes care of cases if the server has been closed mid execution, then it can be started again from the last saved state, and the user won't have to wait for the whole execution.
- Instead of passing in the transport graph and dispatch id everywhere, the result object is being passed around, except for the `asyncio` part where the dispatch id and results directory is being passed which afterwards lets the core dispatcher know where to get the result object from and operate on it.
- Getting result of parent node executions of the graph, is now being done using the result object's graph. Storing of each execution's result is also done there.
- Tests updated to reflect the changes made. They are also being run in a serverless manner.

### Removed

- `LatticeResult` class removed.
- `jsonpickle` requirement removed.
- `WorkflowExecutionResult`, `TaskExecutionResult`, and `ExecutionError` singleton classes removed.

### Fixed

- Commented out the `jwt_required()` part in `covalent-dispatcher/_service/app.py`, may be removed in later iterations.
- Dispatcher server will now return the error message in the response of getting result if it fails instead of sending every result ever as a response.

## [0.4.3] - 2021-11-23

### Added

- Added a note in Known Issues regarding port conflict warning.

## [0.4.2] - 2021-11-24

### Added

- Added badges to README.md

## [0.4.1] - 2021-11-23

### Changed

- Removed old coverage badge and fixed the badge URL

## [0.4.0] - 2021-11-23

### Added

- Codecov integrations and badge

### Fixed

- Detached pipelines no longer created

## [0.3.0] - 2021-11-23

### Added

- Wrote a Code of Conduct based on <https://www.contributor-covenant.org/>
- Added installation and environment setup details in CONTRIBUTING
- Added Known Issues section to README

## [0.2.0] - 2021-11-22

### Changed

- Removed non-open-source executors from Covalent. The local SLURM executor is now
- a separate repo. Executors are now plugins.

## [0.1.0] - 2021-11-19

### Added

- Pythonic CLI tool. Install the package and run `covalent --help` for a usage description.
- Login and logout functionality.
- Executor registration/deregistration skeleton code.
- Dispatcher service start, stop, status, and restart.

### Changed

- JWT token is stored to file instead of in an environment variable.
- The Dask client attempts to connect to an existing server.

### Removed

- Removed the Bash CLI tool.

### Fixed

- Version assignment in the covalent init file.

## [0.0.3] - 2021-11-17

### Fixed

- Fixed the Dockerfile so that it runs the dispatcher server from the covalent repo.

## [0.0.2] - 2021-11-15

### Changed

- Single line change in ci script so that it doesn't exit after validating the version.
- Using `rules` in `pytest` so that the behavior in test stage is consistent.

## [0.0.1] - 2021-11-15

### Added

- CHANGELOG.md to track changes (this file).
- Semantic versioning in VERSION.
- CI pipeline job to enforce versioning.<|MERGE_RESOLUTION|>--- conflicted
+++ resolved
@@ -7,11 +7,10 @@
 
 ## [UNRELEASED]
 
-<<<<<<< HEAD
 ### Tests
 
 - Fixed `test_using_executor_names` and `test_internal_sublattice_dispatch` tests to also work with `--no-cluster` option.
-=======
+
 ## [0.186.0] - 2022-08-25
 
 ### Authors
@@ -27,9 +26,6 @@
 - Aravind-psiog <100823292+Aravind-psiog@users.noreply.github.com>
 - Co-authored-by: Kamalesh-suresh <kamalesh.suresh@psiog.com>
 - Co-authored-by: Prasy12 <prasanna.venkatesh@psiog.com>
->>>>>>> af66f3e7
-
-
 
 ### Operations
 
