--- conflicted
+++ resolved
@@ -7,11 +7,10 @@
 
 ## [UNRELEASED]
 
-<<<<<<< HEAD
 ### Fixed
 
 - Fixes Reverse IP problem. All References to `0.0.0.0` are changed to `localhost` . More details can be found [here](https://github.com/AgnostiqHQ/covalent/issues/202)
-=======
+
 ## [0.125.0] - 2022-07-09
 
 ### Authors
@@ -44,7 +43,6 @@
 ### Added
 
 - `Result.persist` method in `covalent/_results_manager/result.py`.
->>>>>>> 15da7a6d
 
 ### Operations
 
