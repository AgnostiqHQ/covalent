--- conflicted
+++ resolved
@@ -7,11 +7,10 @@
 
 ## [UNRELEASED]
 
-<<<<<<< HEAD
 ### Added
 
 - File transfer support for leptons
-=======
+
 ## [0.126.0] - 2022-07-11
 
 ### Authors
@@ -30,7 +29,6 @@
 ### Operations
 
 - Enhanced hotfix action to create branches from existing commits
->>>>>>> cfd2056a
 
 ## [0.125.0] - 2022-07-09
 
