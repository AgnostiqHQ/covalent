# Changelog

All notable changes to this project will be documented in this file.

The format is based on [Keep a Changelog](https://keepachangelog.com/en/1.0.0/),
and this project adheres to [Semantic Versioning](https://semver.org/spec/v2.0.0.html).

## [UNRELEASED]

<<<<<<< HEAD
### Added

- Enabled inactive unit tests in Actions.
=======
## [0.89.6] - 2022-04-21

### Fixed

- Correctly pass inputs when calling workflows
>>>>>>> ca5f45e8

### Docs

- Restructured the README
- Updated the README
- Updated Getting Started, How-To Configuration Guide, CLI API documentation

## [0.89.5] - 2022-04-20

### Fixed

- Don't duplicate tags
- Release conditions
- Pypi version syntax

## [0.89.4] - 2022-04-20

### Docs

- Updated the how-to notebooks for compatibility with the micro-services refactor.
- Updated machine learning and quantum gravity tutorials to point to the correct web UI address.
- Updated the quantum chemistry tutorial.
- Update the concepts page according to the new web UI.

### Fixed

- Fixed how environment variables are loaded on startup

## [0.89.3] - 2022-04-20

### Fixed

- Push-to-ECR steps for `master` and `develop` workflows.
- Don't specify runs-on for reusable call

## [0.89.2] - 2022-04-19

### Fixed

- Use workflow_call to automatically call reusable workflow

## [0.89.1] - 2022-04-19

### Fixed

- Reusable workflow called at job level

## [0.89.0] - 2022-04-19

### Changed

- Made release.yml callable and moved the pypi job into that workflow

### Docs

- Updated the astronomy tutorial with cosmetic changes

## [0.88.1] - 2022-04-19

### Fixed

- Setup on MacOS installs nats similar to how it's done on Linux.

## [0.88.0] - 2022-04-19

### Changed

- Lattice in the result object is now pickled separately and a different instance of transport graph is used for modifications than the one in lattice in order to prevent unpickling the lattice everytime result object is read/written to.

- Updated tests to match above change.

## [0.87.1] - 2022-04-19

### Fixed

- Detect secrets syntax in Dockerfile

## [0.87.0] - 2022-04-18

### Changed

- Removed unused `DATA_OS_SVC_HOST_URI` env var from docker compose file & Dockerfile placeholders

## [0.86.1] - 2022-04-18

### Fixed

- Updated the README banner url

## [0.86.0] - 2022-04-18

### Changed

- `sync` method now uses `requests` to query the results service

## [0.85.1] - 2022-04-18

### Fixed

- Fix container networking for the local covalent stack in `docker-compose.yml`

## Changed

- UI refresh: updated covalent logo, new font, nav icons, status colors

## [0.85.0] - 2022-04-18

### Changed

- Covalent branding updated using new guidelines

## [0.84.1] - 2022-04-18

### Fixed

- Nats server shuts down properly when using `covalent stop` or `covalent restart`

## [0.84.0] - 2022-04-18

### Changed

- Updated the "How to create a custom executor" how-to Jupyter notebook.

## [0.83.1] - 2022-04-18

### Fixed

- Revert exclude in setup.py

## [0.83.0] - 2022-04-18

### Changed

- Increased `connect_timeout` on Dispatcher Queue Consumer NATS connection

## [0.82.0] - 2022-04-18

### Added

- Add a pre-commit hook for `detect-secrets`.

## [0.81.2] - 2022-04-18

### Fixed

- Dispatcher unit test fixed by removing `turtle` import

## [0.81.1] - 2022-04-14

### Fixed

- Fixed bug where `covalent stop` and `covalent start` would not bring the services back up

## [0.81.0] - 2022-04-14

### Changed

- Made `supervisord` use a specific configuration file instead of looking at root directory.

### Fixed

- Fixed string comparison to determine whether `COVA_SDK` env variable exists or not.

## [0.80.3] - 2022-04-14

### Fixed

- Re-enabling test actions
- Resolving ui backend endpoint in draw function using config manager

## [0.80.2] - 2022-04-14

### Fixed

- Some legacy config variables are removed.
- The config references `ENV_DEST_DIR` everywhere now

## [0.80.1] - 2022-04-14

### Fixed

- Accessing `ENV_DEST_DIR` env var using `os.environ.get`
- Missing requirements `pyyaml`, `jinja`, and `psutil` added to reqs file

## [0.80.0] - 2022-04-14

### Changed

- Repository is restructured to accomodate the microservices

## [0.79.1] - 2022-04-14

### Fixed

- Installation using `pip install -e .` is fixed with regards to the nats installation.
- Several missing `__init__.py` files are now included.

## [0.79.0] - 2022-04-14

### Added

- Covalent `config` cli command to alter config values or display covalent configuration

### Changed

- Removed environment section from Supervisord config in order to read from root `.env` file instead
- Refactored config manager to use project root `.env` file for configuration

## [0.78.0] - 2022-04-13

### Changed

- `ct.get_result` will return result object if no wait is used.

- Using initial resource as 1 until there is better resource management in runner.

### Fixed

- Fix errors in Dockerfiles

- Update Dockerfiles to use `multi-stage` container builds to reduce final image size

- Install all necessary Python modules in all containers

## [0.77.0] - 2022-04-13

### Added

- nats is installed in the wheel build if not otherwise installed.

## [0.76.0] - 2022-04-13

### Added

- `wait` argument to `ct.get_result`.

### Changed

- Switched to the local executor which is compatible with covalent microservices and removed the old executor.

## [0.75.0] - 2022-04-13

### Tests

- Tests for update workflow in Dispatcher service update_workflow.py module.

### Changed

- Implementation of update_workflow_results in update_workflow.py module in Dispatcher service.

## [0.74.0] - 2022-04-12

### Changed

- Removed misnamed dispatcher plugin stuff and now using the interface functions directly (dispatch, dispatch_sync, get_result).

- `ct.dispatch`, `ct.dispatch_sync`, `ct.get_result`, etc. are going to use the covalent services instead.

## [0.73.0] - 2022-04-12

### Changed

- Arguments and keyword arguments to the function are pickled with cloudpickle, allowing objects that are not pickleable with "normal" pickle to be sent to different processes with the multiprocessing module.

## [0.72.0] - 2022-04-12

### Changed

- Updated the example to use a sublattice.

### Fixed

- Fixed updation of result objects for sublattice and parent lattice.
- Fixed the regular expression to show sublattice results in the UI.

## [0.71.0] - 2022-04-11

### Changed

- Updated Supervisord template configuration to bring up NATS server with high priority before all other services

## [0.70.0] - 2022-04-11

### Tests

- Dispatcher service tests for the `dispatch_workflow.py` module.

### Changed

- Minor refactor of `dispatch_workflow.py` module in Dispatcher service.

## [0.69.0] - 2022-04-08

### Added

- Added Microservices section with links to Swagger hub for individual API docs

## [0.68.0] - 2022-04-07

### Added

- Tests for data and results services

## [0.67.4] - 2022-04-07

### Fixed

- Fix handling of webapp url paths by ui_backend.

## [0.67.3] - 2022-04-07

### Fixed

- The `package-lock.json` file is no longer committed to the codebase

## [0.67.2] - 2022-04-07

### Fixed

- PyPI uploads use a token instead of a username/password pair

## [0.67.1] - 2022-04-07

### Fixed

- Switched UI to results service delete API

## [0.67.0] - 2022-04-07

### Added
- Added environment variables to service declarations in ``docker-compose``.
- Added the Dockerfile and docker-compose configurations for the ``queue-consumer``.

## [0.66.0] - 2022-04-07

### Added

- Batch cancellation endpoint to dispatcher, e.g., `DELETE /api/v0/workflow/cancel?dispatch_id1,dispatch_id2`

### Tests

- Added tests for UI backend endpoints

## [0.65.3] - 2022-04-07

### Fixed

- Syntax error in the `tests.yml` workflow

## [0.65.2] - 2022-04-07

### Fixed

- pypi validation using pre-release tag

## [0.65.1] - 2022-04-07

### Fixed

- Don't fail the CI workflow just because we aren't doing a release

## [0.65.0] - 2022-04-06

### Changed

- Only one docker-compose

## [0.64.2] - 2022-04-06

### Fixed

- The `.dockerignore` file now ignores any unnecessary front-end build files

## [0.64.1] - 2022-04-06

### Fixed

- egg_info invocation

## [0.64.0] - 2022-04-06

### Fixed

- Style fixes via `pre-commit run --all-files`

### Changed

- Pushing microservice images to public ECR

## [0.63.1] - 2022-04-06

### Fixed

- Fixed the version validation in pypi workflow

## [0.63.0] - 2022-04-06

### Changed

- Mark pypi releases as pre

## [0.62.1] - 2022-04-06

### Fixed

- Workflows which run on `develop` or `master` will send Slack alerts to the dev team if they fail.

## [0.62.0] - 2022-04-06

### Changed

- Update `covalent-ui` service in `docker-compose.yaml` to ensure that the uvicorn server listens on `0.0.0.0` for all incoming requests
- Using `ENTRYPOINT` in dockerfiles instead of `CMD`
- Remove `command` option from all services in `docker-compose.yml`

## [0.61.1] - 2022-04-06

### Fixed

- Fixed failures in pushing images to ECR.

## [0.61.0] - 2022-04-06

### Changed

- The results and data service now support batch deleting via query strings

## [0.60.0] - 2022-04-06

### Changed

- List type removed from type annotation for the executor argument in electron/lattice/lepton definitions.
- Input executor argument is converted to an executor class object (if it were a string) in electron/lattice/lepton definitions instead of just before execution in execution.py. As a result, calls to _executor_manager.get_executor are removed from execution.py.
- Rewritten tests to take into account the type change of executor identifiers from strings to executor class objects.

### Fixed

- In covalent/executor/__init__.py, `from importlib import metadata` is used instead of `importlib.metadata`.
- Electron.get_op_function.rename now uses the correct separator string when renaming a function.

## [0.59.0] - 2022-04-06

### Changed

- Fixes for making the whole pipeline work in tandem.

## [0.58.0] - 2022-04-06

### Added

- `nats` service in `docker-compose` files

## [0.57.0] - 2022-04-05

### Added

- Variables to assign service hosts

## [0.56.1] - 2022-04-05

### Fixed

- Fixed various module import errors in the containers for the microservices.

### Tests

- Added tests for post-refactor covalent cli commands: start, stop, restart, status, and logs

## [0.56.0] - 2022-04-05

### Changed

- Changed global variable executor_plugin_name to EXECUTOR_PLUGIN_NAME in executors to conform with PEP8.

## [0.55.0] - 2022-04-04

### Changed

- Changed supervisord http server's default to listen on all interfaces, so that covalent can run on any computer in a trusted LAN (without firewalls/auth).

## [0.54.0] - 2022-04-04

### Added

- Draw workflow draft API to ui_backend service


## [0.53.0] - 2022-04-04

### Added

- Added docker-compose file to run covalent microservices.

## [0.52.0] - 2022-04-04

### Added

- Added delete endpoint to data and results services.

## [0.51.0] - 2022-04-04

### Added

- Folders for tests.

### Changed

- Organization of covalent tests.

## [0.50.0] - 2022-04-03

### Added

- Added GET all results endpoint in Results service
- Optional formatting of GET result endpoint that supports: `binary` or `json`

### Changed

- Changed frontend to support updated result service endpoints with json format

### Removed

- Removed redundant local storage cache on frontend

## [0.49.1] - 2022-04-01

### Fixed

- Using `io.BytesIO` in `update_result` in the results service to prevent creation of a new file in the file system.

## [0.49.0] - 2022-04-01

### Added

- Implement an `overwrite` query param in the `upload` method so that we don't create a new object for every result update

## [0.48.0] - 2022-04-01

### Added

- Added updated dispatching and getting result functions with the option to download result as a file.

### Changed

- Hardcoded filepaths to standardized ServiceURL.`get_route(...)` method when making API requests.

## [0.47.2] - 2022-04-01

### Fixed

- Queue consumer import paths fixed
- Syntax errors in the supervisord template fixed

## [0.47.1] - 2022-04-01

### Fixed

- Supervisord now brings up dispatcher queue consumer worker

## [0.47.0] - 2022-04-01

### Changed

- Updated API calls accross services to use standarized env vars from Settings class
- Normalized env vars accross services and updated Supervisord template

## [0.46.0] - 2022-03-31

### Changed

- Consumers of results service now specify `stream=True` in their get requests.

## [0.45.0] - 2022-03-31

### Changed

- Using `Result.RUNNING` instead of str "RUNNING"
- Using process safe `is_empty` method rather than `empty()` method for multiprocessing queue.
- Multprocessing `is_queue` method.

### Added

- Workflow status as running in the `workflow_status_queue`.

### Tests

- Added a test for the `_check_version` method in `covalent/executor/__init__.py`.

## [0.44.0] - 2022-03-31

### Added

- A version check is done at Covalent startup to ensure that executor plugins are compatible.

## [0.43.0] - 2022-03-31

### Added

- Function to call UI update method in the UI microservice for use in the Dispatcher micro-service.
- Refactor updating results and ui into one function.

## [0.42.2] - 2022-03-31

### Fixed

- Using functions for getting result object in cancel endpoint and sending cancel task signal to runner in the dispatcher.

## [0.42.1] - 2022-03-31

### Fixed

- `update_workflow_results` in `update_workflow.py` now also takes care of sending the next set of tasks to the runner.

- Also handling the cases of sublattices in `update_workflow_results`.

## [0.42.0] - 2022-03-31

### Changed

- Moved some unused for-the-future files to the refactor directory and out of the main codebase.

## [0.41.3] - 2022-03-31

### Fixed

- Dispatch DB is now created upon server start.

## [0.41.2] - 2022-03-30

### Fixed

- Oneline bugfix to remove `fetch --unshallow`

## [0.41.1] - 2022-03-30

### Fixed

- Get master version from release tags rather than master branch

## [0.41.0] - 2022-03-30

### Added

- Dockerized the Dispatcher and Runner Services.
- Added required packages for running containerized instances of the Dispatcher and Runner.

## [0.40.0] - 2022-03-30

### Added

- Dockerized the Data and UI-backend services.
- Required packages to run containerized instances of the Data and UI-backend.

## [0.39.1] - 2022-03-30

### Fixed

- Supervisord & Results service integration by making results service port configurable by an env var

## [0.39.0] - 2022-03-29

### Changed

- Runner and dispatcher implementation in order to integrate the microservices partially complete.

## [0.38.0] - 2022-03-29

### Added

- Added UI backend component to serve post-refactor frontend and dispatch websocket messages to UI using Socket.io
- Updated UI socket.io configuration to use different ws path, and using localstorage for fetching all results (temporary)
- Added post-refactor cli commands to use Supervisord to manage local service processes
- Added `covalent logs` and `covalent config` cli commands

## [0.37.1] - 2022-03-29

### Fixed

- Oneline bugfix in tests.yml

## [0.37.0] - 2022-03-29

### Added

- Results management endpoints; GET, PUT, POST for results object
- Checks in setup.py to confirm node version compatibility.
- Instructions in CONTRIBUTING to address some common Debian setup issues.

## [0.36.1] - 2022-03-29

### Fixed

- Filesystem service now reads config from environment variables.

## [0.36.0] - 2022-03-29

### Added

- Picking up dispatch jobs from the queue and ensuring that only one workflow is processed (locally) at any given time.

### Changed

- Dispatcher implementation in order to integrate with Queuer microservice.

## [0.35.0] - 2022-03-29

### Added

- Automated changelog and version management
- Added a Dockerfile to build an image for OS Queuer.
- Added the required packages to run a container instance of the Queuer.

### Fixed

- Single quotes in github env
- Don't use for loops to iterate over a variable in bash
- Issue with checkout actions
- Run tests on changelog workflow completion instead of push to develop to avoid race condition
- Use covalent ops bot token for automated pushes to develop
- sed command syntax in changelog.yml

## [0.34.5] - 2022-03-28

### Fixed

- Moved `example_dispatch.py` into `tests/` directory.

## [0.34.4] - 2022-03-28

### Added

- Unit tests for utils, leptons, and base executor

## [0.34.3] - 2022-03-27

### Added

- Tests for lattice.py

## [0.34.2] - 2022-03-27

### Added

- Unit tests for the base executor, the results manager, the logger, and leptons

## [0.34.1] - 2022-03-24

### Fixed

- Pinned jinja2 to less than 3.1.0 so that nbconvert remains stable in the docs build.

## [0.34.0] - 2022-03-24

### Added

- API endpoints to upload and download files

## [0.33.1] - 2022-03-24

### Fixed

- Retrieving results from running container via HTTP
- Adding tests for Docker image in workflows

## [0.33.0] - 2022-03-24

### Added

- Slack and webhook notifications

## [0.32.9] - 2022-03-23

### Fixed

- Updated OS Queuer imports to remove top level modules `refactor.queuer`

## [0.32.8] - 2022-03-22

### Added

- Websocket notify endpoint with leaky bucket algo implementation to rate limit messages to frontend

## [0.32.7] - 2022-03-22

### Added

- Queuer API submit endpoint to publish dispatch message to MQ & send result file to Data Service
- API Service class for interfacing with local services
- Tests covering submit endpoint and API Service

## [0.32.6] - 2022-03-22

### Fixed

- Input path for external libraries in the Lepton wrapper can (and should) now be a full path to the file.

## [0.32.5] - 2022-03-21

### Fixed

- Fix HTTP status code for blank POST requests.

## [0.32.4] - 2022-03-17

### Fixed

- Docker commands in docs

## [0.32.3] - 2022-03-16

### Fixed

- Fix missing UI graph edges between parameters and electrons in certain cases.
- Fix UI crashes in cases where legacy localStorage state was being loaded.

## [0.32.2] - 2022-03-16

### Added

- Images for graphs generated in tutorials and how-tos.
- Note for quantum gravity tutorial to tell users that `tensorflow` doesn't work on M1 Macs.
- `Known Issues` added to `README.md`

### Fixed

- `draw` function usage in tutorials and how-tos now reflects the UI images generated instead of using graphviz.
- Images now render properly in RTD of how-tos.

### Changed

- Reran all the tutorials that could run, generating the outputs again.

## [0.32.1] - 2022-03-15

### Fixed

- CLI now starts server directly in the subprocess instead of as a daemon
- Logs are provided as pipes to Popen instead of using a shell redirect
- Restart behavior fixed
- Default port in `covalent_ui/app.py` uses the config manager

### Removed

- `_graceful_restart` function no longer needed without gunicorn

## [0.32.0] - 2022-03-11

### Added

- Dispatcher microservice API endpoint to dispatch and update workflow.
- Added get runnable task endpoint.

## [0.31.0] - 2022-03-11

### Added

- Runner component's main functionality to run a set of tasks, cancel a task, and get a task's status added to its api.

## [0.30.5] - 2022-03-11

### Updated

- Updated Workflow endpoints & API spec to support upload & download of result objects as pickle files

## [0.30.4] - 2022-03-11

### Fixed

- When executing a task on an alternate Conda environment, Covalent no longer has to be installed on that environment. Previously, a Covalent object (the execution function as a TransportableObject) was passed to the environment. Now it is deserialized to a "normal" Python function, which is passed to the alternate Conda environment.

## [0.30.3] - 2022-03-11

### Fixed

- Fixed the order of output storage in `post_process` which should have been the order in which the electron functions are called instead of being the order in which they are executed. This fixes the order in which the replacement of function calls with their output happens, which further fixes any discrepencies in the results obtained by the user.

- Fixed the `post_process` test to check the order as well.

## [0.30.2] - 2022-03-11

### Changed

- Updated eventlet to 0.31.0

## [0.30.1] - 2022-03-10

### Fixed

- Eliminate unhandled exception in Covalent UI backend when calling fetch_result.

## [0.30.0] - 2022-03-09

### Added

- Skeleton code for writing the different services corresponding to each component in the open source refactor.
- OpenAPI specifications for each of the services.

## [0.29.3] - 2022-03-09

### Fixed

- Covalent UI is built in the Dockerfile, the setup file, the pypi workflow, the tests workflow, and the conda build script.

## [0.29.2] - 2022-03-09

### Added

- Defaults defined in executor plugins are read and used to update the in-memory config, as well as the user config file. But only if the parameter in question wasn't already defined.

### Changed

- Input parameter names and docstrings in _shared_files.config.update_config were changed for clarity.

## [0.29.1] - 2022-03-07

### Changed

- Updated fail-fast strategy to run all tests.

## [0.29.0] - 2022-03-07

### Added

- DispatchDB for storing dispatched results

### Changed

- UI loads dispatches from DispatchDB instead of browser local storage

## [0.28.3] - 2022-03-03

### Fixed

Installed executor plugins don't have to be referred to by their full module name. Eg, use "custom_executor", instead of "covalent_custom_plugin.custom_executor".

## [0.28.2] - 2022-03-03

### Added

- A brief overview of the tutorial structure in the MNIST classification tutorial.

## [0.28.1] - 2022-03-02

### Added

- Conda installation is only supported for Linux in the `Getting Started` guide.
- MNIST classifier tutorial.

### Removed

- Removed handling of default values of function parameters in `get_named_params` in `covalent/_shared_files/utils.py`. So, it is actually being handled by not being handled since now `named_args` and `named_kwargs` will only contain parameters that were passed during the function call and not all of them.

## [0.28.0] - 2022-03-02

### Added

- Lepton support, including for Python modules and C libraries
- How-to guides showing how to use leptons for each of these

## [0.27.6] - 2022-03-01

### Added

- Added feature development basic steps in CONTRIBUTING.md.
- Added section on locally building RTD (read the docs) in the contributing guide.

## [0.27.5] - 2022-03-01

### Fixed

- Missing UI input data after backend change - needed to be derived from graph for electrons, lattice inputs fixed on server-side, combining name and positional args
- Broken UI graph due to variable->edge_name renaming
- Missing UI executor data after server-side renaming

## [0.27.4] - 2022-02-28

### Fixed

- Path used in `covalent/executor/__init__.py` for executor plugin modules needed updating to `covalent/executor/executor_plugins`

### Removed

- Disabled workflow cancellation test due to inconsistent outcomes. Test will be re-enabled after cancellation mechanisms are investigated further.

## [0.27.3] - 2022-02-25

### Added

- Added `USING_DOCKER.md` guide for running docker container.
- Added cli args to covalent UI flask server `covalent_ui/app.py` to modify port and log file path.

### Removed

- Removed gunicorn from cli and Dockerfile.

### Changed

- Updated cli `covalent_dispatcher/_cli/service.py` to run flask server directly, and removed dispatcher and UI flags.
- Using Flask blueprints to merge Dispatcher and UI servers.
- Updated Dockerfile to run flask server directly.
- Creating server PID file manually in `covalent_dispatcher/_cli/service.py`.
- Updated tests and docs to reflect merged servers.
- Changed all mentions of port 47007 (for old UI server) to 48008.

## [0.27.2] - 2022-02-24

### Changed

- Removed unnecessary blockquotes from the How-To guide for creating custom executors
- Changed "Covalent Cloud" to "Covalent" in the main code text

## [0.27.1] - 2022-02-24

### Removed

- Removed AQ-Engineers from CODEOWNERS in order to fix PR review notifications

## [0.27.0] - 2022-02-24

### Added

- Support for positional only, positional or keyword, variable positional, keyword only, variable keyword types of parameters is now added, e.g an electron can now use variable args and variable kwargs if the number/names of parameters are unknown during definition as `def task(*args, **kwargs)` which wasn't possible before.

- `Lattice.args` added to store positional arguments passed to the lattice's workflow function.

- `get_named_params` function added in `_shared_files/utils.py` which will return a tuple containing named positional arguments and named keyword arguments. The names help in showing and storing these parameters in the transport graph.

- Tests to verify whether all kinds of input paramaters are supported by electron or a lattice.

### Changed

- No longer merging positional arguments with keyword arguments, instead they are separately stored in respective nodes in the transport graph.

- `inputs` returned from `_get_inputs` function in `covalent_dispatcher/_core/execution.py` now contains positional as well as keyword arguments which further get passed to the executor.

- Executors now support positional and keyword arguments as inputs to their executable functions.

- Result object's `_inputs` attribute now contains both `args` and `kwargs`.

- `add_node_for_nested_iterables` is renamed to `connect_node_with_others` and `add_node_to_graph` also renamed to `add_collection_node_to_graph` in `electron.py`. Some more variable renames to have appropriate self-explanatory names.

- Nodes and edges in the transport graph now have a better interface to assign attributes to them.

- Edge attribute `variable` renamed to `edge_name`.

- In `serialize` function of the transport graph, if `metadata_only` is True, then only `metadata` attribute of node and `source` and `target` attributes of edge are kept in the then return serialized `data`.

- Updated the tests wherever necessary to reflect the above changes

### Removed

- Deprecated `required_params_passed` since an error will automatically be thrown by the `build_graph` function if any of the required parameters are not passed.

- Removed duplicate attributes from nodes in the transport graph.

## [0.26.1] - 2022-02-23

### Added

- Added Local Executor section to the API read the docs.

## [0.26.0] - 2022-02-23

### Added

- Automated reminders to update the changelog

## [0.25.3] - 2022-02-23

## Added

- Listed common mocking commands in the CONTRIBUTING.md guide.
- Additional guidelines on testing.

## [0.25.2] - 2022-02-21

### Changed

- `backend` metadata name changed to `executor`.
- `_plan_workflow` usage updated to reflect how that executor related information is now stored in the specific executor object.
- Updated tests to reflect the above changes.
- Improved the dispatch cancellation test to provide a robust solution which earlier took 10 minutes to run with uncertainty of failing every now and then.

### Removed

- Removed `TaskExecutionMetadata` as a consequence of removing `execution_args`.

## [0.25.1] - 2022-02-18

### Fixed

- Tracking imports that have been used in the workflow takes less time.

### Added

- User-imports are included in the dispatch_source.py script. Covalent-related imports are commented out.

## [0.25.0] - 2022-02-18

### Added

- UI: Lattice draw() method displays in web UI
- UI: New navigation panel

### Changed

- UI: Animated graph changes, panel opacity

### Fixed

- UI: Fixed "Not Found" pages

## [0.24.21] - 2022-02-18

### Added

- RST document describing the expectations from a tutorial.

## [0.24.20] - 2022-02-17

### Added

- Added how to create custom executors

### Changed

- Changed the description of the hyperlink for choosing executors
- Fixed typos in doc/source/api/getting_started/how_to/execution/creating_custom_executors.ipynb

## [0.24.19] - 2022-02-16

### Added

- CODEOWNERS for certain files.

## [0.24.18] - 2022-02-15

### Added

- The user configuration file can now specify an executor plugin directory.

## [0.24.17] - 2022-02-15

### Added

- Added a how-to for making custom executors.

## [0.24.16] - 2022-02-12

### Added

- Errors now contain the traceback as well as the error message in the result object.
- Added test for `_post_process` in `tests/covalent_dispatcher_tests/_core/execution_test.py`.

### Changed

- Post processing logic in `electron` and dispatcher now relies on the order of execution in the transport graph rather than node's function names to allow for a more reliable pairing of nodes and their outputs.

- Renamed `init_test.py` in `tests/covalent_dispatcher_tests/_core/` to `execution_test.py`.

### Removed

- `exclude_from_postprocess` list which contained some non executable node types removed since only executable nodes are post processed now.

## [0.24.15] - 2022-02-11

### Fixed

- If a user's configuration file does not have a needed exeutor parameter, the default parameter (defined in _shared_files/defaults.py) is used.
- Each executor plugin is no longer initialized upon the import of Covalent. This allows required parameters in executor plugins.

## Changed

- Upon updating the configuration data with a user's configuration file, the complete set is written back to file.

## Added

- Tests for the local and base executors.

## [0.24.14] - 2022-02-11

### Added

- UI: add dashboard cards
- UI: add scaling dots background

### Changed

- UI: reduce sidebar font sizes, refine color theme
- UI: refine scrollbar styling, show on container hover
- UI: format executor parameters as YAML code
- UI: update syntax highlighting scheme
- UI: update index.html description meta tag

## [0.24.13] - 2022-02-11

### Added

- Tests for covalent/_shared_files/config.py

## [0.24.12] - 2022-02-10

### Added

- CodeQL code analyzer

## [0.24.11] - 2022-02-10

### Added

- A new dictionary `_DEFAULT_CONSTRAINTS_DEPRECATED` in defaults.py

### Changed

- The `_DEFAULT_CONSTRAINT_VALUES` dictionary now only contains the `backend` argument

## [0.24.10] - 2022-02-09

### Fixed

- Sporadically failing workflow cancellation test in tests/workflow_stack_test.py

## [0.24.9] - 2022-02-09

## Changed

- Implementation of `_port_from_pid` in covalent_dispatcher/_cli/service.py.

## Added

- Unit tests for command line interface (CLI) functionalities in covalent_dispatcher/_cli/service.py and covalent_dispatcher/_cli/cli.py.

## [0.24.8] - 2022-02-07

### Fixed

- If a user's configuration file does not have a needed parameter, the default parameter (defined in _shared_files/defaults.py) is used.

## [0.24.7] - 2022-02-07

### Added

- Typing: Add Type hint `dispatch_info` parameter.
- Documentation: Updated the return_type description in docstring.

### Changed

- Typing: Change return type annotation to `Generator`.

## [0.24.6] - 2022-02-06

### Added

- Type hint to `deserialize` method of `TransportableObject` of `covalent/_workflow/transport.py`.

### Changed

- Description of `data` in `deserialize` method of `TransportableObject` of `covalent/_workflow/transport.py` from `The serialized transportable object` to `Cloudpickled function`.

## [0.24.5] - 2022-02-05

### Fixed

- Removed dependence on Sentinel module

## [0.24.4] - 2022-02-04

### Added

- Tests across multiple versions of Python and multiple operating systems
- Documentation reflecting supported configurations

## [0.24.3] - 2022-02-04

### Changed

- Typing: Use `bool` in place of `Optional[bool]` as type annotation for `develop` parameter in `covalent_dispatcher.service._graceful_start`
- Typing: Use `Any` in place of `Optional[Any]` as type annotation for `new_value` parameter in `covalent._shared_files.config.get_config`

## [0.24.2] - 2022-02-04

### Fixed

- Updated hyperlink of "How to get the results" from "./collection/query_electron_execution_result" to "./collection/query_multiple_lattice_execution_results" in "doc/source/how_to/index.rst".
- Updated hyperlink of "How to get the result of a particular electron" from "./collection/query_multiple_lattice_execution_results" to "./collection/query_electron_execution_result" in "doc/source/how_to/index.rst".

## [0.24.1] - 2022-02-04

### Changed

- Changelog entries are now required to have the current date to enforce ordering.

## [0.24.0] - 2022-02-03

### Added

- UI: log file output - display in Output tab of all available log file output
- UI: show lattice and electron inputs
- UI: display executor attributes
- UI: display error message on failed status for lattice and electron

### Changed

- UI: re-order sidebar sections according to latest figma designs
- UI: update favicon
- UI: remove dispatch id from tab title
- UI: fit new uuids
- UI: adjust theme text primary and secondary colors

### Fixed

- UI: auto-refresh result state on initial render of listing and graph pages
- UI: graph layout issues: truncate long electron/param names

## [0.23.0] - 2022-02-03

### Added

- Added `BaseDispatcher` class to be used for creating custom dispatchers which allow connection to a dispatcher server.
- `LocalDispatcher` inheriting from `BaseDispatcher` allows connection to a local dispatcher server running on the user's machine.
- Covalent only gives interface to the `LocalDispatcher`'s `dispatch` and `dispatch_sync` methods.
- Tests for both `LocalDispatcher` and `BaseDispatcher` added.

### Changed

- Switched from using `lattice.dispatch` and `lattice.dispatch_sync` to `covalent.dispatch` and `covalent.dispatch_sync`.
- Dispatcher address now is passed as a parameter (`dispatcher_addr`) to `covalent.dispatch` and `covalent.dispatch_sync` instead of a metadata field to lattice.
- Updated tests, how tos, and tutorials to use `covalent.dispatch` and `covalent.dispatch_sync`.
- All the contents of `covalent_dispatcher/_core/__init__.py` are moved to `covalent_dispatcher/_core/execution.py` for better organization. `__init__.py` only contains function imports which are needed by external modules.
- `dispatch`, `dispatch_sync` methods deprecated from `Lattice`.

### Removed

- `_server_dispatch` method removed from `Lattice`.
- `dispatcher` metadata field removed from `lattice`.

## [0.22.19] - 2022-02-03

### Fixed

- `_write_dispatch_to_python_file` isn't called each time a task is saved. It is now only called in the final save in `_run_planned_workflow` (in covalent_dispatcher/_core/__init__.py).

## [0.22.18] - 2022-02-03

### Fixed

- Added type information to result.py

## [0.22.17] - 2022-02-02

### Added

- Replaced `"typing.Optional"` with `"str"` in covalent/executor/base.py
- Added missing type hints to `get_dispatch_context` and `write_streams_to_file` in covalent/executor/base.py, BaseExecutor

## [0.22.16] - 2022-02-02

### Added

- Functions to check if UI and dispatcher servers are running.
- Tests for the `is_ui_running` and `is_server_running` in covalent_dispatcher/_cli/service.py.

## [0.22.15] - 2022-02-01

### Fixed

- Covalent CLI command `covalent purge` will now stop the servers before deleting all the pid files.

### Added

- Test for `purge` method in covalent_dispatcher/_cli/service.py.

### Removed

- Unused `covalent_dispatcher` import from covalent_dispatcher/_cli/service.py.

### Changed

- Moved `_config_manager` import from within the `purge` method to the covalent_dispatcher/_cli/service.py for the purpose of mocking in tests.

## [0.22.14] - 2022-02-01

### Added

- Type hint to `_server_dispatch` method in `covalent/_workflow/lattice.py`.

## [0.22.13] - 2022-01-26

### Fixed

- When the local executor's `log_stdout` and `log_stderr` config variables are relative paths, they should go inside the results directory. Previously that was queried from the config, but now it's queried from the lattice metadata.

### Added

- Tests for the corresponding functions in (`covalent_dispatcher/_core/__init__.py`, `covalent/executor/base.py`, `covalent/executor/executor_plugins/local.py` and `covalent/executor/__init__.py`) affected by the bug fix.

### Changed

- Refactored `_delete_result` in result manager to give the option of deleting the result parent directory.

## [0.22.12] - 2022-01-31

### Added

- Diff check in pypi.yml ensures correct files are packaged

## [0.22.11] - 2022-01-31

### Changed

- Removed codecov token
- Removed Slack notifications from feature branches

## [0.22.10] - 2022-01-29

### Changed

- Running tests, conda, and version workflows on pull requests, not just pushes

## [0.22.9] - 2022-01-27

### Fixed

- Fixing version check action so that it doesn't run on commits that are in develop
- Edited PR template so that markdown checklist appears properly

## [0.22.8] - 2022-01-27

### Fixed

- publish workflow, using `docker buildx` to build images for x86 and ARM, prepare manifest and push to ECR so that pulls will match the correct architecture.
- typo in CONTRIBUTING
- installing `gcc` in Docker image so Docker can build wheels for `dask` and other packages that don't provide ARM wheels

### Changed

- updated versions in `requirements.txt` for `matplotlib` and `dask`

## [0.22.7] - 2022-01-27

### Added

- `MANIFEST.in` did not have `covalent_dispatcher/_service` in it due to which the PyPi package was not being built correctly. Added the `covalent_dispatcher/_service` to the `MANIFEST.in` file.

### Fixed

- setuptools properly including data files during installation

## [0.22.6] - 2022-01-26

### Fixed

- Added service folder in covalent dispatcher to package.

## [0.22.5] - 2022-01-25

### Fixed

- `README.md` images now use master branch's raw image urls hosted on <https://github.com> instead of <https://raw.githubusercontent.com>. Also, switched image rendering from html to markdown.

## [0.22.4] - 2022-01-25

### Fixed

- dispatcher server app included in sdist
- raw image urls properly used

## [0.22.3] - 2022-01-25

### Fixed

- raw image urls used in readme

## [0.22.2] - 2022-01-25

### Fixed

- pypi upload

## [0.22.1] - 2022-01-25

### Added

- Code of conduct
- Manifest.in file
- Citation info
- Action to upload to pypi

### Fixed

- Absolute URLs used in README
- Workflow badges updated URLs
- `install_package_data` -> `include_package_data` in `setup.py`

## [0.22.0] - 2022-01-25

### Changed

- Using public ECR for Docker release

## [0.21.0] - 2022-01-25

### Added

- GitHub pull request templates

## [0.20.0] - 2022-01-25

### Added

- GitHub issue templates

## [0.19.0] - 2022-01-25

### Changed

- Covalent Beta Release

## [0.18.9] - 2022-01-24

### Fixed

- iframe in the docs landing page is now responsive

## [0.18.8] - 2022-01-24

### Changed

- Temporarily removed output tab
- Truncated dispatch id to fit left sidebar, add tooltip to show full id

## [0.18.7] - 2022-01-24

### Changed

- Many stylistic improvements to documentation, README, and CONTRIBUTING.

## [0.18.6] - 2022-01-24

### Added

- Test added to check whether an already decorated function works as expected with Covalent.
- `pennylane` package added to the `requirements-dev.txt` file.

### Changed

- Now using `inspect.signature` instead of `function.__code__` to get the names of function's parameters.

## [0.18.5] - 2022-01-21

### Fixed

- Various CI fixes, including rolling back regression in version validation, caching on s3 hosted badges, applying releases and tags correctly.

## [0.18.4] - 2022-01-21

### Changed

- Removed comments and unused functions in covalent_dispatcher
- `result_class.py` renamed to `result.py`

### Fixed

- Version was not being properly imported inside `covalent/__init__.py`
- `dispatch_sync` was not previously using the `results_dir` metadata field

### Removed

- Credentials in config
- `generate_random_filename_in_cache`
- `is_any_atom`
- `to_json`
- `show_subgraph` option in `draw`
- `calculate_node`

## [0.18.3] - 2022-01-20

### Fixed

- The gunicorn servers now restart more gracefully

## [0.18.2] - 2022-01-21

### Changed

- `tempdir` metadata field removed and replaced with `executor.local.cache_dir`

## [0.18.1] - 2022-01-11

## Added

- Concepts page

## [0.18.0] - 2022-01-20

### Added

- `Result.CANCELLED` status to represent the status of a cancelled dispatch.
- Condition to cancel the whole dispatch if any of the nodes are cancelled.
- `cancel_workflow` function which uses a shared variable provided by Dask (`dask.distributed.Variable`) in a dask client to inform nodes to stop execution.
- Cancel function for dispatcher server API which will allow the server to terminate the dispatch.
- How to notebook for cancelling a dispatched job.
- Test to verify whether cancellation of dispatched jobs is working as expected.
- `cancel` function is available as `covalent.cancel`.

### Changed

- In file `covalent/_shared_files/config.py` instead of using a variable to store and then return the config data, now directly returning the configuration.
- Using `fire_and_forget` to dispatch a job instead of a dictionary of Dask's `Future` objects so that we won't have to manage the lifecycle of those futures.
- The `test_run_dispatcher` test was changed to reflect that the dispatcher no longer uses a dictionary of future objects as it was not being utilized anywhere.

### Removed

- `with dask_client` context was removed as the client created in `covalent_dispatcher/_core/__init__.py` is already being used even without the context. Furthermore, it creates issues when that context is exited which is unnecessary at the first place hence not needed to be resolved.

## [0.17.5] - 2022-01-19

### Changed

- Results directory uses a relative path by default and can be overridden by the environment variable `COVALENT_RESULTS_DIR`.

## [0.17.4] - 2022-01-19

### Changed

- Executor parameters use defaults specified in config TOML
- If relative paths are supplied for stdout and stderr, those files are created inside the results directory

## [0.17.3] - 2022-01-18

### Added

- Sync function
- Covalent CLI tool can restart in developer mode

### Fixed

- Updated the UI address referenced in the README

## [0.17.2] - 2022-01-12

### Added

- Quantum gravity tutorial

### Changed

- Moved VERSION file to top level

## [0.17.1] - 2022-01-19

### Added

- `error` attribute was added to the results object to show which node failed and the reason behind it.
- `stdout` and `stderr` attributes were added to a node's result to store any stdout and stderr printing done inside an electron/node.
- Test to verify whether `stdout` and `stderr` are being stored in the result object.

### Changed

- Redesign of how `redirect_stdout` and `redirect_stderr` contexts in executor now work to allow storing their respective outputs.
- Executors now also return `stdout` and `stderr` strings, along with the execution output, so that they can be stored in their result object.

## [0.17.0] - 2022-01-18

### Added

- Added an attribute `__code__` to electron and lattice which is a copy of their respective function's `__code__` attribute.
- Positional arguments, `args`, are now merged with keyword arguments, `kwargs`, as close as possible to where they are passed. This was done to make sure we support both with minimal changes and without losing the name of variables passed.
- Tests to ensure usage of positional arguments works as intended.

### Changed

- Slight rework to how any print statements in lattice are sent to null.
- Changed `test_dispatcher_functional` in `basic_dispatcher_test.py` to account for the support of `args` and removed a an unnecessary `print` statement.

### Removed

- Removed `args` from electron's `init` as it wasn't being used anywhere.

## [0.16.1] - 2022-01-18

### Changed

- Requirement changed from `dask[complete]` to `dask[distributed]`.

## [0.16.0] - 2022-01-14

### Added

- New UI static demo build
- New UI toolbar functions - orientation, toggle params, minimap
- Sortable and searchable lattice name row

### Changed

- Numerous UI style tweaks, mostly around dispatches table states

### Fixed

- Node sidebar info now updates correctly

## [0.15.11] - 2022-01-18

### Removed

- Unused numpy requirement. Note that numpy is still being installed indirectly as other packages in the requirements rely on it.

## [0.15.10] - 2022-01-16

## Added

- How-to guide for Covalent dispatcher CLI.

## [0.15.9] - 2022-01-18

### Changed

- Switched from using human readable ids to using UUIDs

### Removed

- `human-id` package was removed along with its mention in `requirements.txt` and `meta.yaml`

## [0.15.8] - 2022-01-17

### Removed

- Code breaking text from CLI api documentation.
- Unwanted covalent_dispatcher rst file.

### Changed

- Installation of entire covalent_dispatcher instead of covalent_dispatcher/_service in setup.py.

## [0.15.7] - 2022-01-13

### Fixed

- Functions with multi-line or really long decorators are properly serialized in dispatch_source.py.
- Multi-line Covalent output is properly commented out in dispatch_source.py.

## [0.15.6] - 2022-01-11

### Fixed

- Sub-lattice functions are successfully serialized in the utils.py get_serialized_function_str.

### Added

- Function to scan utilized source files and return a set of imported modules (utils.get_imports_from_source)

## [0.15.5] - 2022-01-12

### Changed

- UI runs on port 47007 and the dispatcher runs on port 48008. This is so that when the servers are later merged, users continue using port 47007 in the browser.
- Small modifications to the documentation
- Small fix to the README

### Removed

- Removed a directory `generated` which was improperly added
- Dispatcher web interface
- sqlalchemy requirement

## [0.15.4] - 2022-01-11

### Changed

- In file `covalent/executor/base.py`, `pickle` was changed to `cloudpickle` because of its universal pickling ability.

### Added

- In docstring of `BaseExecutor`, a note was added specifying that `covalent` with its dependencies is assumed to be installed in the conda environments.
- Above note was also added to the conda env selector how-to.

## [0.15.3] - 2022-01-11

### Changed

- Replaced the generic `RuntimeError` telling users to check if there is an object manipulation taking place inside the lattice to a simple warning. This makes the original error more visible.

## [0.15.2] - 2022-01-11

### Added

- If condition added for handling the case where `__getattr__` of an electron is accessed to detect magic functions.

### Changed

- `ActiveLatticeManager` now subclasses from `threading.local` to make it thread-safe.
- `ValueError` in the lattice manager's `claim` function now also shows the name of the lattice that is currently claimed.
- Changed docstring of `ActiveLatticeManager` to note that now it is thread-safe.
- Sublattice dispatching now no longer deletes the result object file and is dispatched normally instead of in a serverless manner.
- `simulate_nitrogen_and_copper_slab_interaction.ipynb` notebook tutorial now does normal dispatching as well instead of serverless dispatching. Also, now 7 datapoints will be shown instead of 10 earlier.

## [0.15.1] - 2022-01-11

### Fixed

- Passing AWS credentials to reusable workflows as a secret

## [0.15.0] - 2022-01-10

### Added

- Action to push development image to ECR

### Changed

- Made the publish action reusable and callable

## [0.14.1] - 2022-01-02

### Changed

- Updated the README
- Updated classifiers in the setup.py file
- Massaged some RTD pages

## [0.14.0] - 2022-01-07

### Added

- Action to push static UI to S3

## [0.13.2] - 2022-01-07

### Changed

- Completed new UI design work

## [0.13.1] - 2022-01-02

### Added

- Added eventlet requirement

### Changed

- The CLI tool can now manage the UI flask server as well
- [Breaking] The CLI option `-t` has been changed to `-d`, which starts the servers in developer mode and exposes unit tests to the server.

## [0.13.0] - 2022-01-01

### Added

- Config manager in `covalent/_shared_files/config.py`
- Default location for the main config file can be overridden using the environment variable `COVALENT_CONFIG_DIR`
- Ability to set and get configuration using `get_config` and `set_config`

### Changed

- The flask servers now reference the config file
- Defaults reference the config file

### Fixed

- `ValueError` caught when running `covalent stop`
- One of the functional tests was using a malformed path

### Deprecated

- The `electron.to_json` function
- The `generate_random_filename_in_cache` function

### Removed

- The `get_api_token` function

## [0.12.13] - 2022-01-04

## Removed

- Tutorial section headings

## Fixed

- Plot background white color

## [0.12.12] - 2022-01-06

### Fixed

- Having a print statement inside electron and lattice code no longer causes the workflow to fail.

## [0.12.11] - 2022-01-04

### Added

- Completed UI feature set for first release

### Changed

- UI server result serialization improvements
- UI result update webhook no longer fails on request exceptions, logs warning intead

## [0.12.10] - 2021-12-17

### Added

- Astrophysics tutorial

## [0.12.9] - 2022-01-04

### Added

- Added `get_all_node_results` method in `result_class.py` to return result of all node executions.

- Added `test_parallelilization` test to verify whether the execution is now being achieved in parallel.

### Changed

- Removed `LocalCluster` cluster creation usage to a simple `Client` one from Dask.

- Removed unnecessary `to_run` function as we no longer needed to run execution through an asyncio loop.

- Removed `async` from function definition of previously asynchronous functions, `_run_task`, `_run_planned_workflow`, `_plan_workflow`, and `_run_workflow`.

- Removed `uvloop` from requirements.

- Renamed `test_get_results` to `test_get_result`.

- Reran the how to notebooks where execution time was mentioned.

- Changed how `dispatch_info` context manager was working to account for multiple nodes accessing it at the same time.

## [0.12.8] - 2022-01-02

### Changed

- Changed the software license to GNU Affero 3.0

### Removed

- `covalent-ui` directory

## [0.12.7] - 2021-12-29

### Fixed

- Gunicorn logging now uses the `capture-output` flag instead of redirecting stdout and stderr

## [0.12.6] - 2021-12-23

### Changed

- Cleaned up the requirements and moved developer requirements to a separate file inside `tests`

## [0.12.5] - 2021-12-16

### Added

- Conda build CI job

## [0.12.4] - 2021-12-23

### Changed

- Gunicorn server now checks for port availability before starting

### Fixed

- The `covalent start` function now prints the correct port if the server is already running.

## [0.12.3] - 2021-12-14

### Added

- Covalent tutorial comparing quantum support vector machines with support vector machine algorithms implemented in qiskit and scikit-learn.

## [0.12.2] - 2021-12-16

### Fixed

- Now using `--daemon` in gunicorn to start the server, which was the original intention.

## [0.12.1] - 2021-12-16

### Fixed

- Removed finance references from docs
- Fixed some other small errors

### Removed

- Removed one of the failing how-to tests from the functional test suite

## [0.12.0] - 2021-12-16

### Added

- Web UI prototype

## [0.11.1] - 2021-12-14

### Added

- CLI command `covalent status` shows port information

### Fixed

- gunicorn management improved

## [0.11.0] - 2021-12-14

### Added

- Slack notifications for test status

## [0.10.4] - 2021-12-15

### Fixed

- Specifying a non-default results directory in a sub-lattice no longer causes a failure in lattice execution.

## [0.10.3] - 2021-12-14

### Added

- Functional tests for how-to's in documentation

### Changed

- Moved example script to a functional test in the pipeline
- Added a test flag to the CLI tool

## [0.10.2] - 2021-12-14

### Fixed

- Check that only `kwargs` without any default values in the workflow definition need to be passed in `lattice.draw(ax=ax, **kwargs)`.

### Added

- Function to check whether all the parameters without default values for a callable function has been passed added to shared utils.

## [0.10.1] - 2021-12-13

### Fixed

- Content and style fixes for getting started doc.

## [0.10.0] - 2021-12-12

### Changed

- Remove all imports from the `covalent` to the `covalent_dispatcher`, except for `_dispatch_serverless`
- Moved CLI into `covalent_dispatcher`
- Moved executors to `covalent` directory

## [0.9.1] - 2021-12-13

### Fixed

- Updated CONTRIBUTING to clarify docstring style.
- Fixed docstrings for `calculate_node` and `check_constraint_specific_sum`.

## [0.9.0] - 2021-12-10

### Added

- `prefix_separator` for separating non-executable node types from executable ones.

- `subscript_prefix`, `generator_prefix`, `sublattice_prefix`, `attr_prefix` for prefixes of subscripts, generators,
  sublattices, and attributes, when called on an electron and added to the transport graph.

- `exclude_from_postprocess` list of prefixes to denote those nodes which won't be used in post processing the workflow.

- `__int__()`, `__float__()`, `__complex__()` for converting a node to an integer, float, or complex to a value of 0 then handling those types in post processing.

- `__iter__()` generator added to Electron for supporting multiple return values from an electron execution.

- `__getattr__()` added to Electron for supporting attribute access on the node output.

- `__getitem__()` added to Electron for supporting subscripting on the node output.

- `electron_outputs` added as an attribute to lattice.

### Changed

- `electron_list_prefix`, `electron_dict_prefix`, `parameter_prefix` modified to reflect new way to assign prefixes to nodes.

- In `build_graph` instead of ignoring all exceptions, now the exception is shown alongwith the runtime error notifying that object manipulation should be avoided inside a lattice.

- `node_id` changed to `self.node_id` in Electron's `__call__()`.

- `parameter` type electrons now have the default metadata instead of empty dictionary.

- Instead of deserializing and checking whether a sublattice is there, now a `sublattice_prefix` is used to denote when a node is a sublattice.

- In `dispatcher_stack_test`, `test_dispatcher_flow` updated to indicate the new use of `parameter_prefix`.

### Fixed

- When an execution fails due to something happening in `run_workflow`, then result object's status is now failed and the object is saved alongwith throwing the appropriate exception.

## [0.8.5] - 2021-12-10

### Added

- Added tests for choosing specific executors inside electron initialization.
- Added test for choosing specific Conda environments inside electron initialization.

## [0.8.4] - 2021-12-10

### Changed

- Removed _shared_files directory and contents from covalent_dispatcher. Logging in covalent_dispatcher now uses the logger in covalent/_shared_files/logging.py.

## [0.8.3] - 2021-12-10

### Fixed

- Decorator symbols were added to the pseudo-code in the quantum chemistry tutorial.

## [0.8.2] - 2021-12-06

### Added

- Quantum chemistry tutorial.

## [0.8.1] - 2021-12-08

### Added

- Docstrings with typehints for covalent dispatcher functions added.

### Changed

- Replaced `node` to `node_id` in `electron.py`.

- Removed unnecessary `enumerate` in `covalent_dispatcher/_core/__init__.py`.

- Removed `get_node_device_mapping` function from `covalent_dispatcher/_core/__init__.py`
  and moved the definition to directly add the mapping to `workflow_schedule`.

- Replaced iterable length comparison for `executor_specific_exec_cmds` from `if len(executor_specific_exec_cmds) > 0`
  to `if executor_specific_exec_cmds`.

## [0.8.0] - 2021-12-03

### Added

- Executors can now accept the name of a Conda environment. If that environment exists, the operations of any electron using that executor are performed in that Conda environment.

## [0.7.6] - 2021-12-02

### Changed

- How to estimate lattice execution time has been renamed to How to query lattice execution time.
- Change result querying syntax in how-to guides from `lattice.get_result` to
  `covalent.get_result`.
- Choose random port for Dask dashboard address by setting `dashboard_address` to ':0' in
  `LocalCluster`.

## [0.7.5] - 2021-12-02

### Fixed

- "Default" executor plugins are included as part of the package upon install.

## [0.7.4] - 2021-12-02

### Fixed

- Upgraded dask to 2021.10.0 based on a vulnerability report

## [0.7.3] - 2021-12-02

### Added

- Transportable object tests
- Transport graph tests

### Changed

- Variable name node_num to node_id
- Variable name node_idx to node_id

### Fixed

- Transport graph `get_dependencies()` method return type was changed from Dict to List

## [0.7.2] - 2021-12-01

### Fixed

- Date handling in changelog validation

### Removed

- GitLab CI YAML

## [0.7.1] - 2021-12-02

### Added

- A new parameter to a node's result called `sublattice_result` is added.
  This will be of a `Result` type and will contain the result of that sublattice's
  execution. If a normal electron is executed, this will be `None`.

- In `_delete_result` function in `results_manager.py`, an empty results directory
  will now be deleted.

- Name of a sublattice node will also contain `(sublattice)`.

- Added `_dispatch_sync_serverless` which synchronously dispatches without a server
  and waits for a result to be returned. This is the method used to dispatch a sublattice.

- Test for sublatticing is added.

- How-to guide added for sublatticing explaining the new features.

### Changed

- Partially changed `draw` function in `lattice.py` to also draw the subgraph
  of the sublattice when drawing the main graph of the lattice. The change is
  incomplete as we intend to add this feature later.

- Instead of returning `plt`, `draw` now returns the `ax` object.

- `__call__` function in `lattice.py` now runs the lattice's function normally
  instead of dispatching it.

- `_run_task` function now checks whether current node is a sublattice and acts
  accordingly.

### Fixed

- Unnecessary lines to rename the node's name in `covalent_dispatcher/_core/__init__.py` are removed.

- `test_electron_takes_nested_iterables` test was being ignored due to a spelling mistake. Fixed and
  modified to follow the new pattern.

## [0.7.0] - 2021-12-01

### Added

- Electrons can now accept an executor object using the "backend" keyword argument. "backend" can still take a string naming the executor module.
- Electrons and lattices no longer have Slurm metadata associated with the executor, as that information should be contained in the executor object being used as an input argument.
- The "backend" keyword can still be a string specifying the executor module, but only if the executor doesn't need any metadata.
- Executor plugin classes are now directly available to covalent, eg: covalent.executor.LocalExecutor().

## [0.6.7] - 2021-12-01

### Added

- Docstrings without examples for all the functions in core covalent.
- Typehints in those functions as well.
- Used `typing.TYPE_CHECKING` to prevent cyclic imports when writing typehints.

### Changed

- `convert_to_lattice_function` renamed to `convert_to_lattice_function_call`.
- Context managers now raise a `ValueError` instead of a generic `Exception`.

## [0.6.6] - 2021-11-30

### Fixed

- Fixed the version used in the documentation
- Fixed the badge URLs to prevent caching

## [0.6.5] - 2021-11-30

### Fixed

- Broken how-to links

### Removed

- Redundant lines from .gitignore
- *.ipynb from .gitignore

## [0.6.4] - 2021-11-30

### Added

- How-to guides for workflow orchestration.
  - How to construct an electron
  - How to construct a lattice
  - How to add an electron to lattice
  - How to visualize the lattice
  - How to add constraints to lattices
- How-to guides for workflow and subtask execution.
  - How to execute individual electrons
  - How to execute a lattice
  - How to execute multiple lattices
- How-to guides for status querying.
  - How to query electron execution status
  - How to query lattice execution status
  - How to query lattice execution time
- How-to guides for results collection
  - How to query electron execution results
  - How to query lattice execution results
  - How to query multiple lattice execution results
- Str method for the results object.

### Fixed

- Saving the electron execution status when the subtask is running.

## [0.6.3] - 2021-11-29

### Removed

- JWT token requirement.
- Covalent dispatcher login requirement.
- Update covalent login reference in README.md.
- Changed the default dispatcher server port from 5000 to 47007.

## [0.6.2] - 2021-11-28

### Added

- Github action for tests and coverage
- Badges for tests and coverage
- If tests pass then develop is pushed to master
- Add release action which tags and creates a release for minor version upgrades
- Add badges action which runs linter, and upload badges for version, linter score, and platform
- Add publish action (and badge) which builds a Docker image and uploads it to the AWS ECR

## [0.6.1] - 2021-11-27

### Added

- Github action which checks version increment and changelog entry

## [0.6.0] - 2021-11-26

### Added

- New Covalent RTD theme
- sphinx extension sphinx-click for CLI RTD
- Sections in RTD
- init.py in both covalent-dispatcher logger module and cli module for it to be importable in sphinx

### Changed

- docutils version that was conflicting with sphinx

### Removed

- Old aq-theme

## [0.5.1] - 2021-11-25

### Added

- Integration tests combining both covalent and covalent-dispatcher modules to test that
  lattice workflow are properly planned and executed.
- Integration tests for the covalent-dispatcher init module.
- pytest-asyncio added to requirements.

## [0.5.0] - 2021-11-23

### Added

- Results manager file to get results from a file, delete a result, and redispatch a result object.
- Results can also be awaited to only return a result if it has either been completed or failed.
- Results class which is used to store the results with all the information needed to be used again along with saving the results to a file functionality.
- A result object will be a mercurial object which will be updated by the dispatcher and saved to a file throughout the dispatching and execution parts.
- Direct manipulation of the transport graph inside a result object takes place.
- Utility to convert a function definition string to a function and vice-versa.
- Status class to denote the status of a result object and of each node execution in the transport graph.
- Start and end times are now also stored for each node execution as well as for the whole dispatch.
- Logging of `stdout` and `stderr` can be done by passing in the `log_stdout`, `log_stderr` named metadata respectively while dispatching.
- In order to get the result of a certain dispatch, the `dispatch_id`, the `results_dir`, and the `wait` parameter can be passed in. If everything is default, then only the dispatch id is required, waiting will not be done, and the result directory will be in the current working directory with folder name as `results/` inside which every new dispatch will have a new folder named according to their respective dispatch ids, containing:
  - `result.pkl` - (Cloud)pickled result object.
  - `result_info.yaml` - yaml file with high level information about the result and its execution.
  - `dispatch_source.py` - python file generated, containing the original function definitions of lattice and electrons which can be used to dispatch again.

### Changed

- `logfile` named metadata is now `slurm_logfile`.
- Instead of using `jsonpickle`, `cloudpickle` is being used everywhere to maintain consistency.
- `to_json` function uses `json` instead of `jsonpickle` now in electron and lattice definitions.
- `post_processing` moved to the dispatcher, so the dispatcher will now store a finished execution result in the results folder as specified by the user with no requirement of post processing it from the client/user side.
- `run_task` function in dispatcher modified to check if a node has completed execution and return it if it has, else continue its execution. This also takes care of cases if the server has been closed mid execution, then it can be started again from the last saved state, and the user won't have to wait for the whole execution.
- Instead of passing in the transport graph and dispatch id everywhere, the result object is being passed around, except for the `asyncio` part where the dispatch id and results directory is being passed which afterwards lets the core dispatcher know where to get the result object from and operate on it.
- Getting result of parent node executions of the graph, is now being done using the result object's graph. Storing of each execution's result is also done there.
- Tests updated to reflect the changes made. They are also being run in a serverless manner.

### Removed

- `LatticeResult` class removed.
- `jsonpickle` requirement removed.
- `WorkflowExecutionResult`, `TaskExecutionResult`, and `ExecutionError` singleton classes removed.

### Fixed

- Commented out the `jwt_required()` part in `covalent-dispatcher/_service/app.py`, may be removed in later iterations.
- Dispatcher server will now return the error message in the response of getting result if it fails instead of sending every result ever as a response.

## [0.4.3] - 2021-11-23

### Added

- Added a note in Known Issues regarding port conflict warning.

## [0.4.2] - 2021-11-24

### Added

- Added badges to README.md

## [0.4.1] - 2021-11-23

### Changed

- Removed old coverage badge and fixed the badge URL

## [0.4.0] - 2021-11-23

### Added

- Codecov integrations and badge

### Fixed

- Detached pipelines no longer created

## [0.3.0] - 2021-11-23

### Added

- Wrote a Code of Conduct based on <https://www.contributor-covenant.org/>
- Added installation and environment setup details in CONTRIBUTING
- Added Known Issues section to README

## [0.2.0] - 2021-11-22

### Changed

- Removed non-open-source executors from Covalent. The local SLURM executor is now
- a separate repo. Executors are now plugins.

## [0.1.0] - 2021-11-19

### Added

- Pythonic CLI tool. Install the package and run `covalent --help` for a usage description.
- Login and logout functionality.
- Executor registration/deregistration skeleton code.
- Dispatcher service start, stop, status, and restart.

### Changed

- JWT token is stored to file instead of in an environment variable.
- The Dask client attempts to connect to an existing server.

### Removed

- Removed the Bash CLI tool.

### Fixed

- Version assignment in the covalent init file.

## [0.0.3] - 2021-11-17

### Fixed

- Fixed the Dockerfile so that it runs the dispatcher server from the covalent repo.

## [0.0.2] - 2021-11-15

### Changed

- Single line change in ci script so that it doesn't exit after validating the version.
- Using `rules` in `pytest` so that the behavior in test stage is consistent.

## [0.0.1] - 2021-11-15

### Added

- CHANGELOG.md to track changes (this file).
- Semantic versioning in VERSION.
- CI pipeline job to enforce versioning.<|MERGE_RESOLUTION|>--- conflicted
+++ resolved
@@ -7,17 +7,15 @@
 
 ## [UNRELEASED]
 
-<<<<<<< HEAD
 ### Added
 
 - Enabled inactive unit tests in Actions.
-=======
+
 ## [0.89.6] - 2022-04-21
 
 ### Fixed
 
 - Correctly pass inputs when calling workflows
->>>>>>> ca5f45e8
 
 ### Docs
 
