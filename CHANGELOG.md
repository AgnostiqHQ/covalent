# Changelog

All notable changes to this project will be documented in this file.

The format is based on [Keep a Changelog](https://keepachangelog.com/en/1.0.0/),
and this project adheres to [Semantic Versioning](https://semver.org/spec/v2.0.0.html).

## [UNRELEASED]

### Docs

<<<<<<< HEAD
- Update RTD for `AWS ECS` executor
- Remove AWS Lambda and Batch RTDs to keep changes atomic
- Adding dropdowns to IAM policy documents
=======
- Updated compatibility matrix
- Updated pip, bash and callable deps how-to guides

## [0.180.0] - 2022-08-16

### Authors

- Casey Jao <casey@agnostiq.ai>
- Co-authored-by: Alejandro Esquivel <ae@alejandro.ltd>
- Okechukwu  Emmanuel Ochia <okechukwu@agnostiq.ai>
- Scott Wyman Neagle <scott@agnostiq.ai>
- Co-authored-by: pre-commit-ci[bot] <66853113+pre-commit-ci[bot]@users.noreply.github.com>
- Co-authored-by: Will Cunningham <wjcunningham7@gmail.com>
- Sankalp Sanand <sankalp@agnostiq.ai>


### Removed

- Removed `ct.wait.LONG` etc. constants from covalent's init

### Changed

- `wait` in `_get_result_from_dispatcher` will now use `_results_manager.wait.EXTREME` if `True` has been passed to it.

### Operations

- Prettierified release.yml
- Cleaned up pre-commit-config.yml

### Docs

- Updated Bash Lepton tutorial to conform with the latest Lepton interface changes

### Docs

- Disabling how-to guide for executing an electron with a specified Conda environment.

### Docs

- Fixed "How To" for Python leptons
>>>>>>> 661cd326

## [0.179.0] - 2022-08-16

### Authors



### Changed

- Changed terser package version on webapp yarn-lock file.

## [0.178.0] - 2022-08-15

### Authors

- Will Cunningham <wjcunningham7@users.noreply.github.com>
- Co-authored-by: Alejandro Esquivel <ae@alejandro.ltd>
- Casey Jao <casey@agnostiq.ai>


### Changed

- Dispatch workflows as asyncio tasks on the FastAPI event loop instead of in separate threads

### Fixed

- Deconflict wait enum with `ct.wait` function; `wait` -> `WAIT`

### Operations

- Conda package is built and tested on a nightly schedule
- Conda deployment step is added to `release.yml`
- Install yarn and npm on Ubuntu whenever the webapp needs to be built

## [0.177.0] - 2022-08-11

### Authors

- Scott Wyman Neagle <scott@agnostiq.ai>
- Co-authored-by: Faiyaz Hasan <faiyaz@agnostiq.ai>
- Casey Jao <casey@agnostiq.ai>
- Venkat Bala <venkat@agnostiq.ai>
- Co-authored-by: pre-commit-ci[bot] <66853113+pre-commit-ci[bot]@users.noreply.github.com>

### Removed

- `while True` in `app.get_result`

### Changed

- Flask route logic to return 503 when the result is not ready

### Tests

- results_manager tests

### Operations

- Fix conditional checks for `pre-release` and `stable` Covalent docker image builds

## [0.176.0] - 2022-08-11

### Authors

- Scott Wyman Neagle <scott@agnostiq.ai>
- Co-authored-by: Faiyaz Hasan <faiyaz@agnostiq.ai>
- Casey Jao <casey@agnostiq.ai>


### Operations

- Update precommit yaml.

### Removed

- `Lattice.check_consumables()`, `_TransportGraph.get_topologically_sorted_graph()`

### Operations

- Trigger webapp build if `build==true`

## [0.175.0] - 2022-08-11

### Authors

- Scott Wyman Neagle <scott@agnostiq.ai>
- Co-authored-by: Faiyaz Hasan <faiyaz@agnostiq.ai>
- Casey Jao <casey@agnostiq.ai>


### Operations

- Trigger Slack alert for failed tests on `workflow_run`

## [0.174.0] - 2022-08-11

### Authors

- Casey Jao <casey@agnostiq.ai>
- Alejandro Esquivel <ae@alejandro.ltd>


### Changed

- Changed return value for TransferFromRemote and TransferToRemote (download/upload) operations to be consistent and always return filepath tuples

### Docs

- Updated docs with File Transfer return value changes and `files` kwarg injections

### Fixed

- Fixed postprocessing workflows that return an electron with an incoming wait_for edge

## [0.173.0] - 2022-08-10

### Authors

- Sankalp Sanand <sankalp@agnostiq.ai>


### Added

- `--hard` and `--yes` flags added to `covalent purge` for hard purging (also deletes the databse) and autoapproving respectively.

### Changed

- `covalent purge` now shows the user a prompt informing them what dirs and files will be deleted.
- Improved shown messages in some commands.

### Tests

- Updated tests to reflect above changes.

## [0.172.0] - 2022-08-10

### Authors

- Will Cunningham <wjcunningham7@users.noreply.github.com>
- Prasanna Venkatesh <54540812+Prasy12@users.noreply.github.com>
- Co-authored-by: pre-commit-ci[bot] <66853113+pre-commit-ci[bot]@users.noreply.github.com>
- Co-authored-by: Aravind-psiog <100823292+Aravind-psiog@users.noreply.github.com>
- Co-authored-by: ArunPsiog <arun.mukesh@psiog.com>
- Co-authored-by: manjunath.poilath <manjunath.poilath@psiog.com>
- Co-authored-by: Kamalesh-suresh <kamalesh.suresh@psiog.com>
- Co-authored-by: Amalan Jenicious F <amalan.jenicious@psiog.com>
- Co-authored-by: M Shrikanth <shrikanth.mohan@psiog.com>
- Co-authored-by: Casey Jao <casey@agnostiq.ai>
- Co-authored-by: Aravind-psiog <aravind.prabaharan@psiog.com>
- Co-authored-by: Will Cunningham <wjcunningham7@gmail.com>
- Co-authored-by: Alejandro Esquivel <ae@alejandro.ltd>


### Changed

- Covalent dispatcher flask web apis ported to FastAPI in `covalent_dispatcher/_service/app.py`
- Unit tests written for Covalent dispatcher flask web apis ported to FastAPI in `covalent_dispatcher_tests/_service/app.test.py`
- Web apis of `covalent_ui` refactored to adhere to v11 DB schema
- Electron graph mini map has been moved next to controls on the GUI.
- Lattice status and count of completed & total electrons has been moved to the top of the graph on the GUI.
- Some of the Flask APIs earlier consumed by the GUI have been deprecated & removed from the code base.
- APIs exposed by the web app back end have been re-factored to adhere to the new DB schema v10

### Added

- Added count of dispatches by status on the dispatch list section of the GUI.
- APIs that the GUI consumes have been re-written using FastAPI. This includes re-factoring of older APIs and adding of new APIs.
- Added COVALENT_SERVER_IFACE_ANY flag for uvicorn to start with 0.0.0.0

### Docs

- ReadTheDocs landing page has been improved

## [0.171.0] - 2022-08-10

### Authors

- Casey Jao <casey@agnostiq.ai>
- Co-authored-by: Scott Wyman Neagle <scott@agnostiq.ai>

### Added

- Added `covalent migrate_legacy_result_object` command to save pickled Result objects to the DataStore

## [0.170.1] - 2022-08-09

### Authors

- Venkat Bala <venkat@agnostiq.ai>

### Fixed

- Remove `attr` import added inadvertently

### Tests

- Fix `start` cli test, update `set_config` call count

## [0.170.0] - 2022-08-08

### Authors

- Venkat Bala <venkat@agnostiq.ai>
- Co-authored-by: pre-commit-ci[bot] <66853113+pre-commit-ci[bot]@users.noreply.github.com>


### Changed

- Temporarily allow executor plugin variable name to be either in uppercase or lowercase

## [0.169.0] - 2022-08-08

### Authors

- Venkat Bala <venkat@agnostiq.ai>
- Co-authored-by: pre-commit-ci[bot] <66853113+pre-commit-ci[bot]@users.noreply.github.com>


### Added

- Adding a `covalent config` convenience CLI to quickly view retrive the covalent configuration

## [0.168.0] - 2022-08-08

### Authors

- Venkat Bala <venkat@agnostiq.ai>
- Co-authored-by: pre-commit-ci[bot] <66853113+pre-commit-ci[bot]@users.noreply.github.com>


### Added

- Adding `setup/teardown` methods as placeholders for any executor specific setup and teardown tasks

## [0.167.0] - 2022-08-08

### Authors

- Poojith U Rao <106616820+poojithurao@users.noreply.github.com>
- Co-authored-by: Venkat Bala <venkat@agnostiq.ai>
- Co-authored-by: Faiyaz Hasan <faiyaz@agnostiq.ai>
- Co-authored-by: pre-commit-ci[bot] <66853113+pre-commit-ci[bot]@users.noreply.github.com>
- Co-authored-by: Alejandro Esquivel <ae@alejandro.ltd>


### Added

- S3 File transfer strategy

### Fixed

- Adding maximum number of retries and timeout parameter to the get result http call.

## [0.166.0] - 2022-08-07

### Authors

- Venkat Bala <venkat@agnostiq.ai>


### Tests

- Update dask cli test to match Covalent Dask cluster configuration


### Changed

- Remove newline from log stream formatter for better log statment output
- Jsonify covalent cluster cli outputs

## [0.165.0] - 2022-08-06

### Authors

- Casey Jao <casey@agnostiq.ai>


### Changed

- Make `BaseExecutor` and `BaseAsyncExecutor` class siblings, not parent and child.

### Operations

- Only validate webapp if the webapp was built

### Tests

- Fixed randomly failing lattice json serialization test

## [0.164.0] - 2022-08-05

### Authors

- Sankalp Sanand <sankalp@agnostiq.ai>
- Faiyaz Hasan <faiyaz@agnostiq.ai>
- Co-authored-by: pre-commit-ci[bot] <66853113+pre-commit-ci[bot]@users.noreply.github.com>
- Co-authored-by: Venkat Bala <venkat@agnostiq.ai>
- Co-authored-by: Will Cunningham <wjcunningham7@gmail.com>


### Changed

- Use `update_config` to modify dask configuration from the cluster process
- Simplify `set_config` logic for dask configuration options on `covalent start`
- Removed default values from click options for dask configuration related values

### Added

- Configured default dask configuration options in `defaults.py`

### Fixed 

- Overwriting config address issue.

### Tests

- Moved misplaced functional/integration tests from the unit tests folder to their respective folders.
- All of the unit tests now use test DB instead of hitting a live DB.
- Updated `tests.yml` so that functional tests are run whenever tests get changed or github actions are changed.
- Several broken tests were also fixed.

## [0.163.0] - 2022-08-04

### Authors

- Alejandro Esquivel <ae@alejandro.ltd>
- Co-authored-by: Casey Jao <casey@agnostiq.ai>
- Will Cunningham <wjcunningham7@users.noreply.github.com>
- Co-authored-by: Scott Wyman Neagle <scott@agnostiq.ai>


### Added

- Added `rsync` dependency in `Dockerfile`

### Removed

- `Makefile` which was previously improperly committed

### Operations

- Functional tests are run only on `develop`
- `tests.yml` can be run manually provided a commit SHA
- `tests.yml` uses a `build` filter to conditionally install and build Covalent if build files are modified
- `docker.yml` is now only for dev work, and is manually triggered given an SHA
- `release.yml` is enhanced to push stable and pre-release images to a public ECR repo

## [0.162.0] - 2022-08-04

### Authors

- Alejandro Esquivel <ae@alejandro.ltd>
- Co-authored-by: Casey Jao <casey@agnostiq.ai>


### Changed

- Updated Base executor to support non-unique `retval_key`s, particularly for use in File Transfer where we may have several CallDeps with the reserved `retval_key` of value `files`.

## [0.161.2] - 2022-08-04

### Authors

- Alejandro Esquivel <ae@alejandro.ltd>
- Co-authored-by: pre-commit-ci[bot] <66853113+pre-commit-ci[bot]@users.noreply.github.com>


### Fixed

- Updated `covalent db migrations` to overwrite `alembic.ini` `script_location` with absolute path to migrations folder
- Updated `covalent db alembic [args]` command to use project root as `cwd` for alembic subprocess  

## [0.161.1] - 2022-08-03

### Authors

- Alejandro Esquivel <ae@alejandro.ltd>
- Scott Wyman Neagle <scott@agnostiq.ai>
- Co-authored-by: Faiyaz Hasan <faiyaz@agnostiq.ai>
- Poojith U Rao <106616820+poojithurao@users.noreply.github.com>
- Co-authored-by: Casey Jao <casey@agnostiq.ai>


### Fixed

- When a list was passed to an electron, the generated electron list
  had metadata copied from the electron. This was resulting in
  call_before and call_after functions being called by the electron
  list as well. The metadata (apart from executor) is now set to
  default values for the electron list.

## [0.161.0] - 2022-08-03

### Authors

- Alejandro Esquivel <ae@alejandro.ltd>
- Scott Wyman Neagle <scott@agnostiq.ai>
- Co-authored-by: Faiyaz Hasan <faiyaz@agnostiq.ai>


### Changed

- Replaced `Session(DispatchDB()._get_data_store().engine)` with `workflow_db.session()`

### Removed

- `DevDataStore` class from `datastore.py`
- workflows manager

## [0.160.1] - 2022-08-02

### Authors

- Alejandro Esquivel <ae@alejandro.ltd>
- Scott Wyman Neagle <scott@agnostiq.ai>


### Fixed

- `script_location` key not found issue when installing with pip (second attempt)

### Docs

- Remove migration guide reference from README

### Operations

- Explicitly check `release == true` in tests.yml

## [0.160.0] - 2022-08-02

### Authors

- Casey Jao <casey@agnostiq.ai>
- Co-authored-by: Faiyaz Hasan <faiyaz@agnostiq.ai>


### Changed

- `Executor.run()` now accepts a `task_metadata` dictionary. Current
  keys consist of `dispatch_id` and `node_id`.

## [0.159.0] - 2022-08-02

### Authors

- Casey Jao <casey@agnostiq.ai>
- Co-authored-by: Faiyaz Hasan <faiyaz@agnostiq.ai>


### Changed

- Database schema has been updated to v11

### Operations

- `paths-filter` will only be run on PRs, i.e on workflow runs, the whole test suite will be run.
- Removed retry action from running on `pytest` steps since they instead use `pytest` retries.
- `codecov.yml` added to enable carry-forward flags
- UI front-end is only built for pull requests when the source changes
- Packaging is only validated on the `develop` branch

## [0.158.0] - 2022-07-29

### Authors

- Okechukwu  Emmanuel Ochia <okechukwu@agnostiq.ai>
- Co-authored-by: Scott Wyman Neagle <scott@agnostiq.ai>
- Will Cunningham <wjcunningham7@users.noreply.github.com>
- Alejandro Esquivel <ae@alejandro.ltd>
- Co-authored-by: pre-commit-ci[bot] <66853113+pre-commit-ci[bot]@users.noreply.github.com>
- Casey Jao <casey@agnostiq.ai>
- Co-authored-by: Faiyaz Hasan <faiyaz@agnostiq.ai>


### Changed

- Construct the result object in the dispatcher `entry_point.py` module in order to avoid the Missing Latticed Id error so frequently.
- Update the sleep statement length to 0.1 seconds in the results.manager.

## [0.157.1] - 2022-07-29

### Authors

- Okechukwu  Emmanuel Ochia <okechukwu@agnostiq.ai>
- Co-authored-by: Scott Wyman Neagle <scott@agnostiq.ai>
- Will Cunningham <wjcunningham7@users.noreply.github.com>
- Alejandro Esquivel <ae@alejandro.ltd>
- Co-authored-by: pre-commit-ci[bot] <66853113+pre-commit-ci[bot]@users.noreply.github.com>
- Casey Jao <casey@agnostiq.ai>

### Fixed

- Pass non-kwargs to electrons in the correct order during dispatch.

## [0.157.0] - 2022-07-28

### Authors

- Okechukwu  Emmanuel Ochia <okechukwu@agnostiq.ai>
- Co-authored-by: Scott Wyman Neagle <scott@agnostiq.ai>
- Will Cunningham <wjcunningham7@users.noreply.github.com>
- Alejandro Esquivel <ae@alejandro.ltd>
- Co-authored-by: pre-commit-ci[bot] <66853113+pre-commit-ci[bot]@users.noreply.github.com>
- Casey Jao <casey@agnostiq.ai>


### Changed

- Expose a public `wait()` function compatible with both calling and dispatching lattices

### Docs

- Updated the RTD on `wait_for()` to use the static `wait()` function

### Operations

- pre-commit autoupdate

### Docs

- Changed the custom executor how-to to be shorter and more concise.



## [0.156.0] - 2022-07-27

### Authors

- Okechukwu  Emmanuel Ochia <okechukwu@agnostiq.ai>
- Co-authored-by: Scott Wyman Neagle <scott@agnostiq.ai>
- Will Cunningham <wjcunningham7@users.noreply.github.com>
- Alejandro Esquivel <ae@alejandro.ltd>
- Co-authored-by: pre-commit-ci[bot] <66853113+pre-commit-ci[bot]@users.noreply.github.com>


### Added

- Bash decorator is introduced
- Lepton commands can be specified as a list of strings rather than strings alone.

## [0.155.1] - 2022-07-26

### Authors

- Okechukwu  Emmanuel Ochia <okechukwu@agnostiq.ai>
- Co-authored-by: Scott Wyman Neagle <scott@agnostiq.ai>
- Will Cunningham <wjcunningham7@users.noreply.github.com>
- Alejandro Esquivel <ae@alejandro.ltd>
- Co-authored-by: pre-commit-ci[bot] <66853113+pre-commit-ci[bot]@users.noreply.github.com>


### Fixed

- `script_location` key not found issue when running alembic programatically

### Operations

- Fixed syntax errors in `stale.yml` and in `hotfix.yml`
- `docker.yml` triggered after version bump in `develop` instead of before
- Enhanced `tests.yml` to upload coverage reports by domain

## [0.155.0] - 2022-07-26

### Authors

- Alejandro Esquivel <ae@alejandro.ltd>


### Added

- Exposing `alembic {args}` cli commands through: `covalent db alembic {args}`

## [0.154.0] - 2022-07-25

### Authors

- Casey Jao <casey@agnostiq.ai>
- Co-authored-by: Venkat Bala <venkat@agnostiq.ai>
- Alejandro Esquivel <ae@alejandro.ltd>


### Added

- Added methods to programatically fetch information from Alembic without needing subprocess

## [0.153.1] - 2022-07-25

### Authors

- Casey Jao <casey@agnostiq.ai>
- Co-authored-by: Venkat Bala <venkat@agnostiq.ai>


### Fixed

- Stdout and stderr are now captured when using the dask executor.


### Tests

- Fixed Dask cluster CLI tests

## [0.153.0] - 2022-07-25

### Authors

- Faiyaz Hasan <faiyaz@agnostiq.ai>


### Added

- Helper function to load and save files corresponding to the DB filenames.

### Changed

- Files with .txt, .log extensions are stored as strings.
- Get result web request timeout to 2 seconds.

## [0.152.0] - 2022-07-25

### Authors

- Faiyaz Hasan <faiyaz@agnostiq.ai>
- Co-authored-by: Scott Wyman Neagle <scott@agnostiq.ai>


### Changed

- Pass default DataStore object to node value retrieval method in the Results object.

## [0.151.1] - 2022-07-22

### Authors

- Faiyaz Hasan <faiyaz@agnostiq.ai>
- Co-authored-by: Scott Wyman Neagle <scott@agnostiq.ai>


### Fixed

- Adding maximum number of retries and timeout parameter to the get result http call.
- Disabling result_webhook for now.

## [0.151.0] - 2022-07-22

### Authors

- Scott Wyman Neagle <scott@agnostiq.ai>
- Co-authored-by: Will Cunningham <wjcunningham7@gmail.com>
- Sankalp Sanand <sankalp@agnostiq.ai>


### Added

- `BaseAsyncExecutor` has been added which can be inherited by new async-aware executors.

### Changed

- Since tasks were basically submitting the functions to a Dask cluster by default, they have been converted into asyncio `Tasks` instead which support a far larger number of concurrent tasks than previously used `ThreadPool`.

- `tasks_pool` will still be used to schedule tasks which use non-async executors.

- Executor's `executor` will now receive a callable instead of a serialized function. This allows deserializing the function where it is going to be executed while providing a simplified `execute` at the same time.

- `uvloop` is being used instead of the default event loop of `asyncio` for better performance.

- Tests have also been updated to reflect above changes.

### Operations

- Made Santosh the sole owner of `/docs`

## [0.150.0] - 2022-07-22

### Authors

- Faiyaz Hasan <faiyaz@agnostiq.ai>


### Added

- Initialize database tables when the covalent server is started.

## [0.149.0] - 2022-07-21

### Authors

- Scott Wyman Neagle <scott@agnostiq.ai>
- Co-authored-by: Venkat Bala <venkat@agnostiq.ai>


### Removed

- `result.save()`
- `result._write_dispatch_to_python_file()`

## [0.148.0] - 2022-07-21

### Authors

- Alejandro Esquivel <ae@alejandro.ltd>


### Changed

- Changed DataStore default db path to correspond to dispatch db config path

### Operations

- Added workflow to stale and close pull requests


### Docs

- Fixed `get_metadata` calls in examples to remove `results_dir` argument
- Removed YouTube video temporarily

## [0.147.0] - 2022-07-21

### Authors

- Casey Jao <casey@agnostiq.ai>


### Changed

- Simplified interface for custom executors. All the boilerplate has
  been moved to `BaseExecutor`.

## [0.146.0] - 2022-07-20

### Authors

- Casey Jao <casey@agnostiq.ai>
- Co-authored-by: Venkat Bala <venkat@agnostiq.ai>
- Faiyaz Hasan <faiyaz@agnostiq.ai>



### Added

- Ensure that transportable objects are rendered correctly when printing the result object.

### Tests

- Check that user data is not unpickled by the Covalent server process

## [0.145.0] - 2022-07-20

### Authors

- Scott Wyman Neagle <scott@agnostiq.ai>
- Co-authored-by: Venkat Bala <venkat@agnostiq.ai>
- Co-authored-by: Faiyaz Hasan <faiyaz@agnostiq.ai>


### Removed

- `entry_point.get_result()`

### Changed

- get_result to query an HTTP endpoint instead of a DB session

## [0.144.0] - 2022-07-20

### Authors

- Will Cunningham <wjcunningham7@users.noreply.github.com>
- Co-authored-by: Scott Wyman Neagle <scott@agnostiq.ai>
- Alejandro Esquivel <ae@alejandro.ltd>


### Added

- Set up alembic migrations & added migration guide (`alembic/README.md`)

## [0.143.0] - 2022-07-19

### Authors

- Will Cunningham <wjcunningham7@users.noreply.github.com>
- Co-authored-by: Scott Wyman Neagle <scott@agnostiq.ai>


### Changed

- Installation will fail if `cova` is installed while trying to install `covalent`.

## [0.142.0] - 2022-07-19

### Authors

- Poojith U Rao <106616820+poojithurao@users.noreply.github.com>
- Co-authored-by: Will Cunningham <wjcunningham7@gmail.com>
- Anna Hughes <annagwen42@gmail.com>
- Co-authored-by: Poojith <poojith@agnostiq.ai>
- Co-authored-by: Scott Wyman Neagle <scott@agnostiq.ai>
- Casey Jao <casey@agnostiq.ai>
- Co-authored-by: Venkat Bala <venkat@agnostiq.ai>
- Co-authored-by: pre-commit-ci[bot] <66853113+pre-commit-ci[bot]@users.noreply.github.com>
- Faiyaz Hasan <faiyaz@agnostiq.ai>


### Added

- `electron_num`, `completed_electron_num` fields to the Lattice table.

## [0.141.0] - 2022-07-19

### Authors

- Poojith U Rao <106616820+poojithurao@users.noreply.github.com>
- Co-authored-by: Will Cunningham <wjcunningham7@gmail.com>
- Anna Hughes <annagwen42@gmail.com>
- Co-authored-by: Poojith <poojith@agnostiq.ai>
- Co-authored-by: Scott Wyman Neagle <scott@agnostiq.ai>
- Casey Jao <casey@agnostiq.ai>
- Co-authored-by: Venkat Bala <venkat@agnostiq.ai>
- Co-authored-by: pre-commit-ci[bot] <66853113+pre-commit-ci[bot]@users.noreply.github.com>


### Changed

- Deprecate topological sort in favor of inspect in-degree of nodes until they are zero before dispatching task
- Use deepcopy to generate a copy of the metadata dictionary before saving result object to the database

### Docs

- Adding incomplete pennylane kernel tutorial
- Adding quantum ensemble tutorial

## [0.140.0] - 2022-07-19

### Authors

- Faiyaz Hasan <faiyaz@agnostiq.ai>
- Co-authored-by: Venkat Bala <venkat@agnostiq.ai>


### Added

- Fields `deps_filename`, `call_before_filename` and `call_after_filename` to the `Electron` table.
- Re-write the deps / call before and after file contents when inserting / updating electron record in the database.

### Changed

- Modify the test and implementation logic of inserting the electron record with these new fields.
- Field `key` to `key_filename` in `Electron` table.

## [0.139.1] - 2022-07-19

### Authors

- Divyanshu Singh <55018955+divshacker@users.noreply.github.com>
- Co-authored-by: Scott Wyman Neagle <wymnea@protonmail.com>
- Co-authored-by: Scott Wyman Neagle <scott@agnostiq.ai>
- Co-authored-by: Will Cunningham <wjcunningham7@users.noreply.github.com>


### Fixed

- Fixes Reverse IP problem. All References to `0.0.0.0` are changed to `localhost` . More details can be found [here](https://github.com/AgnostiqHQ/covalent/issues/202)

## [0.139.0] - 2022-07-19

### Authors

- Venkat Bala <venkat@agnostiq.ai>
- Co-authored-by: Scott Wyman Neagle <scott@agnostiq.ai>
- Faiyaz Hasan <faiyaz@agnostiq.ai>
- Co-authored-by: Will Cunningham <wjcunningham7@gmail.com>


### Added

- Columns `is_active` in the lattice, eLectron and Electron dependency tables.

### Docs

- Adding a RTD tutorial/steps on creating a custom executor

## [0.138.0] - 2022-07-19

### Authors

- Anna Hughes <annagwen42@gmail.com>
- Co-authored-by: Will Cunningham <wjcunningham7@gmail.com>
- Will Cunningham <wjcunningham7@users.noreply.github.com>
- Co-authored-by: Venkat Bala <venkat@agnostiq.ai>


### Added

- Docker build workflow

### Changed

- Dockerfile uses multi-stage build

### Docs

- New tutorial demonstrating how to solve the MaxCut Problem with QAOA and Covalent

## [0.137.0] - 2022-07-19

### Authors

- Prasanna Venkatesh <54540812+Prasy12@users.noreply.github.com>
- Co-authored-by: Alejandro Esquivel <ae@alejandro.ltd>


### Added

- Ability to hide/show labels on the graph
- Graph layout with elk configurations

### Changed

- Changed API socket calls interval for graph optimization.

### Tests

- Disabled several dask functional tests

## [0.136.0] - 2022-07-18

### Authors

- Scott Wyman Neagle <scott@agnostiq.ai>
- Co-authored-by: Faiyaz Hasan <faiyaz@agnostiq.ai>


### Changed

- Result.save() has been deprecated in favor of Result.persist() and querying the database directly.

## [0.135.0] - 2022-07-18

### Authors

- Casey Jao <casey@agnostiq.ai>
- Co-authored-by: Scott Wyman Neagle <scott@agnostiq.ai>
- Co-authored-by: Alejandro Esquivel <ae@alejandro.ltd>


### Operations

- Psiog is only codeowner of js files
- Fix in changelog action to handle null author when a bot is committing

### Added

- Support injecting return values of calldeps into electrons during workflow execution

## [0.134.0] - 2022-07-15

### Authors

- Casey Jao <casey@agnostiq.ai>
- Co-authored-by: Scott Wyman Neagle <scott@agnostiq.ai>


### Changed

- Covalent server can now process workflows without having their deps installed

## [0.133.0] - 2022-07-15

### Authors

- Will Cunningham <wjcunningham7@users.noreply.github.com>


### Removed

- Removed the deprecated function `draw_inline` as well as the `matplotlib` dependency.

### Operations

- Fixing the retry block for tests

## [0.132.0] - 2022-07-14

### Authors

- Will Cunningham <wjcunningham7@users.noreply.github.com>


### Added

- Bash lepton support reintroduced with some UX modifications to the Lepton class. Leptons which use scripting languages can be specified as either (1) a command run in the shell/console or (2) a call to a function in a library/script. Leptons which use compiled languages must specify a library and a function name.
- The keyword argument `display_name` can be used to override the name appearing in the UI. Particularly useful when the lepton is a command.
- All arguments except for language are now keyword arguments.
- Keyword arguments passed to a Bash lepton are understood to define environment variables within the shell.
- Non-keyword arguments fill in `$1`, `$2`, etc.
- Named outputs enumerate variables within the shell which will be returned to the user. These can be either `Lepton.OUTPUT` or `Lepton.INPUT_OUTPUT` types.

### Added

- New fields to the decomposed result object Database: 

## [0.131.0] - 2022-07-13

### Authors

- Sankalp Sanand <sankalp@agnostiq.ai>
- Co-authored-by: Venkat Bala <venkat@agnostiq.ai>


### Fixed

- `covalent --version` now looks for `covalent` metadata instead of `cova`

### Tests

- Updated the cli test to include whether the correct version number is shown when `covalent --version` is run

### Added

- Method to write electron id corresponding to sublattices in `execution.py` when running `_run_task`.

## [0.130.0] - 2022-07-12

### Authors

- Venkat Bala <venkat@agnostiq.ai>
- Co-authored-by: Scott Wyman Neagle <scott@agnostiq.ai>

### Changed

- Ignoring tests for `cancel_dispatch` and `construct_bash`
- Create a dummy requirements.txt file for pip deps tests
- Fix version of `Werkzeug` package to avoid running into ValueError (unexpected kwarg `as_tuple`)
- Update `customization` how to test by specifying the section header `sdk`

## [0.129.0] - 2022-07-12

### Authors

- Sankalp Sanand <sankalp@agnostiq.ai>
- Co-authored-by: Alejandro Esquivel <ae@alejandro.ltd>

### Added

- Support for `wait_for` type edges when two electrons are connected by their execution side effects instead of output-input relation.

### Changed

- `active_lattice.electron_outputs` now contains the node ids as well for the electron which is being post processed.

## [0.128.1] - 2022-07-12

### Authors

- Faiyaz Hasan <faiyaz@agnostiq.ai>


### Fixed

- `Result.persist` test in `result_test.py`.
- Electron dependency `arg_index` is changed back to Nullable.

## [0.128.0] - 2022-07-12

### Authors

- Okechukwu  Emmanuel Ochia <okechukwu@agnostiq.ai>
- Co-authored-by: Casey Jao <casey@agnostiq.ai>
- Co-authored-by: Alejandro Esquivel <ae@alejandro.ltd>
- Co-authored-by: pre-commit-ci[bot] <66853113+pre-commit-ci[bot]@users.noreply.github.com>

### Added

- File transfer support for leptons

## [0.127.0] - 2022-07-11

### Authors

- Scott Wyman Neagle <scott@agnostiq.ai>
- Co-authored-by: Faiyaz Hasan <faiyaz@agnostiq.ai>
- Co-authored-by: Venkat Bala <venkat@agnostiq.ai>


### Added

- When saving to DB, also persist to the new DB if running in develop mode

### Tests

- Flask app route tests

## [0.126.0] - 2022-07-11

### Authors

- Will Cunningham <wjcunningham7@users.noreply.github.com>
- Alejandro Esquivel <ae@alejandro.ltd>
- Co-authored-by: pre-commit-ci[bot] <66853113+pre-commit-ci[bot]@users.noreply.github.com>
- Co-authored-by: Sankalp Sanand <sankalp@agnostiq.ai>


### Added

- Added Folder class
- Added internal call before/after deps to execute File Transfer operations pre/post electron execution.

### Operations

- Enhanced hotfix action to create branches from existing commits

## [0.125.0] - 2022-07-09

### Authors

- Okechukwu  Emmanuel Ochia <okechukwu@agnostiq.ai>
- Co-authored-by: pre-commit-ci[bot] <66853113+pre-commit-ci[bot]@users.noreply.github.com>
- Co-authored-by: Alejandro Esquivel <ae@alejandro.ltd>
- Venkat Bala <venkat@agnostiq.ai>
- Co-authored-by: Okechukwu Ochia <emmirald@gmail.com>
- Co-authored-by: Scott Wyman Neagle <scott@agnostiq.ai>


### Added

- Dask Cluster CLI functional/unit tests

### Docs

- Updated RTD concepts, how-to-guides, and api docs with electron dependencies.

### Operations

- Separate out running tests and uploading coverage report to circumvent bug in
  retry action

## [0.124.0] - 2022-07-07

### Authors

- Will Cunningham <wjcunningham7@users.noreply.github.com>
- Co-authored-by: Scott Wyman Neagle <scott@agnostiq.ai>
- Faiyaz Hasan <faiyaz@agnostiq.ai>


### Added

- `Result.persist` method in `covalent/_results_manager/result.py`.

### Operations

- Package pre-releases go to `covalent` instead of `cova` on PyPI.

## [0.123.0] - 2022-07-07

### Authors

- Scott Wyman Neagle <scott@agnostiq.ai>
- Co-authored-by: Faiyaz Hasan <faiyaz@agnostiq.ai>
- Will Cunningham <wjcunningham7@users.noreply.github.com>
- Alejandro Esquivel <ae@alejandro.ltd>
- Co-authored-by: pre-commit-ci[bot] <66853113+pre-commit-ci[bot]@users.noreply.github.com>


### Added

- Added Folder class
- Added internal call before/after deps to execute File Transfer operations pre/post electron execution.

### Operations

- `codeql.yml` and `condabuild.yml` run nightly instead of on every PR.
- Style fixes in changelog

## [0.122.1] - 2022-07-06

### Authors

Will Cunningham <wjcunningham7@users.noreply.github.com>
Co-authored-by: Scott Wyman Neagle <scott@agnostiq.ai>


### Operations

- Added license scanner action
- Pre-commit autoupdate

### Tests

- Tests for running workflows with more than one iteration

### Fixed

- Attribute error caused by attempts to retrieve the name from the node function when the node function is set to None

## [0.122.0] - 2022-07-04

### Authors

Faiyaz Hasan <faiyaz@agnostiq.ai>
Co-authored-by: pre-commit-ci[bot] <66853113+pre-commit-ci[bot]@users.noreply.github.com>


### Added

- `covalent/_results_manager/write_result_to_db.py` module and methods to insert / update data in the DB.
- `tests/covalent_tests/results_manager_tests/write_result_to_db_test.py` containing the unit tests for corresponding functions.

### Changed

- Electron `type` column to a string type rather than an `ElectronType` in DB models.
- Primary keys from `BigInteger` to `Integer` in DB models.

## [0.121.0] - 2022-07-04

### Authors

Will Cunningham <wjcunningham7@users.noreply.github.com>
Co-authored-by: Alejandro Esquivel <ae@alejandro.ltd>
Co-authored-by: pre-commit-ci[bot] <66853113+pre-commit-ci[bot]@users.noreply.github.com>


### Removed

- Unused requirements `gunicorn` and `eventlet` in `requirements.txt` as well as `dask` in `tests/requirements.txt`, since it is already included in the core requirements.

### Docs

- Updated the compatibility matrix in the docs.

## [0.120.0] - 2022-07-04

### Authors

Okechukwu  Emmanuel Ochia <okechukwu@agnostiq.ai>
Co-authored-by: Venkat Bala <venkat@agnostiq.ai>
Co-authored-by: pre-commit-ci[bot] <66853113+pre-commit-ci[bot]@users.noreply.github.com>
Co-authored-by: Scott Wyman Neagle <scott@agnostiq.ai>


### Added

- Adding `cluster` CLI options to facilitate interacting with the backend Dask cluster
- Adding options to `covalent start` to enable specifying number of workers, memory limit and threads per worker at cluster startup

### Changed

- Update `DaskAdminWorker` docstring with better explanation

## [0.119.1] - 2022-07-04

### Authors

Scott Wyman Neagle <scott@agnostiq.ai>
Casey Jao <casey@agnostiq.ai>


### Fixed

- `covalent status` checks if the server process is still alive.

### Operations

- Updates to changelog logic to handle multiple authors

## [0.119.0] - 2022-07-03
### Authors
@cjao 


### Added

- Introduce support for pip dependencies

## [0.118.0] - 2022-07-02
### Authors
@AlejandroEsquivel 


### Added

- Introduced File, FileTransfer, and FileTransferStrategy classes to support various File Transfer use cases prior/post electron execution

## [0.117.0] - 2022-07-02
### Authors
@Emmanuel289 


### Added

- Included retry action in 'tests.yaml' workflow.

## [0.116.0] - 2022-06-29
### Authors
@Prasy12 

### Changed

- Changed API socket calls interval for graph optimization.

### Added

- Ability to change to different layouts from the GUI.

## [0.115.0] - 2022-06-28
### Authors
@cjao 


### Added

- Introduce support for `call_before`, `call_after`, and bash dependencies

### Operations

- Unit tests performed on Python 3.10 on Ubuntu and MacOS images as well as 3.9 on MacOS
- Updated codeowners so that AQ Engineers doesn't own this CHANGELOG
- pre-commit autoupdate

## [0.114.0] - 2022-06-23
### Authors
@dependabot[bot] 


### Changed

- Changed eventsource version on webapp yarn-lock file.

### Operations

- Added Github push changelog workflow to append commiters username
- Reusable JavaScript action to parse changelog and update version

## [0.113.0] - 2022-06-21

### Added

- Introduce new db models and object store backends

### Operations

- Syntax fix in hotfix.yml

### Docs

- Added new tutorial: Linear and convolutional autoencoders

## [0.112.0] - 2022-06-20

### Changed

- Changed async version on webapp package-lock file.

## [0.111.0] - 2022-06-20

### Changed

- Changed eventsource version on webapp package-lock file.

### Docs

- Added new tutorial: Covalentified version of the Pennylane Variational Classifier tutorial.

## [0.110.3] - 2022-06-17

### Fixed

- Fix error when parsing electron positional arguments in workflows

### Docs

- Remove hardcoding version info in README.md

## [0.110.2] - 2022-06-10

### Docs

- Fix MNIST tutorial
- Fix Quantum Gravity tutorial
- Update RTD with migration guide compatible with latest release
- Convert all references to `covalent start` from Jupyter notebooks to markdown statements
- Update release notes summary in README.md
- Fixed display issues with figure (in dark mode) and bullet points in tutorials

### Operations

- Added a retry block to the webapp build step in `tests.yml`

## [0.110.1] - 2022-06-10

### Fixed

- Configure dask to not use daemonic processes when creating a cluster

### Operations

- Sync the VERSION file within `covalent` directory to match the root level VERSION
- Manually patch `covalent/VERSION`

## [0.110.0] - 2022-06-10

### Changed

- Web GUI list size and status label colors changed.
- Web GUI graph running icon changed to non-static icon.

### Docs

- Removed references to the Dask executor in RTD as they are no longer needed.

## [0.109.1] - 2022-06-10

### Fixed

- `covalent --version` now works for PyPI releases

## [0.109.0] - 2022-06-10

### Docs

- Update CLI help statements

### Added

- Add CLI functionality to start covalent with/without Dask
- Add CLI support to parse `covalent_ui.log` file

### Operations

- Updating codeowners to establish engineering & psiog ownership

### Docs

- Added new tutorial: Training quantum embedding kernels for classification.

## [0.108.0] - 2022-06-08

### Added

- WCI yaml file

### Docs

- Add pandoc installation updates to contributing guide

## [0.107.0] - 2022-06-07

### Changed

- Skipping stdout/stderr redirection tests until implemented in Dask parent process

### Added

- Simplifed starting the dask cluster using `multiprocessing`
- Added `bokeh==2.4.3` to requirements.txt to enable view Dask dashboard

### Fixed

- Changelog-reminder action now works for PRs from forks.

## [0.106.2] - 2022-06-06

### Fixed

- Specifying the version for package `furo` to `2022.4.7` to prevent breaking doc builds

### Docs

- Added new tutorial: Using Covalent with PennyLane for hybrid computation.

## [0.106.1] - 2022-06-01

### Fixed

- Changelog-reminder action now works for PRs from forks

### Docs

- Removed references to microservices in RTD
- Updated README.md.
- Changed `ct.electron` to `ct.lattice(executor=dask_executor)` in MNIST classifier tutorial

## [0.106.0] - 2022-05-26

### Changed

- Visual theme for Webapp GUI changed in accordance to new theme
- Fonts, colors, icons have been updated

## [0.105.0] - 2022-05-25

### Added

- Add a pre-commit hook for `detect-secrets`.
- Updated the actions in accordance with the migration done in the previous version.

## [0.104.0] - 2022-05-23

### Changed

- Services have been moved to a different codebase. This repo is now hosting the Covalent SDK, local dispatcher backend, Covalent web GUI, and documentation. Version is bumped to `0.104.0` in order to avoid conflicts.
- Update tests to match the current dispatcher api
- Skip testing dask executor until dask executor plugin is made public
- Using 2 thread pools to manage multiple workflows better and the other one for executing electrons in parallel.

### Fixed

- Add psutil and PyYAML to requirements.txt
- Passing the same Electron to multiple inputs of an Electron now works. UI fix pending.
- Dask from `requirements.txt`.

### Removed

- Asyncio usage for electron level concurrency.
- References to dask

### Added

- Functional test added for dask executor with the cluster running locally.
- Scalability tests for different workflows and workflow sizes under `tests/stress_tests/scripts`
- Add sample performance testing workflows under `tests/stress_tests`
- Add pipelines to continuously run the tutorial notebooks
- Create notebook with tasks from RTD

## [0.32.3] - 2022-03-16

### Fixed

- Fix missing UI graph edges between parameters and electrons in certain cases.
- Fix UI crashes in cases where legacy localStorage state was being loaded.

## [0.32.2] - 2022-03-16

### Added

- Images for graphs generated in tutorials and how-tos.
- Note for quantum gravity tutorial to tell users that `tensorflow` doesn't work on M1 Macs.
- `Known Issues` added to `README.md`

### Fixed

- `draw` function usage in tutorials and how-tos now reflects the UI images generated instead of using graphviz.
- Images now render properly in RTD of how-tos.

### Changed

- Reran all the tutorials that could run, generating the outputs again.

## [0.32.1] - 2022-03-15

### Fixed

- CLI now starts server directly in the subprocess instead of as a daemon
- Logs are provided as pipes to Popen instead of using a shell redirect
- Restart behavior fixed
- Default port in `covalent_ui/app.py` uses the config manager

### Removed

- `_graceful_restart` function no longer needed without gunicorn

## [0.32.0] - 2022-03-11

### Added

- Dispatcher microservice API endpoint to dispatch and update workflow.
- Added get runnable task endpoint.

## [0.31.0] - 2022-03-11

### Added

- Runner component's main functionality to run a set of tasks, cancel a task, and get a task's status added to its api.

## [0.30.5] - 2022-03-11

### Updated

- Updated Workflow endpoints & API spec to support upload & download of result objects as pickle files

## [0.30.4] - 2022-03-11

### Fixed

- When executing a task on an alternate Conda environment, Covalent no longer has to be installed on that environment. Previously, a Covalent object (the execution function as a TransportableObject) was passed to the environment. Now it is deserialized to a "normal" Python function, which is passed to the alternate Conda environment.

## [0.30.3] - 2022-03-11

### Fixed

- Fixed the order of output storage in `post_process` which should have been the order in which the electron functions are called instead of being the order in which they are executed. This fixes the order in which the replacement of function calls with their output happens, which further fixes any discrepencies in the results obtained by the user.

- Fixed the `post_process` test to check the order as well.

## [0.30.2] - 2022-03-11

### Changed

- Updated eventlet to 0.31.0

## [0.30.1] - 2022-03-10

### Fixed

- Eliminate unhandled exception in Covalent UI backend when calling fetch_result.

## [0.30.0] - 2022-03-09

### Added

- Skeleton code for writing the different services corresponding to each component in the open source refactor.
- OpenAPI specifications for each of the services.

## [0.29.3] - 2022-03-09

### Fixed

- Covalent UI is built in the Dockerfile, the setup file, the pypi workflow, the tests workflow, and the conda build script.

## [0.29.2] - 2022-03-09

### Added

- Defaults defined in executor plugins are read and used to update the in-memory config, as well as the user config file. But only if the parameter in question wasn't already defined.

### Changed

- Input parameter names and docstrings in _shared_files.config.update_config were changed for clarity.

## [0.29.1] - 2022-03-07

### Changed

- Updated fail-fast strategy to run all tests.

## [0.29.0] - 2022-03-07

### Added

- DispatchDB for storing dispatched results

### Changed

- UI loads dispatches from DispatchDB instead of browser local storage

## [0.28.3] - 2022-03-03

### Fixed

Installed executor plugins don't have to be referred to by their full module name. Eg, use "custom_executor", instead of "covalent_custom_plugin.custom_executor".

## [0.28.2] - 2022-03-03

### Added

- A brief overview of the tutorial structure in the MNIST classification tutorial.

## [0.28.1] - 2022-03-02

### Added

- Conda installation is only supported for Linux in the `Getting Started` guide.
- MNIST classifier tutorial.

### Removed

- Removed handling of default values of function parameters in `get_named_params` in `covalent/_shared_files/utils.py`. So, it is actually being handled by not being handled since now `named_args` and `named_kwargs` will only contain parameters that were passed during the function call and not all of them.

## [0.28.0] - 2022-03-02

### Added

- Lepton support, including for Python modules and C libraries
- How-to guides showing how to use leptons for each of these

## [0.27.6] - 2022-03-01

### Added

- Added feature development basic steps in CONTRIBUTING.md.
- Added section on locally building RTD (read the docs) in the contributing guide.

## [0.27.5] - 2022-03-01

### Fixed

- Missing UI input data after backend change - needed to be derived from graph for electrons, lattice inputs fixed on server-side, combining name and positional args
- Broken UI graph due to variable->edge_name renaming
- Missing UI executor data after server-side renaming

## [0.27.4] - 2022-02-28

### Fixed

- Path used in `covalent/executor/__init__.py` for executor plugin modules needed updating to `covalent/executor/executor_plugins`

### Removed

- Disabled workflow cancellation test due to inconsistent outcomes. Test will be re-enabled after cancellation mechanisms are investigated further.

## [0.27.3] - 2022-02-25

### Added

- Added `USING_DOCKER.md` guide for running docker container.
- Added cli args to covalent UI flask server `covalent_ui/app.py` to modify port and log file path.

### Removed

- Removed gunicorn from cli and Dockerfile.

### Changed

- Updated cli `covalent_dispatcher/_cli/service.py` to run flask server directly, and removed dispatcher and UI flags.
- Using Flask blueprints to merge Dispatcher and UI servers.
- Updated Dockerfile to run flask server directly.
- Creating server PID file manually in `covalent_dispatcher/_cli/service.py`.
- Updated tests and docs to reflect merged servers.
- Changed all mentions of port 47007 (for old UI server) to 48008.

## [0.27.2] - 2022-02-24

### Changed

- Removed unnecessary blockquotes from the How-To guide for creating custom executors
- Changed "Covalent Cloud" to "Covalent" in the main code text

## [0.27.1] - 2022-02-24

### Removed

- Removed AQ-Engineers from CODEOWNERS in order to fix PR review notifications

## [0.27.0] - 2022-02-24

### Added

- Support for positional only, positional or keyword, variable positional, keyword only, variable keyword types of parameters is now added, e.g an electron can now use variable args and variable kwargs if the number/names of parameters are unknown during definition as `def task(*args, **kwargs)` which wasn't possible before.

- `Lattice.args` added to store positional arguments passed to the lattice's workflow function.

- `get_named_params` function added in `_shared_files/utils.py` which will return a tuple containing named positional arguments and named keyword arguments. The names help in showing and storing these parameters in the transport graph.

- Tests to verify whether all kinds of input paramaters are supported by electron or a lattice.

### Changed

- No longer merging positional arguments with keyword arguments, instead they are separately stored in respective nodes in the transport graph.

- `inputs` returned from `_get_inputs` function in `covalent_dispatcher/_core/execution.py` now contains positional as well as keyword arguments which further get passed to the executor.

- Executors now support positional and keyword arguments as inputs to their executable functions.

- Result object's `_inputs` attribute now contains both `args` and `kwargs`.

- `add_node_for_nested_iterables` is renamed to `connect_node_with_others` and `add_node_to_graph` also renamed to `add_collection_node_to_graph` in `electron.py`. Some more variable renames to have appropriate self-explanatory names.

- Nodes and edges in the transport graph now have a better interface to assign attributes to them.

- Edge attribute `variable` renamed to `edge_name`.

- In `serialize` function of the transport graph, if `metadata_only` is True, then only `metadata` attribute of node and `source` and `target` attributes of edge are kept in the then return serialized `data`.

- Updated the tests wherever necessary to reflect the above changes

### Removed

- Deprecated `required_params_passed` since an error will automatically be thrown by the `build_graph` function if any of the required parameters are not passed.

- Removed duplicate attributes from nodes in the transport graph.

## [0.26.1] - 2022-02-23

### Added

- Added Local Executor section to the API read the docs.

## [0.26.0] - 2022-02-23

### Added

- Automated reminders to update the changelog

## [0.25.3] - 2022-02-23

## Added

- Listed common mocking commands in the CONTRIBUTING.md guide.
- Additional guidelines on testing.

## [0.25.2] - 2022-02-21

### Changed

- `backend` metadata name changed to `executor`.
- `_plan_workflow` usage updated to reflect how that executor related information is now stored in the specific executor object.
- Updated tests to reflect the above changes.
- Improved the dispatch cancellation test to provide a robust solution which earlier took 10 minutes to run with uncertainty of failing every now and then.

### Removed

- Removed `TaskExecutionMetadata` as a consequence of removing `execution_args`.

## [0.25.1] - 2022-02-18

### Fixed

- Tracking imports that have been used in the workflow takes less time.

### Added

- User-imports are included in the dispatch_source.py script. Covalent-related imports are commented out.

## [0.25.0] - 2022-02-18

### Added

- UI: Lattice draw() method displays in web UI
- UI: New navigation panel

### Changed

- UI: Animated graph changes, panel opacity

### Fixed

- UI: Fixed "Not Found" pages

## [0.24.21] - 2022-02-18

### Added

- RST document describing the expectations from a tutorial.

## [0.24.20] - 2022-02-17

### Added

- Added how to create custom executors

### Changed

- Changed the description of the hyperlink for choosing executors
- Fixed typos in doc/source/api/getting_started/how_to/execution/creating_custom_executors.ipynb

## [0.24.19] - 2022-02-16

### Added

- CODEOWNERS for certain files.

## [0.24.18] - 2022-02-15

### Added

- The user configuration file can now specify an executor plugin directory.

## [0.24.17] - 2022-02-15

### Added

- Added a how-to for making custom executors.

## [0.24.16] - 2022-02-12

### Added

- Errors now contain the traceback as well as the error message in the result object.
- Added test for `_post_process` in `tests/covalent_dispatcher_tests/_core/execution_test.py`.

### Changed

- Post processing logic in `electron` and dispatcher now relies on the order of execution in the transport graph rather than node's function names to allow for a more reliable pairing of nodes and their outputs.

- Renamed `init_test.py` in `tests/covalent_dispatcher_tests/_core/` to `execution_test.py`.

### Removed

- `exclude_from_postprocess` list which contained some non executable node types removed since only executable nodes are post processed now.

## [0.24.15] - 2022-02-11

### Fixed

- If a user's configuration file does not have a needed exeutor parameter, the default parameter (defined in _shared_files/defaults.py) is used.
- Each executor plugin is no longer initialized upon the import of Covalent. This allows required parameters in executor plugins.

## Changed

- Upon updating the configuration data with a user's configuration file, the complete set is written back to file.

## Added

- Tests for the local and base executors.

## [0.24.14] - 2022-02-11

### Added

- UI: add dashboard cards
- UI: add scaling dots background

### Changed

- UI: reduce sidebar font sizes, refine color theme
- UI: refine scrollbar styling, show on container hover
- UI: format executor parameters as YAML code
- UI: update syntax highlighting scheme
- UI: update index.html description meta tag

## [0.24.13] - 2022-02-11

### Added

- Tests for covalent/_shared_files/config.py

## [0.24.12] - 2022-02-10

### Added

- CodeQL code analyzer

## [0.24.11] - 2022-02-10

### Added

- A new dictionary `_DEFAULT_CONSTRAINTS_DEPRECATED` in defaults.py

### Changed

- The `_DEFAULT_CONSTRAINT_VALUES` dictionary now only contains the `backend` argument

## [0.24.10] - 2022-02-09

### Fixed

- Sporadically failing workflow cancellation test in tests/workflow_stack_test.py

## [0.24.9] - 2022-02-09

## Changed

- Implementation of `_port_from_pid` in covalent_dispatcher/_cli/service.py.

## Added

- Unit tests for command line interface (CLI) functionalities in covalent_dispatcher/_cli/service.py and covalent_dispatcher/_cli/cli.py.

## [0.24.8] - 2022-02-07

### Fixed

- If a user's configuration file does not have a needed parameter, the default parameter (defined in _shared_files/defaults.py) is used.

## [0.24.7] - 2022-02-07

### Added

- Typing: Add Type hint `dispatch_info` parameter.
- Documentation: Updated the return_type description in docstring.

### Changed

- Typing: Change return type annotation to `Generator`.

## [0.24.6] - 2022-02-06

### Added

- Type hint to `deserialize` method of `TransportableObject` of `covalent/_workflow/transport.py`.

### Changed

- Description of `data` in `deserialize` method of `TransportableObject` of `covalent/_workflow/transport.py` from `The serialized transportable object` to `Cloudpickled function`.

## [0.24.5] - 2022-02-05

### Fixed

- Removed dependence on Sentinel module

## [0.24.4] - 2022-02-04

### Added

- Tests across multiple versions of Python and multiple operating systems
- Documentation reflecting supported configurations

## [0.24.3] - 2022-02-04

### Changed

- Typing: Use `bool` in place of `Optional[bool]` as type annotation for `develop` parameter in `covalent_dispatcher.service._graceful_start`
- Typing: Use `Any` in place of `Optional[Any]` as type annotation for `new_value` parameter in `covalent._shared_files.config.get_config`

## [0.24.2] - 2022-02-04

### Fixed

- Updated hyperlink of "How to get the results" from "./collection/query_electron_execution_result" to "./collection/query_multiple_lattice_execution_results" in "doc/source/how_to/index.rst".
- Updated hyperlink of "How to get the result of a particular electron" from "./collection/query_multiple_lattice_execution_results" to "./collection/query_electron_execution_result" in "doc/source/how_to/index.rst".

## [0.24.1] - 2022-02-04

### Changed

- Changelog entries are now required to have the current date to enforce ordering.

## [0.24.0] - 2022-02-03

### Added

- UI: log file output - display in Output tab of all available log file output
- UI: show lattice and electron inputs
- UI: display executor attributes
- UI: display error message on failed status for lattice and electron

### Changed

- UI: re-order sidebar sections according to latest figma designs
- UI: update favicon
- UI: remove dispatch id from tab title
- UI: fit new uuids
- UI: adjust theme text primary and secondary colors

### Fixed

- UI: auto-refresh result state on initial render of listing and graph pages
- UI: graph layout issues: truncate long electron/param names

## [0.23.0] - 2022-02-03

### Added

- Added `BaseDispatcher` class to be used for creating custom dispatchers which allow connection to a dispatcher server.
- `LocalDispatcher` inheriting from `BaseDispatcher` allows connection to a local dispatcher server running on the user's machine.
- Covalent only gives interface to the `LocalDispatcher`'s `dispatch` and `dispatch_sync` methods.
- Tests for both `LocalDispatcher` and `BaseDispatcher` added.

### Changed

- Switched from using `lattice.dispatch` and `lattice.dispatch_sync` to `covalent.dispatch` and `covalent.dispatch_sync`.
- Dispatcher address now is passed as a parameter (`dispatcher_addr`) to `covalent.dispatch` and `covalent.dispatch_sync` instead of a metadata field to lattice.
- Updated tests, how tos, and tutorials to use `covalent.dispatch` and `covalent.dispatch_sync`.
- All the contents of `covalent_dispatcher/_core/__init__.py` are moved to `covalent_dispatcher/_core/execution.py` for better organization. `__init__.py` only contains function imports which are needed by external modules.
- `dispatch`, `dispatch_sync` methods deprecated from `Lattice`.

### Removed

- `_server_dispatch` method removed from `Lattice`.
- `dispatcher` metadata field removed from `lattice`.

## [0.22.19] - 2022-02-03

### Fixed

- `_write_dispatch_to_python_file` isn't called each time a task is saved. It is now only called in the final save in `_run_planned_workflow` (in covalent_dispatcher/_core/__init__.py).

## [0.22.18] - 2022-02-03

### Fixed

- Added type information to result.py

## [0.22.17] - 2022-02-02

### Added

- Replaced `"typing.Optional"` with `"str"` in covalent/executor/base.py
- Added missing type hints to `get_dispatch_context` and `write_streams_to_file` in covalent/executor/base.py, BaseExecutor

## [0.22.16] - 2022-02-02

### Added

- Functions to check if UI and dispatcher servers are running.
- Tests for the `is_ui_running` and `is_server_running` in covalent_dispatcher/_cli/service.py.

## [0.22.15] - 2022-02-01

### Fixed

- Covalent CLI command `covalent purge` will now stop the servers before deleting all the pid files.

### Added

- Test for `purge` method in covalent_dispatcher/_cli/service.py.

### Removed

- Unused `covalent_dispatcher` import from covalent_dispatcher/_cli/service.py.

### Changed

- Moved `_config_manager` import from within the `purge` method to the covalent_dispatcher/_cli/service.py for the purpose of mocking in tests.

## [0.22.14] - 2022-02-01

### Added

- Type hint to `_server_dispatch` method in `covalent/_workflow/lattice.py`.

## [0.22.13] - 2022-01-26

### Fixed

- When the local executor's `log_stdout` and `log_stderr` config variables are relative paths, they should go inside the results directory. Previously that was queried from the config, but now it's queried from the lattice metadata.

### Added

- Tests for the corresponding functions in (`covalent_dispatcher/_core/__init__.py`, `covalent/executor/base.py`, `covalent/executor/executor_plugins/local.py` and `covalent/executor/__init__.py`) affected by the bug fix.

### Changed

- Refactored `_delete_result` in result manager to give the option of deleting the result parent directory.

## [0.22.12] - 2022-01-31

### Added

- Diff check in pypi.yml ensures correct files are packaged

## [0.22.11] - 2022-01-31

### Changed

- Removed codecov token
- Removed Slack notifications from feature branches

## [0.22.10] - 2022-01-29

### Changed

- Running tests, conda, and version workflows on pull requests, not just pushes

## [0.22.9] - 2022-01-27

### Fixed

- Fixing version check action so that it doesn't run on commits that are in develop
- Edited PR template so that markdown checklist appears properly

## [0.22.8] - 2022-01-27

### Fixed

- publish workflow, using `docker buildx` to build images for x86 and ARM, prepare manifest and push to ECR so that pulls will match the correct architecture.
- typo in CONTRIBUTING
- installing `gcc` in Docker image so Docker can build wheels for `dask` and other packages that don't provide ARM wheels

### Changed

- updated versions in `requirements.txt` for `matplotlib` and `dask`

## [0.22.7] - 2022-01-27

### Added

- `MANIFEST.in` did not have `covalent_dispatcher/_service` in it due to which the PyPi package was not being built correctly. Added the `covalent_dispatcher/_service` to the `MANIFEST.in` file.

### Fixed

- setuptools properly including data files during installation

## [0.22.6] - 2022-01-26

### Fixed

- Added service folder in covalent dispatcher to package.

## [0.22.5] - 2022-01-25

### Fixed

- `README.md` images now use master branch's raw image urls hosted on <https://github.com> instead of <https://raw.githubusercontent.com>. Also, switched image rendering from html to markdown.

## [0.22.4] - 2022-01-25

### Fixed

- dispatcher server app included in sdist
- raw image urls properly used

## [0.22.3] - 2022-01-25

### Fixed

- raw image urls used in readme

## [0.22.2] - 2022-01-25

### Fixed

- pypi upload

## [0.22.1] - 2022-01-25

### Added

- Code of conduct
- Manifest.in file
- Citation info
- Action to upload to pypi

### Fixed

- Absolute URLs used in README
- Workflow badges updated URLs
- `install_package_data` -> `include_package_data` in `setup.py`

## [0.22.0] - 2022-01-25

### Changed

- Using public ECR for Docker release

## [0.21.0] - 2022-01-25

### Added

- GitHub pull request templates

## [0.20.0] - 2022-01-25

### Added

- GitHub issue templates

## [0.19.0] - 2022-01-25

### Changed

- Covalent Beta Release

## [0.18.9] - 2022-01-24

### Fixed

- iframe in the docs landing page is now responsive

## [0.18.8] - 2022-01-24

### Changed

- Temporarily removed output tab
- Truncated dispatch id to fit left sidebar, add tooltip to show full id

## [0.18.7] - 2022-01-24

### Changed

- Many stylistic improvements to documentation, README, and CONTRIBUTING.

## [0.18.6] - 2022-01-24

### Added

- Test added to check whether an already decorated function works as expected with Covalent.
- `pennylane` package added to the `requirements-dev.txt` file.

### Changed

- Now using `inspect.signature` instead of `function.__code__` to get the names of function's parameters.

## [0.18.5] - 2022-01-21

### Fixed

- Various CI fixes, including rolling back regression in version validation, caching on s3 hosted badges, applying releases and tags correctly.

## [0.18.4] - 2022-01-21

### Changed

- Removed comments and unused functions in covalent_dispatcher
- `result_class.py` renamed to `result.py`

### Fixed

- Version was not being properly imported inside `covalent/__init__.py`
- `dispatch_sync` was not previously using the `results_dir` metadata field

### Removed

- Credentials in config
- `generate_random_filename_in_cache`
- `is_any_atom`
- `to_json`
- `show_subgraph` option in `draw`
- `calculate_node`

## [0.18.3] - 2022-01-20

### Fixed

- The gunicorn servers now restart more gracefully

## [0.18.2] - 2022-01-21

### Changed

- `tempdir` metadata field removed and replaced with `executor.local.cache_dir`

## [0.18.1] - 2022-01-11

## Added

- Concepts page

## [0.18.0] - 2022-01-20

### Added

- `Result.CANCELLED` status to represent the status of a cancelled dispatch.
- Condition to cancel the whole dispatch if any of the nodes are cancelled.
- `cancel_workflow` function which uses a shared variable provided by Dask (`dask.distributed.Variable`) in a dask client to inform nodes to stop execution.
- Cancel function for dispatcher server API which will allow the server to terminate the dispatch.
- How to notebook for cancelling a dispatched job.
- Test to verify whether cancellation of dispatched jobs is working as expected.
- `cancel` function is available as `covalent.cancel`.

### Changed

- In file `covalent/_shared_files/config.py` instead of using a variable to store and then return the config data, now directly returning the configuration.
- Using `fire_and_forget` to dispatch a job instead of a dictionary of Dask's `Future` objects so that we won't have to manage the lifecycle of those futures.
- The `test_run_dispatcher` test was changed to reflect that the dispatcher no longer uses a dictionary of future objects as it was not being utilized anywhere.

### Removed

- `with dask_client` context was removed as the client created in `covalent_dispatcher/_core/__init__.py` is already being used even without the context. Furthermore, it creates issues when that context is exited which is unnecessary at the first place hence not needed to be resolved.

## [0.17.5] - 2022-01-19

### Changed

- Results directory uses a relative path by default and can be overridden by the environment variable `COVALENT_RESULTS_DIR`.

## [0.17.4] - 2022-01-19

### Changed

- Executor parameters use defaults specified in config TOML
- If relative paths are supplied for stdout and stderr, those files are created inside the results directory

## [0.17.3] - 2022-01-18

### Added

- Sync function
- Covalent CLI tool can restart in developer mode

### Fixed

- Updated the UI address referenced in the README

## [0.17.2] - 2022-01-12

### Added

- Quantum gravity tutorial

### Changed

- Moved VERSION file to top level

## [0.17.1] - 2022-01-19

### Added

- `error` attribute was added to the results object to show which node failed and the reason behind it.
- `stdout` and `stderr` attributes were added to a node's result to store any stdout and stderr printing done inside an electron/node.
- Test to verify whether `stdout` and `stderr` are being stored in the result object.

### Changed

- Redesign of how `redirect_stdout` and `redirect_stderr` contexts in executor now work to allow storing their respective outputs.
- Executors now also return `stdout` and `stderr` strings, along with the execution output, so that they can be stored in their result object.

## [0.17.0] - 2022-01-18

### Added

- Added an attribute `__code__` to electron and lattice which is a copy of their respective function's `__code__` attribute.
- Positional arguments, `args`, are now merged with keyword arguments, `kwargs`, as close as possible to where they are passed. This was done to make sure we support both with minimal changes and without losing the name of variables passed.
- Tests to ensure usage of positional arguments works as intended.

### Changed

- Slight rework to how any print statements in lattice are sent to null.
- Changed `test_dispatcher_functional` in `basic_dispatcher_test.py` to account for the support of `args` and removed a an unnecessary `print` statement.

### Removed

- Removed `args` from electron's `init` as it wasn't being used anywhere.

## [0.16.1] - 2022-01-18

### Changed

- Requirement changed from `dask[complete]` to `dask[distributed]`.

## [0.16.0] - 2022-01-14

### Added

- New UI static demo build
- New UI toolbar functions - orientation, toggle params, minimap
- Sortable and searchable lattice name row

### Changed

- Numerous UI style tweaks, mostly around dispatches table states

### Fixed

- Node sidebar info now updates correctly

## [0.15.11] - 2022-01-18

### Removed

- Unused numpy requirement. Note that numpy is still being installed indirectly as other packages in the requirements rely on it.

## [0.15.10] - 2022-01-16

## Added

- How-to guide for Covalent dispatcher CLI.

## [0.15.9] - 2022-01-18

### Changed

- Switched from using human readable ids to using UUIDs

### Removed

- `human-id` package was removed along with its mention in `requirements.txt` and `meta.yaml`

## [0.15.8] - 2022-01-17

### Removed

- Code breaking text from CLI api documentation.
- Unwanted covalent_dispatcher rst file.

### Changed

- Installation of entire covalent_dispatcher instead of covalent_dispatcher/_service in setup.py.

## [0.15.7] - 2022-01-13

### Fixed

- Functions with multi-line or really long decorators are properly serialized in dispatch_source.py.
- Multi-line Covalent output is properly commented out in dispatch_source.py.

## [0.15.6] - 2022-01-11

### Fixed

- Sub-lattice functions are successfully serialized in the utils.py get_serialized_function_str.

### Added

- Function to scan utilized source files and return a set of imported modules (utils.get_imports_from_source)

## [0.15.5] - 2022-01-12

### Changed

- UI runs on port 47007 and the dispatcher runs on port 48008. This is so that when the servers are later merged, users continue using port 47007 in the browser.
- Small modifications to the documentation
- Small fix to the README

### Removed

- Removed a directory `generated` which was improperly added
- Dispatcher web interface
- sqlalchemy requirement

## [0.15.4] - 2022-01-11

### Changed

- In file `covalent/executor/base.py`, `pickle` was changed to `cloudpickle` because of its universal pickling ability.

### Added

- In docstring of `BaseExecutor`, a note was added specifying that `covalent` with its dependencies is assumed to be installed in the conda environments.
- Above note was also added to the conda env selector how-to.

## [0.15.3] - 2022-01-11

### Changed

- Replaced the generic `RuntimeError` telling users to check if there is an object manipulation taking place inside the lattice to a simple warning. This makes the original error more visible.

## [0.15.2] - 2022-01-11

### Added

- If condition added for handling the case where `__getattr__` of an electron is accessed to detect magic functions.

### Changed

- `ActiveLatticeManager` now subclasses from `threading.local` to make it thread-safe.
- `ValueError` in the lattice manager's `claim` function now also shows the name of the lattice that is currently claimed.
- Changed docstring of `ActiveLatticeManager` to note that now it is thread-safe.
- Sublattice dispatching now no longer deletes the result object file and is dispatched normally instead of in a serverless manner.
- `simulate_nitrogen_and_copper_slab_interaction.ipynb` notebook tutorial now does normal dispatching as well instead of serverless dispatching. Also, now 7 datapoints will be shown instead of 10 earlier.

## [0.15.1] - 2022-01-11

### Fixed

- Passing AWS credentials to reusable workflows as a secret

## [0.15.0] - 2022-01-10

### Added

- Action to push development image to ECR

### Changed

- Made the publish action reusable and callable

## [0.14.1] - 2022-01-02

### Changed

- Updated the README
- Updated classifiers in the setup.py file
- Massaged some RTD pages

## [0.14.0] - 2022-01-07

### Added

- Action to push static UI to S3

## [0.13.2] - 2022-01-07

### Changed

- Completed new UI design work

## [0.13.1] - 2022-01-02

### Added

- Added eventlet requirement

### Changed

- The CLI tool can now manage the UI flask server as well
- [Breaking] The CLI option `-t` has been changed to `-d`, which starts the servers in developer mode and exposes unit tests to the server.

## [0.13.0] - 2022-01-01

### Added

- Config manager in `covalent/_shared_files/config.py`
- Default location for the main config file can be overridden using the environment variable `COVALENT_CONFIG_DIR`
- Ability to set and get configuration using `get_config` and `set_config`

### Changed

- The flask servers now reference the config file
- Defaults reference the config file

### Fixed

- `ValueError` caught when running `covalent stop`
- One of the functional tests was using a malformed path

### Deprecated

- The `electron.to_json` function
- The `generate_random_filename_in_cache` function

### Removed

- The `get_api_token` function

## [0.12.13] - 2022-01-04

## Removed

- Tutorial section headings

## Fixed

- Plot background white color

## [0.12.12] - 2022-01-06

### Fixed

- Having a print statement inside electron and lattice code no longer causes the workflow to fail.

## [0.12.11] - 2022-01-04

### Added

- Completed UI feature set for first release

### Changed

- UI server result serialization improvements
- UI result update webhook no longer fails on request exceptions, logs warning intead

## [0.12.10] - 2021-12-17

### Added

- Astrophysics tutorial

## [0.12.9] - 2022-01-04

### Added

- Added `get_all_node_results` method in `result_class.py` to return result of all node executions.

- Added `test_parallelilization` test to verify whether the execution is now being achieved in parallel.

### Changed

- Removed `LocalCluster` cluster creation usage to a simple `Client` one from Dask.

- Removed unnecessary `to_run` function as we no longer needed to run execution through an asyncio loop.

- Removed `async` from function definition of previously asynchronous functions, `_run_task`, `_run_planned_workflow`, `_plan_workflow`, and `_run_workflow`.

- Removed `uvloop` from requirements.

- Renamed `test_get_results` to `test_get_result`.

- Reran the how to notebooks where execution time was mentioned.

- Changed how `dispatch_info` context manager was working to account for multiple nodes accessing it at the same time.

## [0.12.8] - 2022-01-02

### Changed

- Changed the software license to GNU Affero 3.0

### Removed

- `covalent-ui` directory

## [0.12.7] - 2021-12-29

### Fixed

- Gunicorn logging now uses the `capture-output` flag instead of redirecting stdout and stderr

## [0.12.6] - 2021-12-23

### Changed

- Cleaned up the requirements and moved developer requirements to a separate file inside `tests`

## [0.12.5] - 2021-12-16

### Added

- Conda build CI job

## [0.12.4] - 2021-12-23

### Changed

- Gunicorn server now checks for port availability before starting

### Fixed

- The `covalent start` function now prints the correct port if the server is already running.

## [0.12.3] - 2021-12-14

### Added

- Covalent tutorial comparing quantum support vector machines with support vector machine algorithms implemented in qiskit and scikit-learn.

## [0.12.2] - 2021-12-16

### Fixed

- Now using `--daemon` in gunicorn to start the server, which was the original intention.

## [0.12.1] - 2021-12-16

### Fixed

- Removed finance references from docs
- Fixed some other small errors

### Removed

- Removed one of the failing how-to tests from the functional test suite

## [0.12.0] - 2021-12-16

### Added

- Web UI prototype

## [0.11.1] - 2021-12-14

### Added

- CLI command `covalent status` shows port information

### Fixed

- gunicorn management improved

## [0.11.0] - 2021-12-14

### Added

- Slack notifications for test status

## [0.10.4] - 2021-12-15

### Fixed

- Specifying a non-default results directory in a sub-lattice no longer causes a failure in lattice execution.

## [0.10.3] - 2021-12-14

### Added

- Functional tests for how-to's in documentation

### Changed

- Moved example script to a functional test in the pipeline
- Added a test flag to the CLI tool

## [0.10.2] - 2021-12-14

### Fixed

- Check that only `kwargs` without any default values in the workflow definition need to be passed in `lattice.draw(ax=ax, **kwargs)`.

### Added

- Function to check whether all the parameters without default values for a callable function has been passed added to shared utils.

## [0.10.1] - 2021-12-13

### Fixed

- Content and style fixes for getting started doc.

## [0.10.0] - 2021-12-12

### Changed

- Remove all imports from the `covalent` to the `covalent_dispatcher`, except for `_dispatch_serverless`
- Moved CLI into `covalent_dispatcher`
- Moved executors to `covalent` directory

## [0.9.1] - 2021-12-13

### Fixed

- Updated CONTRIBUTING to clarify docstring style.
- Fixed docstrings for `calculate_node` and `check_constraint_specific_sum`.

## [0.9.0] - 2021-12-10

### Added

- `prefix_separator` for separating non-executable node types from executable ones.

- `subscript_prefix`, `generator_prefix`, `sublattice_prefix`, `attr_prefix` for prefixes of subscripts, generators,
  sublattices, and attributes, when called on an electron and added to the transport graph.

- `exclude_from_postprocess` list of prefixes to denote those nodes which won't be used in post processing the workflow.

- `__int__()`, `__float__()`, `__complex__()` for converting a node to an integer, float, or complex to a value of 0 then handling those types in post processing.

- `__iter__()` generator added to Electron for supporting multiple return values from an electron execution.

- `__getattr__()` added to Electron for supporting attribute access on the node output.

- `__getitem__()` added to Electron for supporting subscripting on the node output.

- `electron_outputs` added as an attribute to lattice.

### Changed

- `electron_list_prefix`, `electron_dict_prefix`, `parameter_prefix` modified to reflect new way to assign prefixes to nodes.

- In `build_graph` instead of ignoring all exceptions, now the exception is shown alongwith the runtime error notifying that object manipulation should be avoided inside a lattice.

- `node_id` changed to `self.node_id` in Electron's `__call__()`.

- `parameter` type electrons now have the default metadata instead of empty dictionary.

- Instead of deserializing and checking whether a sublattice is there, now a `sublattice_prefix` is used to denote when a node is a sublattice.

- In `dispatcher_stack_test`, `test_dispatcher_flow` updated to indicate the new use of `parameter_prefix`.

### Fixed

- When an execution fails due to something happening in `run_workflow`, then result object's status is now failed and the object is saved alongwith throwing the appropriate exception.

## [0.8.5] - 2021-12-10

### Added

- Added tests for choosing specific executors inside electron initialization.
- Added test for choosing specific Conda environments inside electron initialization.

## [0.8.4] - 2021-12-10

### Changed

- Removed _shared_files directory and contents from covalent_dispatcher. Logging in covalent_dispatcher now uses the logger in covalent/_shared_files/logging.py.

## [0.8.3] - 2021-12-10

### Fixed

- Decorator symbols were added to the pseudo-code in the quantum chemistry tutorial.

## [0.8.2] - 2021-12-06

### Added

- Quantum chemistry tutorial.

## [0.8.1] - 2021-12-08

### Added

- Docstrings with typehints for covalent dispatcher functions added.

### Changed

- Replaced `node` to `node_id` in `electron.py`.

- Removed unnecessary `enumerate` in `covalent_dispatcher/_core/__init__.py`.

- Removed `get_node_device_mapping` function from `covalent_dispatcher/_core/__init__.py`
  and moved the definition to directly add the mapping to `workflow_schedule`.

- Replaced iterable length comparison for `executor_specific_exec_cmds` from `if len(executor_specific_exec_cmds) > 0`
  to `if executor_specific_exec_cmds`.

## [0.8.0] - 2021-12-03

### Added

- Executors can now accept the name of a Conda environment. If that environment exists, the operations of any electron using that executor are performed in that Conda environment.

## [0.7.6] - 2021-12-02

### Changed

- How to estimate lattice execution time has been renamed to How to query lattice execution time.
- Change result querying syntax in how-to guides from `lattice.get_result` to
  `covalent.get_result`.
- Choose random port for Dask dashboard address by setting `dashboard_address` to ':0' in
  `LocalCluster`.

## [0.7.5] - 2021-12-02

### Fixed

- "Default" executor plugins are included as part of the package upon install.

## [0.7.4] - 2021-12-02

### Fixed

- Upgraded dask to 2021.10.0 based on a vulnerability report

## [0.7.3] - 2021-12-02

### Added

- Transportable object tests
- Transport graph tests

### Changed

- Variable name node_num to node_id
- Variable name node_idx to node_id

### Fixed

- Transport graph `get_dependencies()` method return type was changed from Dict to List

## [0.7.2] - 2021-12-01

### Fixed

- Date handling in changelog validation

### Removed

- GitLab CI YAML

## [0.7.1] - 2021-12-02

### Added

- A new parameter to a node's result called `sublattice_result` is added.
  This will be of a `Result` type and will contain the result of that sublattice's
  execution. If a normal electron is executed, this will be `None`.

- In `_delete_result` function in `results_manager.py`, an empty results directory
  will now be deleted.

- Name of a sublattice node will also contain `(sublattice)`.

- Added `_dispatch_sync_serverless` which synchronously dispatches without a server
  and waits for a result to be returned. This is the method used to dispatch a sublattice.

- Test for sublatticing is added.

- How-to guide added for sublatticing explaining the new features.

### Changed

- Partially changed `draw` function in `lattice.py` to also draw the subgraph
  of the sublattice when drawing the main graph of the lattice. The change is
  incomplete as we intend to add this feature later.

- Instead of returning `plt`, `draw` now returns the `ax` object.

- `__call__` function in `lattice.py` now runs the lattice's function normally
  instead of dispatching it.

- `_run_task` function now checks whether current node is a sublattice and acts
  accordingly.

### Fixed

- Unnecessary lines to rename the node's name in `covalent_dispatcher/_core/__init__.py` are removed.

- `test_electron_takes_nested_iterables` test was being ignored due to a spelling mistake. Fixed and
  modified to follow the new pattern.

## [0.7.0] - 2021-12-01

### Added

- Electrons can now accept an executor object using the "backend" keyword argument. "backend" can still take a string naming the executor module.
- Electrons and lattices no longer have Slurm metadata associated with the executor, as that information should be contained in the executor object being used as an input argument.
- The "backend" keyword can still be a string specifying the executor module, but only if the executor doesn't need any metadata.
- Executor plugin classes are now directly available to covalent, eg: covalent.executor.LocalExecutor().

## [0.6.7] - 2021-12-01

### Added

- Docstrings without examples for all the functions in core covalent.
- Typehints in those functions as well.
- Used `typing.TYPE_CHECKING` to prevent cyclic imports when writing typehints.

### Changed

- `convert_to_lattice_function` renamed to `convert_to_lattice_function_call`.
- Context managers now raise a `ValueError` instead of a generic `Exception`.

## [0.6.6] - 2021-11-30

### Fixed

- Fixed the version used in the documentation
- Fixed the badge URLs to prevent caching

## [0.6.5] - 2021-11-30

### Fixed

- Broken how-to links

### Removed

- Redundant lines from .gitignore
- *.ipynb from .gitignore

## [0.6.4] - 2021-11-30

### Added

- How-to guides for workflow orchestration.
  - How to construct an electron
  - How to construct a lattice
  - How to add an electron to lattice
  - How to visualize the lattice
  - How to add constraints to lattices
- How-to guides for workflow and subtask execution.
  - How to execute individual electrons
  - How to execute a lattice
  - How to execute multiple lattices
- How-to guides for status querying.
  - How to query electron execution status
  - How to query lattice execution status
  - How to query lattice execution time
- How-to guides for results collection
  - How to query electron execution results
  - How to query lattice execution results
  - How to query multiple lattice execution results
- Str method for the results object.

### Fixed

- Saving the electron execution status when the subtask is running.

## [0.6.3] - 2021-11-29

### Removed

- JWT token requirement.
- Covalent dispatcher login requirement.
- Update covalent login reference in README.md.
- Changed the default dispatcher server port from 5000 to 47007.

## [0.6.2] - 2021-11-28

### Added

- Github action for tests and coverage
- Badges for tests and coverage
- If tests pass then develop is pushed to master
- Add release action which tags and creates a release for minor version upgrades
- Add badges action which runs linter, and upload badges for version, linter score, and platform
- Add publish action (and badge) which builds a Docker image and uploads it to the AWS ECR

## [0.6.1] - 2021-11-27

### Added

- Github action which checks version increment and changelog entry

## [0.6.0] - 2021-11-26

### Added

- New Covalent RTD theme
- sphinx extension sphinx-click for CLI RTD
- Sections in RTD
- init.py in both covalent-dispatcher logger module and cli module for it to be importable in sphinx

### Changed

- docutils version that was conflicting with sphinx

### Removed

- Old aq-theme

## [0.5.1] - 2021-11-25

### Added

- Integration tests combining both covalent and covalent-dispatcher modules to test that
  lattice workflow are properly planned and executed.
- Integration tests for the covalent-dispatcher init module.
- pytest-asyncio added to requirements.

## [0.5.0] - 2021-11-23

### Added

- Results manager file to get results from a file, delete a result, and redispatch a result object.
- Results can also be awaited to only return a result if it has either been completed or failed.
- Results class which is used to store the results with all the information needed to be used again along with saving the results to a file functionality.
- A result object will be a mercurial object which will be updated by the dispatcher and saved to a file throughout the dispatching and execution parts.
- Direct manipulation of the transport graph inside a result object takes place.
- Utility to convert a function definition string to a function and vice-versa.
- Status class to denote the status of a result object and of each node execution in the transport graph.
- Start and end times are now also stored for each node execution as well as for the whole dispatch.
- Logging of `stdout` and `stderr` can be done by passing in the `log_stdout`, `log_stderr` named metadata respectively while dispatching.
- In order to get the result of a certain dispatch, the `dispatch_id`, the `results_dir`, and the `wait` parameter can be passed in. If everything is default, then only the dispatch id is required, waiting will not be done, and the result directory will be in the current working directory with folder name as `results/` inside which every new dispatch will have a new folder named according to their respective dispatch ids, containing:
  - `result.pkl` - (Cloud)pickled result object.
  - `result_info.yaml` - yaml file with high level information about the result and its execution.
  - `dispatch_source.py` - python file generated, containing the original function definitions of lattice and electrons which can be used to dispatch again.

### Changed

- `logfile` named metadata is now `slurm_logfile`.
- Instead of using `jsonpickle`, `cloudpickle` is being used everywhere to maintain consistency.
- `to_json` function uses `json` instead of `jsonpickle` now in electron and lattice definitions.
- `post_processing` moved to the dispatcher, so the dispatcher will now store a finished execution result in the results folder as specified by the user with no requirement of post processing it from the client/user side.
- `run_task` function in dispatcher modified to check if a node has completed execution and return it if it has, else continue its execution. This also takes care of cases if the server has been closed mid execution, then it can be started again from the last saved state, and the user won't have to wait for the whole execution.
- Instead of passing in the transport graph and dispatch id everywhere, the result object is being passed around, except for the `asyncio` part where the dispatch id and results directory is being passed which afterwards lets the core dispatcher know where to get the result object from and operate on it.
- Getting result of parent node executions of the graph, is now being done using the result object's graph. Storing of each execution's result is also done there.
- Tests updated to reflect the changes made. They are also being run in a serverless manner.

### Removed

- `LatticeResult` class removed.
- `jsonpickle` requirement removed.
- `WorkflowExecutionResult`, `TaskExecutionResult`, and `ExecutionError` singleton classes removed.

### Fixed

- Commented out the `jwt_required()` part in `covalent-dispatcher/_service/app.py`, may be removed in later iterations.
- Dispatcher server will now return the error message in the response of getting result if it fails instead of sending every result ever as a response.

## [0.4.3] - 2021-11-23

### Added

- Added a note in Known Issues regarding port conflict warning.

## [0.4.2] - 2021-11-24

### Added

- Added badges to README.md

## [0.4.1] - 2021-11-23

### Changed

- Removed old coverage badge and fixed the badge URL

## [0.4.0] - 2021-11-23

### Added

- Codecov integrations and badge

### Fixed

- Detached pipelines no longer created

## [0.3.0] - 2021-11-23

### Added

- Wrote a Code of Conduct based on <https://www.contributor-covenant.org/>
- Added installation and environment setup details in CONTRIBUTING
- Added Known Issues section to README

## [0.2.0] - 2021-11-22

### Changed

- Removed non-open-source executors from Covalent. The local SLURM executor is now
- a separate repo. Executors are now plugins.

## [0.1.0] - 2021-11-19

### Added

- Pythonic CLI tool. Install the package and run `covalent --help` for a usage description.
- Login and logout functionality.
- Executor registration/deregistration skeleton code.
- Dispatcher service start, stop, status, and restart.

### Changed

- JWT token is stored to file instead of in an environment variable.
- The Dask client attempts to connect to an existing server.

### Removed

- Removed the Bash CLI tool.

### Fixed

- Version assignment in the covalent init file.

## [0.0.3] - 2021-11-17

### Fixed

- Fixed the Dockerfile so that it runs the dispatcher server from the covalent repo.

## [0.0.2] - 2021-11-15

### Changed

- Single line change in ci script so that it doesn't exit after validating the version.
- Using `rules` in `pytest` so that the behavior in test stage is consistent.

## [0.0.1] - 2021-11-15

### Added

- CHANGELOG.md to track changes (this file).
- Semantic versioning in VERSION.
- CI pipeline job to enforce versioning.<|MERGE_RESOLUTION|>--- conflicted
+++ resolved
@@ -9,11 +9,13 @@
 
 ### Docs
 
-<<<<<<< HEAD
 - Update RTD for `AWS ECS` executor
 - Remove AWS Lambda and Batch RTDs to keep changes atomic
 - Adding dropdowns to IAM policy documents
-=======
+
+
+### Docs
+
 - Updated compatibility matrix
 - Updated pip, bash and callable deps how-to guides
 
@@ -54,7 +56,6 @@
 ### Docs
 
 - Fixed "How To" for Python leptons
->>>>>>> 661cd326
 
 ## [0.179.0] - 2022-08-16
 
