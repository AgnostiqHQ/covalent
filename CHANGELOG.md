--- conflicted
+++ resolved
@@ -7,7 +7,6 @@
 
 ## [UNRELEASED]
 
-<<<<<<< HEAD
 ### Authors
 
 - Madhur Tandon <madhurtandon23@gmail.com>
@@ -15,7 +14,7 @@
 ### Fixed
 
 - Result status comparison
-=======
+
 ## [0.221.0-rc.0] - 2023-04-17
 
 ### Authors
@@ -26,7 +25,6 @@
 ### Changed
 
 - Moved TransportableObject from transport.py to a new file transportable_object.py.
->>>>>>> ef0bcafe
 
 ## [0.220.0-rc.0] - 2023-04-14
 
