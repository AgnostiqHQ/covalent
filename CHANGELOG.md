--- conflicted
+++ resolved
@@ -7,17 +7,15 @@
 
 ## [UNRELEASED]
 
-<<<<<<< HEAD
 ### Fixed
 
 - Fixed failures in pushing images to ECR.
-=======
+
 ## [0.61.0] - 2022-04-06
 
 ### Changed
 
 - The results and data service now support batch deleting via query strings
->>>>>>> 9cd10b65
 
 ## [0.60.0] - 2022-04-06
 
