--- conflicted
+++ resolved
@@ -7,11 +7,10 @@
 
 ## [UNRELEASED]
 
-<<<<<<< HEAD
 ### Operations
 
 - Enhanced `tests.yml` to upload coverage reports by domain
-=======
+
 ### Docs
 
 - Removed YouTube video temporarily
@@ -27,7 +26,6 @@
 
 - Simplified interface for custom executors. All the boilerplate has
   been moved to `BaseExecutor`.
->>>>>>> cadb0c79
 
 ## [0.146.0] - 2022-07-20
 
