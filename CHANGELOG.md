# Changelog

All notable changes to this project will be documented in this file.

The format is based on [Keep a Changelog](https://keepachangelog.com/en/1.0.0/),
and this project adheres to [Semantic Versioning](https://semver.org/spec/v2.0.0.html).

## [UNRELEASED]

### Added

<<<<<<< HEAD
- New runner-executor interface for memory-efficient task processing

### Fixed

- Reduced memory consumption during workflow processing
=======
- File transfer strategy for GCP storage
- Add CLI status for zombie, stopped process.

### Docs

- Added documentation for Azure Blob Storage file transfers

## [0.227.0-rc.0] - 2023-06-13

### Authors

- Andrew S. Rosen <asrosen93@gmail.com>
- Co-authored-by: Sankalp Sanand <sankalp@agnostiq.ai>
- Will Cunningham <wjcunningham7@users.noreply.github.com>
- Co-authored-by: pre-commit-ci[bot] <66853113+pre-commit-ci[bot]@users.noreply.github.com>
- Co-authored-by: Casey Jao <casey@agnostiq.ai>


### Added

- File transfer strategy for Azure blob storage
>>>>>>> 30549012

### Fixed

- Read in `README.md` with `encoding="utf-8"` in `setup.py`

### Docs

- Fix `Lattice` docstring in RTD.
- Added a missing `,` to the Slurm docs.

### Operations

- Update the PR template.

## [0.226.0-rc.0] - 2023-06-09

### Authors

- Sankalp Sanand <sankalp@agnostiq.ai>



### Changed

- Reverting nightly frequency back to midnight basis


## [0.225.0-rc.0] - 2023-06-08

### Authors

- Sankalp Sanand <sankalp@agnostiq.ai>
- Madhur Tandon <20173739+madhur-tandon@users.noreply.github.com>
- Prasanna Venkatesh <54540812+Prasy12@users.noreply.github.com>
- Co-authored-by: kamalesh.suresh <kamalesh.suresh@psiog.com>
- Co-authored-by: pre-commit-ci[bot] <66853113+pre-commit-ci[bot]@users.noreply.github.com>
- Co-authored-by: Andrew S. Rosen <asrosen93@gmail.com>
- Faiyaz Hasan <faiyaz@agnostiq.ai>
- Co-authored-by: sriranjani venkatesan <sriranjani.venkatesan@psiog.com>
- Will Cunningham <wjcunningham7@users.noreply.github.com>
- Co-authored-by: kessler-frost <ssanand@hawk.iit.edu>
- Co-authored-by: santoshkumarradha <santosh@agnostiq.ai>
- Co-authored-by: Casey Jao <casey@agnostiq.ai>


### Changed

- Temporarily changing the nightly frequency to every hour

## [0.224.0-rc.0] - 2023-06-04

### Authors

- Sankalp Sanand <sankalp@agnostiq.ai>
- Madhur Tandon <20173739+madhur-tandon@users.noreply.github.com>
- Prasanna Venkatesh <54540812+Prasy12@users.noreply.github.com>
- Co-authored-by: kamalesh.suresh <kamalesh.suresh@psiog.com>
- Co-authored-by: pre-commit-ci[bot] <66853113+pre-commit-ci[bot]@users.noreply.github.com>
- Co-authored-by: Andrew S. Rosen <asrosen93@gmail.com>
- Faiyaz Hasan <faiyaz@agnostiq.ai>
- Co-authored-by: sriranjani venkatesan <sriranjani.venkatesan@psiog.com>
- Will Cunningham <wjcunningham7@users.noreply.github.com>
- Co-authored-by: kessler-frost <ssanand@hawk.iit.edu>
- Co-authored-by: santoshkumarradha <santosh@agnostiq.ai>
- Co-authored-by: Casey Jao <casey@agnostiq.ai>


### Changed

- Error messages are propagated to stdout when the server is not started. These changes are applied to `dispatch`, `redispatch`, and `get_result`.


### Docs

- Fix typo in GCP Batch executor RTD.
- Add steps for setting up GUI for local development in contribution guidelines. 

### Fixed

- Resolving correct python executable
- Error handling for random URLs/random dispatchId entered on the GUI
- Fixed support for dynamically assigning `executor` to `Electron` class
- Fixed nightly by activating environment before running tests in `tests.yml`

### Added

- `executor` property to `Electron` class, allowing updation of executor after electron function definition
- Added ability to hide post-processing electrons on the UI.
- Added prettify of names for the graph screen on the UI.
- Ability to specify a `workdir` for `local` and `dask` executors along with `create_unique_workdir` option for each electron / node.
- Heartbeat file is created and updated when the server is running
- Added `SQLiteTrigger` class to the `triggers` module.

### Removed

- Removed unused module `covalent._data_store`
- Stress test files of cpu and sublattice stress tests removed from functional tests suite.

### Operations

- Nightly frequency set to midnight EST 

## [0.223.1-rc.0] - 2023-05-17

### Authors

- Janosh Riebesell <janosh.riebesell@gmail.com>
- Co-authored-by: Alejandro Esquivel <ae@alejandro.ltd>

### Fixed

- only pin `aiohttp` downwards to fix install on Python 3.11 [#1654](https://github.com/AgnostiqHQ/covalent/pulls/1654)

## [0.223.0-rc.0] - 2023-05-17

### Authors

- Alejandro Esquivel <ae@alejandro.ltd>
- Madhur Tandon <20173739+madhur-tandon@users.noreply.github.com>
- Sankalp Sanand <sankalp@agnostiq.ai>
- Co-authored-by: kessler-frost <ssanand@hawk.iit.edu>
- Faiyaz Hasan <faiyaz@agnostiq.ai>
- Andrew S. Rosen <asrosen93@gmail.com>
- Co-authored-by: pre-commit-ci[bot] <66853113+pre-commit-ci[bot]@users.noreply.github.com>
- Co-authored-by: Santosh kumar <29346072+santoshkumarradha@users.noreply.github.com>


### Added

- Added the `CloudResourceManager` class
- A new tutorial for a dynamic quantum chemistry workflow

### Tests

- Added tests for the `CloudResourceManager` class

### Docs

- Fix docstring for set_config
- Redispatch feature page in Read the Docs.
- Clarify installation instructions for SLURM plugin in Read the Docs (x2).
- Fix waiting order of electrons in docs inside snippet for adding a dependency when inputs and outputs are independent.
- Expose GCP Batch executor RTD.
- Add GCP Batch executor image in RTD.

### Fixed

- DB path creation now takes place at import time so that the CLI commands don't fail
- Raise error on dispatching a non-lattice
- Helpful message when trying to dispatch a workflow when covalent server is not available
- Open UI preview of transport graph when `lattice.draw()` is invoked and print URL of the same
- Defer creation of server specific config entries until covalent is started
- Functional tests on CI
- Move dask worker space to covalent cache instead of `site-packages`

### Docs

- Updated Feature documentation for Triggers with an example and minor corrections

### Removed

- Duplicate mocks for `UI_SRVDIR`
- Duplicate `_get_cancel_requested` method from `covalent_dispatcher/_core/runner.py`

### Tests

- Re-enable `test_run_workflow_does_not_deserialize`

### Authors

- Madhur Tandon <madhurtandon23@gmail.com>

### Operations

- Removed "already released" check from stable changelog action

## [0.222.0-rc.0] - 2023-04-27

### Authors

- Faiyaz Hasan <faiyaz@agnostiq.ai>
- Co-authored-by: kessler-frost <ssanand@hawk.iit.edu>
- Co-authored-by: Alejandro Esquivel <ae@alejandro.ltd>

### Changed

- Implementation of `TransportableObject` property method to be backwards compatible with version 0.209.1.

### Tests

- Updated QA stress test execution time baseline.

## [0.221.1-rc.0] - 2023-04-26

### Authors

- Madhur Tandon <20173739+madhur-tandon@users.noreply.github.com>
- Co-authored-by: Alejandro Esquivel <ae@alejandro.ltd>
- Faiyaz Hasan <faiyaz@agnostiq.ai>
- Rob de Wit <RCdeWit@users.noreply.github.com>
- Co-authored-by: pre-commit-ci[bot] <66853113+pre-commit-ci[bot]@users.noreply.github.com>
- Sankalp Sanand <sankalp@agnostiq.ai>
- Co-authored-by: kessler-frost <ssanand@hawk.iit.edu>

### Tests

- Move QA scripts from QA repo to Covalent functional tests.

### Docs

- Update requirements file for the tutorials: `1_QuantumMachineLearning/pennylane_kernel/source.ipynb` and `machine_learning/dnn_comparison.ipynb`.
- Add macOS 13 (Ventura) to [compatibility list](doc/source/getting_started/compatibility.rst).
- Fixed broken links and typos in the documentation.

### Authors

- Madhur Tandon <madhurtandon23@gmail.com>

### Fixed

- Result status comparison
- Raise error on extra args/kwargs
- Fixed redispatching and trigger server address passing in base trigger

## [0.221.0-rc.0] - 2023-04-17

### Authors

- Faiyaz Hasan <faiyaz@agnostiq.ai>


### Changed

- Moved TransportableObject from transport.py to a new file transportable_object.py.

## [0.220.0-rc.0] - 2023-04-14

### Authors

- Alejandro Esquivel <ae@alejandro.ltd>
- Faiyaz Hasan <faiyaz@agnostiq.ai>
- Sankalp Sanand <sankalp@agnostiq.ai>
- Co-authored-by: kessler-frost <ssanand@hawk.iit.edu>
- Co-authored-by: pre-commit-ci[bot] <66853113+pre-commit-ci[bot]@users.noreply.github.com>
- Venkat Bala <15014089+venkatBala@users.noreply.github.com>
- Co-authored-by: Santosh kumar <29346072+santoshkumarradha@users.noreply.github.com>
- dwelsch-esi <116022979+dwelsch-esi@users.noreply.github.com>
- Ara Ghukasyan <38226926+araghukas@users.noreply.github.com>


### Operations

- Updating `nightly` frequency (temp)

### Added

- Tutorial for hybrid neural network using Covalent, AWSBatch, and Qiskit Runtime.
- Environment variable that users can set to specify the location where Covalent can find their defined executors.
- Task group id in Electrons.
- Reconstruct postprocessing method.

### Fixed

- Doubling of nodes that are added to the transport graph.
- Ensure postprocessing node end time is added as the workflow end time.
- Functional tests
- Custom executor how to guide, and its loading mechanism in covalent server.
- Broken postprocessing unit test.

### Added

- Postprocessing as electrons.
- Postprocessing class in `postprocessing.py` module for all the different postprocessing helper methods and algorithms.

### Changed

- Postprocessing logic.
- Sublattice logic. Sublattices are now treated as electrons. Once the transport graph has been built, the status get changed to `DISPATCHING` at which point it is executed as another workflow.

### Removed

- Postprocessing from runners.

### Docs

- Adding Google Batch executor plugin RTD

### Docs

- Updated How-to documents.
- Port of Pennylane's Univariate QVR tutorial using Covalent to this repo.
- Adding troubleshooting guide to RTD's
- Added a note to First Experiment offering initial intro to executors.

## [0.219.0-rc.0] - 2023-03-01

### Authors

- Alejandro Esquivel <ae@alejandro.ltd>
- Faiyaz Hasan <faiyaz@agnostiq.ai>
- Sankalp Sanand <sankalp@agnostiq.ai>
- Co-authored-by: kessler-frost <ssanand@hawk.iit.edu>
- Co-authored-by: pre-commit-ci[bot] <66853113+pre-commit-ci[bot]@users.noreply.github.com>
- Venkat Bala <15014089+venkatBala@users.noreply.github.com>
- Co-authored-by: Santosh kumar <29346072+santoshkumarradha@users.noreply.github.com>


### Docs

* Adding `cancellation` RTD text files

### Added

- `disable_run` option added to enable "saving-only" option on covalent server and not executing the workflow
- `register_triggers`, `stop_triggers` functions added to `LocalDispatcher` class
- `triggers` parameter to the lattice metadata
- `BaseTrigger`, `DirTrigger`, `TimeTrigger` classes added available to be assigned to any lattice enabling the triggers feature
- `TriggerLoader` class added enabling loading of any kind of triggers including user defined ones without requiring installation
- CLI options to start covalent server in triggers only, and no triggers mode
- `is_pending` option added during redispatch to resume execution of a previously "saved-only", i.e pending workflow
- API routes added for Triggers server

### Changed

- Modified `ct.get_result` to allow for status only requests

### Fixed

- UI crashing if time values are null
- No longer adding "http://" every time a dispatcher address is provided in local dispatcher class in order to use the provided address exactly

### Docs

- Added documentation for "Triggers" and a separate section for similar "Features"
- Tutorial guidelines

### Tests

- Updated and added tests to account for all of the above triggers related changes

### Operations

- Lowering number of jest workers as an attempt to fix flaky UI functional tests
- Added exception for nightly to pass if conda release fails

## [0.218.0-rc.0] - 2023-02-21

### Authors

- Will Cunningham <wjcunningham7@users.noreply.github.com>
- Venkat Bala <15014089+venkatBala@users.noreply.github.com>
- Co-authored-by: Santosh kumar <29346072+santoshkumarradha@users.noreply.github.com>
- Co-authored-by: Alejandro Esquivel <ae@alejandro.ltd>
- Faiyaz Hasan <faiyaz@agnostiq.ai>
- Sankalp Sanand <sankalp@agnostiq.ai>
- Co-authored-by: kessler-frost <ssanand@hawk.iit.edu>
- Co-authored-by: Venkat Bala <venkat@agnostiq.ai>


### Added

- Added feature to support cancelling workflow dispatches
- Updating/adding new tests to improve code coverage

### Fixed

- Redispatch bug involving copying reusable nodes from old transport graph to new transport graph.
- Pennylane tutorial notebook.

### Docs

- Redispatch API section.
- Add how to for redispatch.
- Mention redispatch in the concepts section.
- Update `AWS Lambda` executor RTD with steps to extend the base executor image for installing custom packages

### Changed

- Enhanced the Dockerfile to include builds from various sources and a differentiation between SDK and Server builds

### Operations

- Updated pre-commit hook versions
- Updated codecov upload steps in tests workflow to fail if upload to codecov fails

## [0.217.0-rc.0] - 2023-02-12

### Authors

- Faiyaz Hasan <faiyaz@agnostiq.ai>
- dwelsch-esi <116022979+dwelsch-esi@users.noreply.github.com>
- Co-authored-by: dwelsch-memverge <david.welsch@memverge.com>
- Co-authored-by: pre-commit-ci[bot] <66853113+pre-commit-ci[bot]@users.noreply.github.com>
- Co-authored-by: Santosh kumar <29346072+santoshkumarradha@users.noreply.github.com>
- Co-authored-by: Will Cunningham <wjcunningham7@gmail.com>

### Fixed

- Redispatch bug.

### Changed

- Location of function to load result from the database now moved to load module in covalent_dispatcher/_db folde.

### Added
- API endpoint for redispatching.
- Unit and functional tests for redispatching.

### Docs
- Updated self-deployment (server deployment). 

## [0.216.0-rc.0] - 2023-02-05

### Authors

- Venkat Bala <15014089+venkatBala@users.noreply.github.com>
- Co-authored-by: Alejandro Esquivel <ae@alejandro.ltd>
- Faiyaz Hasan <faiyaz@agnostiq.ai>
- Ara Ghukasyan <38226926+araghukas@users.noreply.github.com>


### Removed

- References to specific IBMQ hub/group/project in tutorial 5

### Added

- TransportGraphOps class for diffing operations on transport graphs.
- Added make derived dispatch method.
- Apply electron updates method to _TransportGraph.

### Operations

- Added job in `nightly` to trigger base executor image builds after a Covalent `pre-release`

## [0.215.0-rc.0] - 2023-02-01

### Authors

- Faiyaz Hasan <faiyaz@agnostiq.ai>
- Alejandro Esquivel <ae@alejandro.ltd>

### Docs

- Added IBMQ tutorial

### Added

- Workflow re-dispatching functionality.

## [0.214.0-rc.0] - 2023-01-25

### Authors

- Faiyaz Hasan <faiyaz@agnostiq.ai>
- Alejandro Esquivel <ae@alejandro.ltd>


### Operations

- Fixed stable-changelog action removed `.catch` added `.on('error')`
- Removed AWS base executor deployment from `release.yml`
- Removed experimental tests from nightly test matrix (will be brought back but in different workflow)
- Updated release workflow to continue if release tag already exists

### Removed

- Slurm executor reference from qaoa tutorial since it's not compatible with conda env at the moment.

### Fixed

- Braket pip installation instructions.

## [0.213.2-rc.0] - 2023-01-21

### Authors

- Will Cunningham <wjcunningham7@users.noreply.github.com>


### Fixed

- Removing the entrypoint for SDK-only install
- Updating client requirements to match server versions

## [0.213.1-rc.0] - 2023-01-20

### Authors

- Faiyaz Hasan <faiyaz@agnostiq.ai>
- Alejandro Esquivel <ae@alejandro.ltd>
- dwelsch-esi <116022979+dwelsch-esi@users.noreply.github.com>


### Fixed

- Load plugins only when COVALENT_PLUGIN_LOAD environment variable has been set to a Truthy value.

### Docs
- Published Self-Deployment Guide

## [0.213.0-rc.0] - 2023-01-18

### Authors

- dwelsch-esi <116022979+dwelsch-esi@users.noreply.github.com>
- Co-authored-by: dwelsch-memverge <david.welsch@memverge.com>
- Co-authored-by: pre-commit-ci[bot] <66853113+pre-commit-ci[bot]@users.noreply.github.com>
- Sankalp Sanand <sankalp@agnostiq.ai>
- Co-authored-by: kessler-frost <ssanand@hawk.iit.edu>
- Co-authored-by: Faiyaz Hasan <faiyaz@agnostiq.ai>
- Co-authored-by: Casey Jao <casey@agnostiq.ai>
- Co-authored-by: Santosh kumar <29346072+santoshkumarradha@users.noreply.github.com>
- Co-authored-by: Will Cunningham <wjcunningham7@gmail.com>
- Will Cunningham <wjcunningham7@users.noreply.github.com>
- Co-authored-by: Alejandro Esquivel <ae@alejandro.ltd>


### Fixed

- MNIST tutorial now shows non-Null outputs and the classifier training log image has been updated.
- Minor changes to tutorials: autoencoder, quantum and classical svm, ensemble classification, iris classification with Pennylane, quantum chemistry, DNN tutorial, qaoa, spacetime tutorial etc.
- The range of `networkx` versions in requirements.txt weren't compatible with each other, thus it is pinned to `2.8.6` now
- SDK-only sdist and installation should now work as expected, not packaging the server

### Added

- Added `dispatcher_addr` argument to `ct.get_result` similar to `ct.dispatch` so that it doesn't always fallback to using the default configured address

### Tests

- Updated `_get_result_from_dispatcher` test to verify whether using a link directly works or not

### Docs
- Revised UI reference. Added Settings page documentation.
- Added broken UI links in README

## [0.212.1-rc.0] - 2023-01-14

### Authors

- Casey Jao <casey@agnostiq.ai>


### Fixed

- Fixed naming of collection nodes (was breaking postprocessing)
- Restored compatibility with stable release of AWS executors


## [0.212.0-rc.0] - 2023-01-13

### Authors

- Prasanna Venkatesh <54540812+Prasy12@users.noreply.github.com>
- Co-authored-by: kamalesh.suresh <kamalesh.suresh@psiog.com>
- Co-authored-by: Amalan Jenicious F <amalan.jenicious@psiog.com>
- Co-authored-by: Alejandro Esquivel <ae@alejandro.ltd>


### Added

- Front-end pending unit tests for the GUI.

## [0.211.1-rc.0] - 2023-01-12

### Authors

- Prasanna Venkatesh <54540812+Prasy12@users.noreply.github.com>
- Co-authored-by: Aravind-psiog <aravind.prabaharan@psiog.com>
- Co-authored-by: ArunPsiog <arun.mukesh@psiog.com>
- Co-authored-by: Alejandro Esquivel <ae@alejandro.ltd>

### Fixed

- Optimization of logs on the GUI for large log file sizes.
- Fixed UI pagination not working for more than 11 pages
- Runtime field counting down for select running dispatches

## [0.211.0-rc.0] - 2023-01-10

### Authors

- Alejandro Esquivel <ae@alejandro.ltd>


### Changed
- Changed decode-uri-component package version on webapp yarn-lock file.
- Changed json5 package version on webapp yarn-lock file.

## [0.210.0-rc.0] - 2023-01-05

### Authors

- Alejandro Esquivel <ae@alejandro.ltd>


### Changed

- Reverted nightly frequency back to once a day

### Docs

- Updated compatibility matrix

## [0.209.1-rc.0] - 2022-12-15

### Authors

- Alejandro Esquivel <ae@alejandro.ltd>
- dwelsch-esi <116022979+dwelsch-esi@users.noreply.github.com>
- Co-authored-by: dwelsch-memverge <david.welsch@memverge.com>
- Co-authored-by: Santosh kumar <29346072+santoshkumarradha@users.noreply.github.com>
- Co-authored-by: pre-commit-ci[bot] <66853113+pre-commit-ci[bot]@users.noreply.github.com>
- Co-authored-by: santoshkumarradha <santosh@agnostiq.ai>
- RaviPsiog <111348352+RaviPsiog@users.noreply.github.com>
- Co-authored-by: RaviPsiog <ravieja.gurram@psiog.com>
- Co-authored-by: Faiyaz Hasan <faiyaz@agnostiq.ai>
- Casey Jao <casey@agnostiq.ai>
- Co-authored-by: Will Cunningham <wjcunningham7@users.noreply.github.com>
- Prasanna Venkatesh <54540812+Prasy12@users.noreply.github.com>
- Ara Ghukasyan <38226926+araghukas@users.noreply.github.com>
- Venkat Bala <15014089+venkatBala@users.noreply.github.com>
- Co-authored-by: Venkat Bala <venkat@agnostiq.ai>


### Fixed

- Removed merge conflict symbols in changelog

## [0.209.0-rc.0] - 2022-12-15

### Authors

- Alejandro Esquivel <ae@alejandro.ltd>
- dwelsch-esi <116022979+dwelsch-esi@users.noreply.github.com>
- Co-authored-by: dwelsch-memverge <david.welsch@memverge.com>
- Co-authored-by: Santosh kumar <29346072+santoshkumarradha@users.noreply.github.com>
- Co-authored-by: pre-commit-ci[bot] <66853113+pre-commit-ci[bot]@users.noreply.github.com>
- Co-authored-by: santoshkumarradha <santosh@agnostiq.ai>
- RaviPsiog <111348352+RaviPsiog@users.noreply.github.com>
- Co-authored-by: RaviPsiog <ravieja.gurram@psiog.com>
- Co-authored-by: Faiyaz Hasan <faiyaz@agnostiq.ai>
- Casey Jao <casey@agnostiq.ai>
- Co-authored-by: Will Cunningham <wjcunningham7@users.noreply.github.com>
- Prasanna Venkatesh <54540812+Prasy12@users.noreply.github.com>
- Ara Ghukasyan <38226926+araghukas@users.noreply.github.com>
- Venkat Bala <15014089+venkatBala@users.noreply.github.com>
- Co-authored-by: Venkat Bala <venkat@agnostiq.ai>


### Added

- Adding support for PostgresQL DB backend
- Added check for `COVALENT_DATABASE_URL`, if exists connect sqlalchemy engine using that
- Adding `COVALENT_DATABASE_USER` and `COVALENT_DATABASE_PASSWORD` environment variables
- Adding `COVALENT_DATABASE_HOSTNAME` and `COVALENT_DATABASE_PORT` environment variables for easy configuration

### Changed

- Updated `requirements.txt` to include `pyscopg2`
- Refactored execution.py into loosely coupled modular pieces

### Fixed

- Build graph now sets all unset lattice constraints from defaults
- Fixed all failing functional tests
- Fixed local executor tests on MacOS by adding ProcessPoolExecutor

### Changed

- Updated `directory` like default environment variable paths to avoid creating redundant nested directories when self-hosting

### Docs

- Adding `Deployment` section for self-hosting guide

### Docs

- Rewrote Concepts section in docs
- Split Concepts into API, server, and UI sections
- Added new examples and graphics for Concepts

### Fixed

- Respecting specified AWS profile & region in remote executed S3 file transfers, defaulting to env vars of execution backend

### Added

- Added `TaskRuntimeError` exception for executor plugin implementations to signal to Covalent that a task raised an
  unhandled exception while running in the executor backend.
- Added environment variable for a remote database backend
- Added support for mysql and postgresql

### Changed

- Docs for Covalent's Slurm plugin updated with explanation for optional `srun` parameters.
- Electron errors are segregated by type; task runtime errors are
  stored in `stderr` while the `error` attribute of a node is reserved
  for exceptions raised by Covalent itself.
- When tasks fail in a workflow, the Lattice ErrorCard in the UI summarizes the failed tasks.

### Fixed

- Electrons will inherit the lattice executors.
- Sublattices inherit the parent lattice executor.
- When several electrons are running concurrently, their stdout and stderr are stored in the correct graph nodes.
- Electron errors now appear in the Electron ErrorCard when one clicks on a failed task in the UI.
- When an electron raises an exception during execution, the local and dask executors now try to recover any output that was already
  written.
- Fixed functional tests.
- Added `requirements-client.txt` to MANIFEST file
- Respecting specified AWS profile & region in remote executed S3 file transfers, defaulting to env vars of execution backend
- Fixed local executor tests on MacOS (second attempt)
- The `initialize_results_dir` method attempts to use an environment variable instead of the results directory in the payload
- Modified certain sqlalchemy commands for postgres compatibility
- Removed references to results_dir in the payload

### Docs


- Added DNN tutorial
- Updated AWS Plugins install instructions
- Updated AWS Plugins documentation (minor fixes)
- Rewrote intro material in README.
- Changed "Citation" in the README.
- Renamed "Release Notes" to "What's New?" in the README. Updated What's New with a description of the newest GUI functionality.
- Added "Quick Start" guide.
- Updated and reorganized doc landing page.
- Rewrote "Getting Started" page.
- Broke out "Installing from Source" instructions to separate page.
- Corrected some API class names in headers.
- Added an executors-and-UI graphic.
- Adding `Deployment` section for self-hosting guide


## [0.208.0-rc.0] - 2022-11-05

### Authors

- Faiyaz Hasan <faiyaz@agnostiq.ai>
- Casey Jao <casey@agnostiq.ai>
- Alejandro Esquivel <ae@alejandro.ltd>

### Operations

- Reverted nightly schedule back to daily at 4:00am
- Added Alejandro to PAUL_BLART group to allow trigerring of releases

### Added

- Support for transferring the contents of folders to and from S3 buckets using the file transfer module.

### Docs

- Rewrote intro material in README.
- Changed "Citation" in the README.
- Renamed "Release Notes" to "What's New?" in the README. Updated What's New with a description of the newest GUI functionality.

### Fixed

- Folder transfer unit test.
- Folder transfer download bug
- Result objects now print correctly when nodes fail

### Changed

- Width of lattice name column on dispatch list GUI.
- Optimzing larger graphs for better performance.

## [0.207.0-rc.0] - 2022-10-26

### Authors

- Alejandro Esquivel <ae@alejandro.ltd>
- Co-authored-by: pre-commit-ci[bot] <66853113+pre-commit-ci[bot]@users.noreply.github.com>


### Changed

- Running migrations automatically if none have run in the past (fresh installs, after purging)

## [0.206.0-rc.0] - 2022-10-26

### Authors

- Akalanka <8133713+boneyag@users.noreply.github.com>
- Co-authored-by: Will Cunningham <wjcunningham7@users.noreply.github.com>
- Co-authored-by: Scott Wyman Neagle <scott@agnostiq.ai>
- Scott Wyman Neagle <wymnea@protonmail.com>
- Co-authored-by: Will Cunningham <wjcunningham7@gmail.com>
- Co-authored-by: Alejandro Esquivel <ae@alejandro.ltd>
- Co-authored-by: Faiyaz Hasan <faiyaz@agnostiq.ai>
- Casey Jao <casey@agnostiq.ai>
- Venkat Bala <15014089+venkatBala@users.noreply.github.com>


### Docs

- Updated AWS Lambda executor docs to address conflict with using public ecr registries

### Docs

- Fixed missing RTD content under API section for covalent, cli, leptons, deps, data transfer

### Fixed

- Enabling logging by default
- Removed debugging output
- Clarify cli output when `covalent db migrate` needs to be run

### Changed

- Single line call to join instead of a for loop
- Updated black, mirrors-prettier, and detect-secrets in pre-commit hooks

### Operations

- Updated hotfix logic to run on a merge to a release branch
- CodeQL workflow uses a test matrix to scan all repos in the Covalent ecosystem

## [0.205.0-rc.0] - 2022-10-19

### Authors

- Alejandro Esquivel <ae@alejandro.ltd>
- Venkat Bala <15014089+venkatBala@users.noreply.github.com>
- Casey Jao <casey@agnostiq.ai>


### Changed

- Made `root_dispatch_id` nullable to circumvent migration issues with sqlite in certain platforms

### Operations

- Updated all CI Slack alerts to all go to the #covalent-ci channel

### Fixed

- Rendering newlines in ErrorCard on the UI for displaying error stacktraces
- VERSION incrementing logic in changelog
- Fixed v11 migration to use render as batch to make DROP operations compatible with sqlite

## [0.204.1-rc.0] - 2022-10-18

### Authors

- Alejandro Esquivel <ae@alejandro.ltd>
- Venkat Bala <15014089+venkatBala@users.noreply.github.com>
- Casey Jao <casey@agnostiq.ai>


### Fixed

- `covalent restart` honors the `sdk.no_cluster` setting

### Docs

- Updated RTD with details about the new AWS lambda executor interface

### Operations

- Removed PAUL_BLART check on build sdist step in release.yml
- Consolidated pre & stable build into one step in release.yml

## [0.204.0-rc.0] - 2022-10-17

### Authors

- Alejandro Esquivel <ae@alejandro.ltd>
- Prasanna Venkatesh <54540812+Prasy12@users.noreply.github.com>
- Co-authored-by: Aravind-psiog <aravind.prabaharan@psiog.com>
- Co-authored-by: Manjunath PV <manjunath.poilath@psiog.com>
- Co-authored-by: pre-commit-ci[bot] <66853113+pre-commit-ci[bot]@users.noreply.github.com>
- Co-authored-by: RaviPsiog <raviteja.gurram@psiog.com>
- Co-authored-by: RaviPsiog <ravieja.gurram@psiog.com>
- Aravind <100823292+Aravind-psiog@users.noreply.github.com>
- Co-authored-by: Prasy12 <prasanna.venkatesh@psiog.com>


### Operations

- Fixing the validate distribution step given changes in -rc0 suffix to version

### Added

- RTD for User Interface
- Minor GUI fixes

### Fixed

- Re-applying default executor fix post config file reunification

## [0.203.0-rc.0] - 2022-10-14

### Authors

- Prasanna Venkatesh <54540812+Prasy12@users.noreply.github.com>
- Co-authored-by: Aravind-psiog <aravind.prabaharan@psiog.com>
- Co-authored-by: kamalesh.suresh <kamalesh.suresh@psiog.com>
- Co-authored-by: pre-commit-ci[bot] <66853113+pre-commit-ci[bot]@users.noreply.github.com>
- Casey Jao <casey@agnostiq.ai>
- Scott Wyman Neagle <wymnea@protonmail.com>
- Co-authored-by: Scott Wyman Neagle <scott@agnostiq.ai>
- Co-authored-by: Alejandro Esquivel <ae@alejandro.ltd>
- Will Cunningham <wjcunningham7@users.noreply.github.com>
- Will Cunningham <wjcunningham7@gmail.com>


### Added

- Ability to use terminal on the GUI.

### Fixed

- Exceptions when instantiating executors are handled
- Covalent start now waits for the server to settle before returning

### Operations

- updated hotfix logic to run on a merge to a release branch
- Fixing js github actions dist by re-building from develop
- Fixing syntax in describe action & compiled action manually

## [0.202.0] - 2022-10-11

### Authors

- Prasanna Venkatesh <54540812+Prasy12@users.noreply.github.com>
- Co-authored-by: ArunPsiog <arun.mukesh@psiog.com>
- Co-authored-by: kamalesh.suresh <kamalesh.suresh@psiog.com>
- Co-authored-by: Amalan Jenicious F <amalan.jenicious@psiog.com>
- Co-authored-by: Alejandro Esquivel <ae@alejandro.ltd>
- Casey Jao <casey@agnostiq.ai>


### Added

- Ability to view sublattices list as part of the main lattice
- Ability to view subalattices graph as part of main lattice


### Fixed

- Electron dependencies are no longer written twice to the DB during a workflow

## [0.201.0] - 2022-10-09

### Authors

- Venkat Bala <15014089+venkatBala@users.noreply.github.com>
- Will Cunningham <wjcunningham7@users.noreply.github.com>
- Co-authored-by: Scott Wyman Neagle <scott@agnostiq.ai>
- Co-authored-by: Alejandro Esquivel <ae@alejandro.ltd>
- Aravind <100823292+Aravind-psiog@users.noreply.github.com>
- Co-authored-by: Amalan Jenicious F <amalan.jenicious@psiog.com>
- Co-authored-by: kamalesh.suresh <kamalesh.suresh@psiog.com>
- Co-authored-by: Prasy12 <prasanna.venkatesh@psiog.com>
- Co-authored-by: ArunPsiog <arun.mukesh@psiog.com>
- Co-authored-by: pre-commit-ci[bot] <66853113+pre-commit-ci[bot]@users.noreply.github.com>
- Co-authored-by: Casey Jao <casey@agnostiq.ai>
- Co-authored-by: Will Cunningham <wjcunningham7@gmail.com>
- Okechukwu  Emmanuel Ochia <okechukwu@agnostiq.ai>
- Scott Wyman Neagle <wymnea@protonmail.com>


### Docs

- Added AWS Plugins RTD page

### Fixed

- Updated import statements in alembic `env.py` file to refer to updated location of `DataStore` class
- Imports in entry_point

### Docs

- Fixed the docstring for `get_node_error`

### Changed

- move `upsert_lattice_data()` to dispatcher
- move `upsert_electron_data()` to dispatcher
- move `insert_electron_dependency_data()` to dispatcher
- move `persist()` to dispatcher
- move `get_unique_id()` to dispatcher
- move `initialize_result_object()` to dispatcher

### Removed

- `get_node_value` from `Result`

### Tests

- Updated more functional tests

## [0.200.0] - 2022-10-05

### Authors

- Venkat Bala <15014089+venkatBala@users.noreply.github.com>
- Scott Wyman Neagle <scott@agnostiq.ai>
- Co-authored-by: Faiyaz Hasan <faiyaz@agnostiq.ai>
- Co-authored-by: Will Cunningham <wjcunningham7@gmail.com>
- Will Cunningham <wjcunningham7@users.noreply.github.com>
- Co-authored-by: Alejandro Esquivel <ae@alejandro.ltd>
- Co-authored-by: pre-commit-ci[bot] <66853113+pre-commit-ci[bot]@users.noreply.github.com>
- Aravind <100823292+Aravind-psiog@users.noreply.github.com>
- Co-authored-by: Amalan Jenicious F <amalan.jenicious@psiog.com>
- Co-authored-by: kamalesh.suresh <kamalesh.suresh@psiog.com>
- Co-authored-by: Prasy12 <prasanna.venkatesh@psiog.com>
- Co-authored-by: ArunPsiog <arun.mukesh@psiog.com>
- Co-authored-by: Casey Jao <casey@agnostiq.ai>
- Okechukwu  Emmanuel Ochia <okechukwu@agnostiq.ai>


## Docs

- Updated ECS Executor RTD with config & cloud resources table

### Added

- Ability to view the configuration file on the GUI as settings
- Ability to copy python objects for inputs and results for lattice and electrons

### Fixed

- Minor GUI bugs and improvements

### Docs

- Updated Lambda Executor RTD with config & cloud resources table
- Updated EC2, Braket, and Batch AWS Executors RTD with config & cloud resources table

### Operations

- Fixed syntax issues in `nightly.yml`
- Add `repository` arg to checkout in `version`
- fix `octokit` request action route, update env token
- create stable versions for stable releases
- add `fetch-depth: 0` to fetch entire history
- fix regex for matching version
- add `persist-credentials: false` in nightly
- Update `nightly` schedule to midnight EST
- Added CI for Ubuntu 22.04 / Python 3.8, 3.9
- Added CI for Centos 7 / Python 3.9
- Added experimental CI for Debian 11 / Python 3.11rc2
- Renamed Ubuntu images to Debian for accuracy
- Adding boilerplate workflow
- Syntax fixes in release.yml
- Verbose failure messages in boilerplate workflow
- Change license.yml to pip-license-checker action

## [0.199.0] - 2022-09-29

### Authors

- Venkat Bala <15014089+venkatBala@users.noreply.github.com>
- Co-authored-by: Will Cunningham <wjcunningham7@gmail.com>
- Co-authored-by: Scott Wyman Neagle <scott@agnostiq.ai>
- Will Cunningham <wjcunningham7@users.noreply.github.com>
- Sankalp Sanand <sankalp@agnostiq.ai>
- Casey Jao <casey@agnostiq.ai>
- Prasanna Venkatesh <54540812+Prasy12@users.noreply.github.com>
- Co-authored-by: Manjunath PV <manjunath.poilath@psiog.com>
- Co-authored-by: kamalesh.suresh <kamalesh.suresh@psiog.com>
- Co-authored-by: ArunPsiog <arun.mukesh@psiog.com>
- Co-authored-by: RaviPsiog <raviteja.gurram@psiog.com>
- Co-authored-by: pre-commit-ci[bot] <66853113+pre-commit-ci[bot]@users.noreply.github.com>
- Co-authored-by: Faiyaz Hasan <faiyaz@agnostiq.ai>
- Co-authored-by: Alejandro Esquivel <ae@alejandro.ltd>

### Tests

- Fixed `asserts` in stress tests
- Added unit tests for `defaults.py`
- Updated `test_sync()` to match the new function signature.

### Added

- `requirements-client.txt` file added.
- Logs tab on the GUI which displays the covalent logs and also the ability to download the log file.
- Missing copyrights to the file transfer module.

### Fixed

- Config file is now locked during reads and writes to mitigate concurrency issues
- In `defaults.py/get_default_executor`, condition to return `local` or `dask` is now fixed
- Strip "/" from the S3 bucket download "from file path" and the upload "to file path"
- Correctly return stderr in get_node_result

### Changed

- Installation requirements are now split into client side and server side requirements' files.
- `setup.py` modified to install client side requirements only, if `COVALENT_SDK_ONLY` environment variable is present and `True`.
- Updated `requirements.txt` and `tests/requirements.txt`
- Updated `nbconvert` by dependabot
- Split the `ConfigManager` into `Client` and `Server` components
- Update the `set/get/update` config methods to distinguish between the client and server parts
- `get_all_node_results()` uses in memory `Result` instead of DB
- `get_all_node_outputs()` uses in memory Result instead of DB

### Removed

- The DB dependency in `sync()`
- The ability for `sync()` to wait for all dispatches.

### Docs

- Fixed a notebook which was not rendering

### Operations

- Updating all references to local workflows
- Adding `nightly.yml` workflow for nightly CI
- Updated triggers to `tests` and `changelog` workflows
- Enhanced pre-release workflows
- `codecov` passthrough jobs added for when tests are not run
- Tests are run on one platform on pushes to `develop` to keep codecov reports accurate
- Test matrix source triggers changed from `workflow_call` to `schedule` since contexts are inherited
- Removed badges workflow; version badge is now generated using the latest pre-release tag
- Removed unused `push_to_s3` workflow
- Workflows authenticate to AWS using OIDC with specific roles
- Only the recommended platform is tested on pull requests
- Update check blocks to assert the `workflow_call` event type is replaced with `schedule`
- Create a hotfix when pushing to a release branch
- Update nightly trigger to `hourly` for testing
- Update `changelog` action token to `COVALENT_OPS_BOT_TOKEN`
- Remove `benchmark` workflow from `nightly` schedule
- Removed payload dependency from changelog action so it can run on a schedule
- Remove `benchmark` workflow from `nightly` schedule

## [0.198.0] - 2022-09-14

### Authors

- Scott Wyman Neagle <scott@agnostiq.ai>
- Co-authored-by: Will Cunningham <wjcunningham7@gmail.com>


### Operations

- Fix `release.yml` workflow
- Adding a step in `release.yml/docker` job to trigger the AWS executor base image build in the remote repo `covalent-aws-plugins`
- Pass all the necessary inputs for the triggered workflow as part of the HTTP POST request body
- Added MacOS 12 to test matrix


### Changed

- Skipping stalling `dask_executor` functional test
- Database is initialized in `covalent_ui/app.py` instead of in the CLI's `start` method in order to support management via `start-stop-daemon`.
- Convert `COVALENT_SVC_PORT` to `int` when parsing env var
- Skipping stalling `dask_executor` functional test

### Added

- Modified `_DEFAULT_CONSTRAINT_VALUES` to a dataclass called `DefaultMetadataValues`, it is still used as a dictionary everywhere (named `DEFAULT_METADATA_VALUES` instead) but in an object-like manner.
- Modified `_DEFAULT_CONFIG` to also be a dataclass called `DefaultConfig`, which is initialized whenever needed and used like a dictionary (named `DEFAULT_CONFIG`).
- `ConfigManager` is now thread safe since it is initialized whenever needed instead of one object being accessed by multiple processes/threads leading to corruption of the config file.
- Using `contextlib.supress` to ignore `psutil.NoSuchProcess` errors instead of `try/except` with `pass`.
- Filter workflow dispatches by status on the GUI.
- Delete all workflow dispatches present in the database from the GUI and add filter level deletion of workflow dispatches as well.
- Theme changes as part of latest wireframe.
- Factory functions to generate configurations and default metadata at the time when required. This is because certain values like default executors are only determined when the covalent server starts.
- Respecting the configuration options like default executor, no. of workers, developer mode, etc. when restarting the server.
- Unit tests for `remote_executor.py`
- Added alembic migrations script for DB schema v12
- Environment variables added to `defaults.py` in order to support system services
- Covalent OpenRC init script added

### Removed

- Deprecated `_DEFAULT_CONSTRAINTS_DEPRECATED` removed.
- Confusing `click` argument `no-cluster` instead of flag `--no-cluster` removed; this was also partially responsible for unexpected behaviour with using `no-cluster` option when starting covalent.

### Operations

- Fixed a bug in changelog.yml caused by passing a large list of commits as a var

### Tests

- Updated tests to reflect above changes.
- Updated more tests to DB schema v12
- Improved DB mocking in dispatcher tests

### Fixed

- Removed inheritance of `call_before` metadata related to file transfers from parent electron to collected nodes.
- Executor instances at runtime no longer inadvertently modify
  transport graph nodes when modifying their attributes.
- Syntax error in `tests.yml`

### Docs

- Updated AWS Lambda plugin rtd with mention to its limitations.
- Updated RTD concepts and tutorials to reflect new UI.

## [0.197.0] - 2022-09-08

### Authors

- Will Cunningham <wjcunningham7@users.noreply.github.com>
- Co-authored-by: Scott Wyman Neagle <scott@agnostiq.ai>
- Alejandro Esquivel <ae@alejandro.ltd>
- Co-authored-by: Will Cunningham <wjcunningham7@gmail.com>
- Aravind-psiog <100823292+Aravind-psiog@users.noreply.github.com>
- Faiyaz Hasan <faiyaz@agnostiq.ai>
- Co-authored-by: Venkat Bala <venkat@agnostiq.ai>
- Prasanna Venkatesh <54540812+Prasy12@users.noreply.github.com>
- Co-authored-by: Amalan Jenicious F <amalan.jenicious@psiog.com>
- Okechukwu  Emmanuel Ochia <okechukwu@agnostiq.ai>
- Co-authored-by: pre-commit-ci[bot] <66853113+pre-commit-ci[bot]@users.noreply.github.com>
- Casey Jao <casey@agnostiq.ai>


### Fixed

- Fixed missing lattice and result object attributes after rehydrating from datastore.

### Changed

- Implemented v12 of the DB schema

### Tests

- Enhanced DB tests to check faithfulness of persist and rehydrate operations

### Docs
- Update user interface docs for filter and delete features.
- Added credential management page

## [0.196.0] - 2022-09-07

### Authors

- Will Cunningham <wjcunningham7@users.noreply.github.com>
- Co-authored-by: Scott Wyman Neagle <scott@agnostiq.ai>
- Alejandro Esquivel <ae@alejandro.ltd>
- Co-authored-by: Will Cunningham <wjcunningham7@gmail.com>
- Aravind-psiog <100823292+Aravind-psiog@users.noreply.github.com>
- Faiyaz Hasan <faiyaz@agnostiq.ai>
- Co-authored-by: Venkat Bala <venkat@agnostiq.ai>
- Prasanna Venkatesh <54540812+Prasy12@users.noreply.github.com>
- Co-authored-by: Amalan Jenicious F <amalan.jenicious@psiog.com>
- Okechukwu  Emmanuel Ochia <okechukwu@agnostiq.ai>
- Co-authored-by: pre-commit-ci[bot] <66853113+pre-commit-ci[bot]@users.noreply.github.com>
- Casey Jao <casey@agnostiq.ai>


### Changed

- Sublattices are now run completely internally, without any HTTP calls.
- Lattice-level metadata is persisted atomically for sublattices.

## [0.195.0] - 2022-09-06

### Authors

- Will Cunningham <wjcunningham7@users.noreply.github.com>
- Co-authored-by: Scott Wyman Neagle <scott@agnostiq.ai>
- Alejandro Esquivel <ae@alejandro.ltd>
- Co-authored-by: Will Cunningham <wjcunningham7@gmail.com>
- Aravind-psiog <100823292+Aravind-psiog@users.noreply.github.com>
- Faiyaz Hasan <faiyaz@agnostiq.ai>
- Co-authored-by: Venkat Bala <venkat@agnostiq.ai>
- Prasanna Venkatesh <54540812+Prasy12@users.noreply.github.com>
- Co-authored-by: Amalan Jenicious F <amalan.jenicious@psiog.com>
- Okechukwu  Emmanuel Ochia <okechukwu@agnostiq.ai>
- Co-authored-by: pre-commit-ci[bot] <66853113+pre-commit-ci[bot]@users.noreply.github.com>
- Casey Jao <casey@agnostiq.ai>


### Changed

- `import covalent` no longer pulls in the server components

### Operations

- Fixed `tests.yml` where `RECOMMENDED_PLATFORM` was not properly set

## [0.194.0] - 2022-09-06

### Authors

- Will Cunningham <wjcunningham7@users.noreply.github.com>
- Co-authored-by: Scott Wyman Neagle <scott@agnostiq.ai>
- Alejandro Esquivel <ae@alejandro.ltd>
- Co-authored-by: Will Cunningham <wjcunningham7@gmail.com>
- Aravind-psiog <100823292+Aravind-psiog@users.noreply.github.com>
- Faiyaz Hasan <faiyaz@agnostiq.ai>
- Co-authored-by: Venkat Bala <venkat@agnostiq.ai>
- Prasanna Venkatesh <54540812+Prasy12@users.noreply.github.com>
- Co-authored-by: Amalan Jenicious F <amalan.jenicious@psiog.com>
- Okechukwu  Emmanuel Ochia <okechukwu@agnostiq.ai>
- Co-authored-by: pre-commit-ci[bot] <66853113+pre-commit-ci[bot]@users.noreply.github.com>
- Casey Jao <casey@agnostiq.ai>


### Operations

- Added a workflow which checks for missing or extra requirements
- Added pycln to pre-commit hooks #867

### Removed

- PyYAML
- tailer

## [0.193.0] - 2022-09-06

### Authors

- Will Cunningham <wjcunningham7@users.noreply.github.com>
- Co-authored-by: Scott Wyman Neagle <scott@agnostiq.ai>
- Alejandro Esquivel <ae@alejandro.ltd>
- Co-authored-by: Will Cunningham <wjcunningham7@gmail.com>
- Aravind-psiog <100823292+Aravind-psiog@users.noreply.github.com>
- Faiyaz Hasan <faiyaz@agnostiq.ai>
- Co-authored-by: Venkat Bala <venkat@agnostiq.ai>
- Prasanna Venkatesh <54540812+Prasy12@users.noreply.github.com>
- Co-authored-by: Amalan Jenicious F <amalan.jenicious@psiog.com>
- Okechukwu  Emmanuel Ochia <okechukwu@agnostiq.ai>
- Co-authored-by: pre-commit-ci[bot] <66853113+pre-commit-ci[bot]@users.noreply.github.com>
- Casey Jao <casey@agnostiq.ai>


### Changed

- Refactored executor base classes

### Operations

- pre-commit autoupdate

## [0.192.0] - 2022-09-02

### Authors

- Will Cunningham <wjcunningham7@users.noreply.github.com>
- Co-authored-by: Scott Wyman Neagle <scott@agnostiq.ai>
- Alejandro Esquivel <ae@alejandro.ltd>
- Co-authored-by: Will Cunningham <wjcunningham7@gmail.com>
- Aravind-psiog <100823292+Aravind-psiog@users.noreply.github.com>
- Faiyaz Hasan <faiyaz@agnostiq.ai>
- Co-authored-by: Venkat Bala <venkat@agnostiq.ai>
- Prasanna Venkatesh <54540812+Prasy12@users.noreply.github.com>
- Co-authored-by: Amalan Jenicious F <amalan.jenicious@psiog.com>
- Okechukwu  Emmanuel Ochia <okechukwu@agnostiq.ai>
- Co-authored-by: pre-commit-ci[bot] <66853113+pre-commit-ci[bot]@users.noreply.github.com>


### Changed

- Modified how `no_cluster` is passed to `app.py` from the CLI

## [0.191.0] - 2022-09-01

### Authors

- Will Cunningham <wjcunningham7@users.noreply.github.com>
- Co-authored-by: Scott Wyman Neagle <scott@agnostiq.ai>
- Alejandro Esquivel <ae@alejandro.ltd>
- Co-authored-by: Will Cunningham <wjcunningham7@gmail.com>
- Aravind-psiog <100823292+Aravind-psiog@users.noreply.github.com>
- Faiyaz Hasan <faiyaz@agnostiq.ai>
- Co-authored-by: Venkat Bala <venkat@agnostiq.ai>
- Prasanna Venkatesh <54540812+Prasy12@users.noreply.github.com>
- Co-authored-by: Amalan Jenicious F <amalan.jenicious@psiog.com>
- Okechukwu  Emmanuel Ochia <okechukwu@agnostiq.ai>
- Co-authored-by: pre-commit-ci[bot] <66853113+pre-commit-ci[bot]@users.noreply.github.com>


### Added

- Implementation of RemoteExecutor

## [0.190.0] - 2022-09-01

### Authors

- Will Cunningham <wjcunningham7@users.noreply.github.com>
- Co-authored-by: Scott Wyman Neagle <scott@agnostiq.ai>
- Alejandro Esquivel <ae@alejandro.ltd>
- Co-authored-by: Will Cunningham <wjcunningham7@gmail.com>
- Aravind-psiog <100823292+Aravind-psiog@users.noreply.github.com>
- Faiyaz Hasan <faiyaz@agnostiq.ai>
- Co-authored-by: Venkat Bala <venkat@agnostiq.ai>
- Prasanna Venkatesh <54540812+Prasy12@users.noreply.github.com>
- Co-authored-by: Amalan Jenicious F <amalan.jenicious@psiog.com>
- Okechukwu  Emmanuel Ochia <okechukwu@agnostiq.ai>


### Changed

- Renamed `BaseAsyncExecutor` and its references to `AsyncBaseExecutor`.

## [0.189.0] - 2022-08-31

### Authors

- Will Cunningham <wjcunningham7@users.noreply.github.com>
- Co-authored-by: Scott Wyman Neagle <scott@agnostiq.ai>
- Alejandro Esquivel <ae@alejandro.ltd>
- Co-authored-by: Will Cunningham <wjcunningham7@gmail.com>
- Aravind-psiog <100823292+Aravind-psiog@users.noreply.github.com>
- Faiyaz Hasan <faiyaz@agnostiq.ai>
- Co-authored-by: Venkat Bala <venkat@agnostiq.ai>
- Prasanna Venkatesh <54540812+Prasy12@users.noreply.github.com>
- Co-authored-by: Amalan Jenicious F <amalan.jenicious@psiog.com>


### Added

- Added capability to take screenshot of the graph with covalent logo on the GUI.

### Operations

- Changed the environment switches in tests.yml to be `true`/empty instead of 1/0

- Adding `benchmark.yml` workflow

### Tests

- Adding scripts in `tests/stress_tests/benchmarks`

## [0.188.0] - 2022-08-31

### Authors

- Will Cunningham <wjcunningham7@users.noreply.github.com>
- Co-authored-by: Scott Wyman Neagle <scott@agnostiq.ai>
- Alejandro Esquivel <ae@alejandro.ltd>
- Co-authored-by: Will Cunningham <wjcunningham7@gmail.com>
- Aravind-psiog <100823292+Aravind-psiog@users.noreply.github.com>


### Added

- Created a prototype of a production Dockerfile
- The old Dockerfile has been moved to Dockerfile.dev

### Docs

- Added db schema migration error guide in RTD
- Removed `get_data_store` from quantum chemistry tutorial #1046

### Operations

- Front-end test coverage measured and reported in CI
- Added reusable version action

- Added read the docs for user interface

## [0.187.0] - 2022-08-28

### Authors

- Prasanna Venkatesh <54540812+Prasy12@users.noreply.github.com>
- Co-authored-by: Kamalesh-suresh <kamalesh.suresh@psiog.com>
- Co-authored-by: Amalan Jenicious F <amalan.jenicious@psiog.com>
- Co-authored-by: pre-commit-ci[bot] <66853113+pre-commit-ci[bot]@users.noreply.github.com>

### Tests

- Fixed `test_using_executor_names` and `test_internal_sublattice_dispatch` tests to also work with `--no-cluster` option.

### Added

- Added test cases for front-end react components.

## [0.186.0] - 2022-08-25

### Authors

- Sankalp Sanand <sankalp@agnostiq.ai>
- Co-authored-by: Alejandro Esquivel <ae@alejandro.ltd>
- Venkat Bala <venkat@agnostiq.ai>
- Okechukwu  Emmanuel Ochia <okechukwu@agnostiq.ai>
- Co-authored-by: pre-commit-ci[bot] <66853113+pre-commit-ci[bot]@users.noreply.github.com>
- Co-authored-by: Will Cunningham <wjcunningham7@gmail.com>
- Co-authored-by: Scott Wyman Neagle <scott@agnostiq.ai>
- Venkat Bala <15014089+venkatBala@users.noreply.github.com>
- Aravind-psiog <100823292+Aravind-psiog@users.noreply.github.com>
- Co-authored-by: Kamalesh-suresh <kamalesh.suresh@psiog.com>
- Co-authored-by: Prasy12 <prasanna.venkatesh@psiog.com>

### Operations

- Fix conditional logic around dumping of `covalent` logs to stdout in test workflows
- Build test matrix by parsing configs from json
- Dump covalent logs if any of the tests step fail
- changed-files action uses the proper sha in version.yml

### Docs

- Added RTD and header for the AWS EC2 executor plugin.
- Refactored tutorials for better organization

### Added

- Added executor label, node id and node type to graph node UI

### Changed

- Runtime has been modified to be more precise on the lattice and electron sidebar

## [0.185.0] - 2022-08-23

### Authors

- Sankalp Sanand <sankalp@agnostiq.ai>
- Co-authored-by: Alejandro Esquivel <ae@alejandro.ltd>
- Venkat Bala <venkat@agnostiq.ai>

### Added

- Adding `load_tests` subdirectory to tests to facilitate execution of Covalent benchmarks during nightly runs
- Added `locust` requirements to tests `requirements.txt`

## [0.184.2] - 2022-08-23

### Authors

- Sankalp Sanand <sankalp@agnostiq.ai>
- Co-authored-by: Alejandro Esquivel <ae@alejandro.ltd>


### Fixed

- Switched the `render_as_batch` flag in the alembic env context so that `ALTER` commands are supported in SQLite migrations.

### Docs

- Updated custom executor RTD to show a simpler example

### Operations

- pre-commit autoupdate

## [0.184.1] - 2022-08-23

### Authors

- Alejandro Esquivel <ae@alejandro.ltd>
- Venkat Bala <venkat@agnostiq.ai>
- Co-authored-by: Scott Wyman Neagle <scott@agnostiq.ai>
- Casey Jao <casey@agnostiq.ai>
- Sankalp Sanand <sankalp@agnostiq.ai>


### Fixed

- Function's `__doc__` and `__name__` storage in dict/json for transportable object fixed.

### Tests

- Added unit test for the above fix.

## [0.184.0] - 2022-08-22

### Authors

- Alejandro Esquivel <ae@alejandro.ltd>
- Venkat Bala <venkat@agnostiq.ai>
- Co-authored-by: Scott Wyman Neagle <scott@agnostiq.ai>
- Casey Jao <casey@agnostiq.ai>


### Changed

- Electron metadata is serialized earlier during workflow construction
  to reduce unexpected executor pip requirements.

### Operations

- Updating conditional logic for the different steps in `release` workflow
- Dependabot update

### Docs

- Removed "How to synchronize lattices" section from RTD

## [0.183.0] - 2022-08-18

### Authors

- Scott Wyman Neagle <scott@agnostiq.ai>
- Venkat Bala <venkat@agnostiq.ai>


### Added

- Adding tests to update patch coverage for the `covalent logs` cli

### Changed

- Modify the `covalent logs` CLI handler to read logs line by line

### Operations

- Update release workflow
- Adding a `wait` input for the Conda action

## [0.182.2] - 2022-08-18

### Authors

- Scott Wyman Neagle <scott@agnostiq.ai>
- Will Cunningham <wjcunningham7@users.noreply.github.com>
- Alejandro Esquivel <ae@alejandro.ltd>
- Co-authored-by: Will Cunningham <wjcunningham7@gmail.com>
- Co-authored-by: Faiyaz Hasan <faiyaz@agnostiq.ai>


### Fixed

- CLI `service.py` tests to run without the server needing to be started.

### Docs

- Added `covalent db` cli command to API section of RTD

### Docs

- Fixed RTD downloads badge image to point to `covalent` rather than `cova`

### Operations

- Use conda skeleton action for build and upload

### Docs

- Updating WCI yaml with new file transfer protocols

## [0.182.1] - 2022-08-17

### Authors

- Will Cunningham <wjcunningham7@users.noreply.github.com>
- Venkat Bala <venkat@agnostiq.ai>
- Co-authored-by: santoshkumarradha <santosh@agnostiq.ai>
- Co-authored-by: pre-commit-ci[bot] <66853113+pre-commit-ci[bot]@users.noreply.github.com>
- Co-authored-by: Santosh kumar <29346072+santoshkumarradha@users.noreply.github.com>
- Co-authored-by: Scott Wyman Neagle <scott@agnostiq.ai>
- Prasanna Venkatesh <54540812+Prasy12@users.noreply.github.com>
- Co-authored-by: Will Cunningham <wjcunningham7@gmail.com>


### Fixed

- lattice.draw() fix on the GUI.

## [0.182.0] - 2022-08-17

### Authors

- Will Cunningham <wjcunningham7@users.noreply.github.com>
- Venkat Bala <venkat@agnostiq.ai>
- Co-authored-by: santoshkumarradha <santosh@agnostiq.ai>
- Co-authored-by: pre-commit-ci[bot] <66853113+pre-commit-ci[bot]@users.noreply.github.com>
- Co-authored-by: Santosh kumar <29346072+santoshkumarradha@users.noreply.github.com>
- Co-authored-by: Scott Wyman Neagle <scott@agnostiq.ai>


### Added

- Update RTD for `AWS Batch` executor
- Removed `AWS Lambda` executor RTD from this branch in order to keep changes atomic

### Changed

- Synced with latest develop

### Docs

- Adding RTD for `AWS Braket` executor
- Adding dropdown menu for the IAM policy
- Delete RTD for other cloud executor to keep changes atomic
- Renamed `executers` folder to `executors`

### Docs

- Updated short release notes

## [0.181.0] - 2022-08-17

### Authors

- Alejandro Esquivel <ae@alejandro.ltd>
- Will Cunningham <wjcunningham7@users.noreply.github.com>
- Scott Wyman Neagle <scott@agnostiq.ai>
- Venkat Bala <venkat@agnostiq.ai>
- Co-authored-by: santoshkumarradha <santosh@agnostiq.ai>
- Co-authored-by: pre-commit-ci[bot] <66853113+pre-commit-ci[bot]@users.noreply.github.com>
- Co-authored-by: Santosh kumar <29346072+santoshkumarradha@users.noreply.github.com>
- Co-authored-by: Will Cunningham <wjcunningham7@gmail.com>
- Prasanna Venkatesh <54540812+Prasy12@users.noreply.github.com>
- Co-authored-by: Kamalesh-suresh <kamalesh.suresh@psiog.com>
- Co-authored-by: Manjunath PV <manjunath.poilath@psiog.com>
- Co-authored-by: ArunPsiog <arun.mukesh@psiog.com>


### Changed

- Lazy loading mechanism on the GUI.

### Fixed

- Displaying electron executor and inputs information on the GUI.
- Animated spinner for running statuses on the GUI.

## Docs

- Add `AWSLambdaExecutor` RTD
- Update `api.rst` to include `cluster` CLI command option
- Added version migration guide section in RTD
- Update RTD for `AWS ECS` executor
- Remove AWS Lambda and Batch RTDs to keep changes atomic
- Adding dropdowns to IAM policy documents
- Updated compatibility matrix
- Updated pip, bash and callable deps how-to guides

### Operations

- NPM install on CentOS done explicitly
- `-y` flag for `conda install`

## [0.180.0] - 2022-08-16

### Authors

- Casey Jao <casey@agnostiq.ai>
- Co-authored-by: Alejandro Esquivel <ae@alejandro.ltd>
- Okechukwu  Emmanuel Ochia <okechukwu@agnostiq.ai>
- Scott Wyman Neagle <scott@agnostiq.ai>
- Co-authored-by: pre-commit-ci[bot] <66853113+pre-commit-ci[bot]@users.noreply.github.com>
- Co-authored-by: Will Cunningham <wjcunningham7@gmail.com>
- Sankalp Sanand <sankalp@agnostiq.ai>


### Removed

- Removed `ct.wait.LONG` etc. constants from covalent's init

### Changed

- `wait` in `_get_result_from_dispatcher` will now use `_results_manager.wait.EXTREME` if `True` has been passed to it.

### Operations

- Prettierified release.yml
- Cleaned up pre-commit-config.yml

### Docs

- Updated Bash Lepton tutorial to conform with the latest Lepton interface changes
- Disabling how-to guide for executing an electron with a specified Conda environment.
- Fixed "How To" for Python leptons

## [0.179.0] - 2022-08-16

### Authors



### Changed

- Changed terser package version on webapp yarn-lock file.

## [0.178.0] - 2022-08-15

### Authors

- Will Cunningham <wjcunningham7@users.noreply.github.com>
- Co-authored-by: Alejandro Esquivel <ae@alejandro.ltd>
- Casey Jao <casey@agnostiq.ai>


### Changed

- Dispatch workflows as asyncio tasks on the FastAPI event loop instead of in separate threads

### Fixed

- Deconflict wait enum with `ct.wait` function; `wait` -> `WAIT`

### Operations

- Conda package is built and tested on a nightly schedule
- Conda deployment step is added to `release.yml`
- Install yarn and npm on Ubuntu whenever the webapp needs to be built

## [0.177.0] - 2022-08-11

### Authors

- Scott Wyman Neagle <scott@agnostiq.ai>
- Co-authored-by: Faiyaz Hasan <faiyaz@agnostiq.ai>
- Casey Jao <casey@agnostiq.ai>
- Venkat Bala <venkat@agnostiq.ai>
- Co-authored-by: pre-commit-ci[bot] <66853113+pre-commit-ci[bot]@users.noreply.github.com>

### Removed

- `while True` in `app.get_result`

### Changed

- Flask route logic to return 503 when the result is not ready

### Tests

- results_manager tests

### Operations

- Fix conditional checks for `pre-release` and `stable` Covalent docker image builds

## [0.176.0] - 2022-08-11

### Authors

- Scott Wyman Neagle <scott@agnostiq.ai>
- Co-authored-by: Faiyaz Hasan <faiyaz@agnostiq.ai>
- Casey Jao <casey@agnostiq.ai>


### Operations

- Update precommit yaml.

### Removed

- `Lattice.check_consumables()`, `_TransportGraph.get_topologically_sorted_graph()`

### Operations

- Trigger webapp build if `build==true`

## [0.175.0] - 2022-08-11

### Authors

- Scott Wyman Neagle <scott@agnostiq.ai>
- Co-authored-by: Faiyaz Hasan <faiyaz@agnostiq.ai>
- Casey Jao <casey@agnostiq.ai>


### Operations

- Trigger Slack alert for failed tests on `workflow_run`

## [0.174.0] - 2022-08-11

### Authors

- Casey Jao <casey@agnostiq.ai>
- Alejandro Esquivel <ae@alejandro.ltd>


### Changed

- Changed return value for TransferFromRemote and TransferToRemote (download/upload) operations to be consistent and always return filepath tuples

### Docs

- Updated docs with File Transfer return value changes and `files` kwarg injections

### Fixed

- Fixed postprocessing workflows that return an electron with an incoming wait_for edge

## [0.173.0] - 2022-08-10

### Authors

- Sankalp Sanand <sankalp@agnostiq.ai>


### Added

- `--hard` and `--yes` flags added to `covalent purge` for hard purging (also deletes the databse) and autoapproving respectively.

### Changed

- `covalent purge` now shows the user a prompt informing them what dirs and files will be deleted.
- Improved shown messages in some commands.

### Tests

- Updated tests to reflect above changes.

## [0.172.0] - 2022-08-10

### Authors

- Will Cunningham <wjcunningham7@users.noreply.github.com>
- Prasanna Venkatesh <54540812+Prasy12@users.noreply.github.com>
- Co-authored-by: pre-commit-ci[bot] <66853113+pre-commit-ci[bot]@users.noreply.github.com>
- Co-authored-by: Aravind-psiog <100823292+Aravind-psiog@users.noreply.github.com>
- Co-authored-by: ArunPsiog <arun.mukesh@psiog.com>
- Co-authored-by: manjunath.poilath <manjunath.poilath@psiog.com>
- Co-authored-by: Kamalesh-suresh <kamalesh.suresh@psiog.com>
- Co-authored-by: Amalan Jenicious F <amalan.jenicious@psiog.com>
- Co-authored-by: M Shrikanth <shrikanth.mohan@psiog.com>
- Co-authored-by: Casey Jao <casey@agnostiq.ai>
- Co-authored-by: Aravind-psiog <aravind.prabaharan@psiog.com>
- Co-authored-by: Will Cunningham <wjcunningham7@gmail.com>
- Co-authored-by: Alejandro Esquivel <ae@alejandro.ltd>


### Changed

- Covalent dispatcher flask web apis ported to FastAPI in `covalent_dispatcher/_service/app.py`
- Unit tests written for Covalent dispatcher flask web apis ported to FastAPI in `covalent_dispatcher_tests/_service/app.test.py`
- Web apis of `covalent_ui` refactored to adhere to v11 DB schema
- Electron graph mini map has been moved next to controls on the GUI.
- Lattice status and count of completed & total electrons has been moved to the top of the graph on the GUI.
- Some of the Flask APIs earlier consumed by the GUI have been deprecated & removed from the code base.
- APIs exposed by the web app back end have been re-factored to adhere to the new DB schema v10

### Added

- Added count of dispatches by status on the dispatch list section of the GUI.
- APIs that the GUI consumes have been re-written using FastAPI. This includes re-factoring of older APIs and adding of new APIs.
- Added COVALENT_SERVER_IFACE_ANY flag for uvicorn to start with 0.0.0.0

### Docs

- ReadTheDocs landing page has been improved

## [0.171.0] - 2022-08-10

### Authors

- Casey Jao <casey@agnostiq.ai>
- Co-authored-by: Scott Wyman Neagle <scott@agnostiq.ai>

### Added

- Added `covalent migrate_legacy_result_object` command to save pickled Result objects to the DataStore

## [0.170.1] - 2022-08-09

### Authors

- Venkat Bala <venkat@agnostiq.ai>

### Fixed

- Remove `attr` import added inadvertently

### Tests

- Fix `start` cli test, update `set_config` call count

## [0.170.0] - 2022-08-08

### Authors

- Venkat Bala <venkat@agnostiq.ai>
- Co-authored-by: pre-commit-ci[bot] <66853113+pre-commit-ci[bot]@users.noreply.github.com>


### Changed

- Temporarily allow executor plugin variable name to be either in uppercase or lowercase

## [0.169.0] - 2022-08-08

### Authors

- Venkat Bala <venkat@agnostiq.ai>
- Co-authored-by: pre-commit-ci[bot] <66853113+pre-commit-ci[bot]@users.noreply.github.com>


### Added

- Adding a `covalent config` convenience CLI to quickly view retrive the covalent configuration

## [0.168.0] - 2022-08-08

### Authors

- Venkat Bala <venkat@agnostiq.ai>
- Co-authored-by: pre-commit-ci[bot] <66853113+pre-commit-ci[bot]@users.noreply.github.com>


### Added

- Adding `setup/teardown` methods as placeholders for any executor specific setup and teardown tasks

## [0.167.0] - 2022-08-08

### Authors

- Poojith U Rao <106616820+poojithurao@users.noreply.github.com>
- Co-authored-by: Venkat Bala <venkat@agnostiq.ai>
- Co-authored-by: Faiyaz Hasan <faiyaz@agnostiq.ai>
- Co-authored-by: pre-commit-ci[bot] <66853113+pre-commit-ci[bot]@users.noreply.github.com>
- Co-authored-by: Alejandro Esquivel <ae@alejandro.ltd>


### Added

- S3 File transfer strategy

### Fixed

- Adding maximum number of retries and timeout parameter to the get result http call.

## [0.166.0] - 2022-08-07

### Authors

- Venkat Bala <venkat@agnostiq.ai>


### Tests

- Update dask cli test to match Covalent Dask cluster configuration


### Changed

- Remove newline from log stream formatter for better log statment output
- Jsonify covalent cluster cli outputs

## [0.165.0] - 2022-08-06

### Authors

- Casey Jao <casey@agnostiq.ai>


### Changed

- Make `BaseExecutor` and `BaseAsyncExecutor` class siblings, not parent and child.

### Operations

- Only validate webapp if the webapp was built

### Tests

- Fixed randomly failing lattice json serialization test

## [0.164.0] - 2022-08-05

### Authors

- Sankalp Sanand <sankalp@agnostiq.ai>
- Faiyaz Hasan <faiyaz@agnostiq.ai>
- Co-authored-by: pre-commit-ci[bot] <66853113+pre-commit-ci[bot]@users.noreply.github.com>
- Co-authored-by: Venkat Bala <venkat@agnostiq.ai>
- Co-authored-by: Will Cunningham <wjcunningham7@gmail.com>


### Changed

- Use `update_config` to modify dask configuration from the cluster process
- Simplify `set_config` logic for dask configuration options on `covalent start`
- Removed default values from click options for dask configuration related values

### Added

- Configured default dask configuration options in `defaults.py`

### Fixed

- Overwriting config address issue.

### Tests

- Moved misplaced functional/integration tests from the unit tests folder to their respective folders.
- All of the unit tests now use test DB instead of hitting a live DB.
- Updated `tests.yml` so that functional tests are run whenever tests get changed or github actions are changed.
- Several broken tests were also fixed.

## [0.163.0] - 2022-08-04

### Authors

- Alejandro Esquivel <ae@alejandro.ltd>
- Co-authored-by: Casey Jao <casey@agnostiq.ai>
- Will Cunningham <wjcunningham7@users.noreply.github.com>
- Co-authored-by: Scott Wyman Neagle <scott@agnostiq.ai>


### Added

- Added `rsync` dependency in `Dockerfile`

### Removed

- `Makefile` which was previously improperly committed

### Operations

- Functional tests are run only on `develop`
- `tests.yml` can be run manually provided a commit SHA
- `tests.yml` uses a `build` filter to conditionally install and build Covalent if build files are modified
- `docker.yml` is now only for dev work, and is manually triggered given an SHA
- `release.yml` is enhanced to push stable and pre-release images to a public ECR repo

## [0.162.0] - 2022-08-04

### Authors

- Alejandro Esquivel <ae@alejandro.ltd>
- Co-authored-by: Casey Jao <casey@agnostiq.ai>


### Changed

- Updated Base executor to support non-unique `retval_key`s, particularly for use in File Transfer where we may have several CallDeps with the reserved `retval_key` of value `files`.

## [0.161.2] - 2022-08-04

### Authors

- Alejandro Esquivel <ae@alejandro.ltd>
- Co-authored-by: pre-commit-ci[bot] <66853113+pre-commit-ci[bot]@users.noreply.github.com>


### Fixed

- Updated `covalent db migrations` to overwrite `alembic.ini` `script_location` with absolute path to migrations folder
- Updated `covalent db alembic [args]` command to use project root as `cwd` for alembic subprocess  

## [0.161.1] - 2022-08-03

### Authors

- Alejandro Esquivel <ae@alejandro.ltd>
- Scott Wyman Neagle <scott@agnostiq.ai>
- Co-authored-by: Faiyaz Hasan <faiyaz@agnostiq.ai>
- Poojith U Rao <106616820+poojithurao@users.noreply.github.com>
- Co-authored-by: Casey Jao <casey@agnostiq.ai>


### Fixed

- When a list was passed to an electron, the generated electron list
  had metadata copied from the electron. This was resulting in
  call_before and call_after functions being called by the electron
  list as well. The metadata (apart from executor) is now set to
  default values for the electron list.

## [0.161.0] - 2022-08-03

### Authors

- Alejandro Esquivel <ae@alejandro.ltd>
- Scott Wyman Neagle <scott@agnostiq.ai>
- Co-authored-by: Faiyaz Hasan <faiyaz@agnostiq.ai>


### Changed

- Replaced `Session(DispatchDB()._get_data_store().engine)` with `workflow_db.session()`

### Removed

- `DevDataStore` class from `datastore.py`
- workflows manager

## [0.160.1] - 2022-08-02

### Authors

- Alejandro Esquivel <ae@alejandro.ltd>
- Scott Wyman Neagle <scott@agnostiq.ai>


### Fixed

- `script_location` key not found issue when installing with pip (second attempt)

### Docs

- Remove migration guide reference from README

### Operations

- Explicitly check `release == true` in tests.yml

## [0.160.0] - 2022-08-02

### Authors

- Casey Jao <casey@agnostiq.ai>
- Co-authored-by: Faiyaz Hasan <faiyaz@agnostiq.ai>


### Changed

- `Executor.run()` now accepts a `task_metadata` dictionary. Current
  keys consist of `dispatch_id` and `node_id`.

## [0.159.0] - 2022-08-02

### Authors

- Casey Jao <casey@agnostiq.ai>
- Co-authored-by: Faiyaz Hasan <faiyaz@agnostiq.ai>


### Changed

- Database schema has been updated to v11

### Operations

- `paths-filter` will only be run on PRs, i.e on workflow runs, the whole test suite will be run.
- Removed retry action from running on `pytest` steps since they instead use `pytest` retries.
- `codecov.yml` added to enable carry-forward flags
- UI front-end is only built for pull requests when the source changes
- Packaging is only validated on the `develop` branch

## [0.158.0] - 2022-07-29

### Authors

- Okechukwu  Emmanuel Ochia <okechukwu@agnostiq.ai>
- Co-authored-by: Scott Wyman Neagle <scott@agnostiq.ai>
- Will Cunningham <wjcunningham7@users.noreply.github.com>
- Alejandro Esquivel <ae@alejandro.ltd>
- Co-authored-by: pre-commit-ci[bot] <66853113+pre-commit-ci[bot]@users.noreply.github.com>
- Casey Jao <casey@agnostiq.ai>
- Co-authored-by: Faiyaz Hasan <faiyaz@agnostiq.ai>


### Changed

- Construct the result object in the dispatcher `entry_point.py` module in order to avoid the Missing Latticed Id error so frequently.
- Update the sleep statement length to 0.1 seconds in the results.manager.

## [0.157.1] - 2022-07-29

### Authors

- Okechukwu  Emmanuel Ochia <okechukwu@agnostiq.ai>
- Co-authored-by: Scott Wyman Neagle <scott@agnostiq.ai>
- Will Cunningham <wjcunningham7@users.noreply.github.com>
- Alejandro Esquivel <ae@alejandro.ltd>
- Co-authored-by: pre-commit-ci[bot] <66853113+pre-commit-ci[bot]@users.noreply.github.com>
- Casey Jao <casey@agnostiq.ai>

### Fixed

- Pass non-kwargs to electrons in the correct order during dispatch.

## [0.157.0] - 2022-07-28

### Authors

- Okechukwu  Emmanuel Ochia <okechukwu@agnostiq.ai>
- Co-authored-by: Scott Wyman Neagle <scott@agnostiq.ai>
- Will Cunningham <wjcunningham7@users.noreply.github.com>
- Alejandro Esquivel <ae@alejandro.ltd>
- Co-authored-by: pre-commit-ci[bot] <66853113+pre-commit-ci[bot]@users.noreply.github.com>
- Casey Jao <casey@agnostiq.ai>


### Changed

- Expose a public `wait()` function compatible with both calling and dispatching lattices

### Docs

- Updated the RTD on `wait_for()` to use the static `wait()` function

### Operations

- pre-commit autoupdate

### Docs

- Changed the custom executor how-to to be shorter and more concise.
- Re-structured the docs

## [0.156.0] - 2022-07-27

### Authors

- Okechukwu  Emmanuel Ochia <okechukwu@agnostiq.ai>
- Co-authored-by: Scott Wyman Neagle <scott@agnostiq.ai>
- Will Cunningham <wjcunningham7@users.noreply.github.com>
- Alejandro Esquivel <ae@alejandro.ltd>
- Co-authored-by: pre-commit-ci[bot] <66853113+pre-commit-ci[bot]@users.noreply.github.com>


### Added

- Bash decorator is introduced
- Lepton commands can be specified as a list of strings rather than strings alone.

## [0.155.1] - 2022-07-26

### Authors

- Okechukwu  Emmanuel Ochia <okechukwu@agnostiq.ai>
- Co-authored-by: Scott Wyman Neagle <scott@agnostiq.ai>
- Will Cunningham <wjcunningham7@users.noreply.github.com>
- Alejandro Esquivel <ae@alejandro.ltd>
- Co-authored-by: pre-commit-ci[bot] <66853113+pre-commit-ci[bot]@users.noreply.github.com>


### Fixed

- `script_location` key not found issue when running alembic programatically

### Operations

- Fixed syntax errors in `stale.yml` and in `hotfix.yml`
- `docker.yml` triggered after version bump in `develop` instead of before
- Enhanced `tests.yml` to upload coverage reports by domain

## [0.155.0] - 2022-07-26

### Authors

- Alejandro Esquivel <ae@alejandro.ltd>


### Added

- Exposing `alembic {args}` cli commands through: `covalent db alembic {args}`

## [0.154.0] - 2022-07-25

### Authors

- Casey Jao <casey@agnostiq.ai>
- Co-authored-by: Venkat Bala <venkat@agnostiq.ai>
- Alejandro Esquivel <ae@alejandro.ltd>


### Added

- Added methods to programatically fetch information from Alembic without needing subprocess

## [0.153.1] - 2022-07-25

### Authors

- Casey Jao <casey@agnostiq.ai>
- Co-authored-by: Venkat Bala <venkat@agnostiq.ai>


### Fixed

- Stdout and stderr are now captured when using the dask executor.


### Tests

- Fixed Dask cluster CLI tests

## [0.153.0] - 2022-07-25

### Authors

- Faiyaz Hasan <faiyaz@agnostiq.ai>


### Added

- Helper function to load and save files corresponding to the DB filenames.

### Changed

- Files with .txt, .log extensions are stored as strings.
- Get result web request timeout to 2 seconds.

## [0.152.0] - 2022-07-25

### Authors

- Faiyaz Hasan <faiyaz@agnostiq.ai>
- Co-authored-by: Scott Wyman Neagle <scott@agnostiq.ai>


### Changed

- Pass default DataStore object to node value retrieval method in the Results object.

## [0.151.1] - 2022-07-22

### Authors

- Faiyaz Hasan <faiyaz@agnostiq.ai>
- Co-authored-by: Scott Wyman Neagle <scott@agnostiq.ai>


### Fixed

- Adding maximum number of retries and timeout parameter to the get result http call.
- Disabling result_webhook for now.

## [0.151.0] - 2022-07-22

### Authors

- Scott Wyman Neagle <scott@agnostiq.ai>
- Co-authored-by: Will Cunningham <wjcunningham7@gmail.com>
- Sankalp Sanand <sankalp@agnostiq.ai>


### Added

- `BaseAsyncExecutor` has been added which can be inherited by new async-aware executors.

### Changed

- Since tasks were basically submitting the functions to a Dask cluster by default, they have been converted into asyncio `Tasks` instead which support a far larger number of concurrent tasks than previously used `ThreadPool`.

- `tasks_pool` will still be used to schedule tasks which use non-async executors.

- Executor's `executor` will now receive a callable instead of a serialized function. This allows deserializing the function where it is going to be executed while providing a simplified `execute` at the same time.

- `uvloop` is being used instead of the default event loop of `asyncio` for better performance.

- Tests have also been updated to reflect above changes.

### Operations

- Made Santosh the sole owner of `/docs`

## [0.150.0] - 2022-07-22

### Authors

- Faiyaz Hasan <faiyaz@agnostiq.ai>


### Added

- Initialize database tables when the covalent server is started.

## [0.149.0] - 2022-07-21

### Authors

- Scott Wyman Neagle <scott@agnostiq.ai>
- Co-authored-by: Venkat Bala <venkat@agnostiq.ai>


### Removed

- `result.save()`
- `result._write_dispatch_to_python_file()`

## [0.148.0] - 2022-07-21

### Authors

- Alejandro Esquivel <ae@alejandro.ltd>


### Changed

- Changed DataStore default db path to correspond to dispatch db config path

### Operations

- Added workflow to stale and close pull requests


### Docs

- Fixed `get_metadata` calls in examples to remove `results_dir` argument
- Removed YouTube video temporarily

## [0.147.0] - 2022-07-21

### Authors

- Casey Jao <casey@agnostiq.ai>


### Changed

- Simplified interface for custom executors. All the boilerplate has
  been moved to `BaseExecutor`.

## [0.146.0] - 2022-07-20

### Authors

- Casey Jao <casey@agnostiq.ai>
- Co-authored-by: Venkat Bala <venkat@agnostiq.ai>
- Faiyaz Hasan <faiyaz@agnostiq.ai>



### Added

- Ensure that transportable objects are rendered correctly when printing the result object.

### Tests

- Check that user data is not unpickled by the Covalent server process

## [0.145.0] - 2022-07-20

### Authors

- Scott Wyman Neagle <scott@agnostiq.ai>
- Co-authored-by: Venkat Bala <venkat@agnostiq.ai>
- Co-authored-by: Faiyaz Hasan <faiyaz@agnostiq.ai>


### Removed

- `entry_point.get_result()`

### Changed

- get_result to query an HTTP endpoint instead of a DB session

## [0.144.0] - 2022-07-20

### Authors

- Will Cunningham <wjcunningham7@users.noreply.github.com>
- Co-authored-by: Scott Wyman Neagle <scott@agnostiq.ai>
- Alejandro Esquivel <ae@alejandro.ltd>


### Added

- Set up alembic migrations & added migration guide (`alembic/README.md`)

## [0.143.0] - 2022-07-19

### Authors

- Will Cunningham <wjcunningham7@users.noreply.github.com>
- Co-authored-by: Scott Wyman Neagle <scott@agnostiq.ai>


### Changed

- Installation will fail if `cova` is installed while trying to install `covalent`.

## [0.142.0] - 2022-07-19

### Authors

- Poojith U Rao <106616820+poojithurao@users.noreply.github.com>
- Co-authored-by: Will Cunningham <wjcunningham7@gmail.com>
- Anna Hughes <annagwen42@gmail.com>
- Co-authored-by: Poojith <poojith@agnostiq.ai>
- Co-authored-by: Scott Wyman Neagle <scott@agnostiq.ai>
- Casey Jao <casey@agnostiq.ai>
- Co-authored-by: Venkat Bala <venkat@agnostiq.ai>
- Co-authored-by: pre-commit-ci[bot] <66853113+pre-commit-ci[bot]@users.noreply.github.com>
- Faiyaz Hasan <faiyaz@agnostiq.ai>


### Added

- `electron_num`, `completed_electron_num` fields to the Lattice table.

## [0.141.0] - 2022-07-19

### Authors

- Poojith U Rao <106616820+poojithurao@users.noreply.github.com>
- Co-authored-by: Will Cunningham <wjcunningham7@gmail.com>
- Anna Hughes <annagwen42@gmail.com>
- Co-authored-by: Poojith <poojith@agnostiq.ai>
- Co-authored-by: Scott Wyman Neagle <scott@agnostiq.ai>
- Casey Jao <casey@agnostiq.ai>
- Co-authored-by: Venkat Bala <venkat@agnostiq.ai>
- Co-authored-by: pre-commit-ci[bot] <66853113+pre-commit-ci[bot]@users.noreply.github.com>


### Changed

- Deprecate topological sort in favor of inspect in-degree of nodes until they are zero before dispatching task
- Use deepcopy to generate a copy of the metadata dictionary before saving result object to the database

### Docs

- Adding incomplete pennylane kernel tutorial
- Adding quantum ensemble tutorial

## [0.140.0] - 2022-07-19

### Authors

- Faiyaz Hasan <faiyaz@agnostiq.ai>
- Co-authored-by: Venkat Bala <venkat@agnostiq.ai>


### Added

- Fields `deps_filename`, `call_before_filename` and `call_after_filename` to the `Electron` table.
- Re-write the deps / call before and after file contents when inserting / updating electron record in the database.

### Changed

- Modify the test and implementation logic of inserting the electron record with these new fields.
- Field `key` to `key_filename` in `Electron` table.

## [0.139.1] - 2022-07-19

### Authors

- Divyanshu Singh <55018955+divshacker@users.noreply.github.com>
- Co-authored-by: Scott Wyman Neagle <wymnea@protonmail.com>
- Co-authored-by: Scott Wyman Neagle <scott@agnostiq.ai>
- Co-authored-by: Will Cunningham <wjcunningham7@users.noreply.github.com>


### Fixed

- Fixes Reverse IP problem. All References to `0.0.0.0` are changed to `localhost` . More details can be found [here](https://github.com/AgnostiqHQ/covalent/issues/202)

## [0.139.0] - 2022-07-19

### Authors

- Venkat Bala <venkat@agnostiq.ai>
- Co-authored-by: Scott Wyman Neagle <scott@agnostiq.ai>
- Faiyaz Hasan <faiyaz@agnostiq.ai>
- Co-authored-by: Will Cunningham <wjcunningham7@gmail.com>


### Added

- Columns `is_active` in the lattice, eLectron and Electron dependency tables.

### Docs

- Adding a RTD tutorial/steps on creating a custom executor

## [0.138.0] - 2022-07-19

### Authors

- Anna Hughes <annagwen42@gmail.com>
- Co-authored-by: Will Cunningham <wjcunningham7@gmail.com>
- Will Cunningham <wjcunningham7@users.noreply.github.com>
- Co-authored-by: Venkat Bala <venkat@agnostiq.ai>


### Added

- Docker build workflow

### Changed

- Dockerfile uses multi-stage build

### Docs

- New tutorial demonstrating how to solve the MaxCut Problem with QAOA and Covalent

## [0.137.0] - 2022-07-19

### Authors

- Prasanna Venkatesh <54540812+Prasy12@users.noreply.github.com>
- Co-authored-by: Alejandro Esquivel <ae@alejandro.ltd>


### Added

- Ability to hide/show labels on the graph
- Graph layout with elk configurations

### Changed

- Changed API socket calls interval for graph optimization.

### Tests

- Disabled several dask functional tests

## [0.136.0] - 2022-07-18

### Authors

- Scott Wyman Neagle <scott@agnostiq.ai>
- Co-authored-by: Faiyaz Hasan <faiyaz@agnostiq.ai>


### Changed

- Result.save() has been deprecated in favor of Result.persist() and querying the database directly.

## [0.135.0] - 2022-07-18

### Authors

- Casey Jao <casey@agnostiq.ai>
- Co-authored-by: Scott Wyman Neagle <scott@agnostiq.ai>
- Co-authored-by: Alejandro Esquivel <ae@alejandro.ltd>


### Operations

- Psiog is only codeowner of js files
- Fix in changelog action to handle null author when a bot is committing

### Added

- Support injecting return values of calldeps into electrons during workflow execution

## [0.134.0] - 2022-07-15

### Authors

- Casey Jao <casey@agnostiq.ai>
- Co-authored-by: Scott Wyman Neagle <scott@agnostiq.ai>


### Changed

- Covalent server can now process workflows without having their deps installed

## [0.133.0] - 2022-07-15

### Authors

- Will Cunningham <wjcunningham7@users.noreply.github.com>


### Removed

- Removed the deprecated function `draw_inline` as well as the `matplotlib` dependency.

### Operations

- Fixing the retry block for tests

## [0.132.0] - 2022-07-14

### Authors

- Will Cunningham <wjcunningham7@users.noreply.github.com>


### Added

- Bash lepton support reintroduced with some UX modifications to the Lepton class. Leptons which use scripting languages can be specified as either (1) a command run in the shell/console or (2) a call to a function in a library/script. Leptons which use compiled languages must specify a library and a function name.
- The keyword argument `display_name` can be used to override the name appearing in the UI. Particularly useful when the lepton is a command.
- All arguments except for language are now keyword arguments.
- Keyword arguments passed to a Bash lepton are understood to define environment variables within the shell.
- Non-keyword arguments fill in `$1`, `$2`, etc.
- Named outputs enumerate variables within the shell which will be returned to the user. These can be either `Lepton.OUTPUT` or `Lepton.INPUT_OUTPUT` types.

### Added

- New fields to the decomposed result object Database:

## [0.131.0] - 2022-07-13

### Authors

- Sankalp Sanand <sankalp@agnostiq.ai>
- Co-authored-by: Venkat Bala <venkat@agnostiq.ai>


### Fixed

- `covalent --version` now looks for `covalent` metadata instead of `cova`

### Tests

- Updated the cli test to include whether the correct version number is shown when `covalent --version` is run

### Added

- Method to write electron id corresponding to sublattices in `execution.py` when running `_run_task`.

## [0.130.0] - 2022-07-12

### Authors

- Venkat Bala <venkat@agnostiq.ai>
- Co-authored-by: Scott Wyman Neagle <scott@agnostiq.ai>

### Changed

- Ignoring tests for `cancel_dispatch` and `construct_bash`
- Create a dummy requirements.txt file for pip deps tests
- Fix version of `Werkzeug` package to avoid running into ValueError (unexpected kwarg `as_tuple`)
- Update `customization` how to test by specifying the section header `sdk`

## [0.129.0] - 2022-07-12

### Authors

- Sankalp Sanand <sankalp@agnostiq.ai>
- Co-authored-by: Alejandro Esquivel <ae@alejandro.ltd>

### Added

- Support for `wait_for` type edges when two electrons are connected by their execution side effects instead of output-input relation.

### Changed

- `active_lattice.electron_outputs` now contains the node ids as well for the electron which is being post processed.

## [0.128.1] - 2022-07-12

### Authors

- Faiyaz Hasan <faiyaz@agnostiq.ai>


### Fixed

- `Result.persist` test in `result_test.py`.
- Electron dependency `arg_index` is changed back to Nullable.

## [0.128.0] - 2022-07-12

### Authors

- Okechukwu  Emmanuel Ochia <okechukwu@agnostiq.ai>
- Co-authored-by: Casey Jao <casey@agnostiq.ai>
- Co-authored-by: Alejandro Esquivel <ae@alejandro.ltd>
- Co-authored-by: pre-commit-ci[bot] <66853113+pre-commit-ci[bot]@users.noreply.github.com>

### Added

- File transfer support for leptons

## [0.127.0] - 2022-07-11

### Authors

- Scott Wyman Neagle <scott@agnostiq.ai>
- Co-authored-by: Faiyaz Hasan <faiyaz@agnostiq.ai>
- Co-authored-by: Venkat Bala <venkat@agnostiq.ai>


### Added

- When saving to DB, also persist to the new DB if running in develop mode

### Tests

- Flask app route tests

## [0.126.0] - 2022-07-11

### Authors

- Will Cunningham <wjcunningham7@users.noreply.github.com>
- Alejandro Esquivel <ae@alejandro.ltd>
- Co-authored-by: pre-commit-ci[bot] <66853113+pre-commit-ci[bot]@users.noreply.github.com>
- Co-authored-by: Sankalp Sanand <sankalp@agnostiq.ai>


### Added

- Added Folder class
- Added internal call before/after deps to execute File Transfer operations pre/post electron execution.

### Operations

- Enhanced hotfix action to create branches from existing commits

## [0.125.0] - 2022-07-09

### Authors

- Okechukwu  Emmanuel Ochia <okechukwu@agnostiq.ai>
- Co-authored-by: pre-commit-ci[bot] <66853113+pre-commit-ci[bot]@users.noreply.github.com>
- Co-authored-by: Alejandro Esquivel <ae@alejandro.ltd>
- Venkat Bala <venkat@agnostiq.ai>
- Co-authored-by: Okechukwu Ochia <emmirald@gmail.com>
- Co-authored-by: Scott Wyman Neagle <scott@agnostiq.ai>


### Added

- Dask Cluster CLI functional/unit tests

### Docs

- Updated RTD concepts, how-to-guides, and api docs with electron dependencies.

### Operations

- Separate out running tests and uploading coverage report to circumvent bug in
  retry action

## [0.124.0] - 2022-07-07

### Authors

- Will Cunningham <wjcunningham7@users.noreply.github.com>
- Co-authored-by: Scott Wyman Neagle <scott@agnostiq.ai>
- Faiyaz Hasan <faiyaz@agnostiq.ai>


### Added

- `Result.persist` method in `covalent/_results_manager/result.py`.

### Operations

- Package pre-releases go to `covalent` instead of `cova` on PyPI.

## [0.123.0] - 2022-07-07

### Authors

- Scott Wyman Neagle <scott@agnostiq.ai>
- Co-authored-by: Faiyaz Hasan <faiyaz@agnostiq.ai>
- Will Cunningham <wjcunningham7@users.noreply.github.com>
- Alejandro Esquivel <ae@alejandro.ltd>
- Co-authored-by: pre-commit-ci[bot] <66853113+pre-commit-ci[bot]@users.noreply.github.com>


### Added

- Added Folder class
- Added internal call before/after deps to execute File Transfer operations pre/post electron execution.

### Operations

- `codeql.yml` and `condabuild.yml` run nightly instead of on every PR.
- Style fixes in changelog

## [0.122.1] - 2022-07-06

### Authors

Will Cunningham <wjcunningham7@users.noreply.github.com>
Co-authored-by: Scott Wyman Neagle <scott@agnostiq.ai>


### Operations

- Added license scanner action
- Pre-commit autoupdate

### Tests

- Tests for running workflows with more than one iteration

### Fixed

- Attribute error caused by attempts to retrieve the name from the node function when the node function is set to None

## [0.122.0] - 2022-07-04

### Authors

Faiyaz Hasan <faiyaz@agnostiq.ai>
Co-authored-by: pre-commit-ci[bot] <66853113+pre-commit-ci[bot]@users.noreply.github.com>


### Added

- `covalent/_results_manager/write_result_to_db.py` module and methods to insert / update data in the DB.
- `tests/covalent_tests/results_manager_tests/write_result_to_db_test.py` containing the unit tests for corresponding functions.

### Changed

- Electron `type` column to a string type rather than an `ElectronType` in DB models.
- Primary keys from `BigInteger` to `Integer` in DB models.

## [0.121.0] - 2022-07-04

### Authors

Will Cunningham <wjcunningham7@users.noreply.github.com>
Co-authored-by: Alejandro Esquivel <ae@alejandro.ltd>
Co-authored-by: pre-commit-ci[bot] <66853113+pre-commit-ci[bot]@users.noreply.github.com>


### Removed

- Unused requirements `gunicorn` and `eventlet` in `requirements.txt` as well as `dask` in `tests/requirements.txt`, since it is already included in the core requirements.

### Docs

- Updated the compatibility matrix in the docs.

## [0.120.0] - 2022-07-04

### Authors

Okechukwu  Emmanuel Ochia <okechukwu@agnostiq.ai>
Co-authored-by: Venkat Bala <venkat@agnostiq.ai>
Co-authored-by: pre-commit-ci[bot] <66853113+pre-commit-ci[bot]@users.noreply.github.com>
Co-authored-by: Scott Wyman Neagle <scott@agnostiq.ai>


### Added

- Adding `cluster` CLI options to facilitate interacting with the backend Dask cluster
- Adding options to `covalent start` to enable specifying number of workers, memory limit and threads per worker at cluster startup

### Changed

- Update `DaskAdminWorker` docstring with better explanation

## [0.119.1] - 2022-07-04

### Authors

Scott Wyman Neagle <scott@agnostiq.ai>
Casey Jao <casey@agnostiq.ai>


### Fixed

- `covalent status` checks if the server process is still alive.

### Operations

- Updates to changelog logic to handle multiple authors

## [0.119.0] - 2022-07-03
### Authors
@cjao


### Added

- Introduce support for pip dependencies

## [0.118.0] - 2022-07-02
### Authors
@AlejandroEsquivel


### Added

- Introduced File, FileTransfer, and FileTransferStrategy classes to support various File Transfer use cases prior/post electron execution

## [0.117.0] - 2022-07-02
### Authors
@Emmanuel289


### Added

- Included retry action in 'tests.yaml' workflow.

## [0.116.0] - 2022-06-29
### Authors
@Prasy12

### Changed

- Changed API socket calls interval for graph optimization.

### Added

- Ability to change to different layouts from the GUI.

## [0.115.0] - 2022-06-28
### Authors
@cjao


### Added

- Introduce support for `call_before`, `call_after`, and bash dependencies

### Operations

- Unit tests performed on Python 3.10 on Ubuntu and MacOS images as well as 3.9 on MacOS
- Updated codeowners so that AQ Engineers doesn't own this CHANGELOG
- pre-commit autoupdate

## [0.114.0] - 2022-06-23
### Authors
@dependabot[bot]


### Changed

- Changed eventsource version on webapp yarn-lock file.

### Operations

- Added Github push changelog workflow to append commiters username
- Reusable JavaScript action to parse changelog and update version

## [0.113.0] - 2022-06-21

### Added

- Introduce new db models and object store backends

### Operations

- Syntax fix in hotfix.yml

### Docs

- Added new tutorial: Linear and convolutional autoencoders

## [0.112.0] - 2022-06-20

### Changed

- Changed async version on webapp package-lock file.

## [0.111.0] - 2022-06-20

### Changed

- Changed eventsource version on webapp package-lock file.

### Docs

- Added new tutorial: Covalentified version of the Pennylane Variational Classifier tutorial.

## [0.110.3] - 2022-06-17

### Fixed

- Fix error when parsing electron positional arguments in workflows

### Docs

- Remove hardcoding version info in README.md

## [0.110.2] - 2022-06-10

### Docs

- Fix MNIST tutorial
- Fix Quantum Gravity tutorial
- Update RTD with migration guide compatible with latest release
- Convert all references to `covalent start` from Jupyter notebooks to markdown statements
- Update release notes summary in README.md
- Fixed display issues with figure (in dark mode) and bullet points in tutorials

### Operations

- Added a retry block to the webapp build step in `tests.yml`

## [0.110.1] - 2022-06-10

### Fixed

- Configure dask to not use daemonic processes when creating a cluster

### Operations

- Sync the VERSION file within `covalent` directory to match the root level VERSION
- Manually patch `covalent/VERSION`

## [0.110.0] - 2022-06-10

### Changed

- Web GUI list size and status label colors changed.
- Web GUI graph running icon changed to non-static icon.

### Docs

- Removed references to the Dask executor in RTD as they are no longer needed.

## [0.109.1] - 2022-06-10

### Fixed

- `covalent --version` now works for PyPI releases

## [0.109.0] - 2022-06-10

### Docs

- Update CLI help statements

### Added

- Add CLI functionality to start covalent with/without Dask
- Add CLI support to parse `covalent_ui.log` file

### Operations

- Updating codeowners to establish engineering & psiog ownership

### Docs

- Added new tutorial: Training quantum embedding kernels for classification.

## [0.108.0] - 2022-06-08

### Added

- WCI yaml file

### Docs

- Add pandoc installation updates to contributing guide

## [0.107.0] - 2022-06-07

### Changed

- Skipping stdout/stderr redirection tests until implemented in Dask parent process

### Added

- Simplifed starting the dask cluster using `multiprocessing`
- Added `bokeh==2.4.3` to requirements.txt to enable view Dask dashboard

### Fixed

- Changelog-reminder action now works for PRs from forks.

## [0.106.2] - 2022-06-06

### Fixed

- Specifying the version for package `furo` to `2022.4.7` to prevent breaking doc builds

### Docs

- Added new tutorial: Using Covalent with PennyLane for hybrid computation.

## [0.106.1] - 2022-06-01

### Fixed

- Changelog-reminder action now works for PRs from forks

### Docs

- Removed references to microservices in RTD
- Updated README.md.
- Changed `ct.electron` to `ct.lattice(executor=dask_executor)` in MNIST classifier tutorial

## [0.106.0] - 2022-05-26

### Changed

- Visual theme for Webapp GUI changed in accordance to new theme
- Fonts, colors, icons have been updated

## [0.105.0] - 2022-05-25

### Added

- Add a pre-commit hook for `detect-secrets`.
- Updated the actions in accordance with the migration done in the previous version.

## [0.104.0] - 2022-05-23

### Changed

- Services have been moved to a different codebase. This repo is now hosting the Covalent SDK, local dispatcher backend, Covalent web GUI, and documentation. Version is bumped to `0.104.0` in order to avoid conflicts.
- Update tests to match the current dispatcher api
- Skip testing dask executor until dask executor plugin is made public
- Using 2 thread pools to manage multiple workflows better and the other one for executing electrons in parallel.

### Fixed

- Add psutil and PyYAML to requirements.txt
- Passing the same Electron to multiple inputs of an Electron now works. UI fix pending.
- Dask from `requirements.txt`.

### Removed

- Asyncio usage for electron level concurrency.
- References to dask

### Added

- Functional test added for dask executor with the cluster running locally.
- Scalability tests for different workflows and workflow sizes under `tests/stress_tests/scripts`
- Add sample performance testing workflows under `tests/stress_tests`
- Add pipelines to continuously run the tutorial notebooks
- Create notebook with tasks from RTD

## [0.32.3] - 2022-03-16

### Fixed

- Fix missing UI graph edges between parameters and electrons in certain cases.
- Fix UI crashes in cases where legacy localStorage state was being loaded.

## [0.32.2] - 2022-03-16

### Added

- Images for graphs generated in tutorials and how-tos.
- Note for quantum gravity tutorial to tell users that `tensorflow` doesn't work on M1 Macs.
- `Known Issues` added to `README.md`

### Fixed

- `draw` function usage in tutorials and how-tos now reflects the UI images generated instead of using graphviz.
- Images now render properly in RTD of how-tos.

### Changed

- Reran all the tutorials that could run, generating the outputs again.

## [0.32.1] - 2022-03-15

### Fixed

- CLI now starts server directly in the subprocess instead of as a daemon
- Logs are provided as pipes to Popen instead of using a shell redirect
- Restart behavior fixed
- Default port in `covalent_ui/app.py` uses the config manager

### Removed

- `_graceful_restart` function no longer needed without gunicorn

## [0.32.0] - 2022-03-11

### Added

- Dispatcher microservice API endpoint to dispatch and update workflow.
- Added get runnable task endpoint.

## [0.31.0] - 2022-03-11

### Added

- Runner component's main functionality to run a set of tasks, cancel a task, and get a task's status added to its api.

## [0.30.5] - 2022-03-11

### Updated

- Updated Workflow endpoints & API spec to support upload & download of result objects as pickle files

## [0.30.4] - 2022-03-11

### Fixed

- When executing a task on an alternate Conda environment, Covalent no longer has to be installed on that environment. Previously, a Covalent object (the execution function as a TransportableObject) was passed to the environment. Now it is deserialized to a "normal" Python function, which is passed to the alternate Conda environment.

## [0.30.3] - 2022-03-11

### Fixed

- Fixed the order of output storage in `post_process` which should have been the order in which the electron functions are called instead of being the order in which they are executed. This fixes the order in which the replacement of function calls with their output happens, which further fixes any discrepencies in the results obtained by the user.

- Fixed the `post_process` test to check the order as well.

## [0.30.2] - 2022-03-11

### Changed

- Updated eventlet to 0.31.0

## [0.30.1] - 2022-03-10

### Fixed

- Eliminate unhandled exception in Covalent UI backend when calling fetch_result.

## [0.30.0] - 2022-03-09

### Added

- Skeleton code for writing the different services corresponding to each component in the open source refactor.
- OpenAPI specifications for each of the services.

## [0.29.3] - 2022-03-09

### Fixed

- Covalent UI is built in the Dockerfile, the setup file, the pypi workflow, the tests workflow, and the conda build script.

## [0.29.2] - 2022-03-09

### Added

- Defaults defined in executor plugins are read and used to update the in-memory config, as well as the user config file. But only if the parameter in question wasn't already defined.

### Changed

- Input parameter names and docstrings in _shared_files.config.update_config were changed for clarity.

## [0.29.1] - 2022-03-07

### Changed

- Updated fail-fast strategy to run all tests.

## [0.29.0] - 2022-03-07

### Added

- DispatchDB for storing dispatched results

### Changed

- UI loads dispatches from DispatchDB instead of browser local storage

## [0.28.3] - 2022-03-03

### Fixed

Installed executor plugins don't have to be referred to by their full module name. Eg, use "custom_executor", instead of "covalent_custom_plugin.custom_executor".

## [0.28.2] - 2022-03-03

### Added

- A brief overview of the tutorial structure in the MNIST classification tutorial.

## [0.28.1] - 2022-03-02

### Added

- Conda installation is only supported for Linux in the `Getting Started` guide.
- MNIST classifier tutorial.

### Removed

- Removed handling of default values of function parameters in `get_named_params` in `covalent/_shared_files/utils.py`. So, it is actually being handled by not being handled since now `named_args` and `named_kwargs` will only contain parameters that were passed during the function call and not all of them.

## [0.28.0] - 2022-03-02

### Added

- Lepton support, including for Python modules and C libraries
- How-to guides showing how to use leptons for each of these

## [0.27.6] - 2022-03-01

### Added

- Added feature development basic steps in CONTRIBUTING.md.
- Added section on locally building RTD (read the docs) in the contributing guide.

## [0.27.5] - 2022-03-01

### Fixed

- Missing UI input data after backend change - needed to be derived from graph for electrons, lattice inputs fixed on server-side, combining name and positional args
- Broken UI graph due to variable->edge_name renaming
- Missing UI executor data after server-side renaming

## [0.27.4] - 2022-02-28

### Fixed

- Path used in `covalent/executor/__init__.py` for executor plugin modules needed updating to `covalent/executor/executor_plugins`

### Removed

- Disabled workflow cancellation test due to inconsistent outcomes. Test will be re-enabled after cancellation mechanisms are investigated further.

## [0.27.3] - 2022-02-25

### Added

- Added `USING_DOCKER.md` guide for running docker container.
- Added cli args to covalent UI flask server `covalent_ui/app.py` to modify port and log file path.

### Removed

- Removed gunicorn from cli and Dockerfile.

### Changed

- Updated cli `covalent_dispatcher/_cli/service.py` to run flask server directly, and removed dispatcher and UI flags.
- Using Flask blueprints to merge Dispatcher and UI servers.
- Updated Dockerfile to run flask server directly.
- Creating server PID file manually in `covalent_dispatcher/_cli/service.py`.
- Updated tests and docs to reflect merged servers.
- Changed all mentions of port 47007 (for old UI server) to 48008.

## [0.27.2] - 2022-02-24

### Changed

- Removed unnecessary blockquotes from the How-To guide for creating custom executors
- Changed "Covalent Cloud" to "Covalent" in the main code text

## [0.27.1] - 2022-02-24

### Removed

- Removed AQ-Engineers from CODEOWNERS in order to fix PR review notifications

## [0.27.0] - 2022-02-24

### Added

- Support for positional only, positional or keyword, variable positional, keyword only, variable keyword types of parameters is now added, e.g an electron can now use variable args and variable kwargs if the number/names of parameters are unknown during definition as `def task(*args, **kwargs)` which wasn't possible before.

- `Lattice.args` added to store positional arguments passed to the lattice's workflow function.

- `get_named_params` function added in `_shared_files/utils.py` which will return a tuple containing named positional arguments and named keyword arguments. The names help in showing and storing these parameters in the transport graph.

- Tests to verify whether all kinds of input paramaters are supported by electron or a lattice.

### Changed

- No longer merging positional arguments with keyword arguments, instead they are separately stored in respective nodes in the transport graph.

- `inputs` returned from `_get_inputs` function in `covalent_dispatcher/_core/execution.py` now contains positional as well as keyword arguments which further get passed to the executor.

- Executors now support positional and keyword arguments as inputs to their executable functions.

- Result object's `_inputs` attribute now contains both `args` and `kwargs`.

- `add_node_for_nested_iterables` is renamed to `connect_node_with_others` and `add_node_to_graph` also renamed to `add_collection_node_to_graph` in `electron.py`. Some more variable renames to have appropriate self-explanatory names.

- Nodes and edges in the transport graph now have a better interface to assign attributes to them.

- Edge attribute `variable` renamed to `edge_name`.

- In `serialize` function of the transport graph, if `metadata_only` is True, then only `metadata` attribute of node and `source` and `target` attributes of edge are kept in the then return serialized `data`.

- Updated the tests wherever necessary to reflect the above changes

### Removed

- Deprecated `required_params_passed` since an error will automatically be thrown by the `build_graph` function if any of the required parameters are not passed.

- Removed duplicate attributes from nodes in the transport graph.

## [0.26.1] - 2022-02-23

### Added

- Added Local Executor section to the API read the docs.

## [0.26.0] - 2022-02-23

### Added

- Automated reminders to update the changelog

## [0.25.3] - 2022-02-23

## Added

- Listed common mocking commands in the CONTRIBUTING.md guide.
- Additional guidelines on testing.

## [0.25.2] - 2022-02-21

### Changed

- `backend` metadata name changed to `executor`.
- `_plan_workflow` usage updated to reflect how that executor related information is now stored in the specific executor object.
- Updated tests to reflect the above changes.
- Improved the dispatch cancellation test to provide a robust solution which earlier took 10 minutes to run with uncertainty of failing every now and then.

### Removed

- Removed `TaskExecutionMetadata` as a consequence of removing `execution_args`.

## [0.25.1] - 2022-02-18

### Fixed

- Tracking imports that have been used in the workflow takes less time.

### Added

- User-imports are included in the dispatch_source.py script. Covalent-related imports are commented out.

## [0.25.0] - 2022-02-18

### Added

- UI: Lattice draw() method displays in web UI
- UI: New navigation panel

### Changed

- UI: Animated graph changes, panel opacity

### Fixed

- UI: Fixed "Not Found" pages

## [0.24.21] - 2022-02-18

### Added

- RST document describing the expectations from a tutorial.

## [0.24.20] - 2022-02-17

### Added

- Added how to create custom executors

### Changed

- Changed the description of the hyperlink for choosing executors
- Fixed typos in doc/source/api/getting_started/how_to/execution/creating_custom_executors.ipynb

## [0.24.19] - 2022-02-16

### Added

- CODEOWNERS for certain files.

## [0.24.18] - 2022-02-15

### Added

- The user configuration file can now specify an executor plugin directory.

## [0.24.17] - 2022-02-15

### Added

- Added a how-to for making custom executors.

## [0.24.16] - 2022-02-12

### Added

- Errors now contain the traceback as well as the error message in the result object.
- Added test for `_post_process` in `tests/covalent_dispatcher_tests/_core/execution_test.py`.

### Changed

- Post processing logic in `electron` and dispatcher now relies on the order of execution in the transport graph rather than node's function names to allow for a more reliable pairing of nodes and their outputs.

- Renamed `init_test.py` in `tests/covalent_dispatcher_tests/_core/` to `execution_test.py`.

### Removed

- `exclude_from_postprocess` list which contained some non executable node types removed since only executable nodes are post processed now.

## [0.24.15] - 2022-02-11

### Fixed

- If a user's configuration file does not have a needed exeutor parameter, the default parameter (defined in _shared_files/defaults.py) is used.
- Each executor plugin is no longer initialized upon the import of Covalent. This allows required parameters in executor plugins.

## Changed

- Upon updating the configuration data with a user's configuration file, the complete set is written back to file.

## Added

- Tests for the local and base executors.

## [0.24.14] - 2022-02-11

### Added

- UI: add dashboard cards
- UI: add scaling dots background

### Changed

- UI: reduce sidebar font sizes, refine color theme
- UI: refine scrollbar styling, show on container hover
- UI: format executor parameters as YAML code
- UI: update syntax highlighting scheme
- UI: update index.html description meta tag

## [0.24.13] - 2022-02-11

### Added

- Tests for covalent/_shared_files/config.py

## [0.24.12] - 2022-02-10

### Added

- CodeQL code analyzer

## [0.24.11] - 2022-02-10

### Added

- A new dictionary `_DEFAULT_CONSTRAINTS_DEPRECATED` in defaults.py

### Changed

- The `_DEFAULT_CONSTRAINT_VALUES` dictionary now only contains the `backend` argument

## [0.24.10] - 2022-02-09

### Fixed

- Sporadically failing workflow cancellation test in tests/workflow_stack_test.py

## [0.24.9] - 2022-02-09

## Changed

- Implementation of `_port_from_pid` in covalent_dispatcher/_cli/service.py.

## Added

- Unit tests for command line interface (CLI) functionalities in covalent_dispatcher/_cli/service.py and covalent_dispatcher/_cli/cli.py.

## [0.24.8] - 2022-02-07

### Fixed

- If a user's configuration file does not have a needed parameter, the default parameter (defined in _shared_files/defaults.py) is used.

## [0.24.7] - 2022-02-07

### Added

- Typing: Add Type hint `dispatch_info` parameter.
- Documentation: Updated the return_type description in docstring.

### Changed

- Typing: Change return type annotation to `Generator`.

## [0.24.6] - 2022-02-06

### Added

- Type hint to `deserialize` method of `TransportableObject` of `covalent/_workflow/transport.py`.

### Changed

- Description of `data` in `deserialize` method of `TransportableObject` of `covalent/_workflow/transport.py` from `The serialized transportable object` to `Cloudpickled function`.

## [0.24.5] - 2022-02-05

### Fixed

- Removed dependence on Sentinel module

## [0.24.4] - 2022-02-04

### Added

- Tests across multiple versions of Python and multiple operating systems
- Documentation reflecting supported configurations

## [0.24.3] - 2022-02-04

### Changed

- Typing: Use `bool` in place of `Optional[bool]` as type annotation for `develop` parameter in `covalent_dispatcher.service._graceful_start`
- Typing: Use `Any` in place of `Optional[Any]` as type annotation for `new_value` parameter in `covalent._shared_files.config.get_config`

## [0.24.2] - 2022-02-04

### Fixed

- Updated hyperlink of "How to get the results" from "./collection/query_electron_execution_result" to "./collection/query_multiple_lattice_execution_results" in "doc/source/how_to/index.rst".
- Updated hyperlink of "How to get the result of a particular electron" from "./collection/query_multiple_lattice_execution_results" to "./collection/query_electron_execution_result" in "doc/source/how_to/index.rst".

## [0.24.1] - 2022-02-04

### Changed

- Changelog entries are now required to have the current date to enforce ordering.

## [0.24.0] - 2022-02-03

### Added

- UI: log file output - display in Output tab of all available log file output
- UI: show lattice and electron inputs
- UI: display executor attributes
- UI: display error message on failed status for lattice and electron

### Changed

- UI: re-order sidebar sections according to latest figma designs
- UI: update favicon
- UI: remove dispatch id from tab title
- UI: fit new uuids
- UI: adjust theme text primary and secondary colors

### Fixed

- UI: auto-refresh result state on initial render of listing and graph pages
- UI: graph layout issues: truncate long electron/param names

## [0.23.0] - 2022-02-03

### Added

- Added `BaseDispatcher` class to be used for creating custom dispatchers which allow connection to a dispatcher server.
- `LocalDispatcher` inheriting from `BaseDispatcher` allows connection to a local dispatcher server running on the user's machine.
- Covalent only gives interface to the `LocalDispatcher`'s `dispatch` and `dispatch_sync` methods.
- Tests for both `LocalDispatcher` and `BaseDispatcher` added.

### Changed

- Switched from using `lattice.dispatch` and `lattice.dispatch_sync` to `covalent.dispatch` and `covalent.dispatch_sync`.
- Dispatcher address now is passed as a parameter (`dispatcher_addr`) to `covalent.dispatch` and `covalent.dispatch_sync` instead of a metadata field to lattice.
- Updated tests, how tos, and tutorials to use `covalent.dispatch` and `covalent.dispatch_sync`.
- All the contents of `covalent_dispatcher/_core/__init__.py` are moved to `covalent_dispatcher/_core/execution.py` for better organization. `__init__.py` only contains function imports which are needed by external modules.
- `dispatch`, `dispatch_sync` methods deprecated from `Lattice`.

### Removed

- `_server_dispatch` method removed from `Lattice`.
- `dispatcher` metadata field removed from `lattice`.

## [0.22.19] - 2022-02-03

### Fixed

- `_write_dispatch_to_python_file` isn't called each time a task is saved. It is now only called in the final save in `_run_planned_workflow` (in covalent_dispatcher/_core/__init__.py).

## [0.22.18] - 2022-02-03

### Fixed

- Added type information to result.py

## [0.22.17] - 2022-02-02

### Added

- Replaced `"typing.Optional"` with `"str"` in covalent/executor/base.py
- Added missing type hints to `get_dispatch_context` and `write_streams_to_file` in covalent/executor/base.py, BaseExecutor

## [0.22.16] - 2022-02-02

### Added

- Functions to check if UI and dispatcher servers are running.
- Tests for the `is_ui_running` and `is_server_running` in covalent_dispatcher/_cli/service.py.

## [0.22.15] - 2022-02-01

### Fixed

- Covalent CLI command `covalent purge` will now stop the servers before deleting all the pid files.

### Added

- Test for `purge` method in covalent_dispatcher/_cli/service.py.

### Removed

- Unused `covalent_dispatcher` import from covalent_dispatcher/_cli/service.py.

### Changed

- Moved `_config_manager` import from within the `purge` method to the covalent_dispatcher/_cli/service.py for the purpose of mocking in tests.

## [0.22.14] - 2022-02-01

### Added

- Type hint to `_server_dispatch` method in `covalent/_workflow/lattice.py`.

## [0.22.13] - 2022-01-26

### Fixed

- When the local executor's `log_stdout` and `log_stderr` config variables are relative paths, they should go inside the results directory. Previously that was queried from the config, but now it's queried from the lattice metadata.

### Added

- Tests for the corresponding functions in (`covalent_dispatcher/_core/__init__.py`, `covalent/executor/base.py`, `covalent/executor/executor_plugins/local.py` and `covalent/executor/__init__.py`) affected by the bug fix.

### Changed

- Refactored `_delete_result` in result manager to give the option of deleting the result parent directory.

## [0.22.12] - 2022-01-31

### Added

- Diff check in pypi.yml ensures correct files are packaged

## [0.22.11] - 2022-01-31

### Changed

- Removed codecov token
- Removed Slack notifications from feature branches

## [0.22.10] - 2022-01-29

### Changed

- Running tests, conda, and version workflows on pull requests, not just pushes

## [0.22.9] - 2022-01-27

### Fixed

- Fixing version check action so that it doesn't run on commits that are in develop
- Edited PR template so that markdown checklist appears properly

## [0.22.8] - 2022-01-27

### Fixed

- publish workflow, using `docker buildx` to build images for x86 and ARM, prepare manifest and push to ECR so that pulls will match the correct architecture.
- typo in CONTRIBUTING
- installing `gcc` in Docker image so Docker can build wheels for `dask` and other packages that don't provide ARM wheels

### Changed

- updated versions in `requirements.txt` for `matplotlib` and `dask`

## [0.22.7] - 2022-01-27

### Added

- `MANIFEST.in` did not have `covalent_dispatcher/_service` in it due to which the PyPi package was not being built correctly. Added the `covalent_dispatcher/_service` to the `MANIFEST.in` file.

### Fixed

- setuptools properly including data files during installation

## [0.22.6] - 2022-01-26

### Fixed

- Added service folder in covalent dispatcher to package.

## [0.22.5] - 2022-01-25

### Fixed

- `README.md` images now use master branch's raw image urls hosted on <https://github.com> instead of <https://raw.githubusercontent.com>. Also, switched image rendering from html to markdown.

## [0.22.4] - 2022-01-25

### Fixed

- dispatcher server app included in sdist
- raw image urls properly used

## [0.22.3] - 2022-01-25

### Fixed

- raw image urls used in readme

## [0.22.2] - 2022-01-25

### Fixed

- pypi upload

## [0.22.1] - 2022-01-25

### Added

- Code of conduct
- Manifest.in file
- Citation info
- Action to upload to pypi

### Fixed

- Absolute URLs used in README
- Workflow badges updated URLs
- `install_package_data` -> `include_package_data` in `setup.py`

## [0.22.0] - 2022-01-25

### Changed

- Using public ECR for Docker release

## [0.21.0] - 2022-01-25

### Added

- GitHub pull request templates

## [0.20.0] - 2022-01-25

### Added

- GitHub issue templates

## [0.19.0] - 2022-01-25

### Changed

- Covalent Beta Release

## [0.18.9] - 2022-01-24

### Fixed

- iframe in the docs landing page is now responsive

## [0.18.8] - 2022-01-24

### Changed

- Temporarily removed output tab
- Truncated dispatch id to fit left sidebar, add tooltip to show full id

## [0.18.7] - 2022-01-24

### Changed

- Many stylistic improvements to documentation, README, and CONTRIBUTING.

## [0.18.6] - 2022-01-24

### Added

- Test added to check whether an already decorated function works as expected with Covalent.
- `pennylane` package added to the `requirements-dev.txt` file.

### Changed

- Now using `inspect.signature` instead of `function.__code__` to get the names of function's parameters.

## [0.18.5] - 2022-01-21

### Fixed

- Various CI fixes, including rolling back regression in version validation, caching on s3 hosted badges, applying releases and tags correctly.

## [0.18.4] - 2022-01-21

### Changed

- Removed comments and unused functions in covalent_dispatcher
- `result_class.py` renamed to `result.py`

### Fixed

- Version was not being properly imported inside `covalent/__init__.py`
- `dispatch_sync` was not previously using the `results_dir` metadata field

### Removed

- Credentials in config
- `generate_random_filename_in_cache`
- `is_any_atom`
- `to_json`
- `show_subgraph` option in `draw`
- `calculate_node`

## [0.18.3] - 2022-01-20

### Fixed

- The gunicorn servers now restart more gracefully

## [0.18.2] - 2022-01-21

### Changed

- `tempdir` metadata field removed and replaced with `executor.local.cache_dir`

## [0.18.1] - 2022-01-11

## Added

- Concepts page

## [0.18.0] - 2022-01-20

### Added

- `Result.CANCELLED` status to represent the status of a cancelled dispatch.
- Condition to cancel the whole dispatch if any of the nodes are cancelled.
- `cancel_workflow` function which uses a shared variable provided by Dask (`dask.distributed.Variable`) in a dask client to inform nodes to stop execution.
- Cancel function for dispatcher server API which will allow the server to terminate the dispatch.
- How to notebook for cancelling a dispatched job.
- Test to verify whether cancellation of dispatched jobs is working as expected.
- `cancel` function is available as `covalent.cancel`.

### Changed

- In file `covalent/_shared_files/config.py` instead of using a variable to store and then return the config data, now directly returning the configuration.
- Using `fire_and_forget` to dispatch a job instead of a dictionary of Dask's `Future` objects so that we won't have to manage the lifecycle of those futures.
- The `test_run_dispatcher` test was changed to reflect that the dispatcher no longer uses a dictionary of future objects as it was not being utilized anywhere.

### Removed

- `with dask_client` context was removed as the client created in `covalent_dispatcher/_core/__init__.py` is already being used even without the context. Furthermore, it creates issues when that context is exited which is unnecessary at the first place hence not needed to be resolved.

## [0.17.5] - 2022-01-19

### Changed

- Results directory uses a relative path by default and can be overridden by the environment variable `COVALENT_RESULTS_DIR`.

## [0.17.4] - 2022-01-19

### Changed

- Executor parameters use defaults specified in config TOML
- If relative paths are supplied for stdout and stderr, those files are created inside the results directory

## [0.17.3] - 2022-01-18

### Added

- Sync function
- Covalent CLI tool can restart in developer mode

### Fixed

- Updated the UI address referenced in the README

## [0.17.2] - 2022-01-12

### Added

- Quantum gravity tutorial

### Changed

- Moved VERSION file to top level

## [0.17.1] - 2022-01-19

### Added

- `error` attribute was added to the results object to show which node failed and the reason behind it.
- `stdout` and `stderr` attributes were added to a node's result to store any stdout and stderr printing done inside an electron/node.
- Test to verify whether `stdout` and `stderr` are being stored in the result object.

### Changed

- Redesign of how `redirect_stdout` and `redirect_stderr` contexts in executor now work to allow storing their respective outputs.
- Executors now also return `stdout` and `stderr` strings, along with the execution output, so that they can be stored in their result object.

## [0.17.0] - 2022-01-18

### Added

- Added an attribute `__code__` to electron and lattice which is a copy of their respective function's `__code__` attribute.
- Positional arguments, `args`, are now merged with keyword arguments, `kwargs`, as close as possible to where they are passed. This was done to make sure we support both with minimal changes and without losing the name of variables passed.
- Tests to ensure usage of positional arguments works as intended.

### Changed

- Slight rework to how any print statements in lattice are sent to null.
- Changed `test_dispatcher_functional` in `basic_dispatcher_test.py` to account for the support of `args` and removed a an unnecessary `print` statement.

### Removed

- Removed `args` from electron's `init` as it wasn't being used anywhere.

## [0.16.1] - 2022-01-18

### Changed

- Requirement changed from `dask[complete]` to `dask[distributed]`.

## [0.16.0] - 2022-01-14

### Added

- New UI static demo build
- New UI toolbar functions - orientation, toggle params, minimap
- Sortable and searchable lattice name row

### Changed

- Numerous UI style tweaks, mostly around dispatches table states

### Fixed

- Node sidebar info now updates correctly

## [0.15.11] - 2022-01-18

### Removed

- Unused numpy requirement. Note that numpy is still being installed indirectly as other packages in the requirements rely on it.

## [0.15.10] - 2022-01-16

## Added

- How-to guide for Covalent dispatcher CLI.

## [0.15.9] - 2022-01-18

### Changed

- Switched from using human readable ids to using UUIDs

### Removed

- `human-id` package was removed along with its mention in `requirements.txt` and `meta.yaml`

## [0.15.8] - 2022-01-17

### Removed

- Code breaking text from CLI api documentation.
- Unwanted covalent_dispatcher rst file.

### Changed

- Installation of entire covalent_dispatcher instead of covalent_dispatcher/_service in setup.py.

## [0.15.7] - 2022-01-13

### Fixed

- Functions with multi-line or really long decorators are properly serialized in dispatch_source.py.
- Multi-line Covalent output is properly commented out in dispatch_source.py.

## [0.15.6] - 2022-01-11

### Fixed

- Sub-lattice functions are successfully serialized in the utils.py get_serialized_function_str.

### Added

- Function to scan utilized source files and return a set of imported modules (utils.get_imports_from_source)

## [0.15.5] - 2022-01-12

### Changed

- UI runs on port 47007 and the dispatcher runs on port 48008. This is so that when the servers are later merged, users continue using port 47007 in the browser.
- Small modifications to the documentation
- Small fix to the README

### Removed

- Removed a directory `generated` which was improperly added
- Dispatcher web interface
- sqlalchemy requirement

## [0.15.4] - 2022-01-11

### Changed

- In file `covalent/executor/base.py`, `pickle` was changed to `cloudpickle` because of its universal pickling ability.

### Added

- In docstring of `BaseExecutor`, a note was added specifying that `covalent` with its dependencies is assumed to be installed in the conda environments.
- Above note was also added to the conda env selector how-to.

## [0.15.3] - 2022-01-11

### Changed

- Replaced the generic `RuntimeError` telling users to check if there is an object manipulation taking place inside the lattice to a simple warning. This makes the original error more visible.

## [0.15.2] - 2022-01-11

### Added

- If condition added for handling the case where `__getattr__` of an electron is accessed to detect magic functions.

### Changed

- `ActiveLatticeManager` now subclasses from `threading.local` to make it thread-safe.
- `ValueError` in the lattice manager's `claim` function now also shows the name of the lattice that is currently claimed.
- Changed docstring of `ActiveLatticeManager` to note that now it is thread-safe.
- Sublattice dispatching now no longer deletes the result object file and is dispatched normally instead of in a serverless manner.
- `simulate_nitrogen_and_copper_slab_interaction.ipynb` notebook tutorial now does normal dispatching as well instead of serverless dispatching. Also, now 7 datapoints will be shown instead of 10 earlier.

## [0.15.1] - 2022-01-11

### Fixed

- Passing AWS credentials to reusable workflows as a secret

## [0.15.0] - 2022-01-10

### Added

- Action to push development image to ECR

### Changed

- Made the publish action reusable and callable

## [0.14.1] - 2022-01-02

### Changed

- Updated the README
- Updated classifiers in the setup.py file
- Massaged some RTD pages

## [0.14.0] - 2022-01-07

### Added

- Action to push static UI to S3

## [0.13.2] - 2022-01-07

### Changed

- Completed new UI design work

## [0.13.1] - 2022-01-02

### Added

- Added eventlet requirement

### Changed

- The CLI tool can now manage the UI flask server as well
- [Breaking] The CLI option `-t` has been changed to `-d`, which starts the servers in developer mode and exposes unit tests to the server.

## [0.13.0] - 2022-01-01

### Added

- Config manager in `covalent/_shared_files/config.py`
- Default location for the main config file can be overridden using the environment variable `COVALENT_CONFIG_DIR`
- Ability to set and get configuration using `get_config` and `set_config`

### Changed

- The flask servers now reference the config file
- Defaults reference the config file

### Fixed

- `ValueError` caught when running `covalent stop`
- One of the functional tests was using a malformed path

### Deprecated

- The `electron.to_json` function
- The `generate_random_filename_in_cache` function

### Removed

- The `get_api_token` function

## [0.12.13] - 2022-01-04

## Removed

- Tutorial section headings

## Fixed

- Plot background white color

## [0.12.12] - 2022-01-06

### Fixed

- Having a print statement inside electron and lattice code no longer causes the workflow to fail.

## [0.12.11] - 2022-01-04

### Added

- Completed UI feature set for first release

### Changed

- UI server result serialization improvements
- UI result update webhook no longer fails on request exceptions, logs warning intead

## [0.12.10] - 2021-12-17

### Added

- Astrophysics tutorial

## [0.12.9] - 2022-01-04

### Added

- Added `get_all_node_results` method in `result_class.py` to return result of all node executions.

- Added `test_parallelilization` test to verify whether the execution is now being achieved in parallel.

### Changed

- Removed `LocalCluster` cluster creation usage to a simple `Client` one from Dask.

- Removed unnecessary `to_run` function as we no longer needed to run execution through an asyncio loop.

- Removed `async` from function definition of previously asynchronous functions, `_run_task`, `_run_planned_workflow`, `_plan_workflow`, and `_run_workflow`.

- Removed `uvloop` from requirements.

- Renamed `test_get_results` to `test_get_result`.

- Reran the how to notebooks where execution time was mentioned.

- Changed how `dispatch_info` context manager was working to account for multiple nodes accessing it at the same time.

## [0.12.8] - 2022-01-02

### Changed

- Changed the software license to GNU Affero 3.0

### Removed

- `covalent-ui` directory

## [0.12.7] - 2021-12-29

### Fixed

- Gunicorn logging now uses the `capture-output` flag instead of redirecting stdout and stderr

## [0.12.6] - 2021-12-23

### Changed

- Cleaned up the requirements and moved developer requirements to a separate file inside `tests`

## [0.12.5] - 2021-12-16

### Added

- Conda build CI job

## [0.12.4] - 2021-12-23

### Changed

- Gunicorn server now checks for port availability before starting

### Fixed

- The `covalent start` function now prints the correct port if the server is already running.

## [0.12.3] - 2021-12-14

### Added

- Covalent tutorial comparing quantum support vector machines with support vector machine algorithms implemented in qiskit and scikit-learn.

## [0.12.2] - 2021-12-16

### Fixed

- Now using `--daemon` in gunicorn to start the server, which was the original intention.

## [0.12.1] - 2021-12-16

### Fixed

- Removed finance references from docs
- Fixed some other small errors

### Removed

- Removed one of the failing how-to tests from the functional test suite

## [0.12.0] - 2021-12-16

### Added

- Web UI prototype

## [0.11.1] - 2021-12-14

### Added

- CLI command `covalent status` shows port information

### Fixed

- gunicorn management improved

## [0.11.0] - 2021-12-14

### Added

- Slack notifications for test status

## [0.10.4] - 2021-12-15

### Fixed

- Specifying a non-default results directory in a sub-lattice no longer causes a failure in lattice execution.

## [0.10.3] - 2021-12-14

### Added

- Functional tests for how-to's in documentation

### Changed

- Moved example script to a functional test in the pipeline
- Added a test flag to the CLI tool

## [0.10.2] - 2021-12-14

### Fixed

- Check that only `kwargs` without any default values in the workflow definition need to be passed in `lattice.draw(ax=ax, **kwargs)`.

### Added

- Function to check whether all the parameters without default values for a callable function has been passed added to shared utils.

## [0.10.1] - 2021-12-13

### Fixed

- Content and style fixes for getting started doc.

## [0.10.0] - 2021-12-12

### Changed

- Remove all imports from the `covalent` to the `covalent_dispatcher`, except for `_dispatch_serverless`
- Moved CLI into `covalent_dispatcher`
- Moved executors to `covalent` directory

## [0.9.1] - 2021-12-13

### Fixed

- Updated CONTRIBUTING to clarify docstring style.
- Fixed docstrings for `calculate_node` and `check_constraint_specific_sum`.

## [0.9.0] - 2021-12-10

### Added

- `prefix_separator` for separating non-executable node types from executable ones.

- `subscript_prefix`, `generator_prefix`, `sublattice_prefix`, `attr_prefix` for prefixes of subscripts, generators,
  sublattices, and attributes, when called on an electron and added to the transport graph.

- `exclude_from_postprocess` list of prefixes to denote those nodes which won't be used in post processing the workflow.

- `__int__()`, `__float__()`, `__complex__()` for converting a node to an integer, float, or complex to a value of 0 then handling those types in post processing.

- `__iter__()` generator added to Electron for supporting multiple return values from an electron execution.

- `__getattr__()` added to Electron for supporting attribute access on the node output.

- `__getitem__()` added to Electron for supporting subscripting on the node output.

- `electron_outputs` added as an attribute to lattice.

### Changed

- `electron_list_prefix`, `electron_dict_prefix`, `parameter_prefix` modified to reflect new way to assign prefixes to nodes.

- In `build_graph` instead of ignoring all exceptions, now the exception is shown alongwith the runtime error notifying that object manipulation should be avoided inside a lattice.

- `node_id` changed to `self.node_id` in Electron's `__call__()`.

- `parameter` type electrons now have the default metadata instead of empty dictionary.

- Instead of deserializing and checking whether a sublattice is there, now a `sublattice_prefix` is used to denote when a node is a sublattice.

- In `dispatcher_stack_test`, `test_dispatcher_flow` updated to indicate the new use of `parameter_prefix`.

### Fixed

- When an execution fails due to something happening in `run_workflow`, then result object's status is now failed and the object is saved alongwith throwing the appropriate exception.

## [0.8.5] - 2021-12-10

### Added

- Added tests for choosing specific executors inside electron initialization.
- Added test for choosing specific Conda environments inside electron initialization.

## [0.8.4] - 2021-12-10

### Changed

- Removed _shared_files directory and contents from covalent_dispatcher. Logging in covalent_dispatcher now uses the logger in covalent/_shared_files/logging.py.

## [0.8.3] - 2021-12-10

### Fixed

- Decorator symbols were added to the pseudo-code in the quantum chemistry tutorial.

## [0.8.2] - 2021-12-06

### Added

- Quantum chemistry tutorial.

## [0.8.1] - 2021-12-08

### Added

- Docstrings with typehints for covalent dispatcher functions added.

### Changed

- Replaced `node` to `node_id` in `electron.py`.

- Removed unnecessary `enumerate` in `covalent_dispatcher/_core/__init__.py`.

- Removed `get_node_device_mapping` function from `covalent_dispatcher/_core/__init__.py`
  and moved the definition to directly add the mapping to `workflow_schedule`.

- Replaced iterable length comparison for `executor_specific_exec_cmds` from `if len(executor_specific_exec_cmds) > 0`
  to `if executor_specific_exec_cmds`.

## [0.8.0] - 2021-12-03

### Added

- Executors can now accept the name of a Conda environment. If that environment exists, the operations of any electron using that executor are performed in that Conda environment.

## [0.7.6] - 2021-12-02

### Changed

- How to estimate lattice execution time has been renamed to How to query lattice execution time.
- Change result querying syntax in how-to guides from `lattice.get_result` to
  `covalent.get_result`.
- Choose random port for Dask dashboard address by setting `dashboard_address` to ':0' in
  `LocalCluster`.

## [0.7.5] - 2021-12-02

### Fixed

- "Default" executor plugins are included as part of the package upon install.

## [0.7.4] - 2021-12-02

### Fixed

- Upgraded dask to 2021.10.0 based on a vulnerability report

## [0.7.3] - 2021-12-02

### Added

- Transportable object tests
- Transport graph tests

### Changed

- Variable name node_num to node_id
- Variable name node_idx to node_id

### Fixed

- Transport graph `get_dependencies()` method return type was changed from Dict to List

## [0.7.2] - 2021-12-01

### Fixed

- Date handling in changelog validation

### Removed

- GitLab CI YAML

## [0.7.1] - 2021-12-02

### Added

- A new parameter to a node's result called `sublattice_result` is added.
  This will be of a `Result` type and will contain the result of that sublattice's
  execution. If a normal electron is executed, this will be `None`.

- In `_delete_result` function in `results_manager.py`, an empty results directory
  will now be deleted.

- Name of a sublattice node will also contain `(sublattice)`.

- Added `_dispatch_sync_serverless` which synchronously dispatches without a server
  and waits for a result to be returned. This is the method used to dispatch a sublattice.

- Test for sublatticing is added.

- How-to guide added for sublatticing explaining the new features.

### Changed

- Partially changed `draw` function in `lattice.py` to also draw the subgraph
  of the sublattice when drawing the main graph of the lattice. The change is
  incomplete as we intend to add this feature later.

- Instead of returning `plt`, `draw` now returns the `ax` object.

- `__call__` function in `lattice.py` now runs the lattice's function normally
  instead of dispatching it.

- `_run_task` function now checks whether current node is a sublattice and acts
  accordingly.

### Fixed

- Unnecessary lines to rename the node's name in `covalent_dispatcher/_core/__init__.py` are removed.

- `test_electron_takes_nested_iterables` test was being ignored due to a spelling mistake. Fixed and
  modified to follow the new pattern.

## [0.7.0] - 2021-12-01

### Added

- Electrons can now accept an executor object using the "backend" keyword argument. "backend" can still take a string naming the executor module.
- Electrons and lattices no longer have Slurm metadata associated with the executor, as that information should be contained in the executor object being used as an input argument.
- The "backend" keyword can still be a string specifying the executor module, but only if the executor doesn't need any metadata.
- Executor plugin classes are now directly available to covalent, eg: covalent.executor.LocalExecutor().

## [0.6.7] - 2021-12-01

### Added

- Docstrings without examples for all the functions in core covalent.
- Typehints in those functions as well.
- Used `typing.TYPE_CHECKING` to prevent cyclic imports when writing typehints.

### Changed

- `convert_to_lattice_function` renamed to `convert_to_lattice_function_call`.
- Context managers now raise a `ValueError` instead of a generic `Exception`.

## [0.6.6] - 2021-11-30

### Fixed

- Fixed the version used in the documentation
- Fixed the badge URLs to prevent caching

## [0.6.5] - 2021-11-30

### Fixed

- Broken how-to links

### Removed

- Redundant lines from .gitignore
- *.ipynb from .gitignore

## [0.6.4] - 2021-11-30

### Added

- How-to guides for workflow orchestration.
  - How to construct an electron
  - How to construct a lattice
  - How to add an electron to lattice
  - How to visualize the lattice
  - How to add constraints to lattices
- How-to guides for workflow and subtask execution.
  - How to execute individual electrons
  - How to execute a lattice
  - How to execute multiple lattices
- How-to guides for status querying.
  - How to query electron execution status
  - How to query lattice execution status
  - How to query lattice execution time
- How-to guides for results collection
  - How to query electron execution results
  - How to query lattice execution results
  - How to query multiple lattice execution results
- Str method for the results object.

### Fixed

- Saving the electron execution status when the subtask is running.

## [0.6.3] - 2021-11-29

### Removed

- JWT token requirement.
- Covalent dispatcher login requirement.
- Update covalent login reference in README.md.
- Changed the default dispatcher server port from 5000 to 47007.

## [0.6.2] - 2021-11-28

### Added

- Github action for tests and coverage
- Badges for tests and coverage
- If tests pass then develop is pushed to master
- Add release action which tags and creates a release for minor version upgrades
- Add badges action which runs linter, and upload badges for version, linter score, and platform
- Add publish action (and badge) which builds a Docker image and uploads it to the AWS ECR

## [0.6.1] - 2021-11-27

### Added

- Github action which checks version increment and changelog entry

## [0.6.0] - 2021-11-26

### Added

- New Covalent RTD theme
- sphinx extension sphinx-click for CLI RTD
- Sections in RTD
- init.py in both covalent-dispatcher logger module and cli module for it to be importable in sphinx

### Changed

- docutils version that was conflicting with sphinx

### Removed

- Old aq-theme

## [0.5.1] - 2021-11-25

### Added

- Integration tests combining both covalent and covalent-dispatcher modules to test that
  lattice workflow are properly planned and executed.
- Integration tests for the covalent-dispatcher init module.
- pytest-asyncio added to requirements.

## [0.5.0] - 2021-11-23

### Added

- Results manager file to get results from a file, delete a result, and redispatch a result object.
- Results can also be awaited to only return a result if it has either been completed or failed.
- Results class which is used to store the results with all the information needed to be used again along with saving the results to a file functionality.
- A result object will be a mercurial object which will be updated by the dispatcher and saved to a file throughout the dispatching and execution parts.
- Direct manipulation of the transport graph inside a result object takes place.
- Utility to convert a function definition string to a function and vice-versa.
- Status class to denote the status of a result object and of each node execution in the transport graph.
- Start and end times are now also stored for each node execution as well as for the whole dispatch.
- Logging of `stdout` and `stderr` can be done by passing in the `log_stdout`, `log_stderr` named metadata respectively while dispatching.
- In order to get the result of a certain dispatch, the `dispatch_id`, the `results_dir`, and the `wait` parameter can be passed in. If everything is default, then only the dispatch id is required, waiting will not be done, and the result directory will be in the current working directory with folder name as `results/` inside which every new dispatch will have a new folder named according to their respective dispatch ids, containing:
  - `result.pkl` - (Cloud)pickled result object.
  - `result_info.yaml` - yaml file with high level information about the result and its execution.
  - `dispatch_source.py` - python file generated, containing the original function definitions of lattice and electrons which can be used to dispatch again.

### Changed

- `logfile` named metadata is now `slurm_logfile`.
- Instead of using `jsonpickle`, `cloudpickle` is being used everywhere to maintain consistency.
- `to_json` function uses `json` instead of `jsonpickle` now in electron and lattice definitions.
- `post_processing` moved to the dispatcher, so the dispatcher will now store a finished execution result in the results folder as specified by the user with no requirement of post processing it from the client/user side.
- `run_task` function in dispatcher modified to check if a node has completed execution and return it if it has, else continue its execution. This also takes care of cases if the server has been closed mid execution, then it can be started again from the last saved state, and the user won't have to wait for the whole execution.
- Instead of passing in the transport graph and dispatch id everywhere, the result object is being passed around, except for the `asyncio` part where the dispatch id and results directory is being passed which afterwards lets the core dispatcher know where to get the result object from and operate on it.
- Getting result of parent node executions of the graph, is now being done using the result object's graph. Storing of each execution's result is also done there.
- Tests updated to reflect the changes made. They are also being run in a serverless manner.

### Removed

- `LatticeResult` class removed.
- `jsonpickle` requirement removed.
- `WorkflowExecutionResult`, `TaskExecutionResult`, and `ExecutionError` singleton classes removed.

### Fixed

- Commented out the `jwt_required()` part in `covalent-dispatcher/_service/app.py`, may be removed in later iterations.
- Dispatcher server will now return the error message in the response of getting result if it fails instead of sending every result ever as a response.

## [0.4.3] - 2021-11-23

### Added

- Added a note in Known Issues regarding port conflict warning.

## [0.4.2] - 2021-11-24

### Added

- Added badges to README.md

## [0.4.1] - 2021-11-23

### Changed

- Removed old coverage badge and fixed the badge URL

## [0.4.0] - 2021-11-23

### Added

- Codecov integrations and badge

### Fixed

- Detached pipelines no longer created

## [0.3.0] - 2021-11-23

### Added

- Wrote a Code of Conduct based on <https://www.contributor-covenant.org/>
- Added installation and environment setup details in CONTRIBUTING
- Added Known Issues section to README

## [0.2.0] - 2021-11-22

### Changed

- Removed non-open-source executors from Covalent. The local SLURM executor is now
- a separate repo. Executors are now plugins.

## [0.1.0] - 2021-11-19

### Added

- Pythonic CLI tool. Install the package and run `covalent --help` for a usage description.
- Login and logout functionality.
- Executor registration/deregistration skeleton code.
- Dispatcher service start, stop, status, and restart.

### Changed

- JWT token is stored to file instead of in an environment variable.
- The Dask client attempts to connect to an existing server.

### Removed

- Removed the Bash CLI tool.

### Fixed

- Version assignment in the covalent init file.

## [0.0.3] - 2021-11-17

### Fixed

- Fixed the Dockerfile so that it runs the dispatcher server from the covalent repo.

## [0.0.2] - 2021-11-15

### Changed

- Single line change in ci script so that it doesn't exit after validating the version.
- Using `rules` in `pytest` so that the behavior in test stage is consistent.

## [0.0.1] - 2021-11-15

### Added

- CHANGELOG.md to track changes (this file).
- Semantic versioning in VERSION.
- CI pipeline job to enforce versioning.<|MERGE_RESOLUTION|>--- conflicted
+++ resolved
@@ -9,15 +9,12 @@
 
 ### Added
 
-<<<<<<< HEAD
-- New runner-executor interface for memory-efficient task processing
-
-### Fixed
-
-- Reduced memory consumption during workflow processing
-=======
 - File transfer strategy for GCP storage
 - Add CLI status for zombie, stopped process.
+
+### Fixed
+
+- Reduced memory consumption during workflow processing
 
 ### Docs
 
@@ -37,7 +34,6 @@
 ### Added
 
 - File transfer strategy for Azure blob storage
->>>>>>> 30549012
 
 ### Fixed
 
