--- conflicted
+++ resolved
@@ -9,15 +9,13 @@
 
 ### Fixed
 
-<<<<<<< HEAD
 - Rendering newlines in ErrorCard on the UI for displaying error stacktraces
-=======
+
 - `covalent restart` honors the `sdk.no_cluster` setting
 
 ### Docs
 
 - Updated RTD with details about the new AWS lambda executor interface
->>>>>>> 3da089ba
 
 ### Operations
 
