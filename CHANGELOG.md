--- conflicted
+++ resolved
@@ -7,11 +7,10 @@
 
 ## [UNRELEASED]
 
-<<<<<<< HEAD
-### Added
-
-- Unit/functional tests for the Dask cluster CLI options
-=======
+### Added
+
+- Dask Cluster CLI functional/unit tests
+
 ## [0.123.0] - 2022-07-07
 
 ### Authors
@@ -53,7 +52,6 @@
 ### Fixed
 
 - Attribute error caused by attempts to retrieve the name from the node function when the node function is set to None
->>>>>>> dcf93a68
 
 ## [0.122.0] - 2022-07-04
 
