# Changelog

All notable changes to this project will be documented in this file.

The format is based on [Keep a Changelog](https://keepachangelog.com/en/1.0.0/),
and this project adheres to [Semantic Versioning](https://semver.org/spec/v2.0.0.html).

## [UNRELEASED]

<<<<<<< HEAD
=======
### Docs
- Revised UI reference. Added Settings page documentation.

## [0.212.1-rc.0] - 2023-01-14

### Authors

- Casey Jao <casey@agnostiq.ai>



>>>>>>> 17c0b8b7
### Fixed

- MNIST tutorial now shows non-Null outputs and the classifier training log image has been updated.
- Minor changes to tutorials: autoencoder, quantum and classical svm
- Fixed naming of collection nodes (was breaking postprocessing)
- Restored compatibility with stable release of AWS executors

## [0.212.0-rc.0] - 2023-01-13

### Authors

- Prasanna Venkatesh <54540812+Prasy12@users.noreply.github.com>
- Co-authored-by: kamalesh.suresh <kamalesh.suresh@psiog.com>
- Co-authored-by: Amalan Jenicious F <amalan.jenicious@psiog.com>
- Co-authored-by: Alejandro Esquivel <ae@alejandro.ltd>


### Added

- Front-end pending unit tests for the GUI.

## [0.211.1-rc.0] - 2023-01-12

### Authors

- Prasanna Venkatesh <54540812+Prasy12@users.noreply.github.com>
- Co-authored-by: Aravind-psiog <aravind.prabaharan@psiog.com>
- Co-authored-by: ArunPsiog <arun.mukesh@psiog.com>
- Co-authored-by: Alejandro Esquivel <ae@alejandro.ltd>

### Fixed 

- Optimization of logs on the GUI for large log file sizes. 
- Fixed UI pagination not working for more than 11 pages 
- Runtime field counting down for select running dispatches

## [0.211.0-rc.0] - 2023-01-10

### Authors

- Alejandro Esquivel <ae@alejandro.ltd>


### Changed
- Changed decode-uri-component package version on webapp yarn-lock file.
- Changed json5 package version on webapp yarn-lock file.

## [0.210.0-rc.0] - 2023-01-05

### Authors

- Alejandro Esquivel <ae@alejandro.ltd>


### Changed

- Reverted nightly frequency back to once a day

### Docs

- Updated compatibility matrix

## [0.209.1-rc.0] - 2022-12-15

### Authors

- Alejandro Esquivel <ae@alejandro.ltd>
- dwelsch-esi <116022979+dwelsch-esi@users.noreply.github.com>
- Co-authored-by: dwelsch-memverge <david.welsch@memverge.com>
- Co-authored-by: Santosh kumar <29346072+santoshkumarradha@users.noreply.github.com>
- Co-authored-by: pre-commit-ci[bot] <66853113+pre-commit-ci[bot]@users.noreply.github.com>
- Co-authored-by: santoshkumarradha <santosh@agnostiq.ai>
- RaviPsiog <111348352+RaviPsiog@users.noreply.github.com>
- Co-authored-by: RaviPsiog <ravieja.gurram@psiog.com>
- Co-authored-by: Faiyaz Hasan <faiyaz@agnostiq.ai>
- Casey Jao <casey@agnostiq.ai>
- Co-authored-by: Will Cunningham <wjcunningham7@users.noreply.github.com>
- Prasanna Venkatesh <54540812+Prasy12@users.noreply.github.com>
- Ara Ghukasyan <38226926+araghukas@users.noreply.github.com>
- Venkat Bala <15014089+venkatBala@users.noreply.github.com>
- Co-authored-by: Venkat Bala <venkat@agnostiq.ai>


### Fixed

- Removed merge conflict symbols in changelog

## [0.209.0-rc.0] - 2022-12-15

### Authors

- Alejandro Esquivel <ae@alejandro.ltd>
- dwelsch-esi <116022979+dwelsch-esi@users.noreply.github.com>
- Co-authored-by: dwelsch-memverge <david.welsch@memverge.com>
- Co-authored-by: Santosh kumar <29346072+santoshkumarradha@users.noreply.github.com>
- Co-authored-by: pre-commit-ci[bot] <66853113+pre-commit-ci[bot]@users.noreply.github.com>
- Co-authored-by: santoshkumarradha <santosh@agnostiq.ai>
- RaviPsiog <111348352+RaviPsiog@users.noreply.github.com>
- Co-authored-by: RaviPsiog <ravieja.gurram@psiog.com>
- Co-authored-by: Faiyaz Hasan <faiyaz@agnostiq.ai>
- Casey Jao <casey@agnostiq.ai>
- Co-authored-by: Will Cunningham <wjcunningham7@users.noreply.github.com>
- Prasanna Venkatesh <54540812+Prasy12@users.noreply.github.com>
- Ara Ghukasyan <38226926+araghukas@users.noreply.github.com>
- Venkat Bala <15014089+venkatBala@users.noreply.github.com>
- Co-authored-by: Venkat Bala <venkat@agnostiq.ai>


### Added

- Adding support for PostgresQL DB backend
- Added check for `COVALENT_DATABASE_URL`, if exists connect sqlalchemy engine using that
- Adding `COVALENT_DATABASE_USER` and `COVALENT_DATABASE_PASSWORD` environment variables
- Adding `COVALENT_DATABASE_HOSTNAME` and `COVALENT_DATABASE_PORT` environment variables for easy configuration

### Changed

- Updated `requirements.txt` to include `pyscopg2`
- Refactored execution.py into loosely coupled modular pieces

### Fixed

- Build graph now sets all unset lattice constraints from defaults
- Fixed all failing functional tests
- Fixed local executor tests on MacOS by adding ProcessPoolExecutor

### Changed

- Updated `directory` like default environment variable paths to avoid creating redundant nested directories when self-hosting

### Docs

- Adding `Deployment` section for self-hosting guide

### Docs

- Rewrote Concepts section in docs
- Split Concepts into API, server, and UI sections
- Added new examples and graphics for Concepts

### Fixed

- Respecting specified AWS profile & region in remote executed S3 file transfers, defaulting to env vars of execution backend

### Added

- Added `TaskRuntimeError` exception for executor plugin implementations to signal to Covalent that a task raised an
  unhandled exception while running in the executor backend.
- Added environment variable for a remote database backend
- Added support for mysql and postgresql

### Changed

- Docs for Covalent's Slurm plugin updated with explanation for optional `srun` parameters.
- Electron errors are segregated by type; task runtime errors are
  stored in `stderr` while the `error` attribute of a node is reserved
  for exceptions raised by Covalent itself.
- When tasks fail in a workflow, the Lattice ErrorCard in the UI summarizes the failed tasks.

### Fixed

- Electrons will inherit the lattice executors.
- Sublattices inherit the parent lattice executor.
- When several electrons are running concurrently, their stdout and stderr are stored in the correct graph nodes.
- Electron errors now appear in the Electron ErrorCard when one clicks on a failed task in the UI.
- When an electron raises an exception during execution, the local and dask executors now try to recover any output that was already
  written.
- Fixed functional tests.
- Added `requirements-client.txt` to MANIFEST file
- Respecting specified AWS profile & region in remote executed S3 file transfers, defaulting to env vars of execution backend
- Fixed local executor tests on MacOS (second attempt)
- The `initialize_results_dir` method attempts to use an environment variable instead of the results directory in the payload
- Modified certain sqlalchemy commands for postgres compatibility
- Removed references to results_dir in the payload

### Docs


- Added DNN tutorial
- Updated AWS Plugins install instructions
- Updated AWS Plugins documentation (minor fixes)
- Rewrote intro material in README.
- Changed "Citation" in the README.
- Renamed "Release Notes" to "What's New?" in the README. Updated What's New with a description of the newest GUI functionality.
- Added "Quick Start" guide.
- Updated and reorganized doc landing page.
- Rewrote "Getting Started" page.
- Broke out "Installing from Source" instructions to separate page.
- Corrected some API class names in headers.
- Added an executors-and-UI graphic.
- Adding `Deployment` section for self-hosting guide


## [0.208.0-rc.0] - 2022-11-05

### Authors

- Faiyaz Hasan <faiyaz@agnostiq.ai>
- Casey Jao <casey@agnostiq.ai>
- Alejandro Esquivel <ae@alejandro.ltd>

### Operations

- Reverted nightly schedule back to daily at 4:00am
- Added Alejandro to PAUL_BLART group to allow trigerring of releases

### Added

- Support for transferring the contents of folders to and from S3 buckets using the file transfer module.

### Docs

- Rewrote intro material in README.
- Changed "Citation" in the README.
- Renamed "Release Notes" to "What's New?" in the README. Updated What's New with a description of the newest GUI functionality.

### Fixed

- Folder transfer unit test.
- Folder transfer download bug
- Result objects now print correctly when nodes fail

### Changed

- Width of lattice name column on dispatch list GUI.
- Optimzing larger graphs for better performance.

## [0.207.0-rc.0] - 2022-10-26

### Authors

- Alejandro Esquivel <ae@alejandro.ltd>
- Co-authored-by: pre-commit-ci[bot] <66853113+pre-commit-ci[bot]@users.noreply.github.com>


### Changed

- Running migrations automatically if none have run in the past (fresh installs, after purging)

## [0.206.0-rc.0] - 2022-10-26

### Authors

- Akalanka <8133713+boneyag@users.noreply.github.com>
- Co-authored-by: Will Cunningham <wjcunningham7@users.noreply.github.com>
- Co-authored-by: Scott Wyman Neagle <scott@agnostiq.ai>
- Scott Wyman Neagle <wymnea@protonmail.com>
- Co-authored-by: Will Cunningham <wjcunningham7@gmail.com>
- Co-authored-by: Alejandro Esquivel <ae@alejandro.ltd>
- Co-authored-by: Faiyaz Hasan <faiyaz@agnostiq.ai>
- Casey Jao <casey@agnostiq.ai>
- Venkat Bala <15014089+venkatBala@users.noreply.github.com>


### Docs

- Updated AWS Lambda executor docs to address conflict with using public ecr registries

### Docs

- Fixed missing RTD content under API section for covalent, cli, leptons, deps, data transfer

### Fixed

- Enabling logging by default
- Removed debugging output
- Clarify cli output when `covalent db migrate` needs to be run

### Changed

- Single line call to join instead of a for loop
- Updated black, mirrors-prettier, and detect-secrets in pre-commit hooks

### Operations

- Updated hotfix logic to run on a merge to a release branch
- CodeQL workflow uses a test matrix to scan all repos in the Covalent ecosystem

## [0.205.0-rc.0] - 2022-10-19

### Authors

- Alejandro Esquivel <ae@alejandro.ltd>
- Venkat Bala <15014089+venkatBala@users.noreply.github.com>
- Casey Jao <casey@agnostiq.ai>


### Changed

- Made `root_dispatch_id` nullable to circumvent migration issues with sqlite in certain platforms

### Operations

- Updated all CI Slack alerts to all go to the #covalent-ci channel

### Fixed

- Rendering newlines in ErrorCard on the UI for displaying error stacktraces
- VERSION incrementing logic in changelog
- Fixed v11 migration to use render as batch to make DROP operations compatible with sqlite

## [0.204.1-rc.0] - 2022-10-18

### Authors

- Alejandro Esquivel <ae@alejandro.ltd>
- Venkat Bala <15014089+venkatBala@users.noreply.github.com>
- Casey Jao <casey@agnostiq.ai>


### Fixed

- `covalent restart` honors the `sdk.no_cluster` setting

### Docs

- Updated RTD with details about the new AWS lambda executor interface

### Operations

- Removed PAUL_BLART check on build sdist step in release.yml
- Consolidated pre & stable build into one step in release.yml

## [0.204.0-rc.0] - 2022-10-17

### Authors

- Alejandro Esquivel <ae@alejandro.ltd>
- Prasanna Venkatesh <54540812+Prasy12@users.noreply.github.com>
- Co-authored-by: Aravind-psiog <aravind.prabaharan@psiog.com>
- Co-authored-by: Manjunath PV <manjunath.poilath@psiog.com>
- Co-authored-by: pre-commit-ci[bot] <66853113+pre-commit-ci[bot]@users.noreply.github.com>
- Co-authored-by: RaviPsiog <raviteja.gurram@psiog.com>
- Co-authored-by: RaviPsiog <ravieja.gurram@psiog.com>
- Aravind <100823292+Aravind-psiog@users.noreply.github.com>
- Co-authored-by: Prasy12 <prasanna.venkatesh@psiog.com>


### Operations

- Fixing the validate distribution step given changes in -rc0 suffix to version

### Added

- RTD for User Interface
- Minor GUI fixes

### Fixed

- Re-applying default executor fix post config file reunification

## [0.203.0-rc.0] - 2022-10-14

### Authors

- Prasanna Venkatesh <54540812+Prasy12@users.noreply.github.com>
- Co-authored-by: Aravind-psiog <aravind.prabaharan@psiog.com>
- Co-authored-by: kamalesh.suresh <kamalesh.suresh@psiog.com>
- Co-authored-by: pre-commit-ci[bot] <66853113+pre-commit-ci[bot]@users.noreply.github.com>
- Casey Jao <casey@agnostiq.ai>
- Scott Wyman Neagle <wymnea@protonmail.com>
- Co-authored-by: Scott Wyman Neagle <scott@agnostiq.ai>
- Co-authored-by: Alejandro Esquivel <ae@alejandro.ltd>
- Will Cunningham <wjcunningham7@users.noreply.github.com>
- Will Cunningham <wjcunningham7@gmail.com>


### Added

- Ability to use terminal on the GUI.

### Fixed

- Exceptions when instantiating executors are handled
- Covalent start now waits for the server to settle before returning

### Operations

- updated hotfix logic to run on a merge to a release branch
- Fixing js github actions dist by re-building from develop
- Fixing syntax in describe action & compiled action manually

## [0.202.0] - 2022-10-11

### Authors

- Prasanna Venkatesh <54540812+Prasy12@users.noreply.github.com>
- Co-authored-by: ArunPsiog <arun.mukesh@psiog.com>
- Co-authored-by: kamalesh.suresh <kamalesh.suresh@psiog.com>
- Co-authored-by: Amalan Jenicious F <amalan.jenicious@psiog.com>
- Co-authored-by: Alejandro Esquivel <ae@alejandro.ltd>
- Casey Jao <casey@agnostiq.ai>


### Added

- Ability to view sublattices list as part of the main lattice
- Ability to view subalattices graph as part of main lattice


### Fixed

- Electron dependencies are no longer written twice to the DB during a workflow

## [0.201.0] - 2022-10-09

### Authors

- Venkat Bala <15014089+venkatBala@users.noreply.github.com>
- Will Cunningham <wjcunningham7@users.noreply.github.com>
- Co-authored-by: Scott Wyman Neagle <scott@agnostiq.ai>
- Co-authored-by: Alejandro Esquivel <ae@alejandro.ltd>
- Aravind <100823292+Aravind-psiog@users.noreply.github.com>
- Co-authored-by: Amalan Jenicious F <amalan.jenicious@psiog.com>
- Co-authored-by: kamalesh.suresh <kamalesh.suresh@psiog.com>
- Co-authored-by: Prasy12 <prasanna.venkatesh@psiog.com>
- Co-authored-by: ArunPsiog <arun.mukesh@psiog.com>
- Co-authored-by: pre-commit-ci[bot] <66853113+pre-commit-ci[bot]@users.noreply.github.com>
- Co-authored-by: Casey Jao <casey@agnostiq.ai>
- Co-authored-by: Will Cunningham <wjcunningham7@gmail.com>
- Okechukwu  Emmanuel Ochia <okechukwu@agnostiq.ai>
- Scott Wyman Neagle <wymnea@protonmail.com>


### Docs

- Added AWS Plugins RTD page

### Fixed

- Updated import statements in alembic `env.py` file to refer to updated location of `DataStore` class
- Imports in entry_point

### Docs

- Fixed the docstring for `get_node_error`

### Changed

- move `upsert_lattice_data()` to dispatcher
- move `upsert_electron_data()` to dispatcher
- move `insert_electron_dependency_data()` to dispatcher
- move `persist()` to dispatcher
- move `get_unique_id()` to dispatcher
- move `initialize_result_object()` to dispatcher

### Removed

- `get_node_value` from `Result`

### Tests

- Updated more functional tests

## [0.200.0] - 2022-10-05

### Authors

- Venkat Bala <15014089+venkatBala@users.noreply.github.com>
- Scott Wyman Neagle <scott@agnostiq.ai>
- Co-authored-by: Faiyaz Hasan <faiyaz@agnostiq.ai>
- Co-authored-by: Will Cunningham <wjcunningham7@gmail.com>
- Will Cunningham <wjcunningham7@users.noreply.github.com>
- Co-authored-by: Alejandro Esquivel <ae@alejandro.ltd>
- Co-authored-by: pre-commit-ci[bot] <66853113+pre-commit-ci[bot]@users.noreply.github.com>
- Aravind <100823292+Aravind-psiog@users.noreply.github.com>
- Co-authored-by: Amalan Jenicious F <amalan.jenicious@psiog.com>
- Co-authored-by: kamalesh.suresh <kamalesh.suresh@psiog.com>
- Co-authored-by: Prasy12 <prasanna.venkatesh@psiog.com>
- Co-authored-by: ArunPsiog <arun.mukesh@psiog.com>
- Co-authored-by: Casey Jao <casey@agnostiq.ai>
- Okechukwu  Emmanuel Ochia <okechukwu@agnostiq.ai>


## Docs

- Updated ECS Executor RTD with config & cloud resources table

### Added

- Ability to view the configuration file on the GUI as settings
- Ability to copy python objects for inputs and results for lattice and electrons

### Fixed

- Minor GUI bugs and improvements

### Docs

- Updated Lambda Executor RTD with config & cloud resources table
- Updated EC2, Braket, and Batch AWS Executors RTD with config & cloud resources table

### Operations

- Fixed syntax issues in `nightly.yml`
- Add `repository` arg to checkout in `version`
- fix `octokit` request action route, update env token
- create stable versions for stable releases
- add `fetch-depth: 0` to fetch entire history
- fix regex for matching version
- add `persist-credentials: false` in nightly
- Update `nightly` schedule to midnight EST
- Added CI for Ubuntu 22.04 / Python 3.8, 3.9
- Added CI for Centos 7 / Python 3.9
- Added experimental CI for Debian 11 / Python 3.11rc2
- Renamed Ubuntu images to Debian for accuracy
- Adding boilerplate workflow
- Syntax fixes in release.yml
- Verbose failure messages in boilerplate workflow
- Change license.yml to pip-license-checker action

## [0.199.0] - 2022-09-29

### Authors

- Venkat Bala <15014089+venkatBala@users.noreply.github.com>
- Co-authored-by: Will Cunningham <wjcunningham7@gmail.com>
- Co-authored-by: Scott Wyman Neagle <scott@agnostiq.ai>
- Will Cunningham <wjcunningham7@users.noreply.github.com>
- Sankalp Sanand <sankalp@agnostiq.ai>
- Casey Jao <casey@agnostiq.ai>
- Prasanna Venkatesh <54540812+Prasy12@users.noreply.github.com>
- Co-authored-by: Manjunath PV <manjunath.poilath@psiog.com>
- Co-authored-by: kamalesh.suresh <kamalesh.suresh@psiog.com>
- Co-authored-by: ArunPsiog <arun.mukesh@psiog.com>
- Co-authored-by: RaviPsiog <raviteja.gurram@psiog.com>
- Co-authored-by: pre-commit-ci[bot] <66853113+pre-commit-ci[bot]@users.noreply.github.com>
- Co-authored-by: Faiyaz Hasan <faiyaz@agnostiq.ai>
- Co-authored-by: Alejandro Esquivel <ae@alejandro.ltd>

### Tests

- Fixed `asserts` in stress tests
- Added unit tests for `defaults.py`
- Updated `test_sync()` to match the new function signature.

### Added

- `requirements-client.txt` file added.
- Logs tab on the GUI which displays the covalent logs and also the ability to download the log file.
- Missing copyrights to the file transfer module.

### Fixed

- Config file is now locked during reads and writes to mitigate concurrency issues
- In `defaults.py/get_default_executor`, condition to return `local` or `dask` is now fixed
- Strip "/" from the S3 bucket download "from file path" and the upload "to file path"
- Correctly return stderr in get_node_result

### Changed

- Installation requirements are now split into client side and server side requirements' files.
- `setup.py` modified to install client side requirements only, if `COVALENT_SDK_ONLY` environment variable is present and `True`.
- Updated `requirements.txt` and `tests/requirements.txt`
- Updated `nbconvert` by dependabot
- Split the `ConfigManager` into `Client` and `Server` components
- Update the `set/get/update` config methods to distinguish between the client and server parts
- `get_all_node_results()` uses in memory `Result` instead of DB
- `get_all_node_outputs()` uses in memory Result instead of DB

### Removed

- The DB dependency in `sync()`
- The ability for `sync()` to wait for all dispatches.

### Docs

- Fixed a notebook which was not rendering

### Operations

- Updating all references to local workflows
- Adding `nightly.yml` workflow for nightly CI
- Updated triggers to `tests` and `changelog` workflows
- Enhanced pre-release workflows
- `codecov` passthrough jobs added for when tests are not run
- Tests are run on one platform on pushes to `develop` to keep codecov reports accurate
- Test matrix source triggers changed from `workflow_call` to `schedule` since contexts are inherited
- Removed badges workflow; version badge is now generated using the latest pre-release tag
- Removed unused `push_to_s3` workflow
- Workflows authenticate to AWS using OIDC with specific roles
- Only the recommended platform is tested on pull requests
- Update check blocks to assert the `workflow_call` event type is replaced with `schedule`
- Create a hotfix when pushing to a release branch
- Update nightly trigger to `hourly` for testing
- Update `changelog` action token to `COVALENT_OPS_BOT_TOKEN`
- Remove `benchmark` workflow from `nightly` schedule
- Removed payload dependency from changelog action so it can run on a schedule
- Remove `benchmark` workflow from `nightly` schedule

## [0.198.0] - 2022-09-14

### Authors

- Scott Wyman Neagle <scott@agnostiq.ai>
- Co-authored-by: Will Cunningham <wjcunningham7@gmail.com>


### Operations

- Fix `release.yml` workflow
- Adding a step in `release.yml/docker` job to trigger the AWS executor base image build in the remote repo `covalent-aws-plugins`
- Pass all the necessary inputs for the triggered workflow as part of the HTTP POST request body
- Added MacOS 12 to test matrix


### Changed

- Skipping stalling `dask_executor` functional test
- Database is initialized in `covalent_ui/app.py` instead of in the CLI's `start` method in order to support management via `start-stop-daemon`.
- Convert `COVALENT_SVC_PORT` to `int` when parsing env var
- Skipping stalling `dask_executor` functional test

### Added

- Modified `_DEFAULT_CONSTRAINT_VALUES` to a dataclass called `DefaultMetadataValues`, it is still used as a dictionary everywhere (named `DEFAULT_METADATA_VALUES` instead) but in an object-like manner.
- Modified `_DEFAULT_CONFIG` to also be a dataclass called `DefaultConfig`, which is initialized whenever needed and used like a dictionary (named `DEFAULT_CONFIG`).
- `ConfigManager` is now thread safe since it is initialized whenever needed instead of one object being accessed by multiple processes/threads leading to corruption of the config file.
- Using `contextlib.supress` to ignore `psutil.NoSuchProcess` errors instead of `try/except` with `pass`.
- Filter workflow dispatches by status on the GUI.
- Delete all workflow dispatches present in the database from the GUI and add filter level deletion of workflow dispatches as well.
- Theme changes as part of latest wireframe.
- Factory functions to generate configurations and default metadata at the time when required. This is because certain values like default executors are only determined when the covalent server starts.
- Respecting the configuration options like default executor, no. of workers, developer mode, etc. when restarting the server.
- Unit tests for `remote_executor.py`
- Added alembic migrations script for DB schema v12
- Environment variables added to `defaults.py` in order to support system services
- Covalent OpenRC init script added

### Removed

- Deprecated `_DEFAULT_CONSTRAINTS_DEPRECATED` removed.
- Confusing `click` argument `no-cluster` instead of flag `--no-cluster` removed; this was also partially responsible for unexpected behaviour with using `no-cluster` option when starting covalent.

### Operations

- Fixed a bug in changelog.yml caused by passing a large list of commits as a var

### Tests

- Updated tests to reflect above changes.
- Updated more tests to DB schema v12
- Improved DB mocking in dispatcher tests

### Fixed

- Removed inheritance of `call_before` metadata related to file transfers from parent electron to collected nodes.
- Executor instances at runtime no longer inadvertently modify
  transport graph nodes when modifying their attributes.
- Syntax error in `tests.yml`

### Docs

- Updated AWS Lambda plugin rtd with mention to its limitations.
- Updated RTD concepts and tutorials to reflect new UI.

## [0.197.0] - 2022-09-08

### Authors

- Will Cunningham <wjcunningham7@users.noreply.github.com>
- Co-authored-by: Scott Wyman Neagle <scott@agnostiq.ai>
- Alejandro Esquivel <ae@alejandro.ltd>
- Co-authored-by: Will Cunningham <wjcunningham7@gmail.com>
- Aravind-psiog <100823292+Aravind-psiog@users.noreply.github.com>
- Faiyaz Hasan <faiyaz@agnostiq.ai>
- Co-authored-by: Venkat Bala <venkat@agnostiq.ai>
- Prasanna Venkatesh <54540812+Prasy12@users.noreply.github.com>
- Co-authored-by: Amalan Jenicious F <amalan.jenicious@psiog.com>
- Okechukwu  Emmanuel Ochia <okechukwu@agnostiq.ai>
- Co-authored-by: pre-commit-ci[bot] <66853113+pre-commit-ci[bot]@users.noreply.github.com>
- Casey Jao <casey@agnostiq.ai>


### Fixed

- Fixed missing lattice and result object attributes after rehydrating from datastore.

### Changed

- Implemented v12 of the DB schema

### Tests

- Enhanced DB tests to check faithfulness of persist and rehydrate operations

### Docs
- Update user interface docs for filter and delete features.
- Added credential management page

## [0.196.0] - 2022-09-07

### Authors

- Will Cunningham <wjcunningham7@users.noreply.github.com>
- Co-authored-by: Scott Wyman Neagle <scott@agnostiq.ai>
- Alejandro Esquivel <ae@alejandro.ltd>
- Co-authored-by: Will Cunningham <wjcunningham7@gmail.com>
- Aravind-psiog <100823292+Aravind-psiog@users.noreply.github.com>
- Faiyaz Hasan <faiyaz@agnostiq.ai>
- Co-authored-by: Venkat Bala <venkat@agnostiq.ai>
- Prasanna Venkatesh <54540812+Prasy12@users.noreply.github.com>
- Co-authored-by: Amalan Jenicious F <amalan.jenicious@psiog.com>
- Okechukwu  Emmanuel Ochia <okechukwu@agnostiq.ai>
- Co-authored-by: pre-commit-ci[bot] <66853113+pre-commit-ci[bot]@users.noreply.github.com>
- Casey Jao <casey@agnostiq.ai>


### Changed

- Sublattices are now run completely internally, without any HTTP calls.
- Lattice-level metadata is persisted atomically for sublattices.

## [0.195.0] - 2022-09-06

### Authors

- Will Cunningham <wjcunningham7@users.noreply.github.com>
- Co-authored-by: Scott Wyman Neagle <scott@agnostiq.ai>
- Alejandro Esquivel <ae@alejandro.ltd>
- Co-authored-by: Will Cunningham <wjcunningham7@gmail.com>
- Aravind-psiog <100823292+Aravind-psiog@users.noreply.github.com>
- Faiyaz Hasan <faiyaz@agnostiq.ai>
- Co-authored-by: Venkat Bala <venkat@agnostiq.ai>
- Prasanna Venkatesh <54540812+Prasy12@users.noreply.github.com>
- Co-authored-by: Amalan Jenicious F <amalan.jenicious@psiog.com>
- Okechukwu  Emmanuel Ochia <okechukwu@agnostiq.ai>
- Co-authored-by: pre-commit-ci[bot] <66853113+pre-commit-ci[bot]@users.noreply.github.com>
- Casey Jao <casey@agnostiq.ai>


### Changed

- `import covalent` no longer pulls in the server components

### Operations

- Fixed `tests.yml` where `RECOMMENDED_PLATFORM` was not properly set

## [0.194.0] - 2022-09-06

### Authors

- Will Cunningham <wjcunningham7@users.noreply.github.com>
- Co-authored-by: Scott Wyman Neagle <scott@agnostiq.ai>
- Alejandro Esquivel <ae@alejandro.ltd>
- Co-authored-by: Will Cunningham <wjcunningham7@gmail.com>
- Aravind-psiog <100823292+Aravind-psiog@users.noreply.github.com>
- Faiyaz Hasan <faiyaz@agnostiq.ai>
- Co-authored-by: Venkat Bala <venkat@agnostiq.ai>
- Prasanna Venkatesh <54540812+Prasy12@users.noreply.github.com>
- Co-authored-by: Amalan Jenicious F <amalan.jenicious@psiog.com>
- Okechukwu  Emmanuel Ochia <okechukwu@agnostiq.ai>
- Co-authored-by: pre-commit-ci[bot] <66853113+pre-commit-ci[bot]@users.noreply.github.com>
- Casey Jao <casey@agnostiq.ai>


### Operations

- Added a workflow which checks for missing or extra requirements
- Added pycln to pre-commit hooks #867

### Removed

- PyYAML
- tailer

## [0.193.0] - 2022-09-06

### Authors

- Will Cunningham <wjcunningham7@users.noreply.github.com>
- Co-authored-by: Scott Wyman Neagle <scott@agnostiq.ai>
- Alejandro Esquivel <ae@alejandro.ltd>
- Co-authored-by: Will Cunningham <wjcunningham7@gmail.com>
- Aravind-psiog <100823292+Aravind-psiog@users.noreply.github.com>
- Faiyaz Hasan <faiyaz@agnostiq.ai>
- Co-authored-by: Venkat Bala <venkat@agnostiq.ai>
- Prasanna Venkatesh <54540812+Prasy12@users.noreply.github.com>
- Co-authored-by: Amalan Jenicious F <amalan.jenicious@psiog.com>
- Okechukwu  Emmanuel Ochia <okechukwu@agnostiq.ai>
- Co-authored-by: pre-commit-ci[bot] <66853113+pre-commit-ci[bot]@users.noreply.github.com>
- Casey Jao <casey@agnostiq.ai>


### Changed

- Refactored executor base classes

### Operations

- pre-commit autoupdate

## [0.192.0] - 2022-09-02

### Authors

- Will Cunningham <wjcunningham7@users.noreply.github.com>
- Co-authored-by: Scott Wyman Neagle <scott@agnostiq.ai>
- Alejandro Esquivel <ae@alejandro.ltd>
- Co-authored-by: Will Cunningham <wjcunningham7@gmail.com>
- Aravind-psiog <100823292+Aravind-psiog@users.noreply.github.com>
- Faiyaz Hasan <faiyaz@agnostiq.ai>
- Co-authored-by: Venkat Bala <venkat@agnostiq.ai>
- Prasanna Venkatesh <54540812+Prasy12@users.noreply.github.com>
- Co-authored-by: Amalan Jenicious F <amalan.jenicious@psiog.com>
- Okechukwu  Emmanuel Ochia <okechukwu@agnostiq.ai>
- Co-authored-by: pre-commit-ci[bot] <66853113+pre-commit-ci[bot]@users.noreply.github.com>


### Changed

- Modified how `no_cluster` is passed to `app.py` from the CLI

## [0.191.0] - 2022-09-01

### Authors

- Will Cunningham <wjcunningham7@users.noreply.github.com>
- Co-authored-by: Scott Wyman Neagle <scott@agnostiq.ai>
- Alejandro Esquivel <ae@alejandro.ltd>
- Co-authored-by: Will Cunningham <wjcunningham7@gmail.com>
- Aravind-psiog <100823292+Aravind-psiog@users.noreply.github.com>
- Faiyaz Hasan <faiyaz@agnostiq.ai>
- Co-authored-by: Venkat Bala <venkat@agnostiq.ai>
- Prasanna Venkatesh <54540812+Prasy12@users.noreply.github.com>
- Co-authored-by: Amalan Jenicious F <amalan.jenicious@psiog.com>
- Okechukwu  Emmanuel Ochia <okechukwu@agnostiq.ai>
- Co-authored-by: pre-commit-ci[bot] <66853113+pre-commit-ci[bot]@users.noreply.github.com>


### Added

- Implementation of RemoteExecutor

## [0.190.0] - 2022-09-01

### Authors

- Will Cunningham <wjcunningham7@users.noreply.github.com>
- Co-authored-by: Scott Wyman Neagle <scott@agnostiq.ai>
- Alejandro Esquivel <ae@alejandro.ltd>
- Co-authored-by: Will Cunningham <wjcunningham7@gmail.com>
- Aravind-psiog <100823292+Aravind-psiog@users.noreply.github.com>
- Faiyaz Hasan <faiyaz@agnostiq.ai>
- Co-authored-by: Venkat Bala <venkat@agnostiq.ai>
- Prasanna Venkatesh <54540812+Prasy12@users.noreply.github.com>
- Co-authored-by: Amalan Jenicious F <amalan.jenicious@psiog.com>
- Okechukwu  Emmanuel Ochia <okechukwu@agnostiq.ai>


### Changed

- Renamed `BaseAsyncExecutor` and its references to `AsyncBaseExecutor`.

## [0.189.0] - 2022-08-31

### Authors

- Will Cunningham <wjcunningham7@users.noreply.github.com>
- Co-authored-by: Scott Wyman Neagle <scott@agnostiq.ai>
- Alejandro Esquivel <ae@alejandro.ltd>
- Co-authored-by: Will Cunningham <wjcunningham7@gmail.com>
- Aravind-psiog <100823292+Aravind-psiog@users.noreply.github.com>
- Faiyaz Hasan <faiyaz@agnostiq.ai>
- Co-authored-by: Venkat Bala <venkat@agnostiq.ai>
- Prasanna Venkatesh <54540812+Prasy12@users.noreply.github.com>
- Co-authored-by: Amalan Jenicious F <amalan.jenicious@psiog.com>


### Added

- Added capability to take screenshot of the graph with covalent logo on the GUI.

### Operations

- Changed the environment switches in tests.yml to be `true`/empty instead of 1/0

- Adding `benchmark.yml` workflow

### Tests

- Adding scripts in `tests/stress_tests/benchmarks`

## [0.188.0] - 2022-08-31

### Authors

- Will Cunningham <wjcunningham7@users.noreply.github.com>
- Co-authored-by: Scott Wyman Neagle <scott@agnostiq.ai>
- Alejandro Esquivel <ae@alejandro.ltd>
- Co-authored-by: Will Cunningham <wjcunningham7@gmail.com>
- Aravind-psiog <100823292+Aravind-psiog@users.noreply.github.com>


### Added

- Created a prototype of a production Dockerfile
- The old Dockerfile has been moved to Dockerfile.dev

### Docs

- Added db schema migration error guide in RTD
- Removed `get_data_store` from quantum chemistry tutorial #1046

### Operations

- Front-end test coverage measured and reported in CI
- Added reusable version action

- Added read the docs for user interface

## [0.187.0] - 2022-08-28

### Authors

- Prasanna Venkatesh <54540812+Prasy12@users.noreply.github.com>
- Co-authored-by: Kamalesh-suresh <kamalesh.suresh@psiog.com>
- Co-authored-by: Amalan Jenicious F <amalan.jenicious@psiog.com>
- Co-authored-by: pre-commit-ci[bot] <66853113+pre-commit-ci[bot]@users.noreply.github.com>

### Tests

- Fixed `test_using_executor_names` and `test_internal_sublattice_dispatch` tests to also work with `--no-cluster` option.

### Added

- Added test cases for front-end react components.

## [0.186.0] - 2022-08-25

### Authors

- Sankalp Sanand <sankalp@agnostiq.ai>
- Co-authored-by: Alejandro Esquivel <ae@alejandro.ltd>
- Venkat Bala <venkat@agnostiq.ai>
- Okechukwu  Emmanuel Ochia <okechukwu@agnostiq.ai>
- Co-authored-by: pre-commit-ci[bot] <66853113+pre-commit-ci[bot]@users.noreply.github.com>
- Co-authored-by: Will Cunningham <wjcunningham7@gmail.com>
- Co-authored-by: Scott Wyman Neagle <scott@agnostiq.ai>
- Venkat Bala <15014089+venkatBala@users.noreply.github.com>
- Aravind-psiog <100823292+Aravind-psiog@users.noreply.github.com>
- Co-authored-by: Kamalesh-suresh <kamalesh.suresh@psiog.com>
- Co-authored-by: Prasy12 <prasanna.venkatesh@psiog.com>

### Operations

- Fix conditional logic around dumping of `covalent` logs to stdout in test workflows
- Build test matrix by parsing configs from json
- Dump covalent logs if any of the tests step fail
- changed-files action uses the proper sha in version.yml

### Docs

- Added RTD and header for the AWS EC2 executor plugin.
- Refactored tutorials for better organization

### Added

- Added executor label, node id and node type to graph node UI

### Changed

- Runtime has been modified to be more precise on the lattice and electron sidebar

## [0.185.0] - 2022-08-23

### Authors

- Sankalp Sanand <sankalp@agnostiq.ai>
- Co-authored-by: Alejandro Esquivel <ae@alejandro.ltd>
- Venkat Bala <venkat@agnostiq.ai>

### Added

- Adding `load_tests` subdirectory to tests to facilitate execution of Covalent benchmarks during nightly runs
- Added `locust` requirements to tests `requirements.txt`

## [0.184.2] - 2022-08-23

### Authors

- Sankalp Sanand <sankalp@agnostiq.ai>
- Co-authored-by: Alejandro Esquivel <ae@alejandro.ltd>


### Fixed

- Switched the `render_as_batch` flag in the alembic env context so that `ALTER` commands are supported in SQLite migrations.

### Docs

- Updated custom executor RTD to show a simpler example

### Operations

- pre-commit autoupdate

## [0.184.1] - 2022-08-23

### Authors

- Alejandro Esquivel <ae@alejandro.ltd>
- Venkat Bala <venkat@agnostiq.ai>
- Co-authored-by: Scott Wyman Neagle <scott@agnostiq.ai>
- Casey Jao <casey@agnostiq.ai>
- Sankalp Sanand <sankalp@agnostiq.ai>


### Fixed

- Function's `__doc__` and `__name__` storage in dict/json for transportable object fixed.

### Tests

- Added unit test for the above fix.

## [0.184.0] - 2022-08-22

### Authors

- Alejandro Esquivel <ae@alejandro.ltd>
- Venkat Bala <venkat@agnostiq.ai>
- Co-authored-by: Scott Wyman Neagle <scott@agnostiq.ai>
- Casey Jao <casey@agnostiq.ai>


### Changed

- Electron metadata is serialized earlier during workflow construction
  to reduce unexpected executor pip requirements.

### Operations

- Updating conditional logic for the different steps in `release` workflow
- Dependabot update

### Docs

- Removed "How to synchronize lattices" section from RTD

## [0.183.0] - 2022-08-18

### Authors

- Scott Wyman Neagle <scott@agnostiq.ai>
- Venkat Bala <venkat@agnostiq.ai>


### Added

- Adding tests to update patch coverage for the `covalent logs` cli

### Changed

- Modify the `covalent logs` CLI handler to read logs line by line

### Operations

- Update release workflow
- Adding a `wait` input for the Conda action

## [0.182.2] - 2022-08-18

### Authors

- Scott Wyman Neagle <scott@agnostiq.ai>
- Will Cunningham <wjcunningham7@users.noreply.github.com>
- Alejandro Esquivel <ae@alejandro.ltd>
- Co-authored-by: Will Cunningham <wjcunningham7@gmail.com>
- Co-authored-by: Faiyaz Hasan <faiyaz@agnostiq.ai>


### Fixed

- CLI `service.py` tests to run without the server needing to be started.

### Docs

- Added `covalent db` cli command to API section of RTD

### Docs

- Fixed RTD downloads badge image to point to `covalent` rather than `cova`

### Operations

- Use conda skeleton action for build and upload

### Docs

- Updating WCI yaml with new file transfer protocols

## [0.182.1] - 2022-08-17

### Authors

- Will Cunningham <wjcunningham7@users.noreply.github.com>
- Venkat Bala <venkat@agnostiq.ai>
- Co-authored-by: santoshkumarradha <santosh@agnostiq.ai>
- Co-authored-by: pre-commit-ci[bot] <66853113+pre-commit-ci[bot]@users.noreply.github.com>
- Co-authored-by: Santosh kumar <29346072+santoshkumarradha@users.noreply.github.com>
- Co-authored-by: Scott Wyman Neagle <scott@agnostiq.ai>
- Prasanna Venkatesh <54540812+Prasy12@users.noreply.github.com>
- Co-authored-by: Will Cunningham <wjcunningham7@gmail.com>


### Fixed

- lattice.draw() fix on the GUI.

## [0.182.0] - 2022-08-17

### Authors

- Will Cunningham <wjcunningham7@users.noreply.github.com>
- Venkat Bala <venkat@agnostiq.ai>
- Co-authored-by: santoshkumarradha <santosh@agnostiq.ai>
- Co-authored-by: pre-commit-ci[bot] <66853113+pre-commit-ci[bot]@users.noreply.github.com>
- Co-authored-by: Santosh kumar <29346072+santoshkumarradha@users.noreply.github.com>
- Co-authored-by: Scott Wyman Neagle <scott@agnostiq.ai>


### Added

- Update RTD for `AWS Batch` executor
- Removed `AWS Lambda` executor RTD from this branch in order to keep changes atomic

### Changed

- Synced with latest develop

### Docs

- Adding RTD for `AWS Braket` executor
- Adding dropdown menu for the IAM policy
- Delete RTD for other cloud executor to keep changes atomic
- Renamed `executers` folder to `executors`

### Docs

- Updated short release notes

## [0.181.0] - 2022-08-17

### Authors

- Alejandro Esquivel <ae@alejandro.ltd>
- Will Cunningham <wjcunningham7@users.noreply.github.com>
- Scott Wyman Neagle <scott@agnostiq.ai>
- Venkat Bala <venkat@agnostiq.ai>
- Co-authored-by: santoshkumarradha <santosh@agnostiq.ai>
- Co-authored-by: pre-commit-ci[bot] <66853113+pre-commit-ci[bot]@users.noreply.github.com>
- Co-authored-by: Santosh kumar <29346072+santoshkumarradha@users.noreply.github.com>
- Co-authored-by: Will Cunningham <wjcunningham7@gmail.com>
- Prasanna Venkatesh <54540812+Prasy12@users.noreply.github.com>
- Co-authored-by: Kamalesh-suresh <kamalesh.suresh@psiog.com>
- Co-authored-by: Manjunath PV <manjunath.poilath@psiog.com>
- Co-authored-by: ArunPsiog <arun.mukesh@psiog.com>


### Changed

- Lazy loading mechanism on the GUI.

### Fixed

- Displaying electron executor and inputs information on the GUI.
- Animated spinner for running statuses on the GUI.

## Docs

- Add `AWSLambdaExecutor` RTD
- Update `api.rst` to include `cluster` CLI command option
- Added version migration guide section in RTD
- Update RTD for `AWS ECS` executor
- Remove AWS Lambda and Batch RTDs to keep changes atomic
- Adding dropdowns to IAM policy documents
- Updated compatibility matrix
- Updated pip, bash and callable deps how-to guides

### Operations

- NPM install on CentOS done explicitly
- `-y` flag for `conda install`

## [0.180.0] - 2022-08-16

### Authors

- Casey Jao <casey@agnostiq.ai>
- Co-authored-by: Alejandro Esquivel <ae@alejandro.ltd>
- Okechukwu  Emmanuel Ochia <okechukwu@agnostiq.ai>
- Scott Wyman Neagle <scott@agnostiq.ai>
- Co-authored-by: pre-commit-ci[bot] <66853113+pre-commit-ci[bot]@users.noreply.github.com>
- Co-authored-by: Will Cunningham <wjcunningham7@gmail.com>
- Sankalp Sanand <sankalp@agnostiq.ai>


### Removed

- Removed `ct.wait.LONG` etc. constants from covalent's init

### Changed

- `wait` in `_get_result_from_dispatcher` will now use `_results_manager.wait.EXTREME` if `True` has been passed to it.

### Operations

- Prettierified release.yml
- Cleaned up pre-commit-config.yml

### Docs

- Updated Bash Lepton tutorial to conform with the latest Lepton interface changes
- Disabling how-to guide for executing an electron with a specified Conda environment.
- Fixed "How To" for Python leptons

## [0.179.0] - 2022-08-16

### Authors



### Changed

- Changed terser package version on webapp yarn-lock file.

## [0.178.0] - 2022-08-15

### Authors

- Will Cunningham <wjcunningham7@users.noreply.github.com>
- Co-authored-by: Alejandro Esquivel <ae@alejandro.ltd>
- Casey Jao <casey@agnostiq.ai>


### Changed

- Dispatch workflows as asyncio tasks on the FastAPI event loop instead of in separate threads

### Fixed

- Deconflict wait enum with `ct.wait` function; `wait` -> `WAIT`

### Operations

- Conda package is built and tested on a nightly schedule
- Conda deployment step is added to `release.yml`
- Install yarn and npm on Ubuntu whenever the webapp needs to be built

## [0.177.0] - 2022-08-11

### Authors

- Scott Wyman Neagle <scott@agnostiq.ai>
- Co-authored-by: Faiyaz Hasan <faiyaz@agnostiq.ai>
- Casey Jao <casey@agnostiq.ai>
- Venkat Bala <venkat@agnostiq.ai>
- Co-authored-by: pre-commit-ci[bot] <66853113+pre-commit-ci[bot]@users.noreply.github.com>

### Removed

- `while True` in `app.get_result`

### Changed

- Flask route logic to return 503 when the result is not ready

### Tests

- results_manager tests

### Operations

- Fix conditional checks for `pre-release` and `stable` Covalent docker image builds

## [0.176.0] - 2022-08-11

### Authors

- Scott Wyman Neagle <scott@agnostiq.ai>
- Co-authored-by: Faiyaz Hasan <faiyaz@agnostiq.ai>
- Casey Jao <casey@agnostiq.ai>


### Operations

- Update precommit yaml.

### Removed

- `Lattice.check_consumables()`, `_TransportGraph.get_topologically_sorted_graph()`

### Operations

- Trigger webapp build if `build==true`

## [0.175.0] - 2022-08-11

### Authors

- Scott Wyman Neagle <scott@agnostiq.ai>
- Co-authored-by: Faiyaz Hasan <faiyaz@agnostiq.ai>
- Casey Jao <casey@agnostiq.ai>


### Operations

- Trigger Slack alert for failed tests on `workflow_run`

## [0.174.0] - 2022-08-11

### Authors

- Casey Jao <casey@agnostiq.ai>
- Alejandro Esquivel <ae@alejandro.ltd>


### Changed

- Changed return value for TransferFromRemote and TransferToRemote (download/upload) operations to be consistent and always return filepath tuples

### Docs

- Updated docs with File Transfer return value changes and `files` kwarg injections

### Fixed

- Fixed postprocessing workflows that return an electron with an incoming wait_for edge

## [0.173.0] - 2022-08-10

### Authors

- Sankalp Sanand <sankalp@agnostiq.ai>


### Added

- `--hard` and `--yes` flags added to `covalent purge` for hard purging (also deletes the databse) and autoapproving respectively.

### Changed

- `covalent purge` now shows the user a prompt informing them what dirs and files will be deleted.
- Improved shown messages in some commands.

### Tests

- Updated tests to reflect above changes.

## [0.172.0] - 2022-08-10

### Authors

- Will Cunningham <wjcunningham7@users.noreply.github.com>
- Prasanna Venkatesh <54540812+Prasy12@users.noreply.github.com>
- Co-authored-by: pre-commit-ci[bot] <66853113+pre-commit-ci[bot]@users.noreply.github.com>
- Co-authored-by: Aravind-psiog <100823292+Aravind-psiog@users.noreply.github.com>
- Co-authored-by: ArunPsiog <arun.mukesh@psiog.com>
- Co-authored-by: manjunath.poilath <manjunath.poilath@psiog.com>
- Co-authored-by: Kamalesh-suresh <kamalesh.suresh@psiog.com>
- Co-authored-by: Amalan Jenicious F <amalan.jenicious@psiog.com>
- Co-authored-by: M Shrikanth <shrikanth.mohan@psiog.com>
- Co-authored-by: Casey Jao <casey@agnostiq.ai>
- Co-authored-by: Aravind-psiog <aravind.prabaharan@psiog.com>
- Co-authored-by: Will Cunningham <wjcunningham7@gmail.com>
- Co-authored-by: Alejandro Esquivel <ae@alejandro.ltd>


### Changed

- Covalent dispatcher flask web apis ported to FastAPI in `covalent_dispatcher/_service/app.py`
- Unit tests written for Covalent dispatcher flask web apis ported to FastAPI in `covalent_dispatcher_tests/_service/app.test.py`
- Web apis of `covalent_ui` refactored to adhere to v11 DB schema
- Electron graph mini map has been moved next to controls on the GUI.
- Lattice status and count of completed & total electrons has been moved to the top of the graph on the GUI.
- Some of the Flask APIs earlier consumed by the GUI have been deprecated & removed from the code base.
- APIs exposed by the web app back end have been re-factored to adhere to the new DB schema v10

### Added

- Added count of dispatches by status on the dispatch list section of the GUI.
- APIs that the GUI consumes have been re-written using FastAPI. This includes re-factoring of older APIs and adding of new APIs.
- Added COVALENT_SERVER_IFACE_ANY flag for uvicorn to start with 0.0.0.0

### Docs

- ReadTheDocs landing page has been improved

## [0.171.0] - 2022-08-10

### Authors

- Casey Jao <casey@agnostiq.ai>
- Co-authored-by: Scott Wyman Neagle <scott@agnostiq.ai>

### Added

- Added `covalent migrate_legacy_result_object` command to save pickled Result objects to the DataStore

## [0.170.1] - 2022-08-09

### Authors

- Venkat Bala <venkat@agnostiq.ai>

### Fixed

- Remove `attr` import added inadvertently

### Tests

- Fix `start` cli test, update `set_config` call count

## [0.170.0] - 2022-08-08

### Authors

- Venkat Bala <venkat@agnostiq.ai>
- Co-authored-by: pre-commit-ci[bot] <66853113+pre-commit-ci[bot]@users.noreply.github.com>


### Changed

- Temporarily allow executor plugin variable name to be either in uppercase or lowercase

## [0.169.0] - 2022-08-08

### Authors

- Venkat Bala <venkat@agnostiq.ai>
- Co-authored-by: pre-commit-ci[bot] <66853113+pre-commit-ci[bot]@users.noreply.github.com>


### Added

- Adding a `covalent config` convenience CLI to quickly view retrive the covalent configuration

## [0.168.0] - 2022-08-08

### Authors

- Venkat Bala <venkat@agnostiq.ai>
- Co-authored-by: pre-commit-ci[bot] <66853113+pre-commit-ci[bot]@users.noreply.github.com>


### Added

- Adding `setup/teardown` methods as placeholders for any executor specific setup and teardown tasks

## [0.167.0] - 2022-08-08

### Authors

- Poojith U Rao <106616820+poojithurao@users.noreply.github.com>
- Co-authored-by: Venkat Bala <venkat@agnostiq.ai>
- Co-authored-by: Faiyaz Hasan <faiyaz@agnostiq.ai>
- Co-authored-by: pre-commit-ci[bot] <66853113+pre-commit-ci[bot]@users.noreply.github.com>
- Co-authored-by: Alejandro Esquivel <ae@alejandro.ltd>


### Added

- S3 File transfer strategy

### Fixed

- Adding maximum number of retries and timeout parameter to the get result http call.

## [0.166.0] - 2022-08-07

### Authors

- Venkat Bala <venkat@agnostiq.ai>


### Tests

- Update dask cli test to match Covalent Dask cluster configuration


### Changed

- Remove newline from log stream formatter for better log statment output
- Jsonify covalent cluster cli outputs

## [0.165.0] - 2022-08-06

### Authors

- Casey Jao <casey@agnostiq.ai>


### Changed

- Make `BaseExecutor` and `BaseAsyncExecutor` class siblings, not parent and child.

### Operations

- Only validate webapp if the webapp was built

### Tests

- Fixed randomly failing lattice json serialization test

## [0.164.0] - 2022-08-05

### Authors

- Sankalp Sanand <sankalp@agnostiq.ai>
- Faiyaz Hasan <faiyaz@agnostiq.ai>
- Co-authored-by: pre-commit-ci[bot] <66853113+pre-commit-ci[bot]@users.noreply.github.com>
- Co-authored-by: Venkat Bala <venkat@agnostiq.ai>
- Co-authored-by: Will Cunningham <wjcunningham7@gmail.com>


### Changed

- Use `update_config` to modify dask configuration from the cluster process
- Simplify `set_config` logic for dask configuration options on `covalent start`
- Removed default values from click options for dask configuration related values

### Added

- Configured default dask configuration options in `defaults.py`

### Fixed

- Overwriting config address issue.

### Tests

- Moved misplaced functional/integration tests from the unit tests folder to their respective folders.
- All of the unit tests now use test DB instead of hitting a live DB.
- Updated `tests.yml` so that functional tests are run whenever tests get changed or github actions are changed.
- Several broken tests were also fixed.

## [0.163.0] - 2022-08-04

### Authors

- Alejandro Esquivel <ae@alejandro.ltd>
- Co-authored-by: Casey Jao <casey@agnostiq.ai>
- Will Cunningham <wjcunningham7@users.noreply.github.com>
- Co-authored-by: Scott Wyman Neagle <scott@agnostiq.ai>


### Added

- Added `rsync` dependency in `Dockerfile`

### Removed

- `Makefile` which was previously improperly committed

### Operations

- Functional tests are run only on `develop`
- `tests.yml` can be run manually provided a commit SHA
- `tests.yml` uses a `build` filter to conditionally install and build Covalent if build files are modified
- `docker.yml` is now only for dev work, and is manually triggered given an SHA
- `release.yml` is enhanced to push stable and pre-release images to a public ECR repo

## [0.162.0] - 2022-08-04

### Authors

- Alejandro Esquivel <ae@alejandro.ltd>
- Co-authored-by: Casey Jao <casey@agnostiq.ai>


### Changed

- Updated Base executor to support non-unique `retval_key`s, particularly for use in File Transfer where we may have several CallDeps with the reserved `retval_key` of value `files`.

## [0.161.2] - 2022-08-04

### Authors

- Alejandro Esquivel <ae@alejandro.ltd>
- Co-authored-by: pre-commit-ci[bot] <66853113+pre-commit-ci[bot]@users.noreply.github.com>


### Fixed

- Updated `covalent db migrations` to overwrite `alembic.ini` `script_location` with absolute path to migrations folder
- Updated `covalent db alembic [args]` command to use project root as `cwd` for alembic subprocess  

## [0.161.1] - 2022-08-03

### Authors

- Alejandro Esquivel <ae@alejandro.ltd>
- Scott Wyman Neagle <scott@agnostiq.ai>
- Co-authored-by: Faiyaz Hasan <faiyaz@agnostiq.ai>
- Poojith U Rao <106616820+poojithurao@users.noreply.github.com>
- Co-authored-by: Casey Jao <casey@agnostiq.ai>


### Fixed

- When a list was passed to an electron, the generated electron list
  had metadata copied from the electron. This was resulting in
  call_before and call_after functions being called by the electron
  list as well. The metadata (apart from executor) is now set to
  default values for the electron list.

## [0.161.0] - 2022-08-03

### Authors

- Alejandro Esquivel <ae@alejandro.ltd>
- Scott Wyman Neagle <scott@agnostiq.ai>
- Co-authored-by: Faiyaz Hasan <faiyaz@agnostiq.ai>


### Changed

- Replaced `Session(DispatchDB()._get_data_store().engine)` with `workflow_db.session()`

### Removed

- `DevDataStore` class from `datastore.py`
- workflows manager

## [0.160.1] - 2022-08-02

### Authors

- Alejandro Esquivel <ae@alejandro.ltd>
- Scott Wyman Neagle <scott@agnostiq.ai>


### Fixed

- `script_location` key not found issue when installing with pip (second attempt)

### Docs

- Remove migration guide reference from README

### Operations

- Explicitly check `release == true` in tests.yml

## [0.160.0] - 2022-08-02

### Authors

- Casey Jao <casey@agnostiq.ai>
- Co-authored-by: Faiyaz Hasan <faiyaz@agnostiq.ai>


### Changed

- `Executor.run()` now accepts a `task_metadata` dictionary. Current
  keys consist of `dispatch_id` and `node_id`.

## [0.159.0] - 2022-08-02

### Authors

- Casey Jao <casey@agnostiq.ai>
- Co-authored-by: Faiyaz Hasan <faiyaz@agnostiq.ai>


### Changed

- Database schema has been updated to v11

### Operations

- `paths-filter` will only be run on PRs, i.e on workflow runs, the whole test suite will be run.
- Removed retry action from running on `pytest` steps since they instead use `pytest` retries.
- `codecov.yml` added to enable carry-forward flags
- UI front-end is only built for pull requests when the source changes
- Packaging is only validated on the `develop` branch

## [0.158.0] - 2022-07-29

### Authors

- Okechukwu  Emmanuel Ochia <okechukwu@agnostiq.ai>
- Co-authored-by: Scott Wyman Neagle <scott@agnostiq.ai>
- Will Cunningham <wjcunningham7@users.noreply.github.com>
- Alejandro Esquivel <ae@alejandro.ltd>
- Co-authored-by: pre-commit-ci[bot] <66853113+pre-commit-ci[bot]@users.noreply.github.com>
- Casey Jao <casey@agnostiq.ai>
- Co-authored-by: Faiyaz Hasan <faiyaz@agnostiq.ai>


### Changed

- Construct the result object in the dispatcher `entry_point.py` module in order to avoid the Missing Latticed Id error so frequently.
- Update the sleep statement length to 0.1 seconds in the results.manager.

## [0.157.1] - 2022-07-29

### Authors

- Okechukwu  Emmanuel Ochia <okechukwu@agnostiq.ai>
- Co-authored-by: Scott Wyman Neagle <scott@agnostiq.ai>
- Will Cunningham <wjcunningham7@users.noreply.github.com>
- Alejandro Esquivel <ae@alejandro.ltd>
- Co-authored-by: pre-commit-ci[bot] <66853113+pre-commit-ci[bot]@users.noreply.github.com>
- Casey Jao <casey@agnostiq.ai>

### Fixed

- Pass non-kwargs to electrons in the correct order during dispatch.

## [0.157.0] - 2022-07-28

### Authors

- Okechukwu  Emmanuel Ochia <okechukwu@agnostiq.ai>
- Co-authored-by: Scott Wyman Neagle <scott@agnostiq.ai>
- Will Cunningham <wjcunningham7@users.noreply.github.com>
- Alejandro Esquivel <ae@alejandro.ltd>
- Co-authored-by: pre-commit-ci[bot] <66853113+pre-commit-ci[bot]@users.noreply.github.com>
- Casey Jao <casey@agnostiq.ai>


### Changed

- Expose a public `wait()` function compatible with both calling and dispatching lattices

### Docs

- Updated the RTD on `wait_for()` to use the static `wait()` function

### Operations

- pre-commit autoupdate

### Docs

- Changed the custom executor how-to to be shorter and more concise.
- Re-structured the docs

## [0.156.0] - 2022-07-27

### Authors

- Okechukwu  Emmanuel Ochia <okechukwu@agnostiq.ai>
- Co-authored-by: Scott Wyman Neagle <scott@agnostiq.ai>
- Will Cunningham <wjcunningham7@users.noreply.github.com>
- Alejandro Esquivel <ae@alejandro.ltd>
- Co-authored-by: pre-commit-ci[bot] <66853113+pre-commit-ci[bot]@users.noreply.github.com>


### Added

- Bash decorator is introduced
- Lepton commands can be specified as a list of strings rather than strings alone.

## [0.155.1] - 2022-07-26

### Authors

- Okechukwu  Emmanuel Ochia <okechukwu@agnostiq.ai>
- Co-authored-by: Scott Wyman Neagle <scott@agnostiq.ai>
- Will Cunningham <wjcunningham7@users.noreply.github.com>
- Alejandro Esquivel <ae@alejandro.ltd>
- Co-authored-by: pre-commit-ci[bot] <66853113+pre-commit-ci[bot]@users.noreply.github.com>


### Fixed

- `script_location` key not found issue when running alembic programatically

### Operations

- Fixed syntax errors in `stale.yml` and in `hotfix.yml`
- `docker.yml` triggered after version bump in `develop` instead of before
- Enhanced `tests.yml` to upload coverage reports by domain

## [0.155.0] - 2022-07-26

### Authors

- Alejandro Esquivel <ae@alejandro.ltd>


### Added

- Exposing `alembic {args}` cli commands through: `covalent db alembic {args}`

## [0.154.0] - 2022-07-25

### Authors

- Casey Jao <casey@agnostiq.ai>
- Co-authored-by: Venkat Bala <venkat@agnostiq.ai>
- Alejandro Esquivel <ae@alejandro.ltd>


### Added

- Added methods to programatically fetch information from Alembic without needing subprocess

## [0.153.1] - 2022-07-25

### Authors

- Casey Jao <casey@agnostiq.ai>
- Co-authored-by: Venkat Bala <venkat@agnostiq.ai>


### Fixed

- Stdout and stderr are now captured when using the dask executor.


### Tests

- Fixed Dask cluster CLI tests

## [0.153.0] - 2022-07-25

### Authors

- Faiyaz Hasan <faiyaz@agnostiq.ai>


### Added

- Helper function to load and save files corresponding to the DB filenames.

### Changed

- Files with .txt, .log extensions are stored as strings.
- Get result web request timeout to 2 seconds.

## [0.152.0] - 2022-07-25

### Authors

- Faiyaz Hasan <faiyaz@agnostiq.ai>
- Co-authored-by: Scott Wyman Neagle <scott@agnostiq.ai>


### Changed

- Pass default DataStore object to node value retrieval method in the Results object.

## [0.151.1] - 2022-07-22

### Authors

- Faiyaz Hasan <faiyaz@agnostiq.ai>
- Co-authored-by: Scott Wyman Neagle <scott@agnostiq.ai>


### Fixed

- Adding maximum number of retries and timeout parameter to the get result http call.
- Disabling result_webhook for now.

## [0.151.0] - 2022-07-22

### Authors

- Scott Wyman Neagle <scott@agnostiq.ai>
- Co-authored-by: Will Cunningham <wjcunningham7@gmail.com>
- Sankalp Sanand <sankalp@agnostiq.ai>


### Added

- `BaseAsyncExecutor` has been added which can be inherited by new async-aware executors.

### Changed

- Since tasks were basically submitting the functions to a Dask cluster by default, they have been converted into asyncio `Tasks` instead which support a far larger number of concurrent tasks than previously used `ThreadPool`.

- `tasks_pool` will still be used to schedule tasks which use non-async executors.

- Executor's `executor` will now receive a callable instead of a serialized function. This allows deserializing the function where it is going to be executed while providing a simplified `execute` at the same time.

- `uvloop` is being used instead of the default event loop of `asyncio` for better performance.

- Tests have also been updated to reflect above changes.

### Operations

- Made Santosh the sole owner of `/docs`

## [0.150.0] - 2022-07-22

### Authors

- Faiyaz Hasan <faiyaz@agnostiq.ai>


### Added

- Initialize database tables when the covalent server is started.

## [0.149.0] - 2022-07-21

### Authors

- Scott Wyman Neagle <scott@agnostiq.ai>
- Co-authored-by: Venkat Bala <venkat@agnostiq.ai>


### Removed

- `result.save()`
- `result._write_dispatch_to_python_file()`

## [0.148.0] - 2022-07-21

### Authors

- Alejandro Esquivel <ae@alejandro.ltd>


### Changed

- Changed DataStore default db path to correspond to dispatch db config path

### Operations

- Added workflow to stale and close pull requests


### Docs

- Fixed `get_metadata` calls in examples to remove `results_dir` argument
- Removed YouTube video temporarily

## [0.147.0] - 2022-07-21

### Authors

- Casey Jao <casey@agnostiq.ai>


### Changed

- Simplified interface for custom executors. All the boilerplate has
  been moved to `BaseExecutor`.

## [0.146.0] - 2022-07-20

### Authors

- Casey Jao <casey@agnostiq.ai>
- Co-authored-by: Venkat Bala <venkat@agnostiq.ai>
- Faiyaz Hasan <faiyaz@agnostiq.ai>



### Added

- Ensure that transportable objects are rendered correctly when printing the result object.

### Tests

- Check that user data is not unpickled by the Covalent server process

## [0.145.0] - 2022-07-20

### Authors

- Scott Wyman Neagle <scott@agnostiq.ai>
- Co-authored-by: Venkat Bala <venkat@agnostiq.ai>
- Co-authored-by: Faiyaz Hasan <faiyaz@agnostiq.ai>


### Removed

- `entry_point.get_result()`

### Changed

- get_result to query an HTTP endpoint instead of a DB session

## [0.144.0] - 2022-07-20

### Authors

- Will Cunningham <wjcunningham7@users.noreply.github.com>
- Co-authored-by: Scott Wyman Neagle <scott@agnostiq.ai>
- Alejandro Esquivel <ae@alejandro.ltd>


### Added

- Set up alembic migrations & added migration guide (`alembic/README.md`)

## [0.143.0] - 2022-07-19

### Authors

- Will Cunningham <wjcunningham7@users.noreply.github.com>
- Co-authored-by: Scott Wyman Neagle <scott@agnostiq.ai>


### Changed

- Installation will fail if `cova` is installed while trying to install `covalent`.

## [0.142.0] - 2022-07-19

### Authors

- Poojith U Rao <106616820+poojithurao@users.noreply.github.com>
- Co-authored-by: Will Cunningham <wjcunningham7@gmail.com>
- Anna Hughes <annagwen42@gmail.com>
- Co-authored-by: Poojith <poojith@agnostiq.ai>
- Co-authored-by: Scott Wyman Neagle <scott@agnostiq.ai>
- Casey Jao <casey@agnostiq.ai>
- Co-authored-by: Venkat Bala <venkat@agnostiq.ai>
- Co-authored-by: pre-commit-ci[bot] <66853113+pre-commit-ci[bot]@users.noreply.github.com>
- Faiyaz Hasan <faiyaz@agnostiq.ai>


### Added

- `electron_num`, `completed_electron_num` fields to the Lattice table.

## [0.141.0] - 2022-07-19

### Authors

- Poojith U Rao <106616820+poojithurao@users.noreply.github.com>
- Co-authored-by: Will Cunningham <wjcunningham7@gmail.com>
- Anna Hughes <annagwen42@gmail.com>
- Co-authored-by: Poojith <poojith@agnostiq.ai>
- Co-authored-by: Scott Wyman Neagle <scott@agnostiq.ai>
- Casey Jao <casey@agnostiq.ai>
- Co-authored-by: Venkat Bala <venkat@agnostiq.ai>
- Co-authored-by: pre-commit-ci[bot] <66853113+pre-commit-ci[bot]@users.noreply.github.com>


### Changed

- Deprecate topological sort in favor of inspect in-degree of nodes until they are zero before dispatching task
- Use deepcopy to generate a copy of the metadata dictionary before saving result object to the database

### Docs

- Adding incomplete pennylane kernel tutorial
- Adding quantum ensemble tutorial

## [0.140.0] - 2022-07-19

### Authors

- Faiyaz Hasan <faiyaz@agnostiq.ai>
- Co-authored-by: Venkat Bala <venkat@agnostiq.ai>


### Added

- Fields `deps_filename`, `call_before_filename` and `call_after_filename` to the `Electron` table.
- Re-write the deps / call before and after file contents when inserting / updating electron record in the database.

### Changed

- Modify the test and implementation logic of inserting the electron record with these new fields.
- Field `key` to `key_filename` in `Electron` table.

## [0.139.1] - 2022-07-19

### Authors

- Divyanshu Singh <55018955+divshacker@users.noreply.github.com>
- Co-authored-by: Scott Wyman Neagle <wymnea@protonmail.com>
- Co-authored-by: Scott Wyman Neagle <scott@agnostiq.ai>
- Co-authored-by: Will Cunningham <wjcunningham7@users.noreply.github.com>


### Fixed

- Fixes Reverse IP problem. All References to `0.0.0.0` are changed to `localhost` . More details can be found [here](https://github.com/AgnostiqHQ/covalent/issues/202)

## [0.139.0] - 2022-07-19

### Authors

- Venkat Bala <venkat@agnostiq.ai>
- Co-authored-by: Scott Wyman Neagle <scott@agnostiq.ai>
- Faiyaz Hasan <faiyaz@agnostiq.ai>
- Co-authored-by: Will Cunningham <wjcunningham7@gmail.com>


### Added

- Columns `is_active` in the lattice, eLectron and Electron dependency tables.

### Docs

- Adding a RTD tutorial/steps on creating a custom executor

## [0.138.0] - 2022-07-19

### Authors

- Anna Hughes <annagwen42@gmail.com>
- Co-authored-by: Will Cunningham <wjcunningham7@gmail.com>
- Will Cunningham <wjcunningham7@users.noreply.github.com>
- Co-authored-by: Venkat Bala <venkat@agnostiq.ai>


### Added

- Docker build workflow

### Changed

- Dockerfile uses multi-stage build

### Docs

- New tutorial demonstrating how to solve the MaxCut Problem with QAOA and Covalent

## [0.137.0] - 2022-07-19

### Authors

- Prasanna Venkatesh <54540812+Prasy12@users.noreply.github.com>
- Co-authored-by: Alejandro Esquivel <ae@alejandro.ltd>


### Added

- Ability to hide/show labels on the graph
- Graph layout with elk configurations

### Changed

- Changed API socket calls interval for graph optimization.

### Tests

- Disabled several dask functional tests

## [0.136.0] - 2022-07-18

### Authors

- Scott Wyman Neagle <scott@agnostiq.ai>
- Co-authored-by: Faiyaz Hasan <faiyaz@agnostiq.ai>


### Changed

- Result.save() has been deprecated in favor of Result.persist() and querying the database directly.

## [0.135.0] - 2022-07-18

### Authors

- Casey Jao <casey@agnostiq.ai>
- Co-authored-by: Scott Wyman Neagle <scott@agnostiq.ai>
- Co-authored-by: Alejandro Esquivel <ae@alejandro.ltd>


### Operations

- Psiog is only codeowner of js files
- Fix in changelog action to handle null author when a bot is committing

### Added

- Support injecting return values of calldeps into electrons during workflow execution

## [0.134.0] - 2022-07-15

### Authors

- Casey Jao <casey@agnostiq.ai>
- Co-authored-by: Scott Wyman Neagle <scott@agnostiq.ai>


### Changed

- Covalent server can now process workflows without having their deps installed

## [0.133.0] - 2022-07-15

### Authors

- Will Cunningham <wjcunningham7@users.noreply.github.com>


### Removed

- Removed the deprecated function `draw_inline` as well as the `matplotlib` dependency.

### Operations

- Fixing the retry block for tests

## [0.132.0] - 2022-07-14

### Authors

- Will Cunningham <wjcunningham7@users.noreply.github.com>


### Added

- Bash lepton support reintroduced with some UX modifications to the Lepton class. Leptons which use scripting languages can be specified as either (1) a command run in the shell/console or (2) a call to a function in a library/script. Leptons which use compiled languages must specify a library and a function name.
- The keyword argument `display_name` can be used to override the name appearing in the UI. Particularly useful when the lepton is a command.
- All arguments except for language are now keyword arguments.
- Keyword arguments passed to a Bash lepton are understood to define environment variables within the shell.
- Non-keyword arguments fill in `$1`, `$2`, etc.
- Named outputs enumerate variables within the shell which will be returned to the user. These can be either `Lepton.OUTPUT` or `Lepton.INPUT_OUTPUT` types.

### Added

- New fields to the decomposed result object Database:

## [0.131.0] - 2022-07-13

### Authors

- Sankalp Sanand <sankalp@agnostiq.ai>
- Co-authored-by: Venkat Bala <venkat@agnostiq.ai>


### Fixed

- `covalent --version` now looks for `covalent` metadata instead of `cova`

### Tests

- Updated the cli test to include whether the correct version number is shown when `covalent --version` is run

### Added

- Method to write electron id corresponding to sublattices in `execution.py` when running `_run_task`.

## [0.130.0] - 2022-07-12

### Authors

- Venkat Bala <venkat@agnostiq.ai>
- Co-authored-by: Scott Wyman Neagle <scott@agnostiq.ai>

### Changed

- Ignoring tests for `cancel_dispatch` and `construct_bash`
- Create a dummy requirements.txt file for pip deps tests
- Fix version of `Werkzeug` package to avoid running into ValueError (unexpected kwarg `as_tuple`)
- Update `customization` how to test by specifying the section header `sdk`

## [0.129.0] - 2022-07-12

### Authors

- Sankalp Sanand <sankalp@agnostiq.ai>
- Co-authored-by: Alejandro Esquivel <ae@alejandro.ltd>

### Added

- Support for `wait_for` type edges when two electrons are connected by their execution side effects instead of output-input relation.

### Changed

- `active_lattice.electron_outputs` now contains the node ids as well for the electron which is being post processed.

## [0.128.1] - 2022-07-12

### Authors

- Faiyaz Hasan <faiyaz@agnostiq.ai>


### Fixed

- `Result.persist` test in `result_test.py`.
- Electron dependency `arg_index` is changed back to Nullable.

## [0.128.0] - 2022-07-12

### Authors

- Okechukwu  Emmanuel Ochia <okechukwu@agnostiq.ai>
- Co-authored-by: Casey Jao <casey@agnostiq.ai>
- Co-authored-by: Alejandro Esquivel <ae@alejandro.ltd>
- Co-authored-by: pre-commit-ci[bot] <66853113+pre-commit-ci[bot]@users.noreply.github.com>

### Added

- File transfer support for leptons

## [0.127.0] - 2022-07-11

### Authors

- Scott Wyman Neagle <scott@agnostiq.ai>
- Co-authored-by: Faiyaz Hasan <faiyaz@agnostiq.ai>
- Co-authored-by: Venkat Bala <venkat@agnostiq.ai>


### Added

- When saving to DB, also persist to the new DB if running in develop mode

### Tests

- Flask app route tests

## [0.126.0] - 2022-07-11

### Authors

- Will Cunningham <wjcunningham7@users.noreply.github.com>
- Alejandro Esquivel <ae@alejandro.ltd>
- Co-authored-by: pre-commit-ci[bot] <66853113+pre-commit-ci[bot]@users.noreply.github.com>
- Co-authored-by: Sankalp Sanand <sankalp@agnostiq.ai>


### Added

- Added Folder class
- Added internal call before/after deps to execute File Transfer operations pre/post electron execution.

### Operations

- Enhanced hotfix action to create branches from existing commits

## [0.125.0] - 2022-07-09

### Authors

- Okechukwu  Emmanuel Ochia <okechukwu@agnostiq.ai>
- Co-authored-by: pre-commit-ci[bot] <66853113+pre-commit-ci[bot]@users.noreply.github.com>
- Co-authored-by: Alejandro Esquivel <ae@alejandro.ltd>
- Venkat Bala <venkat@agnostiq.ai>
- Co-authored-by: Okechukwu Ochia <emmirald@gmail.com>
- Co-authored-by: Scott Wyman Neagle <scott@agnostiq.ai>


### Added

- Dask Cluster CLI functional/unit tests

### Docs

- Updated RTD concepts, how-to-guides, and api docs with electron dependencies.

### Operations

- Separate out running tests and uploading coverage report to circumvent bug in
  retry action

## [0.124.0] - 2022-07-07

### Authors

- Will Cunningham <wjcunningham7@users.noreply.github.com>
- Co-authored-by: Scott Wyman Neagle <scott@agnostiq.ai>
- Faiyaz Hasan <faiyaz@agnostiq.ai>


### Added

- `Result.persist` method in `covalent/_results_manager/result.py`.

### Operations

- Package pre-releases go to `covalent` instead of `cova` on PyPI.

## [0.123.0] - 2022-07-07

### Authors

- Scott Wyman Neagle <scott@agnostiq.ai>
- Co-authored-by: Faiyaz Hasan <faiyaz@agnostiq.ai>
- Will Cunningham <wjcunningham7@users.noreply.github.com>
- Alejandro Esquivel <ae@alejandro.ltd>
- Co-authored-by: pre-commit-ci[bot] <66853113+pre-commit-ci[bot]@users.noreply.github.com>


### Added

- Added Folder class
- Added internal call before/after deps to execute File Transfer operations pre/post electron execution.

### Operations

- `codeql.yml` and `condabuild.yml` run nightly instead of on every PR.
- Style fixes in changelog

## [0.122.1] - 2022-07-06

### Authors

Will Cunningham <wjcunningham7@users.noreply.github.com>
Co-authored-by: Scott Wyman Neagle <scott@agnostiq.ai>


### Operations

- Added license scanner action
- Pre-commit autoupdate

### Tests

- Tests for running workflows with more than one iteration

### Fixed

- Attribute error caused by attempts to retrieve the name from the node function when the node function is set to None

## [0.122.0] - 2022-07-04

### Authors

Faiyaz Hasan <faiyaz@agnostiq.ai>
Co-authored-by: pre-commit-ci[bot] <66853113+pre-commit-ci[bot]@users.noreply.github.com>


### Added

- `covalent/_results_manager/write_result_to_db.py` module and methods to insert / update data in the DB.
- `tests/covalent_tests/results_manager_tests/write_result_to_db_test.py` containing the unit tests for corresponding functions.

### Changed

- Electron `type` column to a string type rather than an `ElectronType` in DB models.
- Primary keys from `BigInteger` to `Integer` in DB models.

## [0.121.0] - 2022-07-04

### Authors

Will Cunningham <wjcunningham7@users.noreply.github.com>
Co-authored-by: Alejandro Esquivel <ae@alejandro.ltd>
Co-authored-by: pre-commit-ci[bot] <66853113+pre-commit-ci[bot]@users.noreply.github.com>


### Removed

- Unused requirements `gunicorn` and `eventlet` in `requirements.txt` as well as `dask` in `tests/requirements.txt`, since it is already included in the core requirements.

### Docs

- Updated the compatibility matrix in the docs.

## [0.120.0] - 2022-07-04

### Authors

Okechukwu  Emmanuel Ochia <okechukwu@agnostiq.ai>
Co-authored-by: Venkat Bala <venkat@agnostiq.ai>
Co-authored-by: pre-commit-ci[bot] <66853113+pre-commit-ci[bot]@users.noreply.github.com>
Co-authored-by: Scott Wyman Neagle <scott@agnostiq.ai>


### Added

- Adding `cluster` CLI options to facilitate interacting with the backend Dask cluster
- Adding options to `covalent start` to enable specifying number of workers, memory limit and threads per worker at cluster startup

### Changed

- Update `DaskAdminWorker` docstring with better explanation

## [0.119.1] - 2022-07-04

### Authors

Scott Wyman Neagle <scott@agnostiq.ai>
Casey Jao <casey@agnostiq.ai>


### Fixed

- `covalent status` checks if the server process is still alive.

### Operations

- Updates to changelog logic to handle multiple authors

## [0.119.0] - 2022-07-03
### Authors
@cjao


### Added

- Introduce support for pip dependencies

## [0.118.0] - 2022-07-02
### Authors
@AlejandroEsquivel


### Added

- Introduced File, FileTransfer, and FileTransferStrategy classes to support various File Transfer use cases prior/post electron execution

## [0.117.0] - 2022-07-02
### Authors
@Emmanuel289


### Added

- Included retry action in 'tests.yaml' workflow.

## [0.116.0] - 2022-06-29
### Authors
@Prasy12

### Changed

- Changed API socket calls interval for graph optimization.

### Added

- Ability to change to different layouts from the GUI.

## [0.115.0] - 2022-06-28
### Authors
@cjao


### Added

- Introduce support for `call_before`, `call_after`, and bash dependencies

### Operations

- Unit tests performed on Python 3.10 on Ubuntu and MacOS images as well as 3.9 on MacOS
- Updated codeowners so that AQ Engineers doesn't own this CHANGELOG
- pre-commit autoupdate

## [0.114.0] - 2022-06-23
### Authors
@dependabot[bot]


### Changed

- Changed eventsource version on webapp yarn-lock file.

### Operations

- Added Github push changelog workflow to append commiters username
- Reusable JavaScript action to parse changelog and update version

## [0.113.0] - 2022-06-21

### Added

- Introduce new db models and object store backends

### Operations

- Syntax fix in hotfix.yml

### Docs

- Added new tutorial: Linear and convolutional autoencoders

## [0.112.0] - 2022-06-20

### Changed

- Changed async version on webapp package-lock file.

## [0.111.0] - 2022-06-20

### Changed

- Changed eventsource version on webapp package-lock file.

### Docs

- Added new tutorial: Covalentified version of the Pennylane Variational Classifier tutorial.

## [0.110.3] - 2022-06-17

### Fixed

- Fix error when parsing electron positional arguments in workflows

### Docs

- Remove hardcoding version info in README.md

## [0.110.2] - 2022-06-10

### Docs

- Fix MNIST tutorial
- Fix Quantum Gravity tutorial
- Update RTD with migration guide compatible with latest release
- Convert all references to `covalent start` from Jupyter notebooks to markdown statements
- Update release notes summary in README.md
- Fixed display issues with figure (in dark mode) and bullet points in tutorials

### Operations

- Added a retry block to the webapp build step in `tests.yml`

## [0.110.1] - 2022-06-10

### Fixed

- Configure dask to not use daemonic processes when creating a cluster

### Operations

- Sync the VERSION file within `covalent` directory to match the root level VERSION
- Manually patch `covalent/VERSION`

## [0.110.0] - 2022-06-10

### Changed

- Web GUI list size and status label colors changed.
- Web GUI graph running icon changed to non-static icon.

### Docs

- Removed references to the Dask executor in RTD as they are no longer needed.

## [0.109.1] - 2022-06-10

### Fixed

- `covalent --version` now works for PyPI releases

## [0.109.0] - 2022-06-10

### Docs

- Update CLI help statements

### Added

- Add CLI functionality to start covalent with/without Dask
- Add CLI support to parse `covalent_ui.log` file

### Operations

- Updating codeowners to establish engineering & psiog ownership

### Docs

- Added new tutorial: Training quantum embedding kernels for classification.

## [0.108.0] - 2022-06-08

### Added

- WCI yaml file

### Docs

- Add pandoc installation updates to contributing guide

## [0.107.0] - 2022-06-07

### Changed

- Skipping stdout/stderr redirection tests until implemented in Dask parent process

### Added

- Simplifed starting the dask cluster using `multiprocessing`
- Added `bokeh==2.4.3` to requirements.txt to enable view Dask dashboard

### Fixed

- Changelog-reminder action now works for PRs from forks.

## [0.106.2] - 2022-06-06

### Fixed

- Specifying the version for package `furo` to `2022.4.7` to prevent breaking doc builds

### Docs

- Added new tutorial: Using Covalent with PennyLane for hybrid computation.

## [0.106.1] - 2022-06-01

### Fixed

- Changelog-reminder action now works for PRs from forks

### Docs

- Removed references to microservices in RTD
- Updated README.md.
- Changed `ct.electron` to `ct.lattice(executor=dask_executor)` in MNIST classifier tutorial

## [0.106.0] - 2022-05-26

### Changed

- Visual theme for Webapp GUI changed in accordance to new theme
- Fonts, colors, icons have been updated

## [0.105.0] - 2022-05-25

### Added

- Add a pre-commit hook for `detect-secrets`.
- Updated the actions in accordance with the migration done in the previous version.

## [0.104.0] - 2022-05-23

### Changed

- Services have been moved to a different codebase. This repo is now hosting the Covalent SDK, local dispatcher backend, Covalent web GUI, and documentation. Version is bumped to `0.104.0` in order to avoid conflicts.
- Update tests to match the current dispatcher api
- Skip testing dask executor until dask executor plugin is made public
- Using 2 thread pools to manage multiple workflows better and the other one for executing electrons in parallel.

### Fixed

- Add psutil and PyYAML to requirements.txt
- Passing the same Electron to multiple inputs of an Electron now works. UI fix pending.
- Dask from `requirements.txt`.

### Removed

- Asyncio usage for electron level concurrency.
- References to dask

### Added

- Functional test added for dask executor with the cluster running locally.
- Scalability tests for different workflows and workflow sizes under `tests/stress_tests/scripts`
- Add sample performance testing workflows under `tests/stress_tests`
- Add pipelines to continuously run the tutorial notebooks
- Create notebook with tasks from RTD

## [0.32.3] - 2022-03-16

### Fixed

- Fix missing UI graph edges between parameters and electrons in certain cases.
- Fix UI crashes in cases where legacy localStorage state was being loaded.

## [0.32.2] - 2022-03-16

### Added

- Images for graphs generated in tutorials and how-tos.
- Note for quantum gravity tutorial to tell users that `tensorflow` doesn't work on M1 Macs.
- `Known Issues` added to `README.md`

### Fixed

- `draw` function usage in tutorials and how-tos now reflects the UI images generated instead of using graphviz.
- Images now render properly in RTD of how-tos.

### Changed

- Reran all the tutorials that could run, generating the outputs again.

## [0.32.1] - 2022-03-15

### Fixed

- CLI now starts server directly in the subprocess instead of as a daemon
- Logs are provided as pipes to Popen instead of using a shell redirect
- Restart behavior fixed
- Default port in `covalent_ui/app.py` uses the config manager

### Removed

- `_graceful_restart` function no longer needed without gunicorn

## [0.32.0] - 2022-03-11

### Added

- Dispatcher microservice API endpoint to dispatch and update workflow.
- Added get runnable task endpoint.

## [0.31.0] - 2022-03-11

### Added

- Runner component's main functionality to run a set of tasks, cancel a task, and get a task's status added to its api.

## [0.30.5] - 2022-03-11

### Updated

- Updated Workflow endpoints & API spec to support upload & download of result objects as pickle files

## [0.30.4] - 2022-03-11

### Fixed

- When executing a task on an alternate Conda environment, Covalent no longer has to be installed on that environment. Previously, a Covalent object (the execution function as a TransportableObject) was passed to the environment. Now it is deserialized to a "normal" Python function, which is passed to the alternate Conda environment.

## [0.30.3] - 2022-03-11

### Fixed

- Fixed the order of output storage in `post_process` which should have been the order in which the electron functions are called instead of being the order in which they are executed. This fixes the order in which the replacement of function calls with their output happens, which further fixes any discrepencies in the results obtained by the user.

- Fixed the `post_process` test to check the order as well.

## [0.30.2] - 2022-03-11

### Changed

- Updated eventlet to 0.31.0

## [0.30.1] - 2022-03-10

### Fixed

- Eliminate unhandled exception in Covalent UI backend when calling fetch_result.

## [0.30.0] - 2022-03-09

### Added

- Skeleton code for writing the different services corresponding to each component in the open source refactor.
- OpenAPI specifications for each of the services.

## [0.29.3] - 2022-03-09

### Fixed

- Covalent UI is built in the Dockerfile, the setup file, the pypi workflow, the tests workflow, and the conda build script.

## [0.29.2] - 2022-03-09

### Added

- Defaults defined in executor plugins are read and used to update the in-memory config, as well as the user config file. But only if the parameter in question wasn't already defined.

### Changed

- Input parameter names and docstrings in _shared_files.config.update_config were changed for clarity.

## [0.29.1] - 2022-03-07

### Changed

- Updated fail-fast strategy to run all tests.

## [0.29.0] - 2022-03-07

### Added

- DispatchDB for storing dispatched results

### Changed

- UI loads dispatches from DispatchDB instead of browser local storage

## [0.28.3] - 2022-03-03

### Fixed

Installed executor plugins don't have to be referred to by their full module name. Eg, use "custom_executor", instead of "covalent_custom_plugin.custom_executor".

## [0.28.2] - 2022-03-03

### Added

- A brief overview of the tutorial structure in the MNIST classification tutorial.

## [0.28.1] - 2022-03-02

### Added

- Conda installation is only supported for Linux in the `Getting Started` guide.
- MNIST classifier tutorial.

### Removed

- Removed handling of default values of function parameters in `get_named_params` in `covalent/_shared_files/utils.py`. So, it is actually being handled by not being handled since now `named_args` and `named_kwargs` will only contain parameters that were passed during the function call and not all of them.

## [0.28.0] - 2022-03-02

### Added

- Lepton support, including for Python modules and C libraries
- How-to guides showing how to use leptons for each of these

## [0.27.6] - 2022-03-01

### Added

- Added feature development basic steps in CONTRIBUTING.md.
- Added section on locally building RTD (read the docs) in the contributing guide.

## [0.27.5] - 2022-03-01

### Fixed

- Missing UI input data after backend change - needed to be derived from graph for electrons, lattice inputs fixed on server-side, combining name and positional args
- Broken UI graph due to variable->edge_name renaming
- Missing UI executor data after server-side renaming

## [0.27.4] - 2022-02-28

### Fixed

- Path used in `covalent/executor/__init__.py` for executor plugin modules needed updating to `covalent/executor/executor_plugins`

### Removed

- Disabled workflow cancellation test due to inconsistent outcomes. Test will be re-enabled after cancellation mechanisms are investigated further.

## [0.27.3] - 2022-02-25

### Added

- Added `USING_DOCKER.md` guide for running docker container.
- Added cli args to covalent UI flask server `covalent_ui/app.py` to modify port and log file path.

### Removed

- Removed gunicorn from cli and Dockerfile.

### Changed

- Updated cli `covalent_dispatcher/_cli/service.py` to run flask server directly, and removed dispatcher and UI flags.
- Using Flask blueprints to merge Dispatcher and UI servers.
- Updated Dockerfile to run flask server directly.
- Creating server PID file manually in `covalent_dispatcher/_cli/service.py`.
- Updated tests and docs to reflect merged servers.
- Changed all mentions of port 47007 (for old UI server) to 48008.

## [0.27.2] - 2022-02-24

### Changed

- Removed unnecessary blockquotes from the How-To guide for creating custom executors
- Changed "Covalent Cloud" to "Covalent" in the main code text

## [0.27.1] - 2022-02-24

### Removed

- Removed AQ-Engineers from CODEOWNERS in order to fix PR review notifications

## [0.27.0] - 2022-02-24

### Added

- Support for positional only, positional or keyword, variable positional, keyword only, variable keyword types of parameters is now added, e.g an electron can now use variable args and variable kwargs if the number/names of parameters are unknown during definition as `def task(*args, **kwargs)` which wasn't possible before.

- `Lattice.args` added to store positional arguments passed to the lattice's workflow function.

- `get_named_params` function added in `_shared_files/utils.py` which will return a tuple containing named positional arguments and named keyword arguments. The names help in showing and storing these parameters in the transport graph.

- Tests to verify whether all kinds of input paramaters are supported by electron or a lattice.

### Changed

- No longer merging positional arguments with keyword arguments, instead they are separately stored in respective nodes in the transport graph.

- `inputs` returned from `_get_inputs` function in `covalent_dispatcher/_core/execution.py` now contains positional as well as keyword arguments which further get passed to the executor.

- Executors now support positional and keyword arguments as inputs to their executable functions.

- Result object's `_inputs` attribute now contains both `args` and `kwargs`.

- `add_node_for_nested_iterables` is renamed to `connect_node_with_others` and `add_node_to_graph` also renamed to `add_collection_node_to_graph` in `electron.py`. Some more variable renames to have appropriate self-explanatory names.

- Nodes and edges in the transport graph now have a better interface to assign attributes to them.

- Edge attribute `variable` renamed to `edge_name`.

- In `serialize` function of the transport graph, if `metadata_only` is True, then only `metadata` attribute of node and `source` and `target` attributes of edge are kept in the then return serialized `data`.

- Updated the tests wherever necessary to reflect the above changes

### Removed

- Deprecated `required_params_passed` since an error will automatically be thrown by the `build_graph` function if any of the required parameters are not passed.

- Removed duplicate attributes from nodes in the transport graph.

## [0.26.1] - 2022-02-23

### Added

- Added Local Executor section to the API read the docs.

## [0.26.0] - 2022-02-23

### Added

- Automated reminders to update the changelog

## [0.25.3] - 2022-02-23

## Added

- Listed common mocking commands in the CONTRIBUTING.md guide.
- Additional guidelines on testing.

## [0.25.2] - 2022-02-21

### Changed

- `backend` metadata name changed to `executor`.
- `_plan_workflow` usage updated to reflect how that executor related information is now stored in the specific executor object.
- Updated tests to reflect the above changes.
- Improved the dispatch cancellation test to provide a robust solution which earlier took 10 minutes to run with uncertainty of failing every now and then.

### Removed

- Removed `TaskExecutionMetadata` as a consequence of removing `execution_args`.

## [0.25.1] - 2022-02-18

### Fixed

- Tracking imports that have been used in the workflow takes less time.

### Added

- User-imports are included in the dispatch_source.py script. Covalent-related imports are commented out.

## [0.25.0] - 2022-02-18

### Added

- UI: Lattice draw() method displays in web UI
- UI: New navigation panel

### Changed

- UI: Animated graph changes, panel opacity

### Fixed

- UI: Fixed "Not Found" pages

## [0.24.21] - 2022-02-18

### Added

- RST document describing the expectations from a tutorial.

## [0.24.20] - 2022-02-17

### Added

- Added how to create custom executors

### Changed

- Changed the description of the hyperlink for choosing executors
- Fixed typos in doc/source/api/getting_started/how_to/execution/creating_custom_executors.ipynb

## [0.24.19] - 2022-02-16

### Added

- CODEOWNERS for certain files.

## [0.24.18] - 2022-02-15

### Added

- The user configuration file can now specify an executor plugin directory.

## [0.24.17] - 2022-02-15

### Added

- Added a how-to for making custom executors.

## [0.24.16] - 2022-02-12

### Added

- Errors now contain the traceback as well as the error message in the result object.
- Added test for `_post_process` in `tests/covalent_dispatcher_tests/_core/execution_test.py`.

### Changed

- Post processing logic in `electron` and dispatcher now relies on the order of execution in the transport graph rather than node's function names to allow for a more reliable pairing of nodes and their outputs.

- Renamed `init_test.py` in `tests/covalent_dispatcher_tests/_core/` to `execution_test.py`.

### Removed

- `exclude_from_postprocess` list which contained some non executable node types removed since only executable nodes are post processed now.

## [0.24.15] - 2022-02-11

### Fixed

- If a user's configuration file does not have a needed exeutor parameter, the default parameter (defined in _shared_files/defaults.py) is used.
- Each executor plugin is no longer initialized upon the import of Covalent. This allows required parameters in executor plugins.

## Changed

- Upon updating the configuration data with a user's configuration file, the complete set is written back to file.

## Added

- Tests for the local and base executors.

## [0.24.14] - 2022-02-11

### Added

- UI: add dashboard cards
- UI: add scaling dots background

### Changed

- UI: reduce sidebar font sizes, refine color theme
- UI: refine scrollbar styling, show on container hover
- UI: format executor parameters as YAML code
- UI: update syntax highlighting scheme
- UI: update index.html description meta tag

## [0.24.13] - 2022-02-11

### Added

- Tests for covalent/_shared_files/config.py

## [0.24.12] - 2022-02-10

### Added

- CodeQL code analyzer

## [0.24.11] - 2022-02-10

### Added

- A new dictionary `_DEFAULT_CONSTRAINTS_DEPRECATED` in defaults.py

### Changed

- The `_DEFAULT_CONSTRAINT_VALUES` dictionary now only contains the `backend` argument

## [0.24.10] - 2022-02-09

### Fixed

- Sporadically failing workflow cancellation test in tests/workflow_stack_test.py

## [0.24.9] - 2022-02-09

## Changed

- Implementation of `_port_from_pid` in covalent_dispatcher/_cli/service.py.

## Added

- Unit tests for command line interface (CLI) functionalities in covalent_dispatcher/_cli/service.py and covalent_dispatcher/_cli/cli.py.

## [0.24.8] - 2022-02-07

### Fixed

- If a user's configuration file does not have a needed parameter, the default parameter (defined in _shared_files/defaults.py) is used.

## [0.24.7] - 2022-02-07

### Added

- Typing: Add Type hint `dispatch_info` parameter.
- Documentation: Updated the return_type description in docstring.

### Changed

- Typing: Change return type annotation to `Generator`.

## [0.24.6] - 2022-02-06

### Added

- Type hint to `deserialize` method of `TransportableObject` of `covalent/_workflow/transport.py`.

### Changed

- Description of `data` in `deserialize` method of `TransportableObject` of `covalent/_workflow/transport.py` from `The serialized transportable object` to `Cloudpickled function`.

## [0.24.5] - 2022-02-05

### Fixed

- Removed dependence on Sentinel module

## [0.24.4] - 2022-02-04

### Added

- Tests across multiple versions of Python and multiple operating systems
- Documentation reflecting supported configurations

## [0.24.3] - 2022-02-04

### Changed

- Typing: Use `bool` in place of `Optional[bool]` as type annotation for `develop` parameter in `covalent_dispatcher.service._graceful_start`
- Typing: Use `Any` in place of `Optional[Any]` as type annotation for `new_value` parameter in `covalent._shared_files.config.get_config`

## [0.24.2] - 2022-02-04

### Fixed

- Updated hyperlink of "How to get the results" from "./collection/query_electron_execution_result" to "./collection/query_multiple_lattice_execution_results" in "doc/source/how_to/index.rst".
- Updated hyperlink of "How to get the result of a particular electron" from "./collection/query_multiple_lattice_execution_results" to "./collection/query_electron_execution_result" in "doc/source/how_to/index.rst".

## [0.24.1] - 2022-02-04

### Changed

- Changelog entries are now required to have the current date to enforce ordering.

## [0.24.0] - 2022-02-03

### Added

- UI: log file output - display in Output tab of all available log file output
- UI: show lattice and electron inputs
- UI: display executor attributes
- UI: display error message on failed status for lattice and electron

### Changed

- UI: re-order sidebar sections according to latest figma designs
- UI: update favicon
- UI: remove dispatch id from tab title
- UI: fit new uuids
- UI: adjust theme text primary and secondary colors

### Fixed

- UI: auto-refresh result state on initial render of listing and graph pages
- UI: graph layout issues: truncate long electron/param names

## [0.23.0] - 2022-02-03

### Added

- Added `BaseDispatcher` class to be used for creating custom dispatchers which allow connection to a dispatcher server.
- `LocalDispatcher` inheriting from `BaseDispatcher` allows connection to a local dispatcher server running on the user's machine.
- Covalent only gives interface to the `LocalDispatcher`'s `dispatch` and `dispatch_sync` methods.
- Tests for both `LocalDispatcher` and `BaseDispatcher` added.

### Changed

- Switched from using `lattice.dispatch` and `lattice.dispatch_sync` to `covalent.dispatch` and `covalent.dispatch_sync`.
- Dispatcher address now is passed as a parameter (`dispatcher_addr`) to `covalent.dispatch` and `covalent.dispatch_sync` instead of a metadata field to lattice.
- Updated tests, how tos, and tutorials to use `covalent.dispatch` and `covalent.dispatch_sync`.
- All the contents of `covalent_dispatcher/_core/__init__.py` are moved to `covalent_dispatcher/_core/execution.py` for better organization. `__init__.py` only contains function imports which are needed by external modules.
- `dispatch`, `dispatch_sync` methods deprecated from `Lattice`.

### Removed

- `_server_dispatch` method removed from `Lattice`.
- `dispatcher` metadata field removed from `lattice`.

## [0.22.19] - 2022-02-03

### Fixed

- `_write_dispatch_to_python_file` isn't called each time a task is saved. It is now only called in the final save in `_run_planned_workflow` (in covalent_dispatcher/_core/__init__.py).

## [0.22.18] - 2022-02-03

### Fixed

- Added type information to result.py

## [0.22.17] - 2022-02-02

### Added

- Replaced `"typing.Optional"` with `"str"` in covalent/executor/base.py
- Added missing type hints to `get_dispatch_context` and `write_streams_to_file` in covalent/executor/base.py, BaseExecutor

## [0.22.16] - 2022-02-02

### Added

- Functions to check if UI and dispatcher servers are running.
- Tests for the `is_ui_running` and `is_server_running` in covalent_dispatcher/_cli/service.py.

## [0.22.15] - 2022-02-01

### Fixed

- Covalent CLI command `covalent purge` will now stop the servers before deleting all the pid files.

### Added

- Test for `purge` method in covalent_dispatcher/_cli/service.py.

### Removed

- Unused `covalent_dispatcher` import from covalent_dispatcher/_cli/service.py.

### Changed

- Moved `_config_manager` import from within the `purge` method to the covalent_dispatcher/_cli/service.py for the purpose of mocking in tests.

## [0.22.14] - 2022-02-01

### Added

- Type hint to `_server_dispatch` method in `covalent/_workflow/lattice.py`.

## [0.22.13] - 2022-01-26

### Fixed

- When the local executor's `log_stdout` and `log_stderr` config variables are relative paths, they should go inside the results directory. Previously that was queried from the config, but now it's queried from the lattice metadata.

### Added

- Tests for the corresponding functions in (`covalent_dispatcher/_core/__init__.py`, `covalent/executor/base.py`, `covalent/executor/executor_plugins/local.py` and `covalent/executor/__init__.py`) affected by the bug fix.

### Changed

- Refactored `_delete_result` in result manager to give the option of deleting the result parent directory.

## [0.22.12] - 2022-01-31

### Added

- Diff check in pypi.yml ensures correct files are packaged

## [0.22.11] - 2022-01-31

### Changed

- Removed codecov token
- Removed Slack notifications from feature branches

## [0.22.10] - 2022-01-29

### Changed

- Running tests, conda, and version workflows on pull requests, not just pushes

## [0.22.9] - 2022-01-27

### Fixed

- Fixing version check action so that it doesn't run on commits that are in develop
- Edited PR template so that markdown checklist appears properly

## [0.22.8] - 2022-01-27

### Fixed

- publish workflow, using `docker buildx` to build images for x86 and ARM, prepare manifest and push to ECR so that pulls will match the correct architecture.
- typo in CONTRIBUTING
- installing `gcc` in Docker image so Docker can build wheels for `dask` and other packages that don't provide ARM wheels

### Changed

- updated versions in `requirements.txt` for `matplotlib` and `dask`

## [0.22.7] - 2022-01-27

### Added

- `MANIFEST.in` did not have `covalent_dispatcher/_service` in it due to which the PyPi package was not being built correctly. Added the `covalent_dispatcher/_service` to the `MANIFEST.in` file.

### Fixed

- setuptools properly including data files during installation

## [0.22.6] - 2022-01-26

### Fixed

- Added service folder in covalent dispatcher to package.

## [0.22.5] - 2022-01-25

### Fixed

- `README.md` images now use master branch's raw image urls hosted on <https://github.com> instead of <https://raw.githubusercontent.com>. Also, switched image rendering from html to markdown.

## [0.22.4] - 2022-01-25

### Fixed

- dispatcher server app included in sdist
- raw image urls properly used

## [0.22.3] - 2022-01-25

### Fixed

- raw image urls used in readme

## [0.22.2] - 2022-01-25

### Fixed

- pypi upload

## [0.22.1] - 2022-01-25

### Added

- Code of conduct
- Manifest.in file
- Citation info
- Action to upload to pypi

### Fixed

- Absolute URLs used in README
- Workflow badges updated URLs
- `install_package_data` -> `include_package_data` in `setup.py`

## [0.22.0] - 2022-01-25

### Changed

- Using public ECR for Docker release

## [0.21.0] - 2022-01-25

### Added

- GitHub pull request templates

## [0.20.0] - 2022-01-25

### Added

- GitHub issue templates

## [0.19.0] - 2022-01-25

### Changed

- Covalent Beta Release

## [0.18.9] - 2022-01-24

### Fixed

- iframe in the docs landing page is now responsive

## [0.18.8] - 2022-01-24

### Changed

- Temporarily removed output tab
- Truncated dispatch id to fit left sidebar, add tooltip to show full id

## [0.18.7] - 2022-01-24

### Changed

- Many stylistic improvements to documentation, README, and CONTRIBUTING.

## [0.18.6] - 2022-01-24

### Added

- Test added to check whether an already decorated function works as expected with Covalent.
- `pennylane` package added to the `requirements-dev.txt` file.

### Changed

- Now using `inspect.signature` instead of `function.__code__` to get the names of function's parameters.

## [0.18.5] - 2022-01-21

### Fixed

- Various CI fixes, including rolling back regression in version validation, caching on s3 hosted badges, applying releases and tags correctly.

## [0.18.4] - 2022-01-21

### Changed

- Removed comments and unused functions in covalent_dispatcher
- `result_class.py` renamed to `result.py`

### Fixed

- Version was not being properly imported inside `covalent/__init__.py`
- `dispatch_sync` was not previously using the `results_dir` metadata field

### Removed

- Credentials in config
- `generate_random_filename_in_cache`
- `is_any_atom`
- `to_json`
- `show_subgraph` option in `draw`
- `calculate_node`

## [0.18.3] - 2022-01-20

### Fixed

- The gunicorn servers now restart more gracefully

## [0.18.2] - 2022-01-21

### Changed

- `tempdir` metadata field removed and replaced with `executor.local.cache_dir`

## [0.18.1] - 2022-01-11

## Added

- Concepts page

## [0.18.0] - 2022-01-20

### Added

- `Result.CANCELLED` status to represent the status of a cancelled dispatch.
- Condition to cancel the whole dispatch if any of the nodes are cancelled.
- `cancel_workflow` function which uses a shared variable provided by Dask (`dask.distributed.Variable`) in a dask client to inform nodes to stop execution.
- Cancel function for dispatcher server API which will allow the server to terminate the dispatch.
- How to notebook for cancelling a dispatched job.
- Test to verify whether cancellation of dispatched jobs is working as expected.
- `cancel` function is available as `covalent.cancel`.

### Changed

- In file `covalent/_shared_files/config.py` instead of using a variable to store and then return the config data, now directly returning the configuration.
- Using `fire_and_forget` to dispatch a job instead of a dictionary of Dask's `Future` objects so that we won't have to manage the lifecycle of those futures.
- The `test_run_dispatcher` test was changed to reflect that the dispatcher no longer uses a dictionary of future objects as it was not being utilized anywhere.

### Removed

- `with dask_client` context was removed as the client created in `covalent_dispatcher/_core/__init__.py` is already being used even without the context. Furthermore, it creates issues when that context is exited which is unnecessary at the first place hence not needed to be resolved.

## [0.17.5] - 2022-01-19

### Changed

- Results directory uses a relative path by default and can be overridden by the environment variable `COVALENT_RESULTS_DIR`.

## [0.17.4] - 2022-01-19

### Changed

- Executor parameters use defaults specified in config TOML
- If relative paths are supplied for stdout and stderr, those files are created inside the results directory

## [0.17.3] - 2022-01-18

### Added

- Sync function
- Covalent CLI tool can restart in developer mode

### Fixed

- Updated the UI address referenced in the README

## [0.17.2] - 2022-01-12

### Added

- Quantum gravity tutorial

### Changed

- Moved VERSION file to top level

## [0.17.1] - 2022-01-19

### Added

- `error` attribute was added to the results object to show which node failed and the reason behind it.
- `stdout` and `stderr` attributes were added to a node's result to store any stdout and stderr printing done inside an electron/node.
- Test to verify whether `stdout` and `stderr` are being stored in the result object.

### Changed

- Redesign of how `redirect_stdout` and `redirect_stderr` contexts in executor now work to allow storing their respective outputs.
- Executors now also return `stdout` and `stderr` strings, along with the execution output, so that they can be stored in their result object.

## [0.17.0] - 2022-01-18

### Added

- Added an attribute `__code__` to electron and lattice which is a copy of their respective function's `__code__` attribute.
- Positional arguments, `args`, are now merged with keyword arguments, `kwargs`, as close as possible to where they are passed. This was done to make sure we support both with minimal changes and without losing the name of variables passed.
- Tests to ensure usage of positional arguments works as intended.

### Changed

- Slight rework to how any print statements in lattice are sent to null.
- Changed `test_dispatcher_functional` in `basic_dispatcher_test.py` to account for the support of `args` and removed a an unnecessary `print` statement.

### Removed

- Removed `args` from electron's `init` as it wasn't being used anywhere.

## [0.16.1] - 2022-01-18

### Changed

- Requirement changed from `dask[complete]` to `dask[distributed]`.

## [0.16.0] - 2022-01-14

### Added

- New UI static demo build
- New UI toolbar functions - orientation, toggle params, minimap
- Sortable and searchable lattice name row

### Changed

- Numerous UI style tweaks, mostly around dispatches table states

### Fixed

- Node sidebar info now updates correctly

## [0.15.11] - 2022-01-18

### Removed

- Unused numpy requirement. Note that numpy is still being installed indirectly as other packages in the requirements rely on it.

## [0.15.10] - 2022-01-16

## Added

- How-to guide for Covalent dispatcher CLI.

## [0.15.9] - 2022-01-18

### Changed

- Switched from using human readable ids to using UUIDs

### Removed

- `human-id` package was removed along with its mention in `requirements.txt` and `meta.yaml`

## [0.15.8] - 2022-01-17

### Removed

- Code breaking text from CLI api documentation.
- Unwanted covalent_dispatcher rst file.

### Changed

- Installation of entire covalent_dispatcher instead of covalent_dispatcher/_service in setup.py.

## [0.15.7] - 2022-01-13

### Fixed

- Functions with multi-line or really long decorators are properly serialized in dispatch_source.py.
- Multi-line Covalent output is properly commented out in dispatch_source.py.

## [0.15.6] - 2022-01-11

### Fixed

- Sub-lattice functions are successfully serialized in the utils.py get_serialized_function_str.

### Added

- Function to scan utilized source files and return a set of imported modules (utils.get_imports_from_source)

## [0.15.5] - 2022-01-12

### Changed

- UI runs on port 47007 and the dispatcher runs on port 48008. This is so that when the servers are later merged, users continue using port 47007 in the browser.
- Small modifications to the documentation
- Small fix to the README

### Removed

- Removed a directory `generated` which was improperly added
- Dispatcher web interface
- sqlalchemy requirement

## [0.15.4] - 2022-01-11

### Changed

- In file `covalent/executor/base.py`, `pickle` was changed to `cloudpickle` because of its universal pickling ability.

### Added

- In docstring of `BaseExecutor`, a note was added specifying that `covalent` with its dependencies is assumed to be installed in the conda environments.
- Above note was also added to the conda env selector how-to.

## [0.15.3] - 2022-01-11

### Changed

- Replaced the generic `RuntimeError` telling users to check if there is an object manipulation taking place inside the lattice to a simple warning. This makes the original error more visible.

## [0.15.2] - 2022-01-11

### Added

- If condition added for handling the case where `__getattr__` of an electron is accessed to detect magic functions.

### Changed

- `ActiveLatticeManager` now subclasses from `threading.local` to make it thread-safe.
- `ValueError` in the lattice manager's `claim` function now also shows the name of the lattice that is currently claimed.
- Changed docstring of `ActiveLatticeManager` to note that now it is thread-safe.
- Sublattice dispatching now no longer deletes the result object file and is dispatched normally instead of in a serverless manner.
- `simulate_nitrogen_and_copper_slab_interaction.ipynb` notebook tutorial now does normal dispatching as well instead of serverless dispatching. Also, now 7 datapoints will be shown instead of 10 earlier.

## [0.15.1] - 2022-01-11

### Fixed

- Passing AWS credentials to reusable workflows as a secret

## [0.15.0] - 2022-01-10

### Added

- Action to push development image to ECR

### Changed

- Made the publish action reusable and callable

## [0.14.1] - 2022-01-02

### Changed

- Updated the README
- Updated classifiers in the setup.py file
- Massaged some RTD pages

## [0.14.0] - 2022-01-07

### Added

- Action to push static UI to S3

## [0.13.2] - 2022-01-07

### Changed

- Completed new UI design work

## [0.13.1] - 2022-01-02

### Added

- Added eventlet requirement

### Changed

- The CLI tool can now manage the UI flask server as well
- [Breaking] The CLI option `-t` has been changed to `-d`, which starts the servers in developer mode and exposes unit tests to the server.

## [0.13.0] - 2022-01-01

### Added

- Config manager in `covalent/_shared_files/config.py`
- Default location for the main config file can be overridden using the environment variable `COVALENT_CONFIG_DIR`
- Ability to set and get configuration using `get_config` and `set_config`

### Changed

- The flask servers now reference the config file
- Defaults reference the config file

### Fixed

- `ValueError` caught when running `covalent stop`
- One of the functional tests was using a malformed path

### Deprecated

- The `electron.to_json` function
- The `generate_random_filename_in_cache` function

### Removed

- The `get_api_token` function

## [0.12.13] - 2022-01-04

## Removed

- Tutorial section headings

## Fixed

- Plot background white color

## [0.12.12] - 2022-01-06

### Fixed

- Having a print statement inside electron and lattice code no longer causes the workflow to fail.

## [0.12.11] - 2022-01-04

### Added

- Completed UI feature set for first release

### Changed

- UI server result serialization improvements
- UI result update webhook no longer fails on request exceptions, logs warning intead

## [0.12.10] - 2021-12-17

### Added

- Astrophysics tutorial

## [0.12.9] - 2022-01-04

### Added

- Added `get_all_node_results` method in `result_class.py` to return result of all node executions.

- Added `test_parallelilization` test to verify whether the execution is now being achieved in parallel.

### Changed

- Removed `LocalCluster` cluster creation usage to a simple `Client` one from Dask.

- Removed unnecessary `to_run` function as we no longer needed to run execution through an asyncio loop.

- Removed `async` from function definition of previously asynchronous functions, `_run_task`, `_run_planned_workflow`, `_plan_workflow`, and `_run_workflow`.

- Removed `uvloop` from requirements.

- Renamed `test_get_results` to `test_get_result`.

- Reran the how to notebooks where execution time was mentioned.

- Changed how `dispatch_info` context manager was working to account for multiple nodes accessing it at the same time.

## [0.12.8] - 2022-01-02

### Changed

- Changed the software license to GNU Affero 3.0

### Removed

- `covalent-ui` directory

## [0.12.7] - 2021-12-29

### Fixed

- Gunicorn logging now uses the `capture-output` flag instead of redirecting stdout and stderr

## [0.12.6] - 2021-12-23

### Changed

- Cleaned up the requirements and moved developer requirements to a separate file inside `tests`

## [0.12.5] - 2021-12-16

### Added

- Conda build CI job

## [0.12.4] - 2021-12-23

### Changed

- Gunicorn server now checks for port availability before starting

### Fixed

- The `covalent start` function now prints the correct port if the server is already running.

## [0.12.3] - 2021-12-14

### Added

- Covalent tutorial comparing quantum support vector machines with support vector machine algorithms implemented in qiskit and scikit-learn.

## [0.12.2] - 2021-12-16

### Fixed

- Now using `--daemon` in gunicorn to start the server, which was the original intention.

## [0.12.1] - 2021-12-16

### Fixed

- Removed finance references from docs
- Fixed some other small errors

### Removed

- Removed one of the failing how-to tests from the functional test suite

## [0.12.0] - 2021-12-16

### Added

- Web UI prototype

## [0.11.1] - 2021-12-14

### Added

- CLI command `covalent status` shows port information

### Fixed

- gunicorn management improved

## [0.11.0] - 2021-12-14

### Added

- Slack notifications for test status

## [0.10.4] - 2021-12-15

### Fixed

- Specifying a non-default results directory in a sub-lattice no longer causes a failure in lattice execution.

## [0.10.3] - 2021-12-14

### Added

- Functional tests for how-to's in documentation

### Changed

- Moved example script to a functional test in the pipeline
- Added a test flag to the CLI tool

## [0.10.2] - 2021-12-14

### Fixed

- Check that only `kwargs` without any default values in the workflow definition need to be passed in `lattice.draw(ax=ax, **kwargs)`.

### Added

- Function to check whether all the parameters without default values for a callable function has been passed added to shared utils.

## [0.10.1] - 2021-12-13

### Fixed

- Content and style fixes for getting started doc.

## [0.10.0] - 2021-12-12

### Changed

- Remove all imports from the `covalent` to the `covalent_dispatcher`, except for `_dispatch_serverless`
- Moved CLI into `covalent_dispatcher`
- Moved executors to `covalent` directory

## [0.9.1] - 2021-12-13

### Fixed

- Updated CONTRIBUTING to clarify docstring style.
- Fixed docstrings for `calculate_node` and `check_constraint_specific_sum`.

## [0.9.0] - 2021-12-10

### Added

- `prefix_separator` for separating non-executable node types from executable ones.

- `subscript_prefix`, `generator_prefix`, `sublattice_prefix`, `attr_prefix` for prefixes of subscripts, generators,
  sublattices, and attributes, when called on an electron and added to the transport graph.

- `exclude_from_postprocess` list of prefixes to denote those nodes which won't be used in post processing the workflow.

- `__int__()`, `__float__()`, `__complex__()` for converting a node to an integer, float, or complex to a value of 0 then handling those types in post processing.

- `__iter__()` generator added to Electron for supporting multiple return values from an electron execution.

- `__getattr__()` added to Electron for supporting attribute access on the node output.

- `__getitem__()` added to Electron for supporting subscripting on the node output.

- `electron_outputs` added as an attribute to lattice.

### Changed

- `electron_list_prefix`, `electron_dict_prefix`, `parameter_prefix` modified to reflect new way to assign prefixes to nodes.

- In `build_graph` instead of ignoring all exceptions, now the exception is shown alongwith the runtime error notifying that object manipulation should be avoided inside a lattice.

- `node_id` changed to `self.node_id` in Electron's `__call__()`.

- `parameter` type electrons now have the default metadata instead of empty dictionary.

- Instead of deserializing and checking whether a sublattice is there, now a `sublattice_prefix` is used to denote when a node is a sublattice.

- In `dispatcher_stack_test`, `test_dispatcher_flow` updated to indicate the new use of `parameter_prefix`.

### Fixed

- When an execution fails due to something happening in `run_workflow`, then result object's status is now failed and the object is saved alongwith throwing the appropriate exception.

## [0.8.5] - 2021-12-10

### Added

- Added tests for choosing specific executors inside electron initialization.
- Added test for choosing specific Conda environments inside electron initialization.

## [0.8.4] - 2021-12-10

### Changed

- Removed _shared_files directory and contents from covalent_dispatcher. Logging in covalent_dispatcher now uses the logger in covalent/_shared_files/logging.py.

## [0.8.3] - 2021-12-10

### Fixed

- Decorator symbols were added to the pseudo-code in the quantum chemistry tutorial.

## [0.8.2] - 2021-12-06

### Added

- Quantum chemistry tutorial.

## [0.8.1] - 2021-12-08

### Added

- Docstrings with typehints for covalent dispatcher functions added.

### Changed

- Replaced `node` to `node_id` in `electron.py`.

- Removed unnecessary `enumerate` in `covalent_dispatcher/_core/__init__.py`.

- Removed `get_node_device_mapping` function from `covalent_dispatcher/_core/__init__.py`
  and moved the definition to directly add the mapping to `workflow_schedule`.

- Replaced iterable length comparison for `executor_specific_exec_cmds` from `if len(executor_specific_exec_cmds) > 0`
  to `if executor_specific_exec_cmds`.

## [0.8.0] - 2021-12-03

### Added

- Executors can now accept the name of a Conda environment. If that environment exists, the operations of any electron using that executor are performed in that Conda environment.

## [0.7.6] - 2021-12-02

### Changed

- How to estimate lattice execution time has been renamed to How to query lattice execution time.
- Change result querying syntax in how-to guides from `lattice.get_result` to
  `covalent.get_result`.
- Choose random port for Dask dashboard address by setting `dashboard_address` to ':0' in
  `LocalCluster`.

## [0.7.5] - 2021-12-02

### Fixed

- "Default" executor plugins are included as part of the package upon install.

## [0.7.4] - 2021-12-02

### Fixed

- Upgraded dask to 2021.10.0 based on a vulnerability report

## [0.7.3] - 2021-12-02

### Added

- Transportable object tests
- Transport graph tests

### Changed

- Variable name node_num to node_id
- Variable name node_idx to node_id

### Fixed

- Transport graph `get_dependencies()` method return type was changed from Dict to List

## [0.7.2] - 2021-12-01

### Fixed

- Date handling in changelog validation

### Removed

- GitLab CI YAML

## [0.7.1] - 2021-12-02

### Added

- A new parameter to a node's result called `sublattice_result` is added.
  This will be of a `Result` type and will contain the result of that sublattice's
  execution. If a normal electron is executed, this will be `None`.

- In `_delete_result` function in `results_manager.py`, an empty results directory
  will now be deleted.

- Name of a sublattice node will also contain `(sublattice)`.

- Added `_dispatch_sync_serverless` which synchronously dispatches without a server
  and waits for a result to be returned. This is the method used to dispatch a sublattice.

- Test for sublatticing is added.

- How-to guide added for sublatticing explaining the new features.

### Changed

- Partially changed `draw` function in `lattice.py` to also draw the subgraph
  of the sublattice when drawing the main graph of the lattice. The change is
  incomplete as we intend to add this feature later.

- Instead of returning `plt`, `draw` now returns the `ax` object.

- `__call__` function in `lattice.py` now runs the lattice's function normally
  instead of dispatching it.

- `_run_task` function now checks whether current node is a sublattice and acts
  accordingly.

### Fixed

- Unnecessary lines to rename the node's name in `covalent_dispatcher/_core/__init__.py` are removed.

- `test_electron_takes_nested_iterables` test was being ignored due to a spelling mistake. Fixed and
  modified to follow the new pattern.

## [0.7.0] - 2021-12-01

### Added

- Electrons can now accept an executor object using the "backend" keyword argument. "backend" can still take a string naming the executor module.
- Electrons and lattices no longer have Slurm metadata associated with the executor, as that information should be contained in the executor object being used as an input argument.
- The "backend" keyword can still be a string specifying the executor module, but only if the executor doesn't need any metadata.
- Executor plugin classes are now directly available to covalent, eg: covalent.executor.LocalExecutor().

## [0.6.7] - 2021-12-01

### Added

- Docstrings without examples for all the functions in core covalent.
- Typehints in those functions as well.
- Used `typing.TYPE_CHECKING` to prevent cyclic imports when writing typehints.

### Changed

- `convert_to_lattice_function` renamed to `convert_to_lattice_function_call`.
- Context managers now raise a `ValueError` instead of a generic `Exception`.

## [0.6.6] - 2021-11-30

### Fixed

- Fixed the version used in the documentation
- Fixed the badge URLs to prevent caching

## [0.6.5] - 2021-11-30

### Fixed

- Broken how-to links

### Removed

- Redundant lines from .gitignore
- *.ipynb from .gitignore

## [0.6.4] - 2021-11-30

### Added

- How-to guides for workflow orchestration.
  - How to construct an electron
  - How to construct a lattice
  - How to add an electron to lattice
  - How to visualize the lattice
  - How to add constraints to lattices
- How-to guides for workflow and subtask execution.
  - How to execute individual electrons
  - How to execute a lattice
  - How to execute multiple lattices
- How-to guides for status querying.
  - How to query electron execution status
  - How to query lattice execution status
  - How to query lattice execution time
- How-to guides for results collection
  - How to query electron execution results
  - How to query lattice execution results
  - How to query multiple lattice execution results
- Str method for the results object.

### Fixed

- Saving the electron execution status when the subtask is running.

## [0.6.3] - 2021-11-29

### Removed

- JWT token requirement.
- Covalent dispatcher login requirement.
- Update covalent login reference in README.md.
- Changed the default dispatcher server port from 5000 to 47007.

## [0.6.2] - 2021-11-28

### Added

- Github action for tests and coverage
- Badges for tests and coverage
- If tests pass then develop is pushed to master
- Add release action which tags and creates a release for minor version upgrades
- Add badges action which runs linter, and upload badges for version, linter score, and platform
- Add publish action (and badge) which builds a Docker image and uploads it to the AWS ECR

## [0.6.1] - 2021-11-27

### Added

- Github action which checks version increment and changelog entry

## [0.6.0] - 2021-11-26

### Added

- New Covalent RTD theme
- sphinx extension sphinx-click for CLI RTD
- Sections in RTD
- init.py in both covalent-dispatcher logger module and cli module for it to be importable in sphinx

### Changed

- docutils version that was conflicting with sphinx

### Removed

- Old aq-theme

## [0.5.1] - 2021-11-25

### Added

- Integration tests combining both covalent and covalent-dispatcher modules to test that
  lattice workflow are properly planned and executed.
- Integration tests for the covalent-dispatcher init module.
- pytest-asyncio added to requirements.

## [0.5.0] - 2021-11-23

### Added

- Results manager file to get results from a file, delete a result, and redispatch a result object.
- Results can also be awaited to only return a result if it has either been completed or failed.
- Results class which is used to store the results with all the information needed to be used again along with saving the results to a file functionality.
- A result object will be a mercurial object which will be updated by the dispatcher and saved to a file throughout the dispatching and execution parts.
- Direct manipulation of the transport graph inside a result object takes place.
- Utility to convert a function definition string to a function and vice-versa.
- Status class to denote the status of a result object and of each node execution in the transport graph.
- Start and end times are now also stored for each node execution as well as for the whole dispatch.
- Logging of `stdout` and `stderr` can be done by passing in the `log_stdout`, `log_stderr` named metadata respectively while dispatching.
- In order to get the result of a certain dispatch, the `dispatch_id`, the `results_dir`, and the `wait` parameter can be passed in. If everything is default, then only the dispatch id is required, waiting will not be done, and the result directory will be in the current working directory with folder name as `results/` inside which every new dispatch will have a new folder named according to their respective dispatch ids, containing:
  - `result.pkl` - (Cloud)pickled result object.
  - `result_info.yaml` - yaml file with high level information about the result and its execution.
  - `dispatch_source.py` - python file generated, containing the original function definitions of lattice and electrons which can be used to dispatch again.

### Changed

- `logfile` named metadata is now `slurm_logfile`.
- Instead of using `jsonpickle`, `cloudpickle` is being used everywhere to maintain consistency.
- `to_json` function uses `json` instead of `jsonpickle` now in electron and lattice definitions.
- `post_processing` moved to the dispatcher, so the dispatcher will now store a finished execution result in the results folder as specified by the user with no requirement of post processing it from the client/user side.
- `run_task` function in dispatcher modified to check if a node has completed execution and return it if it has, else continue its execution. This also takes care of cases if the server has been closed mid execution, then it can be started again from the last saved state, and the user won't have to wait for the whole execution.
- Instead of passing in the transport graph and dispatch id everywhere, the result object is being passed around, except for the `asyncio` part where the dispatch id and results directory is being passed which afterwards lets the core dispatcher know where to get the result object from and operate on it.
- Getting result of parent node executions of the graph, is now being done using the result object's graph. Storing of each execution's result is also done there.
- Tests updated to reflect the changes made. They are also being run in a serverless manner.

### Removed

- `LatticeResult` class removed.
- `jsonpickle` requirement removed.
- `WorkflowExecutionResult`, `TaskExecutionResult`, and `ExecutionError` singleton classes removed.

### Fixed

- Commented out the `jwt_required()` part in `covalent-dispatcher/_service/app.py`, may be removed in later iterations.
- Dispatcher server will now return the error message in the response of getting result if it fails instead of sending every result ever as a response.

## [0.4.3] - 2021-11-23

### Added

- Added a note in Known Issues regarding port conflict warning.

## [0.4.2] - 2021-11-24

### Added

- Added badges to README.md

## [0.4.1] - 2021-11-23

### Changed

- Removed old coverage badge and fixed the badge URL

## [0.4.0] - 2021-11-23

### Added

- Codecov integrations and badge

### Fixed

- Detached pipelines no longer created

## [0.3.0] - 2021-11-23

### Added

- Wrote a Code of Conduct based on <https://www.contributor-covenant.org/>
- Added installation and environment setup details in CONTRIBUTING
- Added Known Issues section to README

## [0.2.0] - 2021-11-22

### Changed

- Removed non-open-source executors from Covalent. The local SLURM executor is now
- a separate repo. Executors are now plugins.

## [0.1.0] - 2021-11-19

### Added

- Pythonic CLI tool. Install the package and run `covalent --help` for a usage description.
- Login and logout functionality.
- Executor registration/deregistration skeleton code.
- Dispatcher service start, stop, status, and restart.

### Changed

- JWT token is stored to file instead of in an environment variable.
- The Dask client attempts to connect to an existing server.

### Removed

- Removed the Bash CLI tool.

### Fixed

- Version assignment in the covalent init file.

## [0.0.3] - 2021-11-17

### Fixed

- Fixed the Dockerfile so that it runs the dispatcher server from the covalent repo.

## [0.0.2] - 2021-11-15

### Changed

- Single line change in ci script so that it doesn't exit after validating the version.
- Using `rules` in `pytest` so that the behavior in test stage is consistent.

## [0.0.1] - 2021-11-15

### Added

- CHANGELOG.md to track changes (this file).
- Semantic versioning in VERSION.
- CI pipeline job to enforce versioning.<|MERGE_RESOLUTION|>--- conflicted
+++ resolved
@@ -7,8 +7,11 @@
 
 ## [UNRELEASED]
 
-<<<<<<< HEAD
-=======
+### Fixed
+
+- MNIST tutorial now shows non-Null outputs and the classifier training log image has been updated.
+- Minor changes to tutorials: autoencoder, quantum and classical svm, ensemble classification, 
+
 ### Docs
 - Revised UI reference. Added Settings page documentation.
 
@@ -19,12 +22,8 @@
 - Casey Jao <casey@agnostiq.ai>
 
 
-
->>>>>>> 17c0b8b7
-### Fixed
-
-- MNIST tutorial now shows non-Null outputs and the classifier training log image has been updated.
-- Minor changes to tutorials: autoencoder, quantum and classical svm
+### Fixed
+
 - Fixed naming of collection nodes (was breaking postprocessing)
 - Restored compatibility with stable release of AWS executors
 
