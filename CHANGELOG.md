--- conflicted
+++ resolved
@@ -7,13 +7,10 @@
 
 ## [UNRELEASED]
 
-<<<<<<< HEAD
 ### Fixed
 
 - Improved Error reporting on S3 Storage Backend for Data Service
-=======
 ## [0.97.0] - 2022-05-13
->>>>>>> 72741df1
 
 ### Added
 
