# Changelog

All notable changes to this project will be documented in this file.

The format is based on [Keep a Changelog](https://keepachangelog.com/en/1.0.0/),
and this project adheres to [Semantic Versioning](https://semver.org/spec/v2.0.0.html).

## [UNRELEASED]

### Added

- Unit tests for `remote_executor.py`
- Added alembic migrations script for DB schema v12

### Docs

- Updated AWS Lambda plugin rtd with mention to its limitations.

<<<<<<< HEAD
### Operations

- Fixed a bug in changelog.yml caused by passing a large list of commits as a var
=======
### Tests

- Updated more tests to DB schema v12
- Improved DB mocking in dispatcher tests
>>>>>>> cd889222

## [0.197.0] - 2022-09-08

### Authors

- Will Cunningham <wjcunningham7@users.noreply.github.com>
- Co-authored-by: Scott Wyman Neagle <scott@agnostiq.ai>
- Alejandro Esquivel <ae@alejandro.ltd>
- Co-authored-by: Will Cunningham <wjcunningham7@gmail.com>
- Aravind-psiog <100823292+Aravind-psiog@users.noreply.github.com>
- Faiyaz Hasan <faiyaz@agnostiq.ai>
- Co-authored-by: Venkat Bala <venkat@agnostiq.ai>
- Prasanna Venkatesh <54540812+Prasy12@users.noreply.github.com>
- Co-authored-by: Amalan Jenicious F <amalan.jenicious@psiog.com>
- Okechukwu  Emmanuel Ochia <okechukwu@agnostiq.ai>
- Co-authored-by: pre-commit-ci[bot] <66853113+pre-commit-ci[bot]@users.noreply.github.com>
- Casey Jao <casey@agnostiq.ai>


### Fixed

- Fixed missing lattice and result object attributes after rehydrating from datastore.

### Changed

- Implemented v12 of the DB schema

### Tests

- Enhanced DB tests to check faithfulness of persist and rehydrate operations

### Docs

- Added credential management page

## [0.196.0] - 2022-09-07

### Authors

- Will Cunningham <wjcunningham7@users.noreply.github.com>
- Co-authored-by: Scott Wyman Neagle <scott@agnostiq.ai>
- Alejandro Esquivel <ae@alejandro.ltd>
- Co-authored-by: Will Cunningham <wjcunningham7@gmail.com>
- Aravind-psiog <100823292+Aravind-psiog@users.noreply.github.com>
- Faiyaz Hasan <faiyaz@agnostiq.ai>
- Co-authored-by: Venkat Bala <venkat@agnostiq.ai>
- Prasanna Venkatesh <54540812+Prasy12@users.noreply.github.com>
- Co-authored-by: Amalan Jenicious F <amalan.jenicious@psiog.com>
- Okechukwu  Emmanuel Ochia <okechukwu@agnostiq.ai>
- Co-authored-by: pre-commit-ci[bot] <66853113+pre-commit-ci[bot]@users.noreply.github.com>
- Casey Jao <casey@agnostiq.ai>


### Changed

- Sublattices are now run completely internally, without any HTTP calls.
- Lattice-level metadata is persisted atomically for sublattices.

## [0.195.0] - 2022-09-06

### Authors

- Will Cunningham <wjcunningham7@users.noreply.github.com>
- Co-authored-by: Scott Wyman Neagle <scott@agnostiq.ai>
- Alejandro Esquivel <ae@alejandro.ltd>
- Co-authored-by: Will Cunningham <wjcunningham7@gmail.com>
- Aravind-psiog <100823292+Aravind-psiog@users.noreply.github.com>
- Faiyaz Hasan <faiyaz@agnostiq.ai>
- Co-authored-by: Venkat Bala <venkat@agnostiq.ai>
- Prasanna Venkatesh <54540812+Prasy12@users.noreply.github.com>
- Co-authored-by: Amalan Jenicious F <amalan.jenicious@psiog.com>
- Okechukwu  Emmanuel Ochia <okechukwu@agnostiq.ai>
- Co-authored-by: pre-commit-ci[bot] <66853113+pre-commit-ci[bot]@users.noreply.github.com>
- Casey Jao <casey@agnostiq.ai>


### Changed

- `import covalent` no longer pulls in the server components

### Operations

- Fixed `tests.yml` where `RECOMMENDED_PLATFORM` was not properly set

## [0.194.0] - 2022-09-06

### Authors

- Will Cunningham <wjcunningham7@users.noreply.github.com>
- Co-authored-by: Scott Wyman Neagle <scott@agnostiq.ai>
- Alejandro Esquivel <ae@alejandro.ltd>
- Co-authored-by: Will Cunningham <wjcunningham7@gmail.com>
- Aravind-psiog <100823292+Aravind-psiog@users.noreply.github.com>
- Faiyaz Hasan <faiyaz@agnostiq.ai>
- Co-authored-by: Venkat Bala <venkat@agnostiq.ai>
- Prasanna Venkatesh <54540812+Prasy12@users.noreply.github.com>
- Co-authored-by: Amalan Jenicious F <amalan.jenicious@psiog.com>
- Okechukwu  Emmanuel Ochia <okechukwu@agnostiq.ai>
- Co-authored-by: pre-commit-ci[bot] <66853113+pre-commit-ci[bot]@users.noreply.github.com>
- Casey Jao <casey@agnostiq.ai>


### Operations

- Added a workflow which checks for missing or extra requirements
- Added pycln to pre-commit hooks #867

### Removed

- PyYAML
- tailer

## [0.193.0] - 2022-09-06

### Authors

- Will Cunningham <wjcunningham7@users.noreply.github.com>
- Co-authored-by: Scott Wyman Neagle <scott@agnostiq.ai>
- Alejandro Esquivel <ae@alejandro.ltd>
- Co-authored-by: Will Cunningham <wjcunningham7@gmail.com>
- Aravind-psiog <100823292+Aravind-psiog@users.noreply.github.com>
- Faiyaz Hasan <faiyaz@agnostiq.ai>
- Co-authored-by: Venkat Bala <venkat@agnostiq.ai>
- Prasanna Venkatesh <54540812+Prasy12@users.noreply.github.com>
- Co-authored-by: Amalan Jenicious F <amalan.jenicious@psiog.com>
- Okechukwu  Emmanuel Ochia <okechukwu@agnostiq.ai>
- Co-authored-by: pre-commit-ci[bot] <66853113+pre-commit-ci[bot]@users.noreply.github.com>
- Casey Jao <casey@agnostiq.ai>


### Changed

- Refactored executor base classes

### Operations

- pre-commit autoupdate

## [0.192.0] - 2022-09-02

### Authors

- Will Cunningham <wjcunningham7@users.noreply.github.com>
- Co-authored-by: Scott Wyman Neagle <scott@agnostiq.ai>
- Alejandro Esquivel <ae@alejandro.ltd>
- Co-authored-by: Will Cunningham <wjcunningham7@gmail.com>
- Aravind-psiog <100823292+Aravind-psiog@users.noreply.github.com>
- Faiyaz Hasan <faiyaz@agnostiq.ai>
- Co-authored-by: Venkat Bala <venkat@agnostiq.ai>
- Prasanna Venkatesh <54540812+Prasy12@users.noreply.github.com>
- Co-authored-by: Amalan Jenicious F <amalan.jenicious@psiog.com>
- Okechukwu  Emmanuel Ochia <okechukwu@agnostiq.ai>
- Co-authored-by: pre-commit-ci[bot] <66853113+pre-commit-ci[bot]@users.noreply.github.com>


### Changed

- Modified how `no_cluster` is passed to `app.py` from the CLI

## [0.191.0] - 2022-09-01

### Authors

- Will Cunningham <wjcunningham7@users.noreply.github.com>
- Co-authored-by: Scott Wyman Neagle <scott@agnostiq.ai>
- Alejandro Esquivel <ae@alejandro.ltd>
- Co-authored-by: Will Cunningham <wjcunningham7@gmail.com>
- Aravind-psiog <100823292+Aravind-psiog@users.noreply.github.com>
- Faiyaz Hasan <faiyaz@agnostiq.ai>
- Co-authored-by: Venkat Bala <venkat@agnostiq.ai>
- Prasanna Venkatesh <54540812+Prasy12@users.noreply.github.com>
- Co-authored-by: Amalan Jenicious F <amalan.jenicious@psiog.com>
- Okechukwu  Emmanuel Ochia <okechukwu@agnostiq.ai>
- Co-authored-by: pre-commit-ci[bot] <66853113+pre-commit-ci[bot]@users.noreply.github.com>


### Added

- Implementation of RemoteExecutor

## [0.190.0] - 2022-09-01

### Authors

- Will Cunningham <wjcunningham7@users.noreply.github.com>
- Co-authored-by: Scott Wyman Neagle <scott@agnostiq.ai>
- Alejandro Esquivel <ae@alejandro.ltd>
- Co-authored-by: Will Cunningham <wjcunningham7@gmail.com>
- Aravind-psiog <100823292+Aravind-psiog@users.noreply.github.com>
- Faiyaz Hasan <faiyaz@agnostiq.ai>
- Co-authored-by: Venkat Bala <venkat@agnostiq.ai>
- Prasanna Venkatesh <54540812+Prasy12@users.noreply.github.com>
- Co-authored-by: Amalan Jenicious F <amalan.jenicious@psiog.com>
- Okechukwu  Emmanuel Ochia <okechukwu@agnostiq.ai>


### Changed

- Renamed `BaseAsyncExecutor` and its references to `AsyncBaseExecutor`.

## [0.189.0] - 2022-08-31

### Authors

- Will Cunningham <wjcunningham7@users.noreply.github.com>
- Co-authored-by: Scott Wyman Neagle <scott@agnostiq.ai>
- Alejandro Esquivel <ae@alejandro.ltd>
- Co-authored-by: Will Cunningham <wjcunningham7@gmail.com>
- Aravind-psiog <100823292+Aravind-psiog@users.noreply.github.com>
- Faiyaz Hasan <faiyaz@agnostiq.ai>
- Co-authored-by: Venkat Bala <venkat@agnostiq.ai>
- Prasanna Venkatesh <54540812+Prasy12@users.noreply.github.com>
- Co-authored-by: Amalan Jenicious F <amalan.jenicious@psiog.com>


### Added

- Added capability to take screenshot of the graph with covalent logo on the GUI.

### Operations

- Changed the environment switches in tests.yml to be `true`/empty instead of 1/0

- Adding `benchmark.yml` workflow

### Tests

- Adding scripts in `tests/stress_tests/benchmarks`

## [0.188.0] - 2022-08-31

### Authors

- Will Cunningham <wjcunningham7@users.noreply.github.com>
- Co-authored-by: Scott Wyman Neagle <scott@agnostiq.ai>
- Alejandro Esquivel <ae@alejandro.ltd>
- Co-authored-by: Will Cunningham <wjcunningham7@gmail.com>
- Aravind-psiog <100823292+Aravind-psiog@users.noreply.github.com>


### Added

- Created a prototype of a production Dockerfile
- The old Dockerfile has been moved to Dockerfile.dev

### Docs

- Added read the docs for user interface
- Added db schema migration error guide in RTD
- Removed `get_data_store` from quantum chemistry tutorial #1046

### Operations

- Front-end test coverage measured and reported in CI
- Added reusable version action

## [0.187.0] - 2022-08-28

### Authors

- Prasanna Venkatesh <54540812+Prasy12@users.noreply.github.com>
- Co-authored-by: Kamalesh-suresh <kamalesh.suresh@psiog.com>
- Co-authored-by: Amalan Jenicious F <amalan.jenicious@psiog.com>
- Co-authored-by: pre-commit-ci[bot] <66853113+pre-commit-ci[bot]@users.noreply.github.com>

### Tests

- Fixed `test_using_executor_names` and `test_internal_sublattice_dispatch` tests to also work with `--no-cluster` option.

### Added

- Added test cases for front-end react components.

## [0.186.0] - 2022-08-25

### Authors

- Sankalp Sanand <sankalp@agnostiq.ai>
- Co-authored-by: Alejandro Esquivel <ae@alejandro.ltd>
- Venkat Bala <venkat@agnostiq.ai>
- Okechukwu  Emmanuel Ochia <okechukwu@agnostiq.ai>
- Co-authored-by: pre-commit-ci[bot] <66853113+pre-commit-ci[bot]@users.noreply.github.com>
- Co-authored-by: Will Cunningham <wjcunningham7@gmail.com>
- Co-authored-by: Scott Wyman Neagle <scott@agnostiq.ai>
- Venkat Bala <15014089+venkatBala@users.noreply.github.com>
- Aravind-psiog <100823292+Aravind-psiog@users.noreply.github.com>
- Co-authored-by: Kamalesh-suresh <kamalesh.suresh@psiog.com>
- Co-authored-by: Prasy12 <prasanna.venkatesh@psiog.com>

### Operations

- Fix conditional logic around dumping of `covalent` logs to stdout in test workflows
- Build test matrix by parsing configs from json
- Dump covalent logs if any of the tests step fail
- changed-files action uses the proper sha in version.yml

### Docs

- Added RTD and header for the AWS EC2 executor plugin.
- Refactored tutorials for better organization

### Added

- Added executor label, node id and node type to graph node UI

### Changed

- Runtime has been modified to be more precise on the lattice and electron sidebar

## [0.185.0] - 2022-08-23

### Authors

- Sankalp Sanand <sankalp@agnostiq.ai>
- Co-authored-by: Alejandro Esquivel <ae@alejandro.ltd>
- Venkat Bala <venkat@agnostiq.ai>

### Added

- Adding `load_tests` subdirectory to tests to facilitate execution of Covalent benchmarks during nightly runs
- Added `locust` requirements to tests `requirements.txt`

## [0.184.2] - 2022-08-23

### Authors

- Sankalp Sanand <sankalp@agnostiq.ai>
- Co-authored-by: Alejandro Esquivel <ae@alejandro.ltd>


### Fixed

- Switched the `render_as_batch` flag in the alembic env context so that `ALTER` commands are supported in SQLite migrations.

### Docs

- Updated custom executor RTD to show a simpler example

### Operations

- pre-commit autoupdate

## [0.184.1] - 2022-08-23

### Authors

- Alejandro Esquivel <ae@alejandro.ltd>
- Venkat Bala <venkat@agnostiq.ai>
- Co-authored-by: Scott Wyman Neagle <scott@agnostiq.ai>
- Casey Jao <casey@agnostiq.ai>
- Sankalp Sanand <sankalp@agnostiq.ai>


### Fixed

- Function's `__doc__` and `__name__` storage in dict/json for transportable object fixed.

### Tests

- Added unit test for the above fix.

## [0.184.0] - 2022-08-22

### Authors

- Alejandro Esquivel <ae@alejandro.ltd>
- Venkat Bala <venkat@agnostiq.ai>
- Co-authored-by: Scott Wyman Neagle <scott@agnostiq.ai>
- Casey Jao <casey@agnostiq.ai>


### Changed

- Electron metadata is serialized earlier during workflow construction
  to reduce unexpected executor pip requirements.
  
### Operations

- Updating conditional logic for the different steps in `release` workflow
- Dependabot update

### Docs

- Removed "How to synchronize lattices" section from RTD

## [0.183.0] - 2022-08-18

### Authors

- Scott Wyman Neagle <scott@agnostiq.ai>
- Venkat Bala <venkat@agnostiq.ai>


### Added

- Adding tests to update patch coverage for the `covalent logs` cli

### Changed

- Modify the `covalent logs` CLI handler to read logs line by line

### Operations

- Update release workflow
- Adding a `wait` input for the Conda action

## [0.182.2] - 2022-08-18

### Authors

- Scott Wyman Neagle <scott@agnostiq.ai>
- Will Cunningham <wjcunningham7@users.noreply.github.com>
- Alejandro Esquivel <ae@alejandro.ltd>
- Co-authored-by: Will Cunningham <wjcunningham7@gmail.com>
- Co-authored-by: Faiyaz Hasan <faiyaz@agnostiq.ai>


### Fixed

- CLI `service.py` tests to run without the server needing to be started.

### Docs

- Added `covalent db` cli command to API section of RTD

### Docs

- Fixed RTD downloads badge image to point to `covalent` rather than `cova`

### Operations

- Use conda skeleton action for build and upload

### Docs

- Updating WCI yaml with new file transfer protocols

## [0.182.1] - 2022-08-17

### Authors

- Will Cunningham <wjcunningham7@users.noreply.github.com>
- Venkat Bala <venkat@agnostiq.ai>
- Co-authored-by: santoshkumarradha <santosh@agnostiq.ai>
- Co-authored-by: pre-commit-ci[bot] <66853113+pre-commit-ci[bot]@users.noreply.github.com>
- Co-authored-by: Santosh kumar <29346072+santoshkumarradha@users.noreply.github.com>
- Co-authored-by: Scott Wyman Neagle <scott@agnostiq.ai>
- Prasanna Venkatesh <54540812+Prasy12@users.noreply.github.com>
- Co-authored-by: Will Cunningham <wjcunningham7@gmail.com>


### Fixed

- lattice.draw() fix on the GUI.

## [0.182.0] - 2022-08-17

### Authors

- Will Cunningham <wjcunningham7@users.noreply.github.com>
- Venkat Bala <venkat@agnostiq.ai>
- Co-authored-by: santoshkumarradha <santosh@agnostiq.ai>
- Co-authored-by: pre-commit-ci[bot] <66853113+pre-commit-ci[bot]@users.noreply.github.com>
- Co-authored-by: Santosh kumar <29346072+santoshkumarradha@users.noreply.github.com>
- Co-authored-by: Scott Wyman Neagle <scott@agnostiq.ai>


### Added

- Update RTD for `AWS Batch` executor
- Removed `AWS Lambda` executor RTD from this branch in order to keep changes atomic

### Changed

- Synced with latest develop

### Docs

- Adding RTD for `AWS Braket` executor
- Adding dropdown menu for the IAM policy
- Delete RTD for other cloud executor to keep changes atomic
- Renamed `executers` folder to `executors`

### Docs

- Updated short release notes

## [0.181.0] - 2022-08-17

### Authors

- Alejandro Esquivel <ae@alejandro.ltd>
- Will Cunningham <wjcunningham7@users.noreply.github.com>
- Scott Wyman Neagle <scott@agnostiq.ai>
- Venkat Bala <venkat@agnostiq.ai>
- Co-authored-by: santoshkumarradha <santosh@agnostiq.ai>
- Co-authored-by: pre-commit-ci[bot] <66853113+pre-commit-ci[bot]@users.noreply.github.com>
- Co-authored-by: Santosh kumar <29346072+santoshkumarradha@users.noreply.github.com>
- Co-authored-by: Will Cunningham <wjcunningham7@gmail.com>
- Prasanna Venkatesh <54540812+Prasy12@users.noreply.github.com>
- Co-authored-by: Kamalesh-suresh <kamalesh.suresh@psiog.com>
- Co-authored-by: Manjunath PV <manjunath.poilath@psiog.com>
- Co-authored-by: ArunPsiog <arun.mukesh@psiog.com>


### Changed

- Lazy loading mechanism on the GUI.

### Fixed

- Displaying electron executor and inputs information on the GUI.
- Animated spinner for running statuses on the GUI.

## Docs

- Add `AWSLambdaExecutor` RTD
- Update `api.rst` to include `cluster` CLI command option
- Added version migration guide section in RTD
- Update RTD for `AWS ECS` executor
- Remove AWS Lambda and Batch RTDs to keep changes atomic
- Adding dropdowns to IAM policy documents
- Updated compatibility matrix
- Updated pip, bash and callable deps how-to guides

### Operations

- NPM install on CentOS done explicitly
- `-y` flag for `conda install`

## [0.180.0] - 2022-08-16

### Authors

- Casey Jao <casey@agnostiq.ai>
- Co-authored-by: Alejandro Esquivel <ae@alejandro.ltd>
- Okechukwu  Emmanuel Ochia <okechukwu@agnostiq.ai>
- Scott Wyman Neagle <scott@agnostiq.ai>
- Co-authored-by: pre-commit-ci[bot] <66853113+pre-commit-ci[bot]@users.noreply.github.com>
- Co-authored-by: Will Cunningham <wjcunningham7@gmail.com>
- Sankalp Sanand <sankalp@agnostiq.ai>


### Removed

- Removed `ct.wait.LONG` etc. constants from covalent's init

### Changed

- `wait` in `_get_result_from_dispatcher` will now use `_results_manager.wait.EXTREME` if `True` has been passed to it.

### Operations

- Prettierified release.yml
- Cleaned up pre-commit-config.yml

### Docs

- Updated Bash Lepton tutorial to conform with the latest Lepton interface changes
- Disabling how-to guide for executing an electron with a specified Conda environment.
- Fixed "How To" for Python leptons

## [0.179.0] - 2022-08-16

### Authors



### Changed

- Changed terser package version on webapp yarn-lock file.

## [0.178.0] - 2022-08-15

### Authors

- Will Cunningham <wjcunningham7@users.noreply.github.com>
- Co-authored-by: Alejandro Esquivel <ae@alejandro.ltd>
- Casey Jao <casey@agnostiq.ai>


### Changed

- Dispatch workflows as asyncio tasks on the FastAPI event loop instead of in separate threads

### Fixed

- Deconflict wait enum with `ct.wait` function; `wait` -> `WAIT`

### Operations

- Conda package is built and tested on a nightly schedule
- Conda deployment step is added to `release.yml`
- Install yarn and npm on Ubuntu whenever the webapp needs to be built

## [0.177.0] - 2022-08-11

### Authors

- Scott Wyman Neagle <scott@agnostiq.ai>
- Co-authored-by: Faiyaz Hasan <faiyaz@agnostiq.ai>
- Casey Jao <casey@agnostiq.ai>
- Venkat Bala <venkat@agnostiq.ai>
- Co-authored-by: pre-commit-ci[bot] <66853113+pre-commit-ci[bot]@users.noreply.github.com>

### Removed

- `while True` in `app.get_result`

### Changed

- Flask route logic to return 503 when the result is not ready

### Tests

- results_manager tests

### Operations

- Fix conditional checks for `pre-release` and `stable` Covalent docker image builds

## [0.176.0] - 2022-08-11

### Authors

- Scott Wyman Neagle <scott@agnostiq.ai>
- Co-authored-by: Faiyaz Hasan <faiyaz@agnostiq.ai>
- Casey Jao <casey@agnostiq.ai>


### Operations

- Update precommit yaml.

### Removed

- `Lattice.check_consumables()`, `_TransportGraph.get_topologically_sorted_graph()`

### Operations

- Trigger webapp build if `build==true`

## [0.175.0] - 2022-08-11

### Authors

- Scott Wyman Neagle <scott@agnostiq.ai>
- Co-authored-by: Faiyaz Hasan <faiyaz@agnostiq.ai>
- Casey Jao <casey@agnostiq.ai>


### Operations

- Trigger Slack alert for failed tests on `workflow_run`

## [0.174.0] - 2022-08-11

### Authors

- Casey Jao <casey@agnostiq.ai>
- Alejandro Esquivel <ae@alejandro.ltd>


### Changed

- Changed return value for TransferFromRemote and TransferToRemote (download/upload) operations to be consistent and always return filepath tuples

### Docs

- Updated docs with File Transfer return value changes and `files` kwarg injections

### Fixed

- Fixed postprocessing workflows that return an electron with an incoming wait_for edge

## [0.173.0] - 2022-08-10

### Authors

- Sankalp Sanand <sankalp@agnostiq.ai>


### Added

- `--hard` and `--yes` flags added to `covalent purge` for hard purging (also deletes the databse) and autoapproving respectively.

### Changed

- `covalent purge` now shows the user a prompt informing them what dirs and files will be deleted.
- Improved shown messages in some commands.

### Tests

- Updated tests to reflect above changes.

## [0.172.0] - 2022-08-10

### Authors

- Will Cunningham <wjcunningham7@users.noreply.github.com>
- Prasanna Venkatesh <54540812+Prasy12@users.noreply.github.com>
- Co-authored-by: pre-commit-ci[bot] <66853113+pre-commit-ci[bot]@users.noreply.github.com>
- Co-authored-by: Aravind-psiog <100823292+Aravind-psiog@users.noreply.github.com>
- Co-authored-by: ArunPsiog <arun.mukesh@psiog.com>
- Co-authored-by: manjunath.poilath <manjunath.poilath@psiog.com>
- Co-authored-by: Kamalesh-suresh <kamalesh.suresh@psiog.com>
- Co-authored-by: Amalan Jenicious F <amalan.jenicious@psiog.com>
- Co-authored-by: M Shrikanth <shrikanth.mohan@psiog.com>
- Co-authored-by: Casey Jao <casey@agnostiq.ai>
- Co-authored-by: Aravind-psiog <aravind.prabaharan@psiog.com>
- Co-authored-by: Will Cunningham <wjcunningham7@gmail.com>
- Co-authored-by: Alejandro Esquivel <ae@alejandro.ltd>


### Changed

- Covalent dispatcher flask web apis ported to FastAPI in `covalent_dispatcher/_service/app.py`
- Unit tests written for Covalent dispatcher flask web apis ported to FastAPI in `covalent_dispatcher_tests/_service/app.test.py`
- Web apis of `covalent_ui` refactored to adhere to v11 DB schema
- Electron graph mini map has been moved next to controls on the GUI.
- Lattice status and count of completed & total electrons has been moved to the top of the graph on the GUI.
- Some of the Flask APIs earlier consumed by the GUI have been deprecated & removed from the code base.
- APIs exposed by the web app back end have been re-factored to adhere to the new DB schema v10

### Added

- Added count of dispatches by status on the dispatch list section of the GUI.
- APIs that the GUI consumes have been re-written using FastAPI. This includes re-factoring of older APIs and adding of new APIs.
- Added COVALENT_SERVER_IFACE_ANY flag for uvicorn to start with 0.0.0.0

### Docs

- ReadTheDocs landing page has been improved

## [0.171.0] - 2022-08-10

### Authors

- Casey Jao <casey@agnostiq.ai>
- Co-authored-by: Scott Wyman Neagle <scott@agnostiq.ai>

### Added

- Added `covalent migrate_legacy_result_object` command to save pickled Result objects to the DataStore

## [0.170.1] - 2022-08-09

### Authors

- Venkat Bala <venkat@agnostiq.ai>

### Fixed

- Remove `attr` import added inadvertently

### Tests

- Fix `start` cli test, update `set_config` call count

## [0.170.0] - 2022-08-08

### Authors

- Venkat Bala <venkat@agnostiq.ai>
- Co-authored-by: pre-commit-ci[bot] <66853113+pre-commit-ci[bot]@users.noreply.github.com>


### Changed

- Temporarily allow executor plugin variable name to be either in uppercase or lowercase

## [0.169.0] - 2022-08-08

### Authors

- Venkat Bala <venkat@agnostiq.ai>
- Co-authored-by: pre-commit-ci[bot] <66853113+pre-commit-ci[bot]@users.noreply.github.com>


### Added

- Adding a `covalent config` convenience CLI to quickly view retrive the covalent configuration

## [0.168.0] - 2022-08-08

### Authors

- Venkat Bala <venkat@agnostiq.ai>
- Co-authored-by: pre-commit-ci[bot] <66853113+pre-commit-ci[bot]@users.noreply.github.com>


### Added

- Adding `setup/teardown` methods as placeholders for any executor specific setup and teardown tasks

## [0.167.0] - 2022-08-08

### Authors

- Poojith U Rao <106616820+poojithurao@users.noreply.github.com>
- Co-authored-by: Venkat Bala <venkat@agnostiq.ai>
- Co-authored-by: Faiyaz Hasan <faiyaz@agnostiq.ai>
- Co-authored-by: pre-commit-ci[bot] <66853113+pre-commit-ci[bot]@users.noreply.github.com>
- Co-authored-by: Alejandro Esquivel <ae@alejandro.ltd>


### Added

- S3 File transfer strategy

### Fixed

- Adding maximum number of retries and timeout parameter to the get result http call.

## [0.166.0] - 2022-08-07

### Authors

- Venkat Bala <venkat@agnostiq.ai>


### Tests

- Update dask cli test to match Covalent Dask cluster configuration


### Changed

- Remove newline from log stream formatter for better log statment output
- Jsonify covalent cluster cli outputs

## [0.165.0] - 2022-08-06

### Authors

- Casey Jao <casey@agnostiq.ai>


### Changed

- Make `BaseExecutor` and `BaseAsyncExecutor` class siblings, not parent and child.

### Operations

- Only validate webapp if the webapp was built

### Tests

- Fixed randomly failing lattice json serialization test

## [0.164.0] - 2022-08-05

### Authors

- Sankalp Sanand <sankalp@agnostiq.ai>
- Faiyaz Hasan <faiyaz@agnostiq.ai>
- Co-authored-by: pre-commit-ci[bot] <66853113+pre-commit-ci[bot]@users.noreply.github.com>
- Co-authored-by: Venkat Bala <venkat@agnostiq.ai>
- Co-authored-by: Will Cunningham <wjcunningham7@gmail.com>


### Changed

- Use `update_config` to modify dask configuration from the cluster process
- Simplify `set_config` logic for dask configuration options on `covalent start`
- Removed default values from click options for dask configuration related values

### Added

- Configured default dask configuration options in `defaults.py`

### Fixed 

- Overwriting config address issue.

### Tests

- Moved misplaced functional/integration tests from the unit tests folder to their respective folders.
- All of the unit tests now use test DB instead of hitting a live DB.
- Updated `tests.yml` so that functional tests are run whenever tests get changed or github actions are changed.
- Several broken tests were also fixed.

## [0.163.0] - 2022-08-04

### Authors

- Alejandro Esquivel <ae@alejandro.ltd>
- Co-authored-by: Casey Jao <casey@agnostiq.ai>
- Will Cunningham <wjcunningham7@users.noreply.github.com>
- Co-authored-by: Scott Wyman Neagle <scott@agnostiq.ai>


### Added

- Added `rsync` dependency in `Dockerfile`

### Removed

- `Makefile` which was previously improperly committed

### Operations

- Functional tests are run only on `develop`
- `tests.yml` can be run manually provided a commit SHA
- `tests.yml` uses a `build` filter to conditionally install and build Covalent if build files are modified
- `docker.yml` is now only for dev work, and is manually triggered given an SHA
- `release.yml` is enhanced to push stable and pre-release images to a public ECR repo

## [0.162.0] - 2022-08-04

### Authors

- Alejandro Esquivel <ae@alejandro.ltd>
- Co-authored-by: Casey Jao <casey@agnostiq.ai>


### Changed

- Updated Base executor to support non-unique `retval_key`s, particularly for use in File Transfer where we may have several CallDeps with the reserved `retval_key` of value `files`.

## [0.161.2] - 2022-08-04

### Authors

- Alejandro Esquivel <ae@alejandro.ltd>
- Co-authored-by: pre-commit-ci[bot] <66853113+pre-commit-ci[bot]@users.noreply.github.com>


### Fixed

- Updated `covalent db migrations` to overwrite `alembic.ini` `script_location` with absolute path to migrations folder
- Updated `covalent db alembic [args]` command to use project root as `cwd` for alembic subprocess  

## [0.161.1] - 2022-08-03

### Authors

- Alejandro Esquivel <ae@alejandro.ltd>
- Scott Wyman Neagle <scott@agnostiq.ai>
- Co-authored-by: Faiyaz Hasan <faiyaz@agnostiq.ai>
- Poojith U Rao <106616820+poojithurao@users.noreply.github.com>
- Co-authored-by: Casey Jao <casey@agnostiq.ai>


### Fixed

- When a list was passed to an electron, the generated electron list
  had metadata copied from the electron. This was resulting in
  call_before and call_after functions being called by the electron
  list as well. The metadata (apart from executor) is now set to
  default values for the electron list.

## [0.161.0] - 2022-08-03

### Authors

- Alejandro Esquivel <ae@alejandro.ltd>
- Scott Wyman Neagle <scott@agnostiq.ai>
- Co-authored-by: Faiyaz Hasan <faiyaz@agnostiq.ai>


### Changed

- Replaced `Session(DispatchDB()._get_data_store().engine)` with `workflow_db.session()`

### Removed

- `DevDataStore` class from `datastore.py`
- workflows manager

## [0.160.1] - 2022-08-02

### Authors

- Alejandro Esquivel <ae@alejandro.ltd>
- Scott Wyman Neagle <scott@agnostiq.ai>


### Fixed

- `script_location` key not found issue when installing with pip (second attempt)

### Docs

- Remove migration guide reference from README

### Operations

- Explicitly check `release == true` in tests.yml

## [0.160.0] - 2022-08-02

### Authors

- Casey Jao <casey@agnostiq.ai>
- Co-authored-by: Faiyaz Hasan <faiyaz@agnostiq.ai>


### Changed

- `Executor.run()` now accepts a `task_metadata` dictionary. Current
  keys consist of `dispatch_id` and `node_id`.

## [0.159.0] - 2022-08-02

### Authors

- Casey Jao <casey@agnostiq.ai>
- Co-authored-by: Faiyaz Hasan <faiyaz@agnostiq.ai>


### Changed

- Database schema has been updated to v11

### Operations

- `paths-filter` will only be run on PRs, i.e on workflow runs, the whole test suite will be run.
- Removed retry action from running on `pytest` steps since they instead use `pytest` retries.
- `codecov.yml` added to enable carry-forward flags
- UI front-end is only built for pull requests when the source changes
- Packaging is only validated on the `develop` branch

## [0.158.0] - 2022-07-29

### Authors

- Okechukwu  Emmanuel Ochia <okechukwu@agnostiq.ai>
- Co-authored-by: Scott Wyman Neagle <scott@agnostiq.ai>
- Will Cunningham <wjcunningham7@users.noreply.github.com>
- Alejandro Esquivel <ae@alejandro.ltd>
- Co-authored-by: pre-commit-ci[bot] <66853113+pre-commit-ci[bot]@users.noreply.github.com>
- Casey Jao <casey@agnostiq.ai>
- Co-authored-by: Faiyaz Hasan <faiyaz@agnostiq.ai>


### Changed

- Construct the result object in the dispatcher `entry_point.py` module in order to avoid the Missing Latticed Id error so frequently.
- Update the sleep statement length to 0.1 seconds in the results.manager.

## [0.157.1] - 2022-07-29

### Authors

- Okechukwu  Emmanuel Ochia <okechukwu@agnostiq.ai>
- Co-authored-by: Scott Wyman Neagle <scott@agnostiq.ai>
- Will Cunningham <wjcunningham7@users.noreply.github.com>
- Alejandro Esquivel <ae@alejandro.ltd>
- Co-authored-by: pre-commit-ci[bot] <66853113+pre-commit-ci[bot]@users.noreply.github.com>
- Casey Jao <casey@agnostiq.ai>

### Fixed

- Pass non-kwargs to electrons in the correct order during dispatch.

## [0.157.0] - 2022-07-28

### Authors

- Okechukwu  Emmanuel Ochia <okechukwu@agnostiq.ai>
- Co-authored-by: Scott Wyman Neagle <scott@agnostiq.ai>
- Will Cunningham <wjcunningham7@users.noreply.github.com>
- Alejandro Esquivel <ae@alejandro.ltd>
- Co-authored-by: pre-commit-ci[bot] <66853113+pre-commit-ci[bot]@users.noreply.github.com>
- Casey Jao <casey@agnostiq.ai>


### Changed

- Expose a public `wait()` function compatible with both calling and dispatching lattices

### Docs

- Updated the RTD on `wait_for()` to use the static `wait()` function

### Operations

- pre-commit autoupdate

### Docs

- Changed the custom executor how-to to be shorter and more concise.
- Re-structured the docs

## [0.156.0] - 2022-07-27

### Authors

- Okechukwu  Emmanuel Ochia <okechukwu@agnostiq.ai>
- Co-authored-by: Scott Wyman Neagle <scott@agnostiq.ai>
- Will Cunningham <wjcunningham7@users.noreply.github.com>
- Alejandro Esquivel <ae@alejandro.ltd>
- Co-authored-by: pre-commit-ci[bot] <66853113+pre-commit-ci[bot]@users.noreply.github.com>


### Added

- Bash decorator is introduced
- Lepton commands can be specified as a list of strings rather than strings alone.

## [0.155.1] - 2022-07-26

### Authors

- Okechukwu  Emmanuel Ochia <okechukwu@agnostiq.ai>
- Co-authored-by: Scott Wyman Neagle <scott@agnostiq.ai>
- Will Cunningham <wjcunningham7@users.noreply.github.com>
- Alejandro Esquivel <ae@alejandro.ltd>
- Co-authored-by: pre-commit-ci[bot] <66853113+pre-commit-ci[bot]@users.noreply.github.com>


### Fixed

- `script_location` key not found issue when running alembic programatically

### Operations

- Fixed syntax errors in `stale.yml` and in `hotfix.yml`
- `docker.yml` triggered after version bump in `develop` instead of before
- Enhanced `tests.yml` to upload coverage reports by domain

## [0.155.0] - 2022-07-26

### Authors

- Alejandro Esquivel <ae@alejandro.ltd>


### Added

- Exposing `alembic {args}` cli commands through: `covalent db alembic {args}`

## [0.154.0] - 2022-07-25

### Authors

- Casey Jao <casey@agnostiq.ai>
- Co-authored-by: Venkat Bala <venkat@agnostiq.ai>
- Alejandro Esquivel <ae@alejandro.ltd>


### Added

- Added methods to programatically fetch information from Alembic without needing subprocess

## [0.153.1] - 2022-07-25

### Authors

- Casey Jao <casey@agnostiq.ai>
- Co-authored-by: Venkat Bala <venkat@agnostiq.ai>


### Fixed

- Stdout and stderr are now captured when using the dask executor.


### Tests

- Fixed Dask cluster CLI tests

## [0.153.0] - 2022-07-25

### Authors

- Faiyaz Hasan <faiyaz@agnostiq.ai>


### Added

- Helper function to load and save files corresponding to the DB filenames.

### Changed

- Files with .txt, .log extensions are stored as strings.
- Get result web request timeout to 2 seconds.

## [0.152.0] - 2022-07-25

### Authors

- Faiyaz Hasan <faiyaz@agnostiq.ai>
- Co-authored-by: Scott Wyman Neagle <scott@agnostiq.ai>


### Changed

- Pass default DataStore object to node value retrieval method in the Results object.

## [0.151.1] - 2022-07-22

### Authors

- Faiyaz Hasan <faiyaz@agnostiq.ai>
- Co-authored-by: Scott Wyman Neagle <scott@agnostiq.ai>


### Fixed

- Adding maximum number of retries and timeout parameter to the get result http call.
- Disabling result_webhook for now.

## [0.151.0] - 2022-07-22

### Authors

- Scott Wyman Neagle <scott@agnostiq.ai>
- Co-authored-by: Will Cunningham <wjcunningham7@gmail.com>
- Sankalp Sanand <sankalp@agnostiq.ai>


### Added

- `BaseAsyncExecutor` has been added which can be inherited by new async-aware executors.

### Changed

- Since tasks were basically submitting the functions to a Dask cluster by default, they have been converted into asyncio `Tasks` instead which support a far larger number of concurrent tasks than previously used `ThreadPool`.

- `tasks_pool` will still be used to schedule tasks which use non-async executors.

- Executor's `executor` will now receive a callable instead of a serialized function. This allows deserializing the function where it is going to be executed while providing a simplified `execute` at the same time.

- `uvloop` is being used instead of the default event loop of `asyncio` for better performance.

- Tests have also been updated to reflect above changes.

### Operations

- Made Santosh the sole owner of `/docs`

## [0.150.0] - 2022-07-22

### Authors

- Faiyaz Hasan <faiyaz@agnostiq.ai>


### Added

- Initialize database tables when the covalent server is started.

## [0.149.0] - 2022-07-21

### Authors

- Scott Wyman Neagle <scott@agnostiq.ai>
- Co-authored-by: Venkat Bala <venkat@agnostiq.ai>


### Removed

- `result.save()`
- `result._write_dispatch_to_python_file()`

## [0.148.0] - 2022-07-21

### Authors

- Alejandro Esquivel <ae@alejandro.ltd>


### Changed

- Changed DataStore default db path to correspond to dispatch db config path

### Operations

- Added workflow to stale and close pull requests


### Docs

- Fixed `get_metadata` calls in examples to remove `results_dir` argument
- Removed YouTube video temporarily

## [0.147.0] - 2022-07-21

### Authors

- Casey Jao <casey@agnostiq.ai>


### Changed

- Simplified interface for custom executors. All the boilerplate has
  been moved to `BaseExecutor`.

## [0.146.0] - 2022-07-20

### Authors

- Casey Jao <casey@agnostiq.ai>
- Co-authored-by: Venkat Bala <venkat@agnostiq.ai>
- Faiyaz Hasan <faiyaz@agnostiq.ai>



### Added

- Ensure that transportable objects are rendered correctly when printing the result object.

### Tests

- Check that user data is not unpickled by the Covalent server process

## [0.145.0] - 2022-07-20

### Authors

- Scott Wyman Neagle <scott@agnostiq.ai>
- Co-authored-by: Venkat Bala <venkat@agnostiq.ai>
- Co-authored-by: Faiyaz Hasan <faiyaz@agnostiq.ai>


### Removed

- `entry_point.get_result()`

### Changed

- get_result to query an HTTP endpoint instead of a DB session

## [0.144.0] - 2022-07-20

### Authors

- Will Cunningham <wjcunningham7@users.noreply.github.com>
- Co-authored-by: Scott Wyman Neagle <scott@agnostiq.ai>
- Alejandro Esquivel <ae@alejandro.ltd>


### Added

- Set up alembic migrations & added migration guide (`alembic/README.md`)

## [0.143.0] - 2022-07-19

### Authors

- Will Cunningham <wjcunningham7@users.noreply.github.com>
- Co-authored-by: Scott Wyman Neagle <scott@agnostiq.ai>


### Changed

- Installation will fail if `cova` is installed while trying to install `covalent`.

## [0.142.0] - 2022-07-19

### Authors

- Poojith U Rao <106616820+poojithurao@users.noreply.github.com>
- Co-authored-by: Will Cunningham <wjcunningham7@gmail.com>
- Anna Hughes <annagwen42@gmail.com>
- Co-authored-by: Poojith <poojith@agnostiq.ai>
- Co-authored-by: Scott Wyman Neagle <scott@agnostiq.ai>
- Casey Jao <casey@agnostiq.ai>
- Co-authored-by: Venkat Bala <venkat@agnostiq.ai>
- Co-authored-by: pre-commit-ci[bot] <66853113+pre-commit-ci[bot]@users.noreply.github.com>
- Faiyaz Hasan <faiyaz@agnostiq.ai>


### Added

- `electron_num`, `completed_electron_num` fields to the Lattice table.

## [0.141.0] - 2022-07-19

### Authors

- Poojith U Rao <106616820+poojithurao@users.noreply.github.com>
- Co-authored-by: Will Cunningham <wjcunningham7@gmail.com>
- Anna Hughes <annagwen42@gmail.com>
- Co-authored-by: Poojith <poojith@agnostiq.ai>
- Co-authored-by: Scott Wyman Neagle <scott@agnostiq.ai>
- Casey Jao <casey@agnostiq.ai>
- Co-authored-by: Venkat Bala <venkat@agnostiq.ai>
- Co-authored-by: pre-commit-ci[bot] <66853113+pre-commit-ci[bot]@users.noreply.github.com>


### Changed

- Deprecate topological sort in favor of inspect in-degree of nodes until they are zero before dispatching task
- Use deepcopy to generate a copy of the metadata dictionary before saving result object to the database

### Docs

- Adding incomplete pennylane kernel tutorial
- Adding quantum ensemble tutorial

## [0.140.0] - 2022-07-19

### Authors

- Faiyaz Hasan <faiyaz@agnostiq.ai>
- Co-authored-by: Venkat Bala <venkat@agnostiq.ai>


### Added

- Fields `deps_filename`, `call_before_filename` and `call_after_filename` to the `Electron` table.
- Re-write the deps / call before and after file contents when inserting / updating electron record in the database.

### Changed

- Modify the test and implementation logic of inserting the electron record with these new fields.
- Field `key` to `key_filename` in `Electron` table.

## [0.139.1] - 2022-07-19

### Authors

- Divyanshu Singh <55018955+divshacker@users.noreply.github.com>
- Co-authored-by: Scott Wyman Neagle <wymnea@protonmail.com>
- Co-authored-by: Scott Wyman Neagle <scott@agnostiq.ai>
- Co-authored-by: Will Cunningham <wjcunningham7@users.noreply.github.com>


### Fixed

- Fixes Reverse IP problem. All References to `0.0.0.0` are changed to `localhost` . More details can be found [here](https://github.com/AgnostiqHQ/covalent/issues/202)

## [0.139.0] - 2022-07-19

### Authors

- Venkat Bala <venkat@agnostiq.ai>
- Co-authored-by: Scott Wyman Neagle <scott@agnostiq.ai>
- Faiyaz Hasan <faiyaz@agnostiq.ai>
- Co-authored-by: Will Cunningham <wjcunningham7@gmail.com>


### Added

- Columns `is_active` in the lattice, eLectron and Electron dependency tables.

### Docs

- Adding a RTD tutorial/steps on creating a custom executor

## [0.138.0] - 2022-07-19

### Authors

- Anna Hughes <annagwen42@gmail.com>
- Co-authored-by: Will Cunningham <wjcunningham7@gmail.com>
- Will Cunningham <wjcunningham7@users.noreply.github.com>
- Co-authored-by: Venkat Bala <venkat@agnostiq.ai>


### Added

- Docker build workflow

### Changed

- Dockerfile uses multi-stage build

### Docs

- New tutorial demonstrating how to solve the MaxCut Problem with QAOA and Covalent

## [0.137.0] - 2022-07-19

### Authors

- Prasanna Venkatesh <54540812+Prasy12@users.noreply.github.com>
- Co-authored-by: Alejandro Esquivel <ae@alejandro.ltd>


### Added

- Ability to hide/show labels on the graph
- Graph layout with elk configurations

### Changed

- Changed API socket calls interval for graph optimization.

### Tests

- Disabled several dask functional tests

## [0.136.0] - 2022-07-18

### Authors

- Scott Wyman Neagle <scott@agnostiq.ai>
- Co-authored-by: Faiyaz Hasan <faiyaz@agnostiq.ai>


### Changed

- Result.save() has been deprecated in favor of Result.persist() and querying the database directly.

## [0.135.0] - 2022-07-18

### Authors

- Casey Jao <casey@agnostiq.ai>
- Co-authored-by: Scott Wyman Neagle <scott@agnostiq.ai>
- Co-authored-by: Alejandro Esquivel <ae@alejandro.ltd>


### Operations

- Psiog is only codeowner of js files
- Fix in changelog action to handle null author when a bot is committing

### Added

- Support injecting return values of calldeps into electrons during workflow execution

## [0.134.0] - 2022-07-15

### Authors

- Casey Jao <casey@agnostiq.ai>
- Co-authored-by: Scott Wyman Neagle <scott@agnostiq.ai>


### Changed

- Covalent server can now process workflows without having their deps installed

## [0.133.0] - 2022-07-15

### Authors

- Will Cunningham <wjcunningham7@users.noreply.github.com>


### Removed

- Removed the deprecated function `draw_inline` as well as the `matplotlib` dependency.

### Operations

- Fixing the retry block for tests

## [0.132.0] - 2022-07-14

### Authors

- Will Cunningham <wjcunningham7@users.noreply.github.com>


### Added

- Bash lepton support reintroduced with some UX modifications to the Lepton class. Leptons which use scripting languages can be specified as either (1) a command run in the shell/console or (2) a call to a function in a library/script. Leptons which use compiled languages must specify a library and a function name.
- The keyword argument `display_name` can be used to override the name appearing in the UI. Particularly useful when the lepton is a command.
- All arguments except for language are now keyword arguments.
- Keyword arguments passed to a Bash lepton are understood to define environment variables within the shell.
- Non-keyword arguments fill in `$1`, `$2`, etc.
- Named outputs enumerate variables within the shell which will be returned to the user. These can be either `Lepton.OUTPUT` or `Lepton.INPUT_OUTPUT` types.

### Added

- New fields to the decomposed result object Database: 

## [0.131.0] - 2022-07-13

### Authors

- Sankalp Sanand <sankalp@agnostiq.ai>
- Co-authored-by: Venkat Bala <venkat@agnostiq.ai>


### Fixed

- `covalent --version` now looks for `covalent` metadata instead of `cova`

### Tests

- Updated the cli test to include whether the correct version number is shown when `covalent --version` is run

### Added

- Method to write electron id corresponding to sublattices in `execution.py` when running `_run_task`.

## [0.130.0] - 2022-07-12

### Authors

- Venkat Bala <venkat@agnostiq.ai>
- Co-authored-by: Scott Wyman Neagle <scott@agnostiq.ai>

### Changed

- Ignoring tests for `cancel_dispatch` and `construct_bash`
- Create a dummy requirements.txt file for pip deps tests
- Fix version of `Werkzeug` package to avoid running into ValueError (unexpected kwarg `as_tuple`)
- Update `customization` how to test by specifying the section header `sdk`

## [0.129.0] - 2022-07-12

### Authors

- Sankalp Sanand <sankalp@agnostiq.ai>
- Co-authored-by: Alejandro Esquivel <ae@alejandro.ltd>

### Added

- Support for `wait_for` type edges when two electrons are connected by their execution side effects instead of output-input relation.

### Changed

- `active_lattice.electron_outputs` now contains the node ids as well for the electron which is being post processed.

## [0.128.1] - 2022-07-12

### Authors

- Faiyaz Hasan <faiyaz@agnostiq.ai>


### Fixed

- `Result.persist` test in `result_test.py`.
- Electron dependency `arg_index` is changed back to Nullable.

## [0.128.0] - 2022-07-12

### Authors

- Okechukwu  Emmanuel Ochia <okechukwu@agnostiq.ai>
- Co-authored-by: Casey Jao <casey@agnostiq.ai>
- Co-authored-by: Alejandro Esquivel <ae@alejandro.ltd>
- Co-authored-by: pre-commit-ci[bot] <66853113+pre-commit-ci[bot]@users.noreply.github.com>

### Added

- File transfer support for leptons

## [0.127.0] - 2022-07-11

### Authors

- Scott Wyman Neagle <scott@agnostiq.ai>
- Co-authored-by: Faiyaz Hasan <faiyaz@agnostiq.ai>
- Co-authored-by: Venkat Bala <venkat@agnostiq.ai>


### Added

- When saving to DB, also persist to the new DB if running in develop mode

### Tests

- Flask app route tests

## [0.126.0] - 2022-07-11

### Authors

- Will Cunningham <wjcunningham7@users.noreply.github.com>
- Alejandro Esquivel <ae@alejandro.ltd>
- Co-authored-by: pre-commit-ci[bot] <66853113+pre-commit-ci[bot]@users.noreply.github.com>
- Co-authored-by: Sankalp Sanand <sankalp@agnostiq.ai>


### Added

- Added Folder class
- Added internal call before/after deps to execute File Transfer operations pre/post electron execution.

### Operations

- Enhanced hotfix action to create branches from existing commits

## [0.125.0] - 2022-07-09

### Authors

- Okechukwu  Emmanuel Ochia <okechukwu@agnostiq.ai>
- Co-authored-by: pre-commit-ci[bot] <66853113+pre-commit-ci[bot]@users.noreply.github.com>
- Co-authored-by: Alejandro Esquivel <ae@alejandro.ltd>
- Venkat Bala <venkat@agnostiq.ai>
- Co-authored-by: Okechukwu Ochia <emmirald@gmail.com>
- Co-authored-by: Scott Wyman Neagle <scott@agnostiq.ai>


### Added

- Dask Cluster CLI functional/unit tests

### Docs

- Updated RTD concepts, how-to-guides, and api docs with electron dependencies.

### Operations

- Separate out running tests and uploading coverage report to circumvent bug in
  retry action

## [0.124.0] - 2022-07-07

### Authors

- Will Cunningham <wjcunningham7@users.noreply.github.com>
- Co-authored-by: Scott Wyman Neagle <scott@agnostiq.ai>
- Faiyaz Hasan <faiyaz@agnostiq.ai>


### Added

- `Result.persist` method in `covalent/_results_manager/result.py`.

### Operations

- Package pre-releases go to `covalent` instead of `cova` on PyPI.

## [0.123.0] - 2022-07-07

### Authors

- Scott Wyman Neagle <scott@agnostiq.ai>
- Co-authored-by: Faiyaz Hasan <faiyaz@agnostiq.ai>
- Will Cunningham <wjcunningham7@users.noreply.github.com>
- Alejandro Esquivel <ae@alejandro.ltd>
- Co-authored-by: pre-commit-ci[bot] <66853113+pre-commit-ci[bot]@users.noreply.github.com>


### Added

- Added Folder class
- Added internal call before/after deps to execute File Transfer operations pre/post electron execution.

### Operations

- `codeql.yml` and `condabuild.yml` run nightly instead of on every PR.
- Style fixes in changelog

## [0.122.1] - 2022-07-06

### Authors

Will Cunningham <wjcunningham7@users.noreply.github.com>
Co-authored-by: Scott Wyman Neagle <scott@agnostiq.ai>


### Operations

- Added license scanner action
- Pre-commit autoupdate

### Tests

- Tests for running workflows with more than one iteration

### Fixed

- Attribute error caused by attempts to retrieve the name from the node function when the node function is set to None

## [0.122.0] - 2022-07-04

### Authors

Faiyaz Hasan <faiyaz@agnostiq.ai>
Co-authored-by: pre-commit-ci[bot] <66853113+pre-commit-ci[bot]@users.noreply.github.com>


### Added

- `covalent/_results_manager/write_result_to_db.py` module and methods to insert / update data in the DB.
- `tests/covalent_tests/results_manager_tests/write_result_to_db_test.py` containing the unit tests for corresponding functions.

### Changed

- Electron `type` column to a string type rather than an `ElectronType` in DB models.
- Primary keys from `BigInteger` to `Integer` in DB models.

## [0.121.0] - 2022-07-04

### Authors

Will Cunningham <wjcunningham7@users.noreply.github.com>
Co-authored-by: Alejandro Esquivel <ae@alejandro.ltd>
Co-authored-by: pre-commit-ci[bot] <66853113+pre-commit-ci[bot]@users.noreply.github.com>


### Removed

- Unused requirements `gunicorn` and `eventlet` in `requirements.txt` as well as `dask` in `tests/requirements.txt`, since it is already included in the core requirements.

### Docs

- Updated the compatibility matrix in the docs.

## [0.120.0] - 2022-07-04

### Authors

Okechukwu  Emmanuel Ochia <okechukwu@agnostiq.ai>
Co-authored-by: Venkat Bala <venkat@agnostiq.ai>
Co-authored-by: pre-commit-ci[bot] <66853113+pre-commit-ci[bot]@users.noreply.github.com>
Co-authored-by: Scott Wyman Neagle <scott@agnostiq.ai>


### Added

- Adding `cluster` CLI options to facilitate interacting with the backend Dask cluster
- Adding options to `covalent start` to enable specifying number of workers, memory limit and threads per worker at cluster startup

### Changed

- Update `DaskAdminWorker` docstring with better explanation

## [0.119.1] - 2022-07-04

### Authors

Scott Wyman Neagle <scott@agnostiq.ai>
Casey Jao <casey@agnostiq.ai>


### Fixed

- `covalent status` checks if the server process is still alive.

### Operations

- Updates to changelog logic to handle multiple authors

## [0.119.0] - 2022-07-03
### Authors
@cjao 


### Added

- Introduce support for pip dependencies

## [0.118.0] - 2022-07-02
### Authors
@AlejandroEsquivel 


### Added

- Introduced File, FileTransfer, and FileTransferStrategy classes to support various File Transfer use cases prior/post electron execution

## [0.117.0] - 2022-07-02
### Authors
@Emmanuel289 


### Added

- Included retry action in 'tests.yaml' workflow.

## [0.116.0] - 2022-06-29
### Authors
@Prasy12 

### Changed

- Changed API socket calls interval for graph optimization.

### Added

- Ability to change to different layouts from the GUI.

## [0.115.0] - 2022-06-28
### Authors
@cjao 


### Added

- Introduce support for `call_before`, `call_after`, and bash dependencies

### Operations

- Unit tests performed on Python 3.10 on Ubuntu and MacOS images as well as 3.9 on MacOS
- Updated codeowners so that AQ Engineers doesn't own this CHANGELOG
- pre-commit autoupdate

## [0.114.0] - 2022-06-23
### Authors
@dependabot[bot] 


### Changed

- Changed eventsource version on webapp yarn-lock file.

### Operations

- Added Github push changelog workflow to append commiters username
- Reusable JavaScript action to parse changelog and update version

## [0.113.0] - 2022-06-21

### Added

- Introduce new db models and object store backends

### Operations

- Syntax fix in hotfix.yml

### Docs

- Added new tutorial: Linear and convolutional autoencoders

## [0.112.0] - 2022-06-20

### Changed

- Changed async version on webapp package-lock file.

## [0.111.0] - 2022-06-20

### Changed

- Changed eventsource version on webapp package-lock file.

### Docs

- Added new tutorial: Covalentified version of the Pennylane Variational Classifier tutorial.

## [0.110.3] - 2022-06-17

### Fixed

- Fix error when parsing electron positional arguments in workflows

### Docs

- Remove hardcoding version info in README.md

## [0.110.2] - 2022-06-10

### Docs

- Fix MNIST tutorial
- Fix Quantum Gravity tutorial
- Update RTD with migration guide compatible with latest release
- Convert all references to `covalent start` from Jupyter notebooks to markdown statements
- Update release notes summary in README.md
- Fixed display issues with figure (in dark mode) and bullet points in tutorials

### Operations

- Added a retry block to the webapp build step in `tests.yml`

## [0.110.1] - 2022-06-10

### Fixed

- Configure dask to not use daemonic processes when creating a cluster

### Operations

- Sync the VERSION file within `covalent` directory to match the root level VERSION
- Manually patch `covalent/VERSION`

## [0.110.0] - 2022-06-10

### Changed

- Web GUI list size and status label colors changed.
- Web GUI graph running icon changed to non-static icon.

### Docs

- Removed references to the Dask executor in RTD as they are no longer needed.

## [0.109.1] - 2022-06-10

### Fixed

- `covalent --version` now works for PyPI releases

## [0.109.0] - 2022-06-10

### Docs

- Update CLI help statements

### Added

- Add CLI functionality to start covalent with/without Dask
- Add CLI support to parse `covalent_ui.log` file

### Operations

- Updating codeowners to establish engineering & psiog ownership

### Docs

- Added new tutorial: Training quantum embedding kernels for classification.

## [0.108.0] - 2022-06-08

### Added

- WCI yaml file

### Docs

- Add pandoc installation updates to contributing guide

## [0.107.0] - 2022-06-07

### Changed

- Skipping stdout/stderr redirection tests until implemented in Dask parent process

### Added

- Simplifed starting the dask cluster using `multiprocessing`
- Added `bokeh==2.4.3` to requirements.txt to enable view Dask dashboard

### Fixed

- Changelog-reminder action now works for PRs from forks.

## [0.106.2] - 2022-06-06

### Fixed

- Specifying the version for package `furo` to `2022.4.7` to prevent breaking doc builds

### Docs

- Added new tutorial: Using Covalent with PennyLane for hybrid computation.

## [0.106.1] - 2022-06-01

### Fixed

- Changelog-reminder action now works for PRs from forks

### Docs

- Removed references to microservices in RTD
- Updated README.md.
- Changed `ct.electron` to `ct.lattice(executor=dask_executor)` in MNIST classifier tutorial

## [0.106.0] - 2022-05-26

### Changed

- Visual theme for Webapp GUI changed in accordance to new theme
- Fonts, colors, icons have been updated

## [0.105.0] - 2022-05-25

### Added

- Add a pre-commit hook for `detect-secrets`.
- Updated the actions in accordance with the migration done in the previous version.

## [0.104.0] - 2022-05-23

### Changed

- Services have been moved to a different codebase. This repo is now hosting the Covalent SDK, local dispatcher backend, Covalent web GUI, and documentation. Version is bumped to `0.104.0` in order to avoid conflicts.
- Update tests to match the current dispatcher api
- Skip testing dask executor until dask executor plugin is made public
- Using 2 thread pools to manage multiple workflows better and the other one for executing electrons in parallel.

### Fixed

- Add psutil and PyYAML to requirements.txt
- Passing the same Electron to multiple inputs of an Electron now works. UI fix pending.
- Dask from `requirements.txt`.

### Removed

- Asyncio usage for electron level concurrency.
- References to dask

### Added

- Functional test added for dask executor with the cluster running locally.
- Scalability tests for different workflows and workflow sizes under `tests/stress_tests/scripts`
- Add sample performance testing workflows under `tests/stress_tests`
- Add pipelines to continuously run the tutorial notebooks
- Create notebook with tasks from RTD

## [0.32.3] - 2022-03-16

### Fixed

- Fix missing UI graph edges between parameters and electrons in certain cases.
- Fix UI crashes in cases where legacy localStorage state was being loaded.

## [0.32.2] - 2022-03-16

### Added

- Images for graphs generated in tutorials and how-tos.
- Note for quantum gravity tutorial to tell users that `tensorflow` doesn't work on M1 Macs.
- `Known Issues` added to `README.md`

### Fixed

- `draw` function usage in tutorials and how-tos now reflects the UI images generated instead of using graphviz.
- Images now render properly in RTD of how-tos.

### Changed

- Reran all the tutorials that could run, generating the outputs again.

## [0.32.1] - 2022-03-15

### Fixed

- CLI now starts server directly in the subprocess instead of as a daemon
- Logs are provided as pipes to Popen instead of using a shell redirect
- Restart behavior fixed
- Default port in `covalent_ui/app.py` uses the config manager

### Removed

- `_graceful_restart` function no longer needed without gunicorn

## [0.32.0] - 2022-03-11

### Added

- Dispatcher microservice API endpoint to dispatch and update workflow.
- Added get runnable task endpoint.

## [0.31.0] - 2022-03-11

### Added

- Runner component's main functionality to run a set of tasks, cancel a task, and get a task's status added to its api.

## [0.30.5] - 2022-03-11

### Updated

- Updated Workflow endpoints & API spec to support upload & download of result objects as pickle files

## [0.30.4] - 2022-03-11

### Fixed

- When executing a task on an alternate Conda environment, Covalent no longer has to be installed on that environment. Previously, a Covalent object (the execution function as a TransportableObject) was passed to the environment. Now it is deserialized to a "normal" Python function, which is passed to the alternate Conda environment.

## [0.30.3] - 2022-03-11

### Fixed

- Fixed the order of output storage in `post_process` which should have been the order in which the electron functions are called instead of being the order in which they are executed. This fixes the order in which the replacement of function calls with their output happens, which further fixes any discrepencies in the results obtained by the user.

- Fixed the `post_process` test to check the order as well.

## [0.30.2] - 2022-03-11

### Changed

- Updated eventlet to 0.31.0

## [0.30.1] - 2022-03-10

### Fixed

- Eliminate unhandled exception in Covalent UI backend when calling fetch_result.

## [0.30.0] - 2022-03-09

### Added

- Skeleton code for writing the different services corresponding to each component in the open source refactor.
- OpenAPI specifications for each of the services.

## [0.29.3] - 2022-03-09

### Fixed

- Covalent UI is built in the Dockerfile, the setup file, the pypi workflow, the tests workflow, and the conda build script.

## [0.29.2] - 2022-03-09

### Added

- Defaults defined in executor plugins are read and used to update the in-memory config, as well as the user config file. But only if the parameter in question wasn't already defined.

### Changed

- Input parameter names and docstrings in _shared_files.config.update_config were changed for clarity.

## [0.29.1] - 2022-03-07

### Changed

- Updated fail-fast strategy to run all tests.

## [0.29.0] - 2022-03-07

### Added

- DispatchDB for storing dispatched results

### Changed

- UI loads dispatches from DispatchDB instead of browser local storage

## [0.28.3] - 2022-03-03

### Fixed

Installed executor plugins don't have to be referred to by their full module name. Eg, use "custom_executor", instead of "covalent_custom_plugin.custom_executor".

## [0.28.2] - 2022-03-03

### Added

- A brief overview of the tutorial structure in the MNIST classification tutorial.

## [0.28.1] - 2022-03-02

### Added

- Conda installation is only supported for Linux in the `Getting Started` guide.
- MNIST classifier tutorial.

### Removed

- Removed handling of default values of function parameters in `get_named_params` in `covalent/_shared_files/utils.py`. So, it is actually being handled by not being handled since now `named_args` and `named_kwargs` will only contain parameters that were passed during the function call and not all of them.

## [0.28.0] - 2022-03-02

### Added

- Lepton support, including for Python modules and C libraries
- How-to guides showing how to use leptons for each of these

## [0.27.6] - 2022-03-01

### Added

- Added feature development basic steps in CONTRIBUTING.md.
- Added section on locally building RTD (read the docs) in the contributing guide.

## [0.27.5] - 2022-03-01

### Fixed

- Missing UI input data after backend change - needed to be derived from graph for electrons, lattice inputs fixed on server-side, combining name and positional args
- Broken UI graph due to variable->edge_name renaming
- Missing UI executor data after server-side renaming

## [0.27.4] - 2022-02-28

### Fixed

- Path used in `covalent/executor/__init__.py` for executor plugin modules needed updating to `covalent/executor/executor_plugins`

### Removed

- Disabled workflow cancellation test due to inconsistent outcomes. Test will be re-enabled after cancellation mechanisms are investigated further.

## [0.27.3] - 2022-02-25

### Added

- Added `USING_DOCKER.md` guide for running docker container.
- Added cli args to covalent UI flask server `covalent_ui/app.py` to modify port and log file path.

### Removed

- Removed gunicorn from cli and Dockerfile.

### Changed

- Updated cli `covalent_dispatcher/_cli/service.py` to run flask server directly, and removed dispatcher and UI flags.
- Using Flask blueprints to merge Dispatcher and UI servers.
- Updated Dockerfile to run flask server directly.
- Creating server PID file manually in `covalent_dispatcher/_cli/service.py`.
- Updated tests and docs to reflect merged servers.
- Changed all mentions of port 47007 (for old UI server) to 48008.

## [0.27.2] - 2022-02-24

### Changed

- Removed unnecessary blockquotes from the How-To guide for creating custom executors
- Changed "Covalent Cloud" to "Covalent" in the main code text

## [0.27.1] - 2022-02-24

### Removed

- Removed AQ-Engineers from CODEOWNERS in order to fix PR review notifications

## [0.27.0] - 2022-02-24

### Added

- Support for positional only, positional or keyword, variable positional, keyword only, variable keyword types of parameters is now added, e.g an electron can now use variable args and variable kwargs if the number/names of parameters are unknown during definition as `def task(*args, **kwargs)` which wasn't possible before.

- `Lattice.args` added to store positional arguments passed to the lattice's workflow function.

- `get_named_params` function added in `_shared_files/utils.py` which will return a tuple containing named positional arguments and named keyword arguments. The names help in showing and storing these parameters in the transport graph.

- Tests to verify whether all kinds of input paramaters are supported by electron or a lattice.

### Changed

- No longer merging positional arguments with keyword arguments, instead they are separately stored in respective nodes in the transport graph.

- `inputs` returned from `_get_inputs` function in `covalent_dispatcher/_core/execution.py` now contains positional as well as keyword arguments which further get passed to the executor.

- Executors now support positional and keyword arguments as inputs to their executable functions.

- Result object's `_inputs` attribute now contains both `args` and `kwargs`.

- `add_node_for_nested_iterables` is renamed to `connect_node_with_others` and `add_node_to_graph` also renamed to `add_collection_node_to_graph` in `electron.py`. Some more variable renames to have appropriate self-explanatory names.

- Nodes and edges in the transport graph now have a better interface to assign attributes to them.

- Edge attribute `variable` renamed to `edge_name`.

- In `serialize` function of the transport graph, if `metadata_only` is True, then only `metadata` attribute of node and `source` and `target` attributes of edge are kept in the then return serialized `data`.

- Updated the tests wherever necessary to reflect the above changes

### Removed

- Deprecated `required_params_passed` since an error will automatically be thrown by the `build_graph` function if any of the required parameters are not passed.

- Removed duplicate attributes from nodes in the transport graph.

## [0.26.1] - 2022-02-23

### Added

- Added Local Executor section to the API read the docs.

## [0.26.0] - 2022-02-23

### Added

- Automated reminders to update the changelog

## [0.25.3] - 2022-02-23

## Added

- Listed common mocking commands in the CONTRIBUTING.md guide.
- Additional guidelines on testing.

## [0.25.2] - 2022-02-21

### Changed

- `backend` metadata name changed to `executor`.
- `_plan_workflow` usage updated to reflect how that executor related information is now stored in the specific executor object.
- Updated tests to reflect the above changes.
- Improved the dispatch cancellation test to provide a robust solution which earlier took 10 minutes to run with uncertainty of failing every now and then.

### Removed

- Removed `TaskExecutionMetadata` as a consequence of removing `execution_args`.

## [0.25.1] - 2022-02-18

### Fixed

- Tracking imports that have been used in the workflow takes less time.

### Added

- User-imports are included in the dispatch_source.py script. Covalent-related imports are commented out.

## [0.25.0] - 2022-02-18

### Added

- UI: Lattice draw() method displays in web UI
- UI: New navigation panel

### Changed

- UI: Animated graph changes, panel opacity

### Fixed

- UI: Fixed "Not Found" pages

## [0.24.21] - 2022-02-18

### Added

- RST document describing the expectations from a tutorial.

## [0.24.20] - 2022-02-17

### Added

- Added how to create custom executors

### Changed

- Changed the description of the hyperlink for choosing executors
- Fixed typos in doc/source/api/getting_started/how_to/execution/creating_custom_executors.ipynb

## [0.24.19] - 2022-02-16

### Added

- CODEOWNERS for certain files.

## [0.24.18] - 2022-02-15

### Added

- The user configuration file can now specify an executor plugin directory.

## [0.24.17] - 2022-02-15

### Added

- Added a how-to for making custom executors.

## [0.24.16] - 2022-02-12

### Added

- Errors now contain the traceback as well as the error message in the result object.
- Added test for `_post_process` in `tests/covalent_dispatcher_tests/_core/execution_test.py`.

### Changed

- Post processing logic in `electron` and dispatcher now relies on the order of execution in the transport graph rather than node's function names to allow for a more reliable pairing of nodes and their outputs.

- Renamed `init_test.py` in `tests/covalent_dispatcher_tests/_core/` to `execution_test.py`.

### Removed

- `exclude_from_postprocess` list which contained some non executable node types removed since only executable nodes are post processed now.

## [0.24.15] - 2022-02-11

### Fixed

- If a user's configuration file does not have a needed exeutor parameter, the default parameter (defined in _shared_files/defaults.py) is used.
- Each executor plugin is no longer initialized upon the import of Covalent. This allows required parameters in executor plugins.

## Changed

- Upon updating the configuration data with a user's configuration file, the complete set is written back to file.

## Added

- Tests for the local and base executors.

## [0.24.14] - 2022-02-11

### Added

- UI: add dashboard cards
- UI: add scaling dots background

### Changed

- UI: reduce sidebar font sizes, refine color theme
- UI: refine scrollbar styling, show on container hover
- UI: format executor parameters as YAML code
- UI: update syntax highlighting scheme
- UI: update index.html description meta tag

## [0.24.13] - 2022-02-11

### Added

- Tests for covalent/_shared_files/config.py

## [0.24.12] - 2022-02-10

### Added

- CodeQL code analyzer

## [0.24.11] - 2022-02-10

### Added

- A new dictionary `_DEFAULT_CONSTRAINTS_DEPRECATED` in defaults.py

### Changed

- The `_DEFAULT_CONSTRAINT_VALUES` dictionary now only contains the `backend` argument

## [0.24.10] - 2022-02-09

### Fixed

- Sporadically failing workflow cancellation test in tests/workflow_stack_test.py

## [0.24.9] - 2022-02-09

## Changed

- Implementation of `_port_from_pid` in covalent_dispatcher/_cli/service.py.

## Added

- Unit tests for command line interface (CLI) functionalities in covalent_dispatcher/_cli/service.py and covalent_dispatcher/_cli/cli.py.

## [0.24.8] - 2022-02-07

### Fixed

- If a user's configuration file does not have a needed parameter, the default parameter (defined in _shared_files/defaults.py) is used.

## [0.24.7] - 2022-02-07

### Added

- Typing: Add Type hint `dispatch_info` parameter.
- Documentation: Updated the return_type description in docstring.

### Changed

- Typing: Change return type annotation to `Generator`.

## [0.24.6] - 2022-02-06

### Added

- Type hint to `deserialize` method of `TransportableObject` of `covalent/_workflow/transport.py`.

### Changed

- Description of `data` in `deserialize` method of `TransportableObject` of `covalent/_workflow/transport.py` from `The serialized transportable object` to `Cloudpickled function`.

## [0.24.5] - 2022-02-05

### Fixed

- Removed dependence on Sentinel module

## [0.24.4] - 2022-02-04

### Added

- Tests across multiple versions of Python and multiple operating systems
- Documentation reflecting supported configurations

## [0.24.3] - 2022-02-04

### Changed

- Typing: Use `bool` in place of `Optional[bool]` as type annotation for `develop` parameter in `covalent_dispatcher.service._graceful_start`
- Typing: Use `Any` in place of `Optional[Any]` as type annotation for `new_value` parameter in `covalent._shared_files.config.get_config`

## [0.24.2] - 2022-02-04

### Fixed

- Updated hyperlink of "How to get the results" from "./collection/query_electron_execution_result" to "./collection/query_multiple_lattice_execution_results" in "doc/source/how_to/index.rst".
- Updated hyperlink of "How to get the result of a particular electron" from "./collection/query_multiple_lattice_execution_results" to "./collection/query_electron_execution_result" in "doc/source/how_to/index.rst".

## [0.24.1] - 2022-02-04

### Changed

- Changelog entries are now required to have the current date to enforce ordering.

## [0.24.0] - 2022-02-03

### Added

- UI: log file output - display in Output tab of all available log file output
- UI: show lattice and electron inputs
- UI: display executor attributes
- UI: display error message on failed status for lattice and electron

### Changed

- UI: re-order sidebar sections according to latest figma designs
- UI: update favicon
- UI: remove dispatch id from tab title
- UI: fit new uuids
- UI: adjust theme text primary and secondary colors

### Fixed

- UI: auto-refresh result state on initial render of listing and graph pages
- UI: graph layout issues: truncate long electron/param names

## [0.23.0] - 2022-02-03

### Added

- Added `BaseDispatcher` class to be used for creating custom dispatchers which allow connection to a dispatcher server.
- `LocalDispatcher` inheriting from `BaseDispatcher` allows connection to a local dispatcher server running on the user's machine.
- Covalent only gives interface to the `LocalDispatcher`'s `dispatch` and `dispatch_sync` methods.
- Tests for both `LocalDispatcher` and `BaseDispatcher` added.

### Changed

- Switched from using `lattice.dispatch` and `lattice.dispatch_sync` to `covalent.dispatch` and `covalent.dispatch_sync`.
- Dispatcher address now is passed as a parameter (`dispatcher_addr`) to `covalent.dispatch` and `covalent.dispatch_sync` instead of a metadata field to lattice.
- Updated tests, how tos, and tutorials to use `covalent.dispatch` and `covalent.dispatch_sync`.
- All the contents of `covalent_dispatcher/_core/__init__.py` are moved to `covalent_dispatcher/_core/execution.py` for better organization. `__init__.py` only contains function imports which are needed by external modules.
- `dispatch`, `dispatch_sync` methods deprecated from `Lattice`.

### Removed

- `_server_dispatch` method removed from `Lattice`.
- `dispatcher` metadata field removed from `lattice`.

## [0.22.19] - 2022-02-03

### Fixed

- `_write_dispatch_to_python_file` isn't called each time a task is saved. It is now only called in the final save in `_run_planned_workflow` (in covalent_dispatcher/_core/__init__.py).

## [0.22.18] - 2022-02-03

### Fixed

- Added type information to result.py

## [0.22.17] - 2022-02-02

### Added

- Replaced `"typing.Optional"` with `"str"` in covalent/executor/base.py
- Added missing type hints to `get_dispatch_context` and `write_streams_to_file` in covalent/executor/base.py, BaseExecutor

## [0.22.16] - 2022-02-02

### Added

- Functions to check if UI and dispatcher servers are running.
- Tests for the `is_ui_running` and `is_server_running` in covalent_dispatcher/_cli/service.py.

## [0.22.15] - 2022-02-01

### Fixed

- Covalent CLI command `covalent purge` will now stop the servers before deleting all the pid files.

### Added

- Test for `purge` method in covalent_dispatcher/_cli/service.py.

### Removed

- Unused `covalent_dispatcher` import from covalent_dispatcher/_cli/service.py.

### Changed

- Moved `_config_manager` import from within the `purge` method to the covalent_dispatcher/_cli/service.py for the purpose of mocking in tests.

## [0.22.14] - 2022-02-01

### Added

- Type hint to `_server_dispatch` method in `covalent/_workflow/lattice.py`.

## [0.22.13] - 2022-01-26

### Fixed

- When the local executor's `log_stdout` and `log_stderr` config variables are relative paths, they should go inside the results directory. Previously that was queried from the config, but now it's queried from the lattice metadata.

### Added

- Tests for the corresponding functions in (`covalent_dispatcher/_core/__init__.py`, `covalent/executor/base.py`, `covalent/executor/executor_plugins/local.py` and `covalent/executor/__init__.py`) affected by the bug fix.

### Changed

- Refactored `_delete_result` in result manager to give the option of deleting the result parent directory.

## [0.22.12] - 2022-01-31

### Added

- Diff check in pypi.yml ensures correct files are packaged

## [0.22.11] - 2022-01-31

### Changed

- Removed codecov token
- Removed Slack notifications from feature branches

## [0.22.10] - 2022-01-29

### Changed

- Running tests, conda, and version workflows on pull requests, not just pushes

## [0.22.9] - 2022-01-27

### Fixed

- Fixing version check action so that it doesn't run on commits that are in develop
- Edited PR template so that markdown checklist appears properly

## [0.22.8] - 2022-01-27

### Fixed

- publish workflow, using `docker buildx` to build images for x86 and ARM, prepare manifest and push to ECR so that pulls will match the correct architecture.
- typo in CONTRIBUTING
- installing `gcc` in Docker image so Docker can build wheels for `dask` and other packages that don't provide ARM wheels

### Changed

- updated versions in `requirements.txt` for `matplotlib` and `dask`

## [0.22.7] - 2022-01-27

### Added

- `MANIFEST.in` did not have `covalent_dispatcher/_service` in it due to which the PyPi package was not being built correctly. Added the `covalent_dispatcher/_service` to the `MANIFEST.in` file.

### Fixed

- setuptools properly including data files during installation

## [0.22.6] - 2022-01-26

### Fixed

- Added service folder in covalent dispatcher to package.

## [0.22.5] - 2022-01-25

### Fixed

- `README.md` images now use master branch's raw image urls hosted on <https://github.com> instead of <https://raw.githubusercontent.com>. Also, switched image rendering from html to markdown.

## [0.22.4] - 2022-01-25

### Fixed

- dispatcher server app included in sdist
- raw image urls properly used

## [0.22.3] - 2022-01-25

### Fixed

- raw image urls used in readme

## [0.22.2] - 2022-01-25

### Fixed

- pypi upload

## [0.22.1] - 2022-01-25

### Added

- Code of conduct
- Manifest.in file
- Citation info
- Action to upload to pypi

### Fixed

- Absolute URLs used in README
- Workflow badges updated URLs
- `install_package_data` -> `include_package_data` in `setup.py`

## [0.22.0] - 2022-01-25

### Changed

- Using public ECR for Docker release

## [0.21.0] - 2022-01-25

### Added

- GitHub pull request templates

## [0.20.0] - 2022-01-25

### Added

- GitHub issue templates

## [0.19.0] - 2022-01-25

### Changed

- Covalent Beta Release

## [0.18.9] - 2022-01-24

### Fixed

- iframe in the docs landing page is now responsive

## [0.18.8] - 2022-01-24

### Changed

- Temporarily removed output tab
- Truncated dispatch id to fit left sidebar, add tooltip to show full id

## [0.18.7] - 2022-01-24

### Changed

- Many stylistic improvements to documentation, README, and CONTRIBUTING.

## [0.18.6] - 2022-01-24

### Added

- Test added to check whether an already decorated function works as expected with Covalent.
- `pennylane` package added to the `requirements-dev.txt` file.

### Changed

- Now using `inspect.signature` instead of `function.__code__` to get the names of function's parameters.

## [0.18.5] - 2022-01-21

### Fixed

- Various CI fixes, including rolling back regression in version validation, caching on s3 hosted badges, applying releases and tags correctly.

## [0.18.4] - 2022-01-21

### Changed

- Removed comments and unused functions in covalent_dispatcher
- `result_class.py` renamed to `result.py`

### Fixed

- Version was not being properly imported inside `covalent/__init__.py`
- `dispatch_sync` was not previously using the `results_dir` metadata field

### Removed

- Credentials in config
- `generate_random_filename_in_cache`
- `is_any_atom`
- `to_json`
- `show_subgraph` option in `draw`
- `calculate_node`

## [0.18.3] - 2022-01-20

### Fixed

- The gunicorn servers now restart more gracefully

## [0.18.2] - 2022-01-21

### Changed

- `tempdir` metadata field removed and replaced with `executor.local.cache_dir`

## [0.18.1] - 2022-01-11

## Added

- Concepts page

## [0.18.0] - 2022-01-20

### Added

- `Result.CANCELLED` status to represent the status of a cancelled dispatch.
- Condition to cancel the whole dispatch if any of the nodes are cancelled.
- `cancel_workflow` function which uses a shared variable provided by Dask (`dask.distributed.Variable`) in a dask client to inform nodes to stop execution.
- Cancel function for dispatcher server API which will allow the server to terminate the dispatch.
- How to notebook for cancelling a dispatched job.
- Test to verify whether cancellation of dispatched jobs is working as expected.
- `cancel` function is available as `covalent.cancel`.

### Changed

- In file `covalent/_shared_files/config.py` instead of using a variable to store and then return the config data, now directly returning the configuration.
- Using `fire_and_forget` to dispatch a job instead of a dictionary of Dask's `Future` objects so that we won't have to manage the lifecycle of those futures.
- The `test_run_dispatcher` test was changed to reflect that the dispatcher no longer uses a dictionary of future objects as it was not being utilized anywhere.

### Removed

- `with dask_client` context was removed as the client created in `covalent_dispatcher/_core/__init__.py` is already being used even without the context. Furthermore, it creates issues when that context is exited which is unnecessary at the first place hence not needed to be resolved.

## [0.17.5] - 2022-01-19

### Changed

- Results directory uses a relative path by default and can be overridden by the environment variable `COVALENT_RESULTS_DIR`.

## [0.17.4] - 2022-01-19

### Changed

- Executor parameters use defaults specified in config TOML
- If relative paths are supplied for stdout and stderr, those files are created inside the results directory

## [0.17.3] - 2022-01-18

### Added

- Sync function
- Covalent CLI tool can restart in developer mode

### Fixed

- Updated the UI address referenced in the README

## [0.17.2] - 2022-01-12

### Added

- Quantum gravity tutorial

### Changed

- Moved VERSION file to top level

## [0.17.1] - 2022-01-19

### Added

- `error` attribute was added to the results object to show which node failed and the reason behind it.
- `stdout` and `stderr` attributes were added to a node's result to store any stdout and stderr printing done inside an electron/node.
- Test to verify whether `stdout` and `stderr` are being stored in the result object.

### Changed

- Redesign of how `redirect_stdout` and `redirect_stderr` contexts in executor now work to allow storing their respective outputs.
- Executors now also return `stdout` and `stderr` strings, along with the execution output, so that they can be stored in their result object.

## [0.17.0] - 2022-01-18

### Added

- Added an attribute `__code__` to electron and lattice which is a copy of their respective function's `__code__` attribute.
- Positional arguments, `args`, are now merged with keyword arguments, `kwargs`, as close as possible to where they are passed. This was done to make sure we support both with minimal changes and without losing the name of variables passed.
- Tests to ensure usage of positional arguments works as intended.

### Changed

- Slight rework to how any print statements in lattice are sent to null.
- Changed `test_dispatcher_functional` in `basic_dispatcher_test.py` to account for the support of `args` and removed a an unnecessary `print` statement.

### Removed

- Removed `args` from electron's `init` as it wasn't being used anywhere.

## [0.16.1] - 2022-01-18

### Changed

- Requirement changed from `dask[complete]` to `dask[distributed]`.

## [0.16.0] - 2022-01-14

### Added

- New UI static demo build
- New UI toolbar functions - orientation, toggle params, minimap
- Sortable and searchable lattice name row

### Changed

- Numerous UI style tweaks, mostly around dispatches table states

### Fixed

- Node sidebar info now updates correctly

## [0.15.11] - 2022-01-18

### Removed

- Unused numpy requirement. Note that numpy is still being installed indirectly as other packages in the requirements rely on it.

## [0.15.10] - 2022-01-16

## Added

- How-to guide for Covalent dispatcher CLI.

## [0.15.9] - 2022-01-18

### Changed

- Switched from using human readable ids to using UUIDs

### Removed

- `human-id` package was removed along with its mention in `requirements.txt` and `meta.yaml`

## [0.15.8] - 2022-01-17

### Removed

- Code breaking text from CLI api documentation.
- Unwanted covalent_dispatcher rst file.

### Changed

- Installation of entire covalent_dispatcher instead of covalent_dispatcher/_service in setup.py.

## [0.15.7] - 2022-01-13

### Fixed

- Functions with multi-line or really long decorators are properly serialized in dispatch_source.py.
- Multi-line Covalent output is properly commented out in dispatch_source.py.

## [0.15.6] - 2022-01-11

### Fixed

- Sub-lattice functions are successfully serialized in the utils.py get_serialized_function_str.

### Added

- Function to scan utilized source files and return a set of imported modules (utils.get_imports_from_source)

## [0.15.5] - 2022-01-12

### Changed

- UI runs on port 47007 and the dispatcher runs on port 48008. This is so that when the servers are later merged, users continue using port 47007 in the browser.
- Small modifications to the documentation
- Small fix to the README

### Removed

- Removed a directory `generated` which was improperly added
- Dispatcher web interface
- sqlalchemy requirement

## [0.15.4] - 2022-01-11

### Changed

- In file `covalent/executor/base.py`, `pickle` was changed to `cloudpickle` because of its universal pickling ability.

### Added

- In docstring of `BaseExecutor`, a note was added specifying that `covalent` with its dependencies is assumed to be installed in the conda environments.
- Above note was also added to the conda env selector how-to.

## [0.15.3] - 2022-01-11

### Changed

- Replaced the generic `RuntimeError` telling users to check if there is an object manipulation taking place inside the lattice to a simple warning. This makes the original error more visible.

## [0.15.2] - 2022-01-11

### Added

- If condition added for handling the case where `__getattr__` of an electron is accessed to detect magic functions.

### Changed

- `ActiveLatticeManager` now subclasses from `threading.local` to make it thread-safe.
- `ValueError` in the lattice manager's `claim` function now also shows the name of the lattice that is currently claimed.
- Changed docstring of `ActiveLatticeManager` to note that now it is thread-safe.
- Sublattice dispatching now no longer deletes the result object file and is dispatched normally instead of in a serverless manner.
- `simulate_nitrogen_and_copper_slab_interaction.ipynb` notebook tutorial now does normal dispatching as well instead of serverless dispatching. Also, now 7 datapoints will be shown instead of 10 earlier.

## [0.15.1] - 2022-01-11

### Fixed

- Passing AWS credentials to reusable workflows as a secret

## [0.15.0] - 2022-01-10

### Added

- Action to push development image to ECR

### Changed

- Made the publish action reusable and callable

## [0.14.1] - 2022-01-02

### Changed

- Updated the README
- Updated classifiers in the setup.py file
- Massaged some RTD pages

## [0.14.0] - 2022-01-07

### Added

- Action to push static UI to S3

## [0.13.2] - 2022-01-07

### Changed

- Completed new UI design work

## [0.13.1] - 2022-01-02

### Added

- Added eventlet requirement

### Changed

- The CLI tool can now manage the UI flask server as well
- [Breaking] The CLI option `-t` has been changed to `-d`, which starts the servers in developer mode and exposes unit tests to the server.

## [0.13.0] - 2022-01-01

### Added

- Config manager in `covalent/_shared_files/config.py`
- Default location for the main config file can be overridden using the environment variable `COVALENT_CONFIG_DIR`
- Ability to set and get configuration using `get_config` and `set_config`

### Changed

- The flask servers now reference the config file
- Defaults reference the config file

### Fixed

- `ValueError` caught when running `covalent stop`
- One of the functional tests was using a malformed path

### Deprecated

- The `electron.to_json` function
- The `generate_random_filename_in_cache` function

### Removed

- The `get_api_token` function

## [0.12.13] - 2022-01-04

## Removed

- Tutorial section headings

## Fixed

- Plot background white color

## [0.12.12] - 2022-01-06

### Fixed

- Having a print statement inside electron and lattice code no longer causes the workflow to fail.

## [0.12.11] - 2022-01-04

### Added

- Completed UI feature set for first release

### Changed

- UI server result serialization improvements
- UI result update webhook no longer fails on request exceptions, logs warning intead

## [0.12.10] - 2021-12-17

### Added

- Astrophysics tutorial

## [0.12.9] - 2022-01-04

### Added

- Added `get_all_node_results` method in `result_class.py` to return result of all node executions.

- Added `test_parallelilization` test to verify whether the execution is now being achieved in parallel.

### Changed

- Removed `LocalCluster` cluster creation usage to a simple `Client` one from Dask.

- Removed unnecessary `to_run` function as we no longer needed to run execution through an asyncio loop.

- Removed `async` from function definition of previously asynchronous functions, `_run_task`, `_run_planned_workflow`, `_plan_workflow`, and `_run_workflow`.

- Removed `uvloop` from requirements.

- Renamed `test_get_results` to `test_get_result`.

- Reran the how to notebooks where execution time was mentioned.

- Changed how `dispatch_info` context manager was working to account for multiple nodes accessing it at the same time.

## [0.12.8] - 2022-01-02

### Changed

- Changed the software license to GNU Affero 3.0

### Removed

- `covalent-ui` directory

## [0.12.7] - 2021-12-29

### Fixed

- Gunicorn logging now uses the `capture-output` flag instead of redirecting stdout and stderr

## [0.12.6] - 2021-12-23

### Changed

- Cleaned up the requirements and moved developer requirements to a separate file inside `tests`

## [0.12.5] - 2021-12-16

### Added

- Conda build CI job

## [0.12.4] - 2021-12-23

### Changed

- Gunicorn server now checks for port availability before starting

### Fixed

- The `covalent start` function now prints the correct port if the server is already running.

## [0.12.3] - 2021-12-14

### Added

- Covalent tutorial comparing quantum support vector machines with support vector machine algorithms implemented in qiskit and scikit-learn.

## [0.12.2] - 2021-12-16

### Fixed

- Now using `--daemon` in gunicorn to start the server, which was the original intention.

## [0.12.1] - 2021-12-16

### Fixed

- Removed finance references from docs
- Fixed some other small errors

### Removed

- Removed one of the failing how-to tests from the functional test suite

## [0.12.0] - 2021-12-16

### Added

- Web UI prototype

## [0.11.1] - 2021-12-14

### Added

- CLI command `covalent status` shows port information

### Fixed

- gunicorn management improved

## [0.11.0] - 2021-12-14

### Added

- Slack notifications for test status

## [0.10.4] - 2021-12-15

### Fixed

- Specifying a non-default results directory in a sub-lattice no longer causes a failure in lattice execution.

## [0.10.3] - 2021-12-14

### Added

- Functional tests for how-to's in documentation

### Changed

- Moved example script to a functional test in the pipeline
- Added a test flag to the CLI tool

## [0.10.2] - 2021-12-14

### Fixed

- Check that only `kwargs` without any default values in the workflow definition need to be passed in `lattice.draw(ax=ax, **kwargs)`.

### Added

- Function to check whether all the parameters without default values for a callable function has been passed added to shared utils.

## [0.10.1] - 2021-12-13

### Fixed

- Content and style fixes for getting started doc.

## [0.10.0] - 2021-12-12

### Changed

- Remove all imports from the `covalent` to the `covalent_dispatcher`, except for `_dispatch_serverless`
- Moved CLI into `covalent_dispatcher`
- Moved executors to `covalent` directory

## [0.9.1] - 2021-12-13

### Fixed

- Updated CONTRIBUTING to clarify docstring style.
- Fixed docstrings for `calculate_node` and `check_constraint_specific_sum`.

## [0.9.0] - 2021-12-10

### Added

- `prefix_separator` for separating non-executable node types from executable ones.

- `subscript_prefix`, `generator_prefix`, `sublattice_prefix`, `attr_prefix` for prefixes of subscripts, generators,
  sublattices, and attributes, when called on an electron and added to the transport graph.

- `exclude_from_postprocess` list of prefixes to denote those nodes which won't be used in post processing the workflow.

- `__int__()`, `__float__()`, `__complex__()` for converting a node to an integer, float, or complex to a value of 0 then handling those types in post processing.

- `__iter__()` generator added to Electron for supporting multiple return values from an electron execution.

- `__getattr__()` added to Electron for supporting attribute access on the node output.

- `__getitem__()` added to Electron for supporting subscripting on the node output.

- `electron_outputs` added as an attribute to lattice.

### Changed

- `electron_list_prefix`, `electron_dict_prefix`, `parameter_prefix` modified to reflect new way to assign prefixes to nodes.

- In `build_graph` instead of ignoring all exceptions, now the exception is shown alongwith the runtime error notifying that object manipulation should be avoided inside a lattice.

- `node_id` changed to `self.node_id` in Electron's `__call__()`.

- `parameter` type electrons now have the default metadata instead of empty dictionary.

- Instead of deserializing and checking whether a sublattice is there, now a `sublattice_prefix` is used to denote when a node is a sublattice.

- In `dispatcher_stack_test`, `test_dispatcher_flow` updated to indicate the new use of `parameter_prefix`.

### Fixed

- When an execution fails due to something happening in `run_workflow`, then result object's status is now failed and the object is saved alongwith throwing the appropriate exception.

## [0.8.5] - 2021-12-10

### Added

- Added tests for choosing specific executors inside electron initialization.
- Added test for choosing specific Conda environments inside electron initialization.

## [0.8.4] - 2021-12-10

### Changed

- Removed _shared_files directory and contents from covalent_dispatcher. Logging in covalent_dispatcher now uses the logger in covalent/_shared_files/logging.py.

## [0.8.3] - 2021-12-10

### Fixed

- Decorator symbols were added to the pseudo-code in the quantum chemistry tutorial.

## [0.8.2] - 2021-12-06

### Added

- Quantum chemistry tutorial.

## [0.8.1] - 2021-12-08

### Added

- Docstrings with typehints for covalent dispatcher functions added.

### Changed

- Replaced `node` to `node_id` in `electron.py`.

- Removed unnecessary `enumerate` in `covalent_dispatcher/_core/__init__.py`.

- Removed `get_node_device_mapping` function from `covalent_dispatcher/_core/__init__.py`
  and moved the definition to directly add the mapping to `workflow_schedule`.

- Replaced iterable length comparison for `executor_specific_exec_cmds` from `if len(executor_specific_exec_cmds) > 0`
  to `if executor_specific_exec_cmds`.

## [0.8.0] - 2021-12-03

### Added

- Executors can now accept the name of a Conda environment. If that environment exists, the operations of any electron using that executor are performed in that Conda environment.

## [0.7.6] - 2021-12-02

### Changed

- How to estimate lattice execution time has been renamed to How to query lattice execution time.
- Change result querying syntax in how-to guides from `lattice.get_result` to
  `covalent.get_result`.
- Choose random port for Dask dashboard address by setting `dashboard_address` to ':0' in
  `LocalCluster`.

## [0.7.5] - 2021-12-02

### Fixed

- "Default" executor plugins are included as part of the package upon install.

## [0.7.4] - 2021-12-02

### Fixed

- Upgraded dask to 2021.10.0 based on a vulnerability report

## [0.7.3] - 2021-12-02

### Added

- Transportable object tests
- Transport graph tests

### Changed

- Variable name node_num to node_id
- Variable name node_idx to node_id

### Fixed

- Transport graph `get_dependencies()` method return type was changed from Dict to List

## [0.7.2] - 2021-12-01

### Fixed

- Date handling in changelog validation

### Removed

- GitLab CI YAML

## [0.7.1] - 2021-12-02

### Added

- A new parameter to a node's result called `sublattice_result` is added.
  This will be of a `Result` type and will contain the result of that sublattice's
  execution. If a normal electron is executed, this will be `None`.

- In `_delete_result` function in `results_manager.py`, an empty results directory
  will now be deleted.

- Name of a sublattice node will also contain `(sublattice)`.

- Added `_dispatch_sync_serverless` which synchronously dispatches without a server
  and waits for a result to be returned. This is the method used to dispatch a sublattice.

- Test for sublatticing is added.

- How-to guide added for sublatticing explaining the new features.

### Changed

- Partially changed `draw` function in `lattice.py` to also draw the subgraph
  of the sublattice when drawing the main graph of the lattice. The change is
  incomplete as we intend to add this feature later.

- Instead of returning `plt`, `draw` now returns the `ax` object.

- `__call__` function in `lattice.py` now runs the lattice's function normally
  instead of dispatching it.

- `_run_task` function now checks whether current node is a sublattice and acts
  accordingly.

### Fixed

- Unnecessary lines to rename the node's name in `covalent_dispatcher/_core/__init__.py` are removed.

- `test_electron_takes_nested_iterables` test was being ignored due to a spelling mistake. Fixed and
  modified to follow the new pattern.

## [0.7.0] - 2021-12-01

### Added

- Electrons can now accept an executor object using the "backend" keyword argument. "backend" can still take a string naming the executor module.
- Electrons and lattices no longer have Slurm metadata associated with the executor, as that information should be contained in the executor object being used as an input argument.
- The "backend" keyword can still be a string specifying the executor module, but only if the executor doesn't need any metadata.
- Executor plugin classes are now directly available to covalent, eg: covalent.executor.LocalExecutor().

## [0.6.7] - 2021-12-01

### Added

- Docstrings without examples for all the functions in core covalent.
- Typehints in those functions as well.
- Used `typing.TYPE_CHECKING` to prevent cyclic imports when writing typehints.

### Changed

- `convert_to_lattice_function` renamed to `convert_to_lattice_function_call`.
- Context managers now raise a `ValueError` instead of a generic `Exception`.

## [0.6.6] - 2021-11-30

### Fixed

- Fixed the version used in the documentation
- Fixed the badge URLs to prevent caching

## [0.6.5] - 2021-11-30

### Fixed

- Broken how-to links

### Removed

- Redundant lines from .gitignore
- *.ipynb from .gitignore

## [0.6.4] - 2021-11-30

### Added

- How-to guides for workflow orchestration.
  - How to construct an electron
  - How to construct a lattice
  - How to add an electron to lattice
  - How to visualize the lattice
  - How to add constraints to lattices
- How-to guides for workflow and subtask execution.
  - How to execute individual electrons
  - How to execute a lattice
  - How to execute multiple lattices
- How-to guides for status querying.
  - How to query electron execution status
  - How to query lattice execution status
  - How to query lattice execution time
- How-to guides for results collection
  - How to query electron execution results
  - How to query lattice execution results
  - How to query multiple lattice execution results
- Str method for the results object.

### Fixed

- Saving the electron execution status when the subtask is running.

## [0.6.3] - 2021-11-29

### Removed

- JWT token requirement.
- Covalent dispatcher login requirement.
- Update covalent login reference in README.md.
- Changed the default dispatcher server port from 5000 to 47007.

## [0.6.2] - 2021-11-28

### Added

- Github action for tests and coverage
- Badges for tests and coverage
- If tests pass then develop is pushed to master
- Add release action which tags and creates a release for minor version upgrades
- Add badges action which runs linter, and upload badges for version, linter score, and platform
- Add publish action (and badge) which builds a Docker image and uploads it to the AWS ECR

## [0.6.1] - 2021-11-27

### Added

- Github action which checks version increment and changelog entry

## [0.6.0] - 2021-11-26

### Added

- New Covalent RTD theme
- sphinx extension sphinx-click for CLI RTD
- Sections in RTD
- init.py in both covalent-dispatcher logger module and cli module for it to be importable in sphinx

### Changed

- docutils version that was conflicting with sphinx

### Removed

- Old aq-theme

## [0.5.1] - 2021-11-25

### Added

- Integration tests combining both covalent and covalent-dispatcher modules to test that
  lattice workflow are properly planned and executed.
- Integration tests for the covalent-dispatcher init module.
- pytest-asyncio added to requirements.

## [0.5.0] - 2021-11-23

### Added

- Results manager file to get results from a file, delete a result, and redispatch a result object.
- Results can also be awaited to only return a result if it has either been completed or failed.
- Results class which is used to store the results with all the information needed to be used again along with saving the results to a file functionality.
- A result object will be a mercurial object which will be updated by the dispatcher and saved to a file throughout the dispatching and execution parts.
- Direct manipulation of the transport graph inside a result object takes place.
- Utility to convert a function definition string to a function and vice-versa.
- Status class to denote the status of a result object and of each node execution in the transport graph.
- Start and end times are now also stored for each node execution as well as for the whole dispatch.
- Logging of `stdout` and `stderr` can be done by passing in the `log_stdout`, `log_stderr` named metadata respectively while dispatching.
- In order to get the result of a certain dispatch, the `dispatch_id`, the `results_dir`, and the `wait` parameter can be passed in. If everything is default, then only the dispatch id is required, waiting will not be done, and the result directory will be in the current working directory with folder name as `results/` inside which every new dispatch will have a new folder named according to their respective dispatch ids, containing:
  - `result.pkl` - (Cloud)pickled result object.
  - `result_info.yaml` - yaml file with high level information about the result and its execution.
  - `dispatch_source.py` - python file generated, containing the original function definitions of lattice and electrons which can be used to dispatch again.

### Changed

- `logfile` named metadata is now `slurm_logfile`.
- Instead of using `jsonpickle`, `cloudpickle` is being used everywhere to maintain consistency.
- `to_json` function uses `json` instead of `jsonpickle` now in electron and lattice definitions.
- `post_processing` moved to the dispatcher, so the dispatcher will now store a finished execution result in the results folder as specified by the user with no requirement of post processing it from the client/user side.
- `run_task` function in dispatcher modified to check if a node has completed execution and return it if it has, else continue its execution. This also takes care of cases if the server has been closed mid execution, then it can be started again from the last saved state, and the user won't have to wait for the whole execution.
- Instead of passing in the transport graph and dispatch id everywhere, the result object is being passed around, except for the `asyncio` part where the dispatch id and results directory is being passed which afterwards lets the core dispatcher know where to get the result object from and operate on it.
- Getting result of parent node executions of the graph, is now being done using the result object's graph. Storing of each execution's result is also done there.
- Tests updated to reflect the changes made. They are also being run in a serverless manner.

### Removed

- `LatticeResult` class removed.
- `jsonpickle` requirement removed.
- `WorkflowExecutionResult`, `TaskExecutionResult`, and `ExecutionError` singleton classes removed.

### Fixed

- Commented out the `jwt_required()` part in `covalent-dispatcher/_service/app.py`, may be removed in later iterations.
- Dispatcher server will now return the error message in the response of getting result if it fails instead of sending every result ever as a response.

## [0.4.3] - 2021-11-23

### Added

- Added a note in Known Issues regarding port conflict warning.

## [0.4.2] - 2021-11-24

### Added

- Added badges to README.md

## [0.4.1] - 2021-11-23

### Changed

- Removed old coverage badge and fixed the badge URL

## [0.4.0] - 2021-11-23

### Added

- Codecov integrations and badge

### Fixed

- Detached pipelines no longer created

## [0.3.0] - 2021-11-23

### Added

- Wrote a Code of Conduct based on <https://www.contributor-covenant.org/>
- Added installation and environment setup details in CONTRIBUTING
- Added Known Issues section to README

## [0.2.0] - 2021-11-22

### Changed

- Removed non-open-source executors from Covalent. The local SLURM executor is now
- a separate repo. Executors are now plugins.

## [0.1.0] - 2021-11-19

### Added

- Pythonic CLI tool. Install the package and run `covalent --help` for a usage description.
- Login and logout functionality.
- Executor registration/deregistration skeleton code.
- Dispatcher service start, stop, status, and restart.

### Changed

- JWT token is stored to file instead of in an environment variable.
- The Dask client attempts to connect to an existing server.

### Removed

- Removed the Bash CLI tool.

### Fixed

- Version assignment in the covalent init file.

## [0.0.3] - 2021-11-17

### Fixed

- Fixed the Dockerfile so that it runs the dispatcher server from the covalent repo.

## [0.0.2] - 2021-11-15

### Changed

- Single line change in ci script so that it doesn't exit after validating the version.
- Using `rules` in `pytest` so that the behavior in test stage is consistent.

## [0.0.1] - 2021-11-15

### Added

- CHANGELOG.md to track changes (this file).
- Semantic versioning in VERSION.
- CI pipeline job to enforce versioning.<|MERGE_RESOLUTION|>--- conflicted
+++ resolved
@@ -16,16 +16,14 @@
 
 - Updated AWS Lambda plugin rtd with mention to its limitations.
 
-<<<<<<< HEAD
 ### Operations
 
 - Fixed a bug in changelog.yml caused by passing a large list of commits as a var
-=======
+
 ### Tests
 
 - Updated more tests to DB schema v12
 - Improved DB mocking in dispatcher tests
->>>>>>> cd889222
 
 ## [0.197.0] - 2022-09-08
 
