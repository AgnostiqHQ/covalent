--- conflicted
+++ resolved
@@ -7,19 +7,9 @@
 
 ## [UNRELEASED]
 
-<<<<<<< HEAD
 ### Added
 
 - Adding more tests to bring up code coverage
-
-
-### Changed
-
-- Updating executors and runner to support cancel dispatches and tasks
-=======
-### Changed
-
-- Enhanced the Dockerfile to include builds from various sources and a differentiation between SDK and Server builds
 
 ### Operations
 
@@ -36,7 +26,6 @@
 - Co-authored-by: Santosh kumar <29346072+santoshkumarradha@users.noreply.github.com>
 - Co-authored-by: Will Cunningham <wjcunningham7@gmail.com>
 
->>>>>>> d5d7da16
 
 ### Fixed
 
@@ -69,13 +58,6 @@
 
 ### Added
 
-- Helper routines to facilitate data access for cancelling dispatches
-- Adding `Job` table to DB to track job ids corresponding to electrons in a lattice
-
-### Changed
-
-- Removed redundant `session.commit()` calls when inside a session context manager
-- Added debug log statements
 - TransportGraphOps class for diffing operations on transport graphs.
 - Added make derived dispatch method.
 - Apply electron updates method to _TransportGraph.
