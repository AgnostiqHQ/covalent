--- conflicted
+++ resolved
@@ -6,6 +6,10 @@
 and this project adheres to [Semantic Versioning](https://semver.org/spec/v2.0.0.html).
 
 ## [UNRELEASED]
+
+### Fixed
+
+- Enabling logging by default
 
 ## [0.205.0-rc.0] - 2022-10-19
 
@@ -28,11 +32,7 @@
 
 - Rendering newlines in ErrorCard on the UI for displaying error stacktraces
 - VERSION incrementing logic in changelog
-<<<<<<< HEAD
-- Enabling logging by default
-=======
 - Fixed v11 migration to use render as batch to make DROP operations compatible with sqlite
->>>>>>> e652146b
 
 ## [0.204.1-rc.0] - 2022-10-18
 
