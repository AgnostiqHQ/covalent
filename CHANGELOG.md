--- conflicted
+++ resolved
@@ -7,17 +7,15 @@
 
 ## [UNRELEASED]
 
-<<<<<<< HEAD
 ### Docs
 
 - Updated the quantum chemistry tutorial.
-=======
+
 ## [0.89.1] - 2022-04-19
 
 ### Fixed
 
 - Reusable workflow called at job level
->>>>>>> 8a790f41
 
 ## [0.89.0] - 2022-04-19
 
