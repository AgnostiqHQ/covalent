# Changelog

All notable changes to this project will be documented in this file.

The format is based on [Keep a Changelog](https://keepachangelog.com/en/1.0.0/),
and this project adheres to [Semantic Versioning](https://semver.org/spec/v2.0.0.html).

## [UNRELEASED]

<<<<<<< HEAD
### Fixed

- Pass non-kwargs to electrons in the correct order during dispatch.

=======
## [0.157.0] - 2022-07-28

### Authors

- Okechukwu  Emmanuel Ochia <okechukwu@agnostiq.ai>
- Co-authored-by: Scott Wyman Neagle <scott@agnostiq.ai>
- Will Cunningham <wjcunningham7@users.noreply.github.com>
- Alejandro Esquivel <ae@alejandro.ltd>
- Co-authored-by: pre-commit-ci[bot] <66853113+pre-commit-ci[bot]@users.noreply.github.com>
- Casey Jao <casey@agnostiq.ai>


### Changed

- Expose a public `wait()` function compatible with both calling and dispatching lattices

### Docs

- Updated the RTD on `wait_for()` to use the static `wait()` function
>>>>>>> 6755f33e
### Operations

- pre-commit autoupdate

### Docs

- Changed the custom executor how-to to be shorter and more concise.

## [0.156.0] - 2022-07-27

### Authors

- Okechukwu  Emmanuel Ochia <okechukwu@agnostiq.ai>
- Co-authored-by: Scott Wyman Neagle <scott@agnostiq.ai>
- Will Cunningham <wjcunningham7@users.noreply.github.com>
- Alejandro Esquivel <ae@alejandro.ltd>
- Co-authored-by: pre-commit-ci[bot] <66853113+pre-commit-ci[bot]@users.noreply.github.com>


### Added

- Bash decorator is introduced
- Lepton commands can be specified as a list of strings rather than strings alone.

## [0.155.1] - 2022-07-26

### Authors

- Okechukwu  Emmanuel Ochia <okechukwu@agnostiq.ai>
- Co-authored-by: Scott Wyman Neagle <scott@agnostiq.ai>
- Will Cunningham <wjcunningham7@users.noreply.github.com>
- Alejandro Esquivel <ae@alejandro.ltd>
- Co-authored-by: pre-commit-ci[bot] <66853113+pre-commit-ci[bot]@users.noreply.github.com>


### Fixed

- `script_location` key not found issue when running alembic programatically

### Operations

- Fixed syntax errors in `stale.yml` and in `hotfix.yml`
- `docker.yml` triggered after version bump in `develop` instead of before
- Enhanced `tests.yml` to upload coverage reports by domain

## [0.155.0] - 2022-07-26

### Authors

- Alejandro Esquivel <ae@alejandro.ltd>


### Added

- Exposing `alembic {args}` cli commands through: `covalent db alembic {args}`

## [0.154.0] - 2022-07-25

### Authors

- Casey Jao <casey@agnostiq.ai>
- Co-authored-by: Venkat Bala <venkat@agnostiq.ai>
- Alejandro Esquivel <ae@alejandro.ltd>


### Added

- Added methods to programatically fetch information from Alembic without needing subprocess

## [0.153.1] - 2022-07-25

### Authors

- Casey Jao <casey@agnostiq.ai>
- Co-authored-by: Venkat Bala <venkat@agnostiq.ai>


### Fixed

- Stdout and stderr are now captured when using the dask executor.


### Tests

- Fixed Dask cluster CLI tests

## [0.153.0] - 2022-07-25

### Authors

- Faiyaz Hasan <faiyaz@agnostiq.ai>


### Added

- Helper function to load and save files corresponding to the DB filenames.

### Changed

- Files with .txt, .log extensions are stored as strings.
- Get result web request timeout to 2 seconds.

## [0.152.0] - 2022-07-25

### Authors

- Faiyaz Hasan <faiyaz@agnostiq.ai>
- Co-authored-by: Scott Wyman Neagle <scott@agnostiq.ai>


### Changed

- Pass default DataStore object to node value retrieval method in the Results object.

## [0.151.1] - 2022-07-22

### Authors

- Faiyaz Hasan <faiyaz@agnostiq.ai>
- Co-authored-by: Scott Wyman Neagle <scott@agnostiq.ai>


### Fixed

- Adding maximum number of retries and timeout parameter to the get result http call.
- Disabling result_webhook for now.

## [0.151.0] - 2022-07-22

### Authors

- Scott Wyman Neagle <scott@agnostiq.ai>
- Co-authored-by: Will Cunningham <wjcunningham7@gmail.com>
- Sankalp Sanand <sankalp@agnostiq.ai>


### Added

- `BaseAsyncExecutor` has been added which can be inherited by new async-aware executors.

### Changed

- Since tasks were basically submitting the functions to a Dask cluster by default, they have been converted into asyncio `Tasks` instead which support a far larger number of concurrent tasks than previously used `ThreadPool`.

- `tasks_pool` will still be used to schedule tasks which use non-async executors.

- Executor's `executor` will now receive a callable instead of a serialized function. This allows deserializing the function where it is going to be executed while providing a simplified `execute` at the same time.

- `uvloop` is being used instead of the default event loop of `asyncio` for better performance.

- Tests have also been updated to reflect above changes.

### Operations

- Made Santosh the sole owner of `/docs`

## [0.150.0] - 2022-07-22

### Authors

- Faiyaz Hasan <faiyaz@agnostiq.ai>


### Added

- Initialize database tables when the covalent server is started.

## [0.149.0] - 2022-07-21

### Authors

- Scott Wyman Neagle <scott@agnostiq.ai>
- Co-authored-by: Venkat Bala <venkat@agnostiq.ai>


### Removed

- `result.save()`
- `result._write_dispatch_to_python_file()`

## [0.148.0] - 2022-07-21

### Authors

- Alejandro Esquivel <ae@alejandro.ltd>


### Changed

- Changed DataStore default db path to correspond to dispatch db config path

### Operations

- Added workflow to stale and close pull requests


### Docs

- Fixed `get_metadata` calls in examples to remove `results_dir` argument
- Removed YouTube video temporarily

## [0.147.0] - 2022-07-21

### Authors

- Casey Jao <casey@agnostiq.ai>


### Changed

- Simplified interface for custom executors. All the boilerplate has
  been moved to `BaseExecutor`.

## [0.146.0] - 2022-07-20

### Authors

- Casey Jao <casey@agnostiq.ai>
- Co-authored-by: Venkat Bala <venkat@agnostiq.ai>
- Faiyaz Hasan <faiyaz@agnostiq.ai>



### Added

- Ensure that transportable objects are rendered correctly when printing the result object.

### Tests

- Check that user data is not unpickled by the Covalent server process

## [0.145.0] - 2022-07-20

### Authors

- Scott Wyman Neagle <scott@agnostiq.ai>
- Co-authored-by: Venkat Bala <venkat@agnostiq.ai>
- Co-authored-by: Faiyaz Hasan <faiyaz@agnostiq.ai>


### Removed

- `entry_point.get_result()`

### Changed

- get_result to query an HTTP endpoint instead of a DB session

## [0.144.0] - 2022-07-20

### Authors

- Will Cunningham <wjcunningham7@users.noreply.github.com>
- Co-authored-by: Scott Wyman Neagle <scott@agnostiq.ai>
- Alejandro Esquivel <ae@alejandro.ltd>


### Added

- Set up alembic migrations & added migration guide (`alembic/README.md`)

## [0.143.0] - 2022-07-19

### Authors

- Will Cunningham <wjcunningham7@users.noreply.github.com>
- Co-authored-by: Scott Wyman Neagle <scott@agnostiq.ai>


### Changed

- Installation will fail if `cova` is installed while trying to install `covalent`.

## [0.142.0] - 2022-07-19

### Authors

- Poojith U Rao <106616820+poojithurao@users.noreply.github.com>
- Co-authored-by: Will Cunningham <wjcunningham7@gmail.com>
- Anna Hughes <annagwen42@gmail.com>
- Co-authored-by: Poojith <poojith@agnostiq.ai>
- Co-authored-by: Scott Wyman Neagle <scott@agnostiq.ai>
- Casey Jao <casey@agnostiq.ai>
- Co-authored-by: Venkat Bala <venkat@agnostiq.ai>
- Co-authored-by: pre-commit-ci[bot] <66853113+pre-commit-ci[bot]@users.noreply.github.com>
- Faiyaz Hasan <faiyaz@agnostiq.ai>


### Added

- `electron_num`, `completed_electron_num` fields to the Lattice table.

## [0.141.0] - 2022-07-19

### Authors

- Poojith U Rao <106616820+poojithurao@users.noreply.github.com>
- Co-authored-by: Will Cunningham <wjcunningham7@gmail.com>
- Anna Hughes <annagwen42@gmail.com>
- Co-authored-by: Poojith <poojith@agnostiq.ai>
- Co-authored-by: Scott Wyman Neagle <scott@agnostiq.ai>
- Casey Jao <casey@agnostiq.ai>
- Co-authored-by: Venkat Bala <venkat@agnostiq.ai>
- Co-authored-by: pre-commit-ci[bot] <66853113+pre-commit-ci[bot]@users.noreply.github.com>


### Changed

- Deprecate topological sort in favor of inspect in-degree of nodes until they are zero before dispatching task
- Use deepcopy to generate a copy of the metadata dictionary before saving result object to the database

### Docs

- Adding incomplete pennylane kernel tutorial
- Adding quantum ensemble tutorial

## [0.140.0] - 2022-07-19

### Authors

- Faiyaz Hasan <faiyaz@agnostiq.ai>
- Co-authored-by: Venkat Bala <venkat@agnostiq.ai>


### Added

- Fields `deps_filename`, `call_before_filename` and `call_after_filename` to the `Electron` table.
- Re-write the deps / call before and after file contents when inserting / updating electron record in the database.

### Changed

- Modify the test and implementation logic of inserting the electron record with these new fields.
- Field `key` to `key_filename` in `Electron` table.

## [0.139.1] - 2022-07-19

### Authors

- Divyanshu Singh <55018955+divshacker@users.noreply.github.com>
- Co-authored-by: Scott Wyman Neagle <wymnea@protonmail.com>
- Co-authored-by: Scott Wyman Neagle <scott@agnostiq.ai>
- Co-authored-by: Will Cunningham <wjcunningham7@users.noreply.github.com>


### Fixed

- Fixes Reverse IP problem. All References to `0.0.0.0` are changed to `localhost` . More details can be found [here](https://github.com/AgnostiqHQ/covalent/issues/202)

## [0.139.0] - 2022-07-19

### Authors

- Venkat Bala <venkat@agnostiq.ai>
- Co-authored-by: Scott Wyman Neagle <scott@agnostiq.ai>
- Faiyaz Hasan <faiyaz@agnostiq.ai>
- Co-authored-by: Will Cunningham <wjcunningham7@gmail.com>


### Added

- Columns `is_active` in the lattice, eLectron and Electron dependency tables.

### Docs

- Adding a RTD tutorial/steps on creating a custom executor

## [0.138.0] - 2022-07-19

### Authors

- Anna Hughes <annagwen42@gmail.com>
- Co-authored-by: Will Cunningham <wjcunningham7@gmail.com>
- Will Cunningham <wjcunningham7@users.noreply.github.com>
- Co-authored-by: Venkat Bala <venkat@agnostiq.ai>


### Added

- Docker build workflow

### Changed

- Dockerfile uses multi-stage build

### Docs

- New tutorial demonstrating how to solve the MaxCut Problem with QAOA and Covalent

## [0.137.0] - 2022-07-19

### Authors

- Prasanna Venkatesh <54540812+Prasy12@users.noreply.github.com>
- Co-authored-by: Alejandro Esquivel <ae@alejandro.ltd>


### Added

- Ability to hide/show labels on the graph
- Graph layout with elk configurations

### Changed

- Changed API socket calls interval for graph optimization.

### Tests

- Disabled several dask functional tests

## [0.136.0] - 2022-07-18

### Authors

- Scott Wyman Neagle <scott@agnostiq.ai>
- Co-authored-by: Faiyaz Hasan <faiyaz@agnostiq.ai>


### Changed

- Result.save() has been deprecated in favor of Result.persist() and querying the database directly.

## [0.135.0] - 2022-07-18

### Authors

- Casey Jao <casey@agnostiq.ai>
- Co-authored-by: Scott Wyman Neagle <scott@agnostiq.ai>
- Co-authored-by: Alejandro Esquivel <ae@alejandro.ltd>


### Operations

- Psiog is only codeowner of js files
- Fix in changelog action to handle null author when a bot is committing

### Added

- Support injecting return values of calldeps into electrons during workflow execution

## [0.134.0] - 2022-07-15

### Authors

- Casey Jao <casey@agnostiq.ai>
- Co-authored-by: Scott Wyman Neagle <scott@agnostiq.ai>


### Changed

- Covalent server can now process workflows without having their deps installed

## [0.133.0] - 2022-07-15

### Authors

- Will Cunningham <wjcunningham7@users.noreply.github.com>


### Removed

- Removed the deprecated function `draw_inline` as well as the `matplotlib` dependency.

### Operations

- Fixing the retry block for tests

## [0.132.0] - 2022-07-14

### Authors

- Will Cunningham <wjcunningham7@users.noreply.github.com>


### Added

- Bash lepton support reintroduced with some UX modifications to the Lepton class. Leptons which use scripting languages can be specified as either (1) a command run in the shell/console or (2) a call to a function in a library/script. Leptons which use compiled languages must specify a library and a function name.
- The keyword argument `display_name` can be used to override the name appearing in the UI. Particularly useful when the lepton is a command.
- All arguments except for language are now keyword arguments.
- Keyword arguments passed to a Bash lepton are understood to define environment variables within the shell.
- Non-keyword arguments fill in `$1`, `$2`, etc.
- Named outputs enumerate variables within the shell which will be returned to the user. These can be either `Lepton.OUTPUT` or `Lepton.INPUT_OUTPUT` types.

### Added

- New fields to the decomposed result object Database: 

## [0.131.0] - 2022-07-13

### Authors

- Sankalp Sanand <sankalp@agnostiq.ai>
- Co-authored-by: Venkat Bala <venkat@agnostiq.ai>


### Fixed

- `covalent --version` now looks for `covalent` metadata instead of `cova`

### Tests

- Updated the cli test to include whether the correct version number is shown when `covalent --version` is run

### Added

- Method to write electron id corresponding to sublattices in `execution.py` when running `_run_task`.

## [0.130.0] - 2022-07-12

### Authors

- Venkat Bala <venkat@agnostiq.ai>
- Co-authored-by: Scott Wyman Neagle <scott@agnostiq.ai>

### Changed

- Ignoring tests for `cancel_dispatch` and `construct_bash`
- Create a dummy requirements.txt file for pip deps tests
- Fix version of `Werkzeug` package to avoid running into ValueError (unexpected kwarg `as_tuple`)
- Update `customization` how to test by specifying the section header `sdk`

## [0.129.0] - 2022-07-12

### Authors

- Sankalp Sanand <sankalp@agnostiq.ai>
- Co-authored-by: Alejandro Esquivel <ae@alejandro.ltd>

### Added

- Support for `wait_for` type edges when two electrons are connected by their execution side effects instead of output-input relation.

### Changed

- `active_lattice.electron_outputs` now contains the node ids as well for the electron which is being post processed.

## [0.128.1] - 2022-07-12

### Authors

- Faiyaz Hasan <faiyaz@agnostiq.ai>


### Fixed

- `Result.persist` test in `result_test.py`.
- Electron dependency `arg_index` is changed back to Nullable.

## [0.128.0] - 2022-07-12

### Authors

- Okechukwu  Emmanuel Ochia <okechukwu@agnostiq.ai>
- Co-authored-by: Casey Jao <casey@agnostiq.ai>
- Co-authored-by: Alejandro Esquivel <ae@alejandro.ltd>
- Co-authored-by: pre-commit-ci[bot] <66853113+pre-commit-ci[bot]@users.noreply.github.com>

### Added

- File transfer support for leptons

## [0.127.0] - 2022-07-11

### Authors

- Scott Wyman Neagle <scott@agnostiq.ai>
- Co-authored-by: Faiyaz Hasan <faiyaz@agnostiq.ai>
- Co-authored-by: Venkat Bala <venkat@agnostiq.ai>


### Added

- When saving to DB, also persist to the new DB if running in develop mode

### Tests

- Flask app route tests

## [0.126.0] - 2022-07-11

### Authors

- Will Cunningham <wjcunningham7@users.noreply.github.com>
- Alejandro Esquivel <ae@alejandro.ltd>
- Co-authored-by: pre-commit-ci[bot] <66853113+pre-commit-ci[bot]@users.noreply.github.com>
- Co-authored-by: Sankalp Sanand <sankalp@agnostiq.ai>


### Added

- Added Folder class
- Added internal call before/after deps to execute File Transfer operations pre/post electron execution.

### Operations

- Enhanced hotfix action to create branches from existing commits

## [0.125.0] - 2022-07-09

### Authors

- Okechukwu  Emmanuel Ochia <okechukwu@agnostiq.ai>
- Co-authored-by: pre-commit-ci[bot] <66853113+pre-commit-ci[bot]@users.noreply.github.com>
- Co-authored-by: Alejandro Esquivel <ae@alejandro.ltd>
- Venkat Bala <venkat@agnostiq.ai>
- Co-authored-by: Okechukwu Ochia <emmirald@gmail.com>
- Co-authored-by: Scott Wyman Neagle <scott@agnostiq.ai>


### Added

- Dask Cluster CLI functional/unit tests

### Docs

- Updated RTD concepts, how-to-guides, and api docs with electron dependencies.

### Operations

- Separate out running tests and uploading coverage report to circumvent bug in
  retry action

## [0.124.0] - 2022-07-07

### Authors

- Will Cunningham <wjcunningham7@users.noreply.github.com>
- Co-authored-by: Scott Wyman Neagle <scott@agnostiq.ai>
- Faiyaz Hasan <faiyaz@agnostiq.ai>


### Added

- `Result.persist` method in `covalent/_results_manager/result.py`.

### Operations

- Package pre-releases go to `covalent` instead of `cova` on PyPI.

## [0.123.0] - 2022-07-07

### Authors

- Scott Wyman Neagle <scott@agnostiq.ai>
- Co-authored-by: Faiyaz Hasan <faiyaz@agnostiq.ai>
- Will Cunningham <wjcunningham7@users.noreply.github.com>
- Alejandro Esquivel <ae@alejandro.ltd>
- Co-authored-by: pre-commit-ci[bot] <66853113+pre-commit-ci[bot]@users.noreply.github.com>


### Added

- Added Folder class
- Added internal call before/after deps to execute File Transfer operations pre/post electron execution.

### Operations

- `codeql.yml` and `condabuild.yml` run nightly instead of on every PR.
- Style fixes in changelog

## [0.122.1] - 2022-07-06

### Authors

Will Cunningham <wjcunningham7@users.noreply.github.com>
Co-authored-by: Scott Wyman Neagle <scott@agnostiq.ai>


### Operations

- Added license scanner action
- Pre-commit autoupdate

### Tests

- Tests for running workflows with more than one iteration

### Fixed

- Attribute error caused by attempts to retrieve the name from the node function when the node function is set to None

## [0.122.0] - 2022-07-04

### Authors

Faiyaz Hasan <faiyaz@agnostiq.ai>
Co-authored-by: pre-commit-ci[bot] <66853113+pre-commit-ci[bot]@users.noreply.github.com>


### Added

- `covalent/_results_manager/write_result_to_db.py` module and methods to insert / update data in the DB.
- `tests/covalent_tests/results_manager_tests/write_result_to_db_test.py` containing the unit tests for corresponding functions.

### Changed

- Electron `type` column to a string type rather than an `ElectronType` in DB models.
- Primary keys from `BigInteger` to `Integer` in DB models.

## [0.121.0] - 2022-07-04

### Authors

Will Cunningham <wjcunningham7@users.noreply.github.com>
Co-authored-by: Alejandro Esquivel <ae@alejandro.ltd>
Co-authored-by: pre-commit-ci[bot] <66853113+pre-commit-ci[bot]@users.noreply.github.com>


### Removed

- Unused requirements `gunicorn` and `eventlet` in `requirements.txt` as well as `dask` in `tests/requirements.txt`, since it is already included in the core requirements.

### Docs

- Updated the compatibility matrix in the docs.

## [0.120.0] - 2022-07-04

### Authors

Okechukwu  Emmanuel Ochia <okechukwu@agnostiq.ai>
Co-authored-by: Venkat Bala <venkat@agnostiq.ai>
Co-authored-by: pre-commit-ci[bot] <66853113+pre-commit-ci[bot]@users.noreply.github.com>
Co-authored-by: Scott Wyman Neagle <scott@agnostiq.ai>


### Added

- Adding `cluster` CLI options to facilitate interacting with the backend Dask cluster
- Adding options to `covalent start` to enable specifying number of workers, memory limit and threads per worker at cluster startup

### Changed

- Update `DaskAdminWorker` docstring with better explanation

## [0.119.1] - 2022-07-04

### Authors

Scott Wyman Neagle <scott@agnostiq.ai>
Casey Jao <casey@agnostiq.ai>


### Fixed

- `covalent status` checks if the server process is still alive.

### Operations

- Updates to changelog logic to handle multiple authors

## [0.119.0] - 2022-07-03
### Authors
@cjao 


### Added

- Introduce support for pip dependencies

## [0.118.0] - 2022-07-02
### Authors
@AlejandroEsquivel 


### Added

- Introduced File, FileTransfer, and FileTransferStrategy classes to support various File Transfer use cases prior/post electron execution

## [0.117.0] - 2022-07-02
### Authors
@Emmanuel289 


### Added

- Included retry action in 'tests.yaml' workflow.

## [0.116.0] - 2022-06-29
### Authors
@Prasy12 

### Changed

- Changed API socket calls interval for graph optimization.

### Added

- Ability to change to different layouts from the GUI.

## [0.115.0] - 2022-06-28
### Authors
@cjao 


### Added

- Introduce support for `call_before`, `call_after`, and bash dependencies

### Operations

- Unit tests performed on Python 3.10 on Ubuntu and MacOS images as well as 3.9 on MacOS
- Updated codeowners so that AQ Engineers doesn't own this CHANGELOG
- pre-commit autoupdate

## [0.114.0] - 2022-06-23
### Authors
@dependabot[bot] 


### Changed

- Changed eventsource version on webapp yarn-lock file.

### Operations

- Added Github push changelog workflow to append commiters username
- Reusable JavaScript action to parse changelog and update version

## [0.113.0] - 2022-06-21

### Added

- Introduce new db models and object store backends

### Operations

- Syntax fix in hotfix.yml

### Docs

- Added new tutorial: Linear and convolutional autoencoders

## [0.112.0] - 2022-06-20

### Changed

- Changed async version on webapp package-lock file.

## [0.111.0] - 2022-06-20

### Changed

- Changed eventsource version on webapp package-lock file.

### Docs

- Added new tutorial: Covalentified version of the Pennylane Variational Classifier tutorial.

## [0.110.3] - 2022-06-17

### Fixed

- Fix error when parsing electron positional arguments in workflows

### Docs

- Remove hardcoding version info in README.md

## [0.110.2] - 2022-06-10

### Docs

- Fix MNIST tutorial
- Fix Quantum Gravity tutorial
- Update RTD with migration guide compatible with latest release
- Convert all references to `covalent start` from Jupyter notebooks to markdown statements
- Update release notes summary in README.md
- Fixed display issues with figure (in dark mode) and bullet points in tutorials

### Operations

- Added a retry block to the webapp build step in `tests.yml`

## [0.110.1] - 2022-06-10

### Fixed

- Configure dask to not use daemonic processes when creating a cluster

### Operations

- Sync the VERSION file within `covalent` directory to match the root level VERSION
- Manually patch `covalent/VERSION`

## [0.110.0] - 2022-06-10

### Changed

- Web GUI list size and status label colors changed.
- Web GUI graph running icon changed to non-static icon.

### Docs

- Removed references to the Dask executor in RTD as they are no longer needed.

## [0.109.1] - 2022-06-10

### Fixed

- `covalent --version` now works for PyPI releases

## [0.109.0] - 2022-06-10

### Docs

- Update CLI help statements

### Added

- Add CLI functionality to start covalent with/without Dask
- Add CLI support to parse `covalent_ui.log` file

### Operations

- Updating codeowners to establish engineering & psiog ownership

### Docs

- Added new tutorial: Training quantum embedding kernels for classification.

## [0.108.0] - 2022-06-08

### Added

- WCI yaml file

### Docs

- Add pandoc installation updates to contributing guide

## [0.107.0] - 2022-06-07

### Changed

- Skipping stdout/stderr redirection tests until implemented in Dask parent process

### Added

- Simplifed starting the dask cluster using `multiprocessing`
- Added `bokeh==2.4.3` to requirements.txt to enable view Dask dashboard

### Fixed

- Changelog-reminder action now works for PRs from forks.

## [0.106.2] - 2022-06-06

### Fixed

- Specifying the version for package `furo` to `2022.4.7` to prevent breaking doc builds

### Docs

- Added new tutorial: Using Covalent with PennyLane for hybrid computation.

## [0.106.1] - 2022-06-01

### Fixed

- Changelog-reminder action now works for PRs from forks

### Docs

- Removed references to microservices in RTD
- Updated README.md.
- Changed `ct.electron` to `ct.lattice(executor=dask_executor)` in MNIST classifier tutorial

## [0.106.0] - 2022-05-26

### Changed

- Visual theme for Webapp GUI changed in accordance to new theme
- Fonts, colors, icons have been updated

## [0.105.0] - 2022-05-25

### Added

- Add a pre-commit hook for `detect-secrets`.
- Updated the actions in accordance with the migration done in the previous version.

## [0.104.0] - 2022-05-23

### Changed

- Services have been moved to a different codebase. This repo is now hosting the Covalent SDK, local dispatcher backend, Covalent web GUI, and documentation. Version is bumped to `0.104.0` in order to avoid conflicts.
- Update tests to match the current dispatcher api
- Skip testing dask executor until dask executor plugin is made public
- Using 2 thread pools to manage multiple workflows better and the other one for executing electrons in parallel.

### Fixed

- Add psutil and PyYAML to requirements.txt
- Passing the same Electron to multiple inputs of an Electron now works. UI fix pending.
- Dask from `requirements.txt`.

### Removed

- Asyncio usage for electron level concurrency.
- References to dask

### Added

- Functional test added for dask executor with the cluster running locally.
- Scalability tests for different workflows and workflow sizes under `tests/stress_tests/scripts`
- Add sample performance testing workflows under `tests/stress_tests`
- Add pipelines to continuously run the tutorial notebooks
- Create notebook with tasks from RTD

## [0.32.3] - 2022-03-16

### Fixed

- Fix missing UI graph edges between parameters and electrons in certain cases.
- Fix UI crashes in cases where legacy localStorage state was being loaded.

## [0.32.2] - 2022-03-16

### Added

- Images for graphs generated in tutorials and how-tos.
- Note for quantum gravity tutorial to tell users that `tensorflow` doesn't work on M1 Macs.
- `Known Issues` added to `README.md`

### Fixed

- `draw` function usage in tutorials and how-tos now reflects the UI images generated instead of using graphviz.
- Images now render properly in RTD of how-tos.

### Changed

- Reran all the tutorials that could run, generating the outputs again.

## [0.32.1] - 2022-03-15

### Fixed

- CLI now starts server directly in the subprocess instead of as a daemon
- Logs are provided as pipes to Popen instead of using a shell redirect
- Restart behavior fixed
- Default port in `covalent_ui/app.py` uses the config manager

### Removed

- `_graceful_restart` function no longer needed without gunicorn

## [0.32.0] - 2022-03-11

### Added

- Dispatcher microservice API endpoint to dispatch and update workflow.
- Added get runnable task endpoint.

## [0.31.0] - 2022-03-11

### Added

- Runner component's main functionality to run a set of tasks, cancel a task, and get a task's status added to its api.

## [0.30.5] - 2022-03-11

### Updated

- Updated Workflow endpoints & API spec to support upload & download of result objects as pickle files

## [0.30.4] - 2022-03-11

### Fixed

- When executing a task on an alternate Conda environment, Covalent no longer has to be installed on that environment. Previously, a Covalent object (the execution function as a TransportableObject) was passed to the environment. Now it is deserialized to a "normal" Python function, which is passed to the alternate Conda environment.

## [0.30.3] - 2022-03-11

### Fixed

- Fixed the order of output storage in `post_process` which should have been the order in which the electron functions are called instead of being the order in which they are executed. This fixes the order in which the replacement of function calls with their output happens, which further fixes any discrepencies in the results obtained by the user.

- Fixed the `post_process` test to check the order as well.

## [0.30.2] - 2022-03-11

### Changed

- Updated eventlet to 0.31.0

## [0.30.1] - 2022-03-10

### Fixed

- Eliminate unhandled exception in Covalent UI backend when calling fetch_result.

## [0.30.0] - 2022-03-09

### Added

- Skeleton code for writing the different services corresponding to each component in the open source refactor.
- OpenAPI specifications for each of the services.

## [0.29.3] - 2022-03-09

### Fixed

- Covalent UI is built in the Dockerfile, the setup file, the pypi workflow, the tests workflow, and the conda build script.

## [0.29.2] - 2022-03-09

### Added

- Defaults defined in executor plugins are read and used to update the in-memory config, as well as the user config file. But only if the parameter in question wasn't already defined.

### Changed

- Input parameter names and docstrings in _shared_files.config.update_config were changed for clarity.

## [0.29.1] - 2022-03-07

### Changed

- Updated fail-fast strategy to run all tests.

## [0.29.0] - 2022-03-07

### Added

- DispatchDB for storing dispatched results

### Changed

- UI loads dispatches from DispatchDB instead of browser local storage

## [0.28.3] - 2022-03-03

### Fixed

Installed executor plugins don't have to be referred to by their full module name. Eg, use "custom_executor", instead of "covalent_custom_plugin.custom_executor".

## [0.28.2] - 2022-03-03

### Added

- A brief overview of the tutorial structure in the MNIST classification tutorial.

## [0.28.1] - 2022-03-02

### Added

- Conda installation is only supported for Linux in the `Getting Started` guide.
- MNIST classifier tutorial.

### Removed

- Removed handling of default values of function parameters in `get_named_params` in `covalent/_shared_files/utils.py`. So, it is actually being handled by not being handled since now `named_args` and `named_kwargs` will only contain parameters that were passed during the function call and not all of them.

## [0.28.0] - 2022-03-02

### Added

- Lepton support, including for Python modules and C libraries
- How-to guides showing how to use leptons for each of these

## [0.27.6] - 2022-03-01

### Added

- Added feature development basic steps in CONTRIBUTING.md.
- Added section on locally building RTD (read the docs) in the contributing guide.

## [0.27.5] - 2022-03-01

### Fixed

- Missing UI input data after backend change - needed to be derived from graph for electrons, lattice inputs fixed on server-side, combining name and positional args
- Broken UI graph due to variable->edge_name renaming
- Missing UI executor data after server-side renaming

## [0.27.4] - 2022-02-28

### Fixed

- Path used in `covalent/executor/__init__.py` for executor plugin modules needed updating to `covalent/executor/executor_plugins`

### Removed

- Disabled workflow cancellation test due to inconsistent outcomes. Test will be re-enabled after cancellation mechanisms are investigated further.

## [0.27.3] - 2022-02-25

### Added

- Added `USING_DOCKER.md` guide for running docker container.
- Added cli args to covalent UI flask server `covalent_ui/app.py` to modify port and log file path.

### Removed

- Removed gunicorn from cli and Dockerfile.

### Changed

- Updated cli `covalent_dispatcher/_cli/service.py` to run flask server directly, and removed dispatcher and UI flags.
- Using Flask blueprints to merge Dispatcher and UI servers.
- Updated Dockerfile to run flask server directly.
- Creating server PID file manually in `covalent_dispatcher/_cli/service.py`.
- Updated tests and docs to reflect merged servers.
- Changed all mentions of port 47007 (for old UI server) to 48008.

## [0.27.2] - 2022-02-24

### Changed

- Removed unnecessary blockquotes from the How-To guide for creating custom executors
- Changed "Covalent Cloud" to "Covalent" in the main code text

## [0.27.1] - 2022-02-24

### Removed

- Removed AQ-Engineers from CODEOWNERS in order to fix PR review notifications

## [0.27.0] - 2022-02-24

### Added

- Support for positional only, positional or keyword, variable positional, keyword only, variable keyword types of parameters is now added, e.g an electron can now use variable args and variable kwargs if the number/names of parameters are unknown during definition as `def task(*args, **kwargs)` which wasn't possible before.

- `Lattice.args` added to store positional arguments passed to the lattice's workflow function.

- `get_named_params` function added in `_shared_files/utils.py` which will return a tuple containing named positional arguments and named keyword arguments. The names help in showing and storing these parameters in the transport graph.

- Tests to verify whether all kinds of input paramaters are supported by electron or a lattice.

### Changed

- No longer merging positional arguments with keyword arguments, instead they are separately stored in respective nodes in the transport graph.

- `inputs` returned from `_get_inputs` function in `covalent_dispatcher/_core/execution.py` now contains positional as well as keyword arguments which further get passed to the executor.

- Executors now support positional and keyword arguments as inputs to their executable functions.

- Result object's `_inputs` attribute now contains both `args` and `kwargs`.

- `add_node_for_nested_iterables` is renamed to `connect_node_with_others` and `add_node_to_graph` also renamed to `add_collection_node_to_graph` in `electron.py`. Some more variable renames to have appropriate self-explanatory names.

- Nodes and edges in the transport graph now have a better interface to assign attributes to them.

- Edge attribute `variable` renamed to `edge_name`.

- In `serialize` function of the transport graph, if `metadata_only` is True, then only `metadata` attribute of node and `source` and `target` attributes of edge are kept in the then return serialized `data`.

- Updated the tests wherever necessary to reflect the above changes

### Removed

- Deprecated `required_params_passed` since an error will automatically be thrown by the `build_graph` function if any of the required parameters are not passed.

- Removed duplicate attributes from nodes in the transport graph.

## [0.26.1] - 2022-02-23

### Added

- Added Local Executor section to the API read the docs.

## [0.26.0] - 2022-02-23

### Added

- Automated reminders to update the changelog

## [0.25.3] - 2022-02-23

## Added

- Listed common mocking commands in the CONTRIBUTING.md guide.
- Additional guidelines on testing.

## [0.25.2] - 2022-02-21

### Changed

- `backend` metadata name changed to `executor`.
- `_plan_workflow` usage updated to reflect how that executor related information is now stored in the specific executor object.
- Updated tests to reflect the above changes.
- Improved the dispatch cancellation test to provide a robust solution which earlier took 10 minutes to run with uncertainty of failing every now and then.

### Removed

- Removed `TaskExecutionMetadata` as a consequence of removing `execution_args`.

## [0.25.1] - 2022-02-18

### Fixed

- Tracking imports that have been used in the workflow takes less time.

### Added

- User-imports are included in the dispatch_source.py script. Covalent-related imports are commented out.

## [0.25.0] - 2022-02-18

### Added

- UI: Lattice draw() method displays in web UI
- UI: New navigation panel

### Changed

- UI: Animated graph changes, panel opacity

### Fixed

- UI: Fixed "Not Found" pages

## [0.24.21] - 2022-02-18

### Added

- RST document describing the expectations from a tutorial.

## [0.24.20] - 2022-02-17

### Added

- Added how to create custom executors

### Changed

- Changed the description of the hyperlink for choosing executors
- Fixed typos in doc/source/api/getting_started/how_to/execution/creating_custom_executors.ipynb

## [0.24.19] - 2022-02-16

### Added

- CODEOWNERS for certain files.

## [0.24.18] - 2022-02-15

### Added

- The user configuration file can now specify an executor plugin directory.

## [0.24.17] - 2022-02-15

### Added

- Added a how-to for making custom executors.

## [0.24.16] - 2022-02-12

### Added

- Errors now contain the traceback as well as the error message in the result object.
- Added test for `_post_process` in `tests/covalent_dispatcher_tests/_core/execution_test.py`.

### Changed

- Post processing logic in `electron` and dispatcher now relies on the order of execution in the transport graph rather than node's function names to allow for a more reliable pairing of nodes and their outputs.

- Renamed `init_test.py` in `tests/covalent_dispatcher_tests/_core/` to `execution_test.py`.

### Removed

- `exclude_from_postprocess` list which contained some non executable node types removed since only executable nodes are post processed now.

## [0.24.15] - 2022-02-11

### Fixed

- If a user's configuration file does not have a needed exeutor parameter, the default parameter (defined in _shared_files/defaults.py) is used.
- Each executor plugin is no longer initialized upon the import of Covalent. This allows required parameters in executor plugins.

## Changed

- Upon updating the configuration data with a user's configuration file, the complete set is written back to file.

## Added

- Tests for the local and base executors.

## [0.24.14] - 2022-02-11

### Added

- UI: add dashboard cards
- UI: add scaling dots background

### Changed

- UI: reduce sidebar font sizes, refine color theme
- UI: refine scrollbar styling, show on container hover
- UI: format executor parameters as YAML code
- UI: update syntax highlighting scheme
- UI: update index.html description meta tag

## [0.24.13] - 2022-02-11

### Added

- Tests for covalent/_shared_files/config.py

## [0.24.12] - 2022-02-10

### Added

- CodeQL code analyzer

## [0.24.11] - 2022-02-10

### Added

- A new dictionary `_DEFAULT_CONSTRAINTS_DEPRECATED` in defaults.py

### Changed

- The `_DEFAULT_CONSTRAINT_VALUES` dictionary now only contains the `backend` argument

## [0.24.10] - 2022-02-09

### Fixed

- Sporadically failing workflow cancellation test in tests/workflow_stack_test.py

## [0.24.9] - 2022-02-09

## Changed

- Implementation of `_port_from_pid` in covalent_dispatcher/_cli/service.py.

## Added

- Unit tests for command line interface (CLI) functionalities in covalent_dispatcher/_cli/service.py and covalent_dispatcher/_cli/cli.py.

## [0.24.8] - 2022-02-07

### Fixed

- If a user's configuration file does not have a needed parameter, the default parameter (defined in _shared_files/defaults.py) is used.

## [0.24.7] - 2022-02-07

### Added

- Typing: Add Type hint `dispatch_info` parameter.
- Documentation: Updated the return_type description in docstring.

### Changed

- Typing: Change return type annotation to `Generator`.

## [0.24.6] - 2022-02-06

### Added

- Type hint to `deserialize` method of `TransportableObject` of `covalent/_workflow/transport.py`.

### Changed

- Description of `data` in `deserialize` method of `TransportableObject` of `covalent/_workflow/transport.py` from `The serialized transportable object` to `Cloudpickled function`.

## [0.24.5] - 2022-02-05

### Fixed

- Removed dependence on Sentinel module

## [0.24.4] - 2022-02-04

### Added

- Tests across multiple versions of Python and multiple operating systems
- Documentation reflecting supported configurations

## [0.24.3] - 2022-02-04

### Changed

- Typing: Use `bool` in place of `Optional[bool]` as type annotation for `develop` parameter in `covalent_dispatcher.service._graceful_start`
- Typing: Use `Any` in place of `Optional[Any]` as type annotation for `new_value` parameter in `covalent._shared_files.config.get_config`

## [0.24.2] - 2022-02-04

### Fixed

- Updated hyperlink of "How to get the results" from "./collection/query_electron_execution_result" to "./collection/query_multiple_lattice_execution_results" in "doc/source/how_to/index.rst".
- Updated hyperlink of "How to get the result of a particular electron" from "./collection/query_multiple_lattice_execution_results" to "./collection/query_electron_execution_result" in "doc/source/how_to/index.rst".

## [0.24.1] - 2022-02-04

### Changed

- Changelog entries are now required to have the current date to enforce ordering.

## [0.24.0] - 2022-02-03

### Added

- UI: log file output - display in Output tab of all available log file output
- UI: show lattice and electron inputs
- UI: display executor attributes
- UI: display error message on failed status for lattice and electron

### Changed

- UI: re-order sidebar sections according to latest figma designs
- UI: update favicon
- UI: remove dispatch id from tab title
- UI: fit new uuids
- UI: adjust theme text primary and secondary colors

### Fixed

- UI: auto-refresh result state on initial render of listing and graph pages
- UI: graph layout issues: truncate long electron/param names

## [0.23.0] - 2022-02-03

### Added

- Added `BaseDispatcher` class to be used for creating custom dispatchers which allow connection to a dispatcher server.
- `LocalDispatcher` inheriting from `BaseDispatcher` allows connection to a local dispatcher server running on the user's machine.
- Covalent only gives interface to the `LocalDispatcher`'s `dispatch` and `dispatch_sync` methods.
- Tests for both `LocalDispatcher` and `BaseDispatcher` added.

### Changed

- Switched from using `lattice.dispatch` and `lattice.dispatch_sync` to `covalent.dispatch` and `covalent.dispatch_sync`.
- Dispatcher address now is passed as a parameter (`dispatcher_addr`) to `covalent.dispatch` and `covalent.dispatch_sync` instead of a metadata field to lattice.
- Updated tests, how tos, and tutorials to use `covalent.dispatch` and `covalent.dispatch_sync`.
- All the contents of `covalent_dispatcher/_core/__init__.py` are moved to `covalent_dispatcher/_core/execution.py` for better organization. `__init__.py` only contains function imports which are needed by external modules.
- `dispatch`, `dispatch_sync` methods deprecated from `Lattice`.

### Removed

- `_server_dispatch` method removed from `Lattice`.
- `dispatcher` metadata field removed from `lattice`.

## [0.22.19] - 2022-02-03

### Fixed

- `_write_dispatch_to_python_file` isn't called each time a task is saved. It is now only called in the final save in `_run_planned_workflow` (in covalent_dispatcher/_core/__init__.py).

## [0.22.18] - 2022-02-03

### Fixed

- Added type information to result.py

## [0.22.17] - 2022-02-02

### Added

- Replaced `"typing.Optional"` with `"str"` in covalent/executor/base.py
- Added missing type hints to `get_dispatch_context` and `write_streams_to_file` in covalent/executor/base.py, BaseExecutor

## [0.22.16] - 2022-02-02

### Added

- Functions to check if UI and dispatcher servers are running.
- Tests for the `is_ui_running` and `is_server_running` in covalent_dispatcher/_cli/service.py.

## [0.22.15] - 2022-02-01

### Fixed

- Covalent CLI command `covalent purge` will now stop the servers before deleting all the pid files.

### Added

- Test for `purge` method in covalent_dispatcher/_cli/service.py.

### Removed

- Unused `covalent_dispatcher` import from covalent_dispatcher/_cli/service.py.

### Changed

- Moved `_config_manager` import from within the `purge` method to the covalent_dispatcher/_cli/service.py for the purpose of mocking in tests.

## [0.22.14] - 2022-02-01

### Added

- Type hint to `_server_dispatch` method in `covalent/_workflow/lattice.py`.

## [0.22.13] - 2022-01-26

### Fixed

- When the local executor's `log_stdout` and `log_stderr` config variables are relative paths, they should go inside the results directory. Previously that was queried from the config, but now it's queried from the lattice metadata.

### Added

- Tests for the corresponding functions in (`covalent_dispatcher/_core/__init__.py`, `covalent/executor/base.py`, `covalent/executor/executor_plugins/local.py` and `covalent/executor/__init__.py`) affected by the bug fix.

### Changed

- Refactored `_delete_result` in result manager to give the option of deleting the result parent directory.

## [0.22.12] - 2022-01-31

### Added

- Diff check in pypi.yml ensures correct files are packaged

## [0.22.11] - 2022-01-31

### Changed

- Removed codecov token
- Removed Slack notifications from feature branches

## [0.22.10] - 2022-01-29

### Changed

- Running tests, conda, and version workflows on pull requests, not just pushes

## [0.22.9] - 2022-01-27

### Fixed

- Fixing version check action so that it doesn't run on commits that are in develop
- Edited PR template so that markdown checklist appears properly

## [0.22.8] - 2022-01-27

### Fixed

- publish workflow, using `docker buildx` to build images for x86 and ARM, prepare manifest and push to ECR so that pulls will match the correct architecture.
- typo in CONTRIBUTING
- installing `gcc` in Docker image so Docker can build wheels for `dask` and other packages that don't provide ARM wheels

### Changed

- updated versions in `requirements.txt` for `matplotlib` and `dask`

## [0.22.7] - 2022-01-27

### Added

- `MANIFEST.in` did not have `covalent_dispatcher/_service` in it due to which the PyPi package was not being built correctly. Added the `covalent_dispatcher/_service` to the `MANIFEST.in` file.

### Fixed

- setuptools properly including data files during installation

## [0.22.6] - 2022-01-26

### Fixed

- Added service folder in covalent dispatcher to package.

## [0.22.5] - 2022-01-25

### Fixed

- `README.md` images now use master branch's raw image urls hosted on <https://github.com> instead of <https://raw.githubusercontent.com>. Also, switched image rendering from html to markdown.

## [0.22.4] - 2022-01-25

### Fixed

- dispatcher server app included in sdist
- raw image urls properly used

## [0.22.3] - 2022-01-25

### Fixed

- raw image urls used in readme

## [0.22.2] - 2022-01-25

### Fixed

- pypi upload

## [0.22.1] - 2022-01-25

### Added

- Code of conduct
- Manifest.in file
- Citation info
- Action to upload to pypi

### Fixed

- Absolute URLs used in README
- Workflow badges updated URLs
- `install_package_data` -> `include_package_data` in `setup.py`

## [0.22.0] - 2022-01-25

### Changed

- Using public ECR for Docker release

## [0.21.0] - 2022-01-25

### Added

- GitHub pull request templates

## [0.20.0] - 2022-01-25

### Added

- GitHub issue templates

## [0.19.0] - 2022-01-25

### Changed

- Covalent Beta Release

## [0.18.9] - 2022-01-24

### Fixed

- iframe in the docs landing page is now responsive

## [0.18.8] - 2022-01-24

### Changed

- Temporarily removed output tab
- Truncated dispatch id to fit left sidebar, add tooltip to show full id

## [0.18.7] - 2022-01-24

### Changed

- Many stylistic improvements to documentation, README, and CONTRIBUTING.

## [0.18.6] - 2022-01-24

### Added

- Test added to check whether an already decorated function works as expected with Covalent.
- `pennylane` package added to the `requirements-dev.txt` file.

### Changed

- Now using `inspect.signature` instead of `function.__code__` to get the names of function's parameters.

## [0.18.5] - 2022-01-21

### Fixed

- Various CI fixes, including rolling back regression in version validation, caching on s3 hosted badges, applying releases and tags correctly.

## [0.18.4] - 2022-01-21

### Changed

- Removed comments and unused functions in covalent_dispatcher
- `result_class.py` renamed to `result.py`

### Fixed

- Version was not being properly imported inside `covalent/__init__.py`
- `dispatch_sync` was not previously using the `results_dir` metadata field

### Removed

- Credentials in config
- `generate_random_filename_in_cache`
- `is_any_atom`
- `to_json`
- `show_subgraph` option in `draw`
- `calculate_node`

## [0.18.3] - 2022-01-20

### Fixed

- The gunicorn servers now restart more gracefully

## [0.18.2] - 2022-01-21

### Changed

- `tempdir` metadata field removed and replaced with `executor.local.cache_dir`

## [0.18.1] - 2022-01-11

## Added

- Concepts page

## [0.18.0] - 2022-01-20

### Added

- `Result.CANCELLED` status to represent the status of a cancelled dispatch.
- Condition to cancel the whole dispatch if any of the nodes are cancelled.
- `cancel_workflow` function which uses a shared variable provided by Dask (`dask.distributed.Variable`) in a dask client to inform nodes to stop execution.
- Cancel function for dispatcher server API which will allow the server to terminate the dispatch.
- How to notebook for cancelling a dispatched job.
- Test to verify whether cancellation of dispatched jobs is working as expected.
- `cancel` function is available as `covalent.cancel`.

### Changed

- In file `covalent/_shared_files/config.py` instead of using a variable to store and then return the config data, now directly returning the configuration.
- Using `fire_and_forget` to dispatch a job instead of a dictionary of Dask's `Future` objects so that we won't have to manage the lifecycle of those futures.
- The `test_run_dispatcher` test was changed to reflect that the dispatcher no longer uses a dictionary of future objects as it was not being utilized anywhere.

### Removed

- `with dask_client` context was removed as the client created in `covalent_dispatcher/_core/__init__.py` is already being used even without the context. Furthermore, it creates issues when that context is exited which is unnecessary at the first place hence not needed to be resolved.

## [0.17.5] - 2022-01-19

### Changed

- Results directory uses a relative path by default and can be overridden by the environment variable `COVALENT_RESULTS_DIR`.

## [0.17.4] - 2022-01-19

### Changed

- Executor parameters use defaults specified in config TOML
- If relative paths are supplied for stdout and stderr, those files are created inside the results directory

## [0.17.3] - 2022-01-18

### Added

- Sync function
- Covalent CLI tool can restart in developer mode

### Fixed

- Updated the UI address referenced in the README

## [0.17.2] - 2022-01-12

### Added

- Quantum gravity tutorial

### Changed

- Moved VERSION file to top level

## [0.17.1] - 2022-01-19

### Added

- `error` attribute was added to the results object to show which node failed and the reason behind it.
- `stdout` and `stderr` attributes were added to a node's result to store any stdout and stderr printing done inside an electron/node.
- Test to verify whether `stdout` and `stderr` are being stored in the result object.

### Changed

- Redesign of how `redirect_stdout` and `redirect_stderr` contexts in executor now work to allow storing their respective outputs.
- Executors now also return `stdout` and `stderr` strings, along with the execution output, so that they can be stored in their result object.

## [0.17.0] - 2022-01-18

### Added

- Added an attribute `__code__` to electron and lattice which is a copy of their respective function's `__code__` attribute.
- Positional arguments, `args`, are now merged with keyword arguments, `kwargs`, as close as possible to where they are passed. This was done to make sure we support both with minimal changes and without losing the name of variables passed.
- Tests to ensure usage of positional arguments works as intended.

### Changed

- Slight rework to how any print statements in lattice are sent to null.
- Changed `test_dispatcher_functional` in `basic_dispatcher_test.py` to account for the support of `args` and removed a an unnecessary `print` statement.

### Removed

- Removed `args` from electron's `init` as it wasn't being used anywhere.

## [0.16.1] - 2022-01-18

### Changed

- Requirement changed from `dask[complete]` to `dask[distributed]`.

## [0.16.0] - 2022-01-14

### Added

- New UI static demo build
- New UI toolbar functions - orientation, toggle params, minimap
- Sortable and searchable lattice name row

### Changed

- Numerous UI style tweaks, mostly around dispatches table states

### Fixed

- Node sidebar info now updates correctly

## [0.15.11] - 2022-01-18

### Removed

- Unused numpy requirement. Note that numpy is still being installed indirectly as other packages in the requirements rely on it.

## [0.15.10] - 2022-01-16

## Added

- How-to guide for Covalent dispatcher CLI.

## [0.15.9] - 2022-01-18

### Changed

- Switched from using human readable ids to using UUIDs

### Removed

- `human-id` package was removed along with its mention in `requirements.txt` and `meta.yaml`

## [0.15.8] - 2022-01-17

### Removed

- Code breaking text from CLI api documentation.
- Unwanted covalent_dispatcher rst file.

### Changed

- Installation of entire covalent_dispatcher instead of covalent_dispatcher/_service in setup.py.

## [0.15.7] - 2022-01-13

### Fixed

- Functions with multi-line or really long decorators are properly serialized in dispatch_source.py.
- Multi-line Covalent output is properly commented out in dispatch_source.py.

## [0.15.6] - 2022-01-11

### Fixed

- Sub-lattice functions are successfully serialized in the utils.py get_serialized_function_str.

### Added

- Function to scan utilized source files and return a set of imported modules (utils.get_imports_from_source)

## [0.15.5] - 2022-01-12

### Changed

- UI runs on port 47007 and the dispatcher runs on port 48008. This is so that when the servers are later merged, users continue using port 47007 in the browser.
- Small modifications to the documentation
- Small fix to the README

### Removed

- Removed a directory `generated` which was improperly added
- Dispatcher web interface
- sqlalchemy requirement

## [0.15.4] - 2022-01-11

### Changed

- In file `covalent/executor/base.py`, `pickle` was changed to `cloudpickle` because of its universal pickling ability.

### Added

- In docstring of `BaseExecutor`, a note was added specifying that `covalent` with its dependencies is assumed to be installed in the conda environments.
- Above note was also added to the conda env selector how-to.

## [0.15.3] - 2022-01-11

### Changed

- Replaced the generic `RuntimeError` telling users to check if there is an object manipulation taking place inside the lattice to a simple warning. This makes the original error more visible.

## [0.15.2] - 2022-01-11

### Added

- If condition added for handling the case where `__getattr__` of an electron is accessed to detect magic functions.

### Changed

- `ActiveLatticeManager` now subclasses from `threading.local` to make it thread-safe.
- `ValueError` in the lattice manager's `claim` function now also shows the name of the lattice that is currently claimed.
- Changed docstring of `ActiveLatticeManager` to note that now it is thread-safe.
- Sublattice dispatching now no longer deletes the result object file and is dispatched normally instead of in a serverless manner.
- `simulate_nitrogen_and_copper_slab_interaction.ipynb` notebook tutorial now does normal dispatching as well instead of serverless dispatching. Also, now 7 datapoints will be shown instead of 10 earlier.

## [0.15.1] - 2022-01-11

### Fixed

- Passing AWS credentials to reusable workflows as a secret

## [0.15.0] - 2022-01-10

### Added

- Action to push development image to ECR

### Changed

- Made the publish action reusable and callable

## [0.14.1] - 2022-01-02

### Changed

- Updated the README
- Updated classifiers in the setup.py file
- Massaged some RTD pages

## [0.14.0] - 2022-01-07

### Added

- Action to push static UI to S3

## [0.13.2] - 2022-01-07

### Changed

- Completed new UI design work

## [0.13.1] - 2022-01-02

### Added

- Added eventlet requirement

### Changed

- The CLI tool can now manage the UI flask server as well
- [Breaking] The CLI option `-t` has been changed to `-d`, which starts the servers in developer mode and exposes unit tests to the server.

## [0.13.0] - 2022-01-01

### Added

- Config manager in `covalent/_shared_files/config.py`
- Default location for the main config file can be overridden using the environment variable `COVALENT_CONFIG_DIR`
- Ability to set and get configuration using `get_config` and `set_config`

### Changed

- The flask servers now reference the config file
- Defaults reference the config file

### Fixed

- `ValueError` caught when running `covalent stop`
- One of the functional tests was using a malformed path

### Deprecated

- The `electron.to_json` function
- The `generate_random_filename_in_cache` function

### Removed

- The `get_api_token` function

## [0.12.13] - 2022-01-04

## Removed

- Tutorial section headings

## Fixed

- Plot background white color

## [0.12.12] - 2022-01-06

### Fixed

- Having a print statement inside electron and lattice code no longer causes the workflow to fail.

## [0.12.11] - 2022-01-04

### Added

- Completed UI feature set for first release

### Changed

- UI server result serialization improvements
- UI result update webhook no longer fails on request exceptions, logs warning intead

## [0.12.10] - 2021-12-17

### Added

- Astrophysics tutorial

## [0.12.9] - 2022-01-04

### Added

- Added `get_all_node_results` method in `result_class.py` to return result of all node executions.

- Added `test_parallelilization` test to verify whether the execution is now being achieved in parallel.

### Changed

- Removed `LocalCluster` cluster creation usage to a simple `Client` one from Dask.

- Removed unnecessary `to_run` function as we no longer needed to run execution through an asyncio loop.

- Removed `async` from function definition of previously asynchronous functions, `_run_task`, `_run_planned_workflow`, `_plan_workflow`, and `_run_workflow`.

- Removed `uvloop` from requirements.

- Renamed `test_get_results` to `test_get_result`.

- Reran the how to notebooks where execution time was mentioned.

- Changed how `dispatch_info` context manager was working to account for multiple nodes accessing it at the same time.

## [0.12.8] - 2022-01-02

### Changed

- Changed the software license to GNU Affero 3.0

### Removed

- `covalent-ui` directory

## [0.12.7] - 2021-12-29

### Fixed

- Gunicorn logging now uses the `capture-output` flag instead of redirecting stdout and stderr

## [0.12.6] - 2021-12-23

### Changed

- Cleaned up the requirements and moved developer requirements to a separate file inside `tests`

## [0.12.5] - 2021-12-16

### Added

- Conda build CI job

## [0.12.4] - 2021-12-23

### Changed

- Gunicorn server now checks for port availability before starting

### Fixed

- The `covalent start` function now prints the correct port if the server is already running.

## [0.12.3] - 2021-12-14

### Added

- Covalent tutorial comparing quantum support vector machines with support vector machine algorithms implemented in qiskit and scikit-learn.

## [0.12.2] - 2021-12-16

### Fixed

- Now using `--daemon` in gunicorn to start the server, which was the original intention.

## [0.12.1] - 2021-12-16

### Fixed

- Removed finance references from docs
- Fixed some other small errors

### Removed

- Removed one of the failing how-to tests from the functional test suite

## [0.12.0] - 2021-12-16

### Added

- Web UI prototype

## [0.11.1] - 2021-12-14

### Added

- CLI command `covalent status` shows port information

### Fixed

- gunicorn management improved

## [0.11.0] - 2021-12-14

### Added

- Slack notifications for test status

## [0.10.4] - 2021-12-15

### Fixed

- Specifying a non-default results directory in a sub-lattice no longer causes a failure in lattice execution.

## [0.10.3] - 2021-12-14

### Added

- Functional tests for how-to's in documentation

### Changed

- Moved example script to a functional test in the pipeline
- Added a test flag to the CLI tool

## [0.10.2] - 2021-12-14

### Fixed

- Check that only `kwargs` without any default values in the workflow definition need to be passed in `lattice.draw(ax=ax, **kwargs)`.

### Added

- Function to check whether all the parameters without default values for a callable function has been passed added to shared utils.

## [0.10.1] - 2021-12-13

### Fixed

- Content and style fixes for getting started doc.

## [0.10.0] - 2021-12-12

### Changed

- Remove all imports from the `covalent` to the `covalent_dispatcher`, except for `_dispatch_serverless`
- Moved CLI into `covalent_dispatcher`
- Moved executors to `covalent` directory

## [0.9.1] - 2021-12-13

### Fixed

- Updated CONTRIBUTING to clarify docstring style.
- Fixed docstrings for `calculate_node` and `check_constraint_specific_sum`.

## [0.9.0] - 2021-12-10

### Added

- `prefix_separator` for separating non-executable node types from executable ones.

- `subscript_prefix`, `generator_prefix`, `sublattice_prefix`, `attr_prefix` for prefixes of subscripts, generators,
  sublattices, and attributes, when called on an electron and added to the transport graph.

- `exclude_from_postprocess` list of prefixes to denote those nodes which won't be used in post processing the workflow.

- `__int__()`, `__float__()`, `__complex__()` for converting a node to an integer, float, or complex to a value of 0 then handling those types in post processing.

- `__iter__()` generator added to Electron for supporting multiple return values from an electron execution.

- `__getattr__()` added to Electron for supporting attribute access on the node output.

- `__getitem__()` added to Electron for supporting subscripting on the node output.

- `electron_outputs` added as an attribute to lattice.

### Changed

- `electron_list_prefix`, `electron_dict_prefix`, `parameter_prefix` modified to reflect new way to assign prefixes to nodes.

- In `build_graph` instead of ignoring all exceptions, now the exception is shown alongwith the runtime error notifying that object manipulation should be avoided inside a lattice.

- `node_id` changed to `self.node_id` in Electron's `__call__()`.

- `parameter` type electrons now have the default metadata instead of empty dictionary.

- Instead of deserializing and checking whether a sublattice is there, now a `sublattice_prefix` is used to denote when a node is a sublattice.

- In `dispatcher_stack_test`, `test_dispatcher_flow` updated to indicate the new use of `parameter_prefix`.

### Fixed

- When an execution fails due to something happening in `run_workflow`, then result object's status is now failed and the object is saved alongwith throwing the appropriate exception.

## [0.8.5] - 2021-12-10

### Added

- Added tests for choosing specific executors inside electron initialization.
- Added test for choosing specific Conda environments inside electron initialization.

## [0.8.4] - 2021-12-10

### Changed

- Removed _shared_files directory and contents from covalent_dispatcher. Logging in covalent_dispatcher now uses the logger in covalent/_shared_files/logging.py.

## [0.8.3] - 2021-12-10

### Fixed

- Decorator symbols were added to the pseudo-code in the quantum chemistry tutorial.

## [0.8.2] - 2021-12-06

### Added

- Quantum chemistry tutorial.

## [0.8.1] - 2021-12-08

### Added

- Docstrings with typehints for covalent dispatcher functions added.

### Changed

- Replaced `node` to `node_id` in `electron.py`.

- Removed unnecessary `enumerate` in `covalent_dispatcher/_core/__init__.py`.

- Removed `get_node_device_mapping` function from `covalent_dispatcher/_core/__init__.py`
  and moved the definition to directly add the mapping to `workflow_schedule`.

- Replaced iterable length comparison for `executor_specific_exec_cmds` from `if len(executor_specific_exec_cmds) > 0`
  to `if executor_specific_exec_cmds`.

## [0.8.0] - 2021-12-03

### Added

- Executors can now accept the name of a Conda environment. If that environment exists, the operations of any electron using that executor are performed in that Conda environment.

## [0.7.6] - 2021-12-02

### Changed

- How to estimate lattice execution time has been renamed to How to query lattice execution time.
- Change result querying syntax in how-to guides from `lattice.get_result` to
  `covalent.get_result`.
- Choose random port for Dask dashboard address by setting `dashboard_address` to ':0' in
  `LocalCluster`.

## [0.7.5] - 2021-12-02

### Fixed

- "Default" executor plugins are included as part of the package upon install.

## [0.7.4] - 2021-12-02

### Fixed

- Upgraded dask to 2021.10.0 based on a vulnerability report

## [0.7.3] - 2021-12-02

### Added

- Transportable object tests
- Transport graph tests

### Changed

- Variable name node_num to node_id
- Variable name node_idx to node_id

### Fixed

- Transport graph `get_dependencies()` method return type was changed from Dict to List

## [0.7.2] - 2021-12-01

### Fixed

- Date handling in changelog validation

### Removed

- GitLab CI YAML

## [0.7.1] - 2021-12-02

### Added

- A new parameter to a node's result called `sublattice_result` is added.
  This will be of a `Result` type and will contain the result of that sublattice's
  execution. If a normal electron is executed, this will be `None`.

- In `_delete_result` function in `results_manager.py`, an empty results directory
  will now be deleted.

- Name of a sublattice node will also contain `(sublattice)`.

- Added `_dispatch_sync_serverless` which synchronously dispatches without a server
  and waits for a result to be returned. This is the method used to dispatch a sublattice.

- Test for sublatticing is added.

- How-to guide added for sublatticing explaining the new features.

### Changed

- Partially changed `draw` function in `lattice.py` to also draw the subgraph
  of the sublattice when drawing the main graph of the lattice. The change is
  incomplete as we intend to add this feature later.

- Instead of returning `plt`, `draw` now returns the `ax` object.

- `__call__` function in `lattice.py` now runs the lattice's function normally
  instead of dispatching it.

- `_run_task` function now checks whether current node is a sublattice and acts
  accordingly.

### Fixed

- Unnecessary lines to rename the node's name in `covalent_dispatcher/_core/__init__.py` are removed.

- `test_electron_takes_nested_iterables` test was being ignored due to a spelling mistake. Fixed and
  modified to follow the new pattern.

## [0.7.0] - 2021-12-01

### Added

- Electrons can now accept an executor object using the "backend" keyword argument. "backend" can still take a string naming the executor module.
- Electrons and lattices no longer have Slurm metadata associated with the executor, as that information should be contained in the executor object being used as an input argument.
- The "backend" keyword can still be a string specifying the executor module, but only if the executor doesn't need any metadata.
- Executor plugin classes are now directly available to covalent, eg: covalent.executor.LocalExecutor().

## [0.6.7] - 2021-12-01

### Added

- Docstrings without examples for all the functions in core covalent.
- Typehints in those functions as well.
- Used `typing.TYPE_CHECKING` to prevent cyclic imports when writing typehints.

### Changed

- `convert_to_lattice_function` renamed to `convert_to_lattice_function_call`.
- Context managers now raise a `ValueError` instead of a generic `Exception`.

## [0.6.6] - 2021-11-30

### Fixed

- Fixed the version used in the documentation
- Fixed the badge URLs to prevent caching

## [0.6.5] - 2021-11-30

### Fixed

- Broken how-to links

### Removed

- Redundant lines from .gitignore
- *.ipynb from .gitignore

## [0.6.4] - 2021-11-30

### Added

- How-to guides for workflow orchestration.
  - How to construct an electron
  - How to construct a lattice
  - How to add an electron to lattice
  - How to visualize the lattice
  - How to add constraints to lattices
- How-to guides for workflow and subtask execution.
  - How to execute individual electrons
  - How to execute a lattice
  - How to execute multiple lattices
- How-to guides for status querying.
  - How to query electron execution status
  - How to query lattice execution status
  - How to query lattice execution time
- How-to guides for results collection
  - How to query electron execution results
  - How to query lattice execution results
  - How to query multiple lattice execution results
- Str method for the results object.

### Fixed

- Saving the electron execution status when the subtask is running.

## [0.6.3] - 2021-11-29

### Removed

- JWT token requirement.
- Covalent dispatcher login requirement.
- Update covalent login reference in README.md.
- Changed the default dispatcher server port from 5000 to 47007.

## [0.6.2] - 2021-11-28

### Added

- Github action for tests and coverage
- Badges for tests and coverage
- If tests pass then develop is pushed to master
- Add release action which tags and creates a release for minor version upgrades
- Add badges action which runs linter, and upload badges for version, linter score, and platform
- Add publish action (and badge) which builds a Docker image and uploads it to the AWS ECR

## [0.6.1] - 2021-11-27

### Added

- Github action which checks version increment and changelog entry

## [0.6.0] - 2021-11-26

### Added

- New Covalent RTD theme
- sphinx extension sphinx-click for CLI RTD
- Sections in RTD
- init.py in both covalent-dispatcher logger module and cli module for it to be importable in sphinx

### Changed

- docutils version that was conflicting with sphinx

### Removed

- Old aq-theme

## [0.5.1] - 2021-11-25

### Added

- Integration tests combining both covalent and covalent-dispatcher modules to test that
  lattice workflow are properly planned and executed.
- Integration tests for the covalent-dispatcher init module.
- pytest-asyncio added to requirements.

## [0.5.0] - 2021-11-23

### Added

- Results manager file to get results from a file, delete a result, and redispatch a result object.
- Results can also be awaited to only return a result if it has either been completed or failed.
- Results class which is used to store the results with all the information needed to be used again along with saving the results to a file functionality.
- A result object will be a mercurial object which will be updated by the dispatcher and saved to a file throughout the dispatching and execution parts.
- Direct manipulation of the transport graph inside a result object takes place.
- Utility to convert a function definition string to a function and vice-versa.
- Status class to denote the status of a result object and of each node execution in the transport graph.
- Start and end times are now also stored for each node execution as well as for the whole dispatch.
- Logging of `stdout` and `stderr` can be done by passing in the `log_stdout`, `log_stderr` named metadata respectively while dispatching.
- In order to get the result of a certain dispatch, the `dispatch_id`, the `results_dir`, and the `wait` parameter can be passed in. If everything is default, then only the dispatch id is required, waiting will not be done, and the result directory will be in the current working directory with folder name as `results/` inside which every new dispatch will have a new folder named according to their respective dispatch ids, containing:
  - `result.pkl` - (Cloud)pickled result object.
  - `result_info.yaml` - yaml file with high level information about the result and its execution.
  - `dispatch_source.py` - python file generated, containing the original function definitions of lattice and electrons which can be used to dispatch again.

### Changed

- `logfile` named metadata is now `slurm_logfile`.
- Instead of using `jsonpickle`, `cloudpickle` is being used everywhere to maintain consistency.
- `to_json` function uses `json` instead of `jsonpickle` now in electron and lattice definitions.
- `post_processing` moved to the dispatcher, so the dispatcher will now store a finished execution result in the results folder as specified by the user with no requirement of post processing it from the client/user side.
- `run_task` function in dispatcher modified to check if a node has completed execution and return it if it has, else continue its execution. This also takes care of cases if the server has been closed mid execution, then it can be started again from the last saved state, and the user won't have to wait for the whole execution.
- Instead of passing in the transport graph and dispatch id everywhere, the result object is being passed around, except for the `asyncio` part where the dispatch id and results directory is being passed which afterwards lets the core dispatcher know where to get the result object from and operate on it.
- Getting result of parent node executions of the graph, is now being done using the result object's graph. Storing of each execution's result is also done there.
- Tests updated to reflect the changes made. They are also being run in a serverless manner.

### Removed

- `LatticeResult` class removed.
- `jsonpickle` requirement removed.
- `WorkflowExecutionResult`, `TaskExecutionResult`, and `ExecutionError` singleton classes removed.

### Fixed

- Commented out the `jwt_required()` part in `covalent-dispatcher/_service/app.py`, may be removed in later iterations.
- Dispatcher server will now return the error message in the response of getting result if it fails instead of sending every result ever as a response.

## [0.4.3] - 2021-11-23

### Added

- Added a note in Known Issues regarding port conflict warning.

## [0.4.2] - 2021-11-24

### Added

- Added badges to README.md

## [0.4.1] - 2021-11-23

### Changed

- Removed old coverage badge and fixed the badge URL

## [0.4.0] - 2021-11-23

### Added

- Codecov integrations and badge

### Fixed

- Detached pipelines no longer created

## [0.3.0] - 2021-11-23

### Added

- Wrote a Code of Conduct based on <https://www.contributor-covenant.org/>
- Added installation and environment setup details in CONTRIBUTING
- Added Known Issues section to README

## [0.2.0] - 2021-11-22

### Changed

- Removed non-open-source executors from Covalent. The local SLURM executor is now
- a separate repo. Executors are now plugins.

## [0.1.0] - 2021-11-19

### Added

- Pythonic CLI tool. Install the package and run `covalent --help` for a usage description.
- Login and logout functionality.
- Executor registration/deregistration skeleton code.
- Dispatcher service start, stop, status, and restart.

### Changed

- JWT token is stored to file instead of in an environment variable.
- The Dask client attempts to connect to an existing server.

### Removed

- Removed the Bash CLI tool.

### Fixed

- Version assignment in the covalent init file.

## [0.0.3] - 2021-11-17

### Fixed

- Fixed the Dockerfile so that it runs the dispatcher server from the covalent repo.

## [0.0.2] - 2021-11-15

### Changed

- Single line change in ci script so that it doesn't exit after validating the version.
- Using `rules` in `pytest` so that the behavior in test stage is consistent.

## [0.0.1] - 2021-11-15

### Added

- CHANGELOG.md to track changes (this file).
- Semantic versioning in VERSION.
- CI pipeline job to enforce versioning.<|MERGE_RESOLUTION|>--- conflicted
+++ resolved
@@ -7,12 +7,10 @@
 
 ## [UNRELEASED]
 
-<<<<<<< HEAD
 ### Fixed
 
 - Pass non-kwargs to electrons in the correct order during dispatch.
 
-=======
 ## [0.157.0] - 2022-07-28
 
 ### Authors
@@ -32,7 +30,6 @@
 ### Docs
 
 - Updated the RTD on `wait_for()` to use the static `wait()` function
->>>>>>> 6755f33e
 ### Operations
 
 - pre-commit autoupdate
