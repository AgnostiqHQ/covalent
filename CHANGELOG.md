# Changelog

All notable changes to this project will be documented in this file.

The format is based on [Keep a Changelog](https://keepachangelog.com/en/1.0.0/),
and this project adheres to [Semantic Versioning](https://semver.org/spec/v2.0.0.html).

## [UNRELEASED]

<<<<<<< HEAD
### Operations

- Adding a step in `release.yml/docker` job to trigger the AWS executor base image build in the remote repo `covalent-aws-plugins`
- Pass all the necessary inputs for the triggered workflow as part of the HTTP POST request body
=======
### Fixed

- Removed inheritance of `call_before` metadata related to file transfers from parent electron to collected nodes.
>>>>>>> de684b5d

### Added

- Unit tests for `remote_executor.py`

### Added

- Added alembic migrations script for DB schema v12

### Docs

- Updated AWS Lambda plugin rtd with mention to its limitations.

### Tests

- Updated more tests to DB schema v12
- Improved DB mocking in dispatcher tests

## [0.197.0] - 2022-09-08

### Authors

- Will Cunningham <wjcunningham7@users.noreply.github.com>
- Co-authored-by: Scott Wyman Neagle <scott@agnostiq.ai>
- Alejandro Esquivel <ae@alejandro.ltd>
- Co-authored-by: Will Cunningham <wjcunningham7@gmail.com>
- Aravind-psiog <100823292+Aravind-psiog@users.noreply.github.com>
- Faiyaz Hasan <faiyaz@agnostiq.ai>
- Co-authored-by: Venkat Bala <venkat@agnostiq.ai>
- Prasanna Venkatesh <54540812+Prasy12@users.noreply.github.com>
- Co-authored-by: Amalan Jenicious F <amalan.jenicious@psiog.com>
- Okechukwu  Emmanuel Ochia <okechukwu@agnostiq.ai>
- Co-authored-by: pre-commit-ci[bot] <66853113+pre-commit-ci[bot]@users.noreply.github.com>
- Casey Jao <casey@agnostiq.ai>


### Fixed

- Fixed missing lattice and result object attributes after rehydrating from datastore.

### Changed

- Implemented v12 of the DB schema

### Tests

- Enhanced DB tests to check faithfulness of persist and rehydrate operations

### Docs

- Added credential management page

## [0.196.0] - 2022-09-07

### Authors

- Will Cunningham <wjcunningham7@users.noreply.github.com>
- Co-authored-by: Scott Wyman Neagle <scott@agnostiq.ai>
- Alejandro Esquivel <ae@alejandro.ltd>
- Co-authored-by: Will Cunningham <wjcunningham7@gmail.com>
- Aravind-psiog <100823292+Aravind-psiog@users.noreply.github.com>
- Faiyaz Hasan <faiyaz@agnostiq.ai>
- Co-authored-by: Venkat Bala <venkat@agnostiq.ai>
- Prasanna Venkatesh <54540812+Prasy12@users.noreply.github.com>
- Co-authored-by: Amalan Jenicious F <amalan.jenicious@psiog.com>
- Okechukwu  Emmanuel Ochia <okechukwu@agnostiq.ai>
- Co-authored-by: pre-commit-ci[bot] <66853113+pre-commit-ci[bot]@users.noreply.github.com>
- Casey Jao <casey@agnostiq.ai>


### Changed

- Sublattices are now run completely internally, without any HTTP calls.
- Lattice-level metadata is persisted atomically for sublattices.

## [0.195.0] - 2022-09-06

### Authors

- Will Cunningham <wjcunningham7@users.noreply.github.com>
- Co-authored-by: Scott Wyman Neagle <scott@agnostiq.ai>
- Alejandro Esquivel <ae@alejandro.ltd>
- Co-authored-by: Will Cunningham <wjcunningham7@gmail.com>
- Aravind-psiog <100823292+Aravind-psiog@users.noreply.github.com>
- Faiyaz Hasan <faiyaz@agnostiq.ai>
- Co-authored-by: Venkat Bala <venkat@agnostiq.ai>
- Prasanna Venkatesh <54540812+Prasy12@users.noreply.github.com>
- Co-authored-by: Amalan Jenicious F <amalan.jenicious@psiog.com>
- Okechukwu  Emmanuel Ochia <okechukwu@agnostiq.ai>
- Co-authored-by: pre-commit-ci[bot] <66853113+pre-commit-ci[bot]@users.noreply.github.com>
- Casey Jao <casey@agnostiq.ai>


### Changed

- `import covalent` no longer pulls in the server components

### Operations

- Fixed `tests.yml` where `RECOMMENDED_PLATFORM` was not properly set

## [0.194.0] - 2022-09-06

### Authors

- Will Cunningham <wjcunningham7@users.noreply.github.com>
- Co-authored-by: Scott Wyman Neagle <scott@agnostiq.ai>
- Alejandro Esquivel <ae@alejandro.ltd>
- Co-authored-by: Will Cunningham <wjcunningham7@gmail.com>
- Aravind-psiog <100823292+Aravind-psiog@users.noreply.github.com>
- Faiyaz Hasan <faiyaz@agnostiq.ai>
- Co-authored-by: Venkat Bala <venkat@agnostiq.ai>
- Prasanna Venkatesh <54540812+Prasy12@users.noreply.github.com>
- Co-authored-by: Amalan Jenicious F <amalan.jenicious@psiog.com>
- Okechukwu  Emmanuel Ochia <okechukwu@agnostiq.ai>
- Co-authored-by: pre-commit-ci[bot] <66853113+pre-commit-ci[bot]@users.noreply.github.com>
- Casey Jao <casey@agnostiq.ai>

### Operations

- Added a workflow which checks for missing or extra requirements
- Added pycln to pre-commit hooks #867

### Removed

- PyYAML
- tailer

## [0.193.0] - 2022-09-06

### Authors

- Will Cunningham <wjcunningham7@users.noreply.github.com>
- Co-authored-by: Scott Wyman Neagle <scott@agnostiq.ai>
- Alejandro Esquivel <ae@alejandro.ltd>
- Co-authored-by: Will Cunningham <wjcunningham7@gmail.com>
- Aravind-psiog <100823292+Aravind-psiog@users.noreply.github.com>
- Faiyaz Hasan <faiyaz@agnostiq.ai>
- Co-authored-by: Venkat Bala <venkat@agnostiq.ai>
- Prasanna Venkatesh <54540812+Prasy12@users.noreply.github.com>
- Co-authored-by: Amalan Jenicious F <amalan.jenicious@psiog.com>
- Okechukwu  Emmanuel Ochia <okechukwu@agnostiq.ai>
- Co-authored-by: pre-commit-ci[bot] <66853113+pre-commit-ci[bot]@users.noreply.github.com>
- Casey Jao <casey@agnostiq.ai>


### Changed

- Refactored executor base classes

### Operations

- pre-commit autoupdate

## [0.192.0] - 2022-09-02

### Authors

- Will Cunningham <wjcunningham7@users.noreply.github.com>
- Co-authored-by: Scott Wyman Neagle <scott@agnostiq.ai>
- Alejandro Esquivel <ae@alejandro.ltd>
- Co-authored-by: Will Cunningham <wjcunningham7@gmail.com>
- Aravind-psiog <100823292+Aravind-psiog@users.noreply.github.com>
- Faiyaz Hasan <faiyaz@agnostiq.ai>
- Co-authored-by: Venkat Bala <venkat@agnostiq.ai>
- Prasanna Venkatesh <54540812+Prasy12@users.noreply.github.com>
- Co-authored-by: Amalan Jenicious F <amalan.jenicious@psiog.com>
- Okechukwu  Emmanuel Ochia <okechukwu@agnostiq.ai>
- Co-authored-by: pre-commit-ci[bot] <66853113+pre-commit-ci[bot]@users.noreply.github.com>


### Changed

- Modified how `no_cluster` is passed to `app.py` from the CLI

## [0.191.0] - 2022-09-01

### Authors

- Will Cunningham <wjcunningham7@users.noreply.github.com>
- Co-authored-by: Scott Wyman Neagle <scott@agnostiq.ai>
- Alejandro Esquivel <ae@alejandro.ltd>
- Co-authored-by: Will Cunningham <wjcunningham7@gmail.com>
- Aravind-psiog <100823292+Aravind-psiog@users.noreply.github.com>
- Faiyaz Hasan <faiyaz@agnostiq.ai>
- Co-authored-by: Venkat Bala <venkat@agnostiq.ai>
- Prasanna Venkatesh <54540812+Prasy12@users.noreply.github.com>
- Co-authored-by: Amalan Jenicious F <amalan.jenicious@psiog.com>
- Okechukwu  Emmanuel Ochia <okechukwu@agnostiq.ai>
- Co-authored-by: pre-commit-ci[bot] <66853113+pre-commit-ci[bot]@users.noreply.github.com>


### Added

- Implementation of RemoteExecutor

## [0.190.0] - 2022-09-01

### Authors

- Will Cunningham <wjcunningham7@users.noreply.github.com>
- Co-authored-by: Scott Wyman Neagle <scott@agnostiq.ai>
- Alejandro Esquivel <ae@alejandro.ltd>
- Co-authored-by: Will Cunningham <wjcunningham7@gmail.com>
- Aravind-psiog <100823292+Aravind-psiog@users.noreply.github.com>
- Faiyaz Hasan <faiyaz@agnostiq.ai>
- Co-authored-by: Venkat Bala <venkat@agnostiq.ai>
- Prasanna Venkatesh <54540812+Prasy12@users.noreply.github.com>
- Co-authored-by: Amalan Jenicious F <amalan.jenicious@psiog.com>
- Okechukwu  Emmanuel Ochia <okechukwu@agnostiq.ai>


### Changed

- Renamed `BaseAsyncExecutor` and its references to `AsyncBaseExecutor`.

## [0.189.0] - 2022-08-31

### Authors

- Will Cunningham <wjcunningham7@users.noreply.github.com>
- Co-authored-by: Scott Wyman Neagle <scott@agnostiq.ai>
- Alejandro Esquivel <ae@alejandro.ltd>
- Co-authored-by: Will Cunningham <wjcunningham7@gmail.com>
- Aravind-psiog <100823292+Aravind-psiog@users.noreply.github.com>
- Faiyaz Hasan <faiyaz@agnostiq.ai>
- Co-authored-by: Venkat Bala <venkat@agnostiq.ai>
- Prasanna Venkatesh <54540812+Prasy12@users.noreply.github.com>
- Co-authored-by: Amalan Jenicious F <amalan.jenicious@psiog.com>


### Added

- Added capability to take screenshot of the graph with covalent logo on the GUI.

### Operations

- Changed the environment switches in tests.yml to be `true`/empty instead of 1/0

- Adding `benchmark.yml` workflow

### Tests

- Adding scripts in `tests/stress_tests/benchmarks`

## [0.188.0] - 2022-08-31

### Authors

- Will Cunningham <wjcunningham7@users.noreply.github.com>
- Co-authored-by: Scott Wyman Neagle <scott@agnostiq.ai>
- Alejandro Esquivel <ae@alejandro.ltd>
- Co-authored-by: Will Cunningham <wjcunningham7@gmail.com>
- Aravind-psiog <100823292+Aravind-psiog@users.noreply.github.com>


### Added

- Created a prototype of a production Dockerfile
- The old Dockerfile has been moved to Dockerfile.dev

### Docs

- Added read the docs for user interface
- Added db schema migration error guide in RTD
- Removed `get_data_store` from quantum chemistry tutorial #1046

### Operations

- Front-end test coverage measured and reported in CI
- Added reusable version action

## [0.187.0] - 2022-08-28

### Authors

- Prasanna Venkatesh <54540812+Prasy12@users.noreply.github.com>
- Co-authored-by: Kamalesh-suresh <kamalesh.suresh@psiog.com>
- Co-authored-by: Amalan Jenicious F <amalan.jenicious@psiog.com>
- Co-authored-by: pre-commit-ci[bot] <66853113+pre-commit-ci[bot]@users.noreply.github.com>

### Tests

- Fixed `test_using_executor_names` and `test_internal_sublattice_dispatch` tests to also work with `--no-cluster` option.

### Added

- Added test cases for front-end react components.

## [0.186.0] - 2022-08-25

### Authors

- Sankalp Sanand <sankalp@agnostiq.ai>
- Co-authored-by: Alejandro Esquivel <ae@alejandro.ltd>
- Venkat Bala <venkat@agnostiq.ai>
- Okechukwu  Emmanuel Ochia <okechukwu@agnostiq.ai>
- Co-authored-by: pre-commit-ci[bot] <66853113+pre-commit-ci[bot]@users.noreply.github.com>
- Co-authored-by: Will Cunningham <wjcunningham7@gmail.com>
- Co-authored-by: Scott Wyman Neagle <scott@agnostiq.ai>
- Venkat Bala <15014089+venkatBala@users.noreply.github.com>
- Aravind-psiog <100823292+Aravind-psiog@users.noreply.github.com>
- Co-authored-by: Kamalesh-suresh <kamalesh.suresh@psiog.com>
- Co-authored-by: Prasy12 <prasanna.venkatesh@psiog.com>

### Operations

- Fix conditional logic around dumping of `covalent` logs to stdout in test workflows
- Build test matrix by parsing configs from json
- Dump covalent logs if any of the tests step fail
- changed-files action uses the proper sha in version.yml

### Docs

- Added RTD and header for the AWS EC2 executor plugin.
- Refactored tutorials for better organization

### Added

- Added executor label, node id and node type to graph node UI

### Changed

- Runtime has been modified to be more precise on the lattice and electron sidebar

## [0.185.0] - 2022-08-23

### Authors

- Sankalp Sanand <sankalp@agnostiq.ai>
- Co-authored-by: Alejandro Esquivel <ae@alejandro.ltd>
- Venkat Bala <venkat@agnostiq.ai>

### Added

- Adding `load_tests` subdirectory to tests to facilitate execution of Covalent benchmarks during nightly runs
- Added `locust` requirements to tests `requirements.txt`

## [0.184.2] - 2022-08-23

### Authors

- Sankalp Sanand <sankalp@agnostiq.ai>
- Co-authored-by: Alejandro Esquivel <ae@alejandro.ltd>


### Fixed

- Switched the `render_as_batch` flag in the alembic env context so that `ALTER` commands are supported in SQLite migrations.

### Docs

- Updated custom executor RTD to show a simpler example

### Operations

- pre-commit autoupdate

## [0.184.1] - 2022-08-23

### Authors

- Alejandro Esquivel <ae@alejandro.ltd>
- Venkat Bala <venkat@agnostiq.ai>
- Co-authored-by: Scott Wyman Neagle <scott@agnostiq.ai>
- Casey Jao <casey@agnostiq.ai>
- Sankalp Sanand <sankalp@agnostiq.ai>


### Fixed

- Function's `__doc__` and `__name__` storage in dict/json for transportable object fixed.

### Tests

- Added unit test for the above fix.

## [0.184.0] - 2022-08-22

### Authors

- Alejandro Esquivel <ae@alejandro.ltd>
- Venkat Bala <venkat@agnostiq.ai>
- Co-authored-by: Scott Wyman Neagle <scott@agnostiq.ai>
- Casey Jao <casey@agnostiq.ai>


### Changed

- Electron metadata is serialized earlier during workflow construction
  to reduce unexpected executor pip requirements.
  
### Operations

- Updating conditional logic for the different steps in `release` workflow
- Dependabot update

### Docs

- Removed "How to synchronize lattices" section from RTD

## [0.183.0] - 2022-08-18

### Authors

- Scott Wyman Neagle <scott@agnostiq.ai>
- Venkat Bala <venkat@agnostiq.ai>


### Added

- Adding tests to update patch coverage for the `covalent logs` cli

### Changed

- Modify the `covalent logs` CLI handler to read logs line by line

### Operations

- Update release workflow
- Adding a `wait` input for the Conda action

## [0.182.2] - 2022-08-18

### Authors

- Scott Wyman Neagle <scott@agnostiq.ai>
- Will Cunningham <wjcunningham7@users.noreply.github.com>
- Alejandro Esquivel <ae@alejandro.ltd>
- Co-authored-by: Will Cunningham <wjcunningham7@gmail.com>
- Co-authored-by: Faiyaz Hasan <faiyaz@agnostiq.ai>


### Fixed

- CLI `service.py` tests to run without the server needing to be started.

### Docs

- Added `covalent db` cli command to API section of RTD

### Docs

- Fixed RTD downloads badge image to point to `covalent` rather than `cova`

### Operations

- Use conda skeleton action for build and upload

### Docs

- Updating WCI yaml with new file transfer protocols

## [0.182.1] - 2022-08-17

### Authors

- Will Cunningham <wjcunningham7@users.noreply.github.com>
- Venkat Bala <venkat@agnostiq.ai>
- Co-authored-by: santoshkumarradha <santosh@agnostiq.ai>
- Co-authored-by: pre-commit-ci[bot] <66853113+pre-commit-ci[bot]@users.noreply.github.com>
- Co-authored-by: Santosh kumar <29346072+santoshkumarradha@users.noreply.github.com>
- Co-authored-by: Scott Wyman Neagle <scott@agnostiq.ai>
- Prasanna Venkatesh <54540812+Prasy12@users.noreply.github.com>
- Co-authored-by: Will Cunningham <wjcunningham7@gmail.com>


### Fixed

- lattice.draw() fix on the GUI.

## [0.182.0] - 2022-08-17

### Authors

- Will Cunningham <wjcunningham7@users.noreply.github.com>
- Venkat Bala <venkat@agnostiq.ai>
- Co-authored-by: santoshkumarradha <santosh@agnostiq.ai>
- Co-authored-by: pre-commit-ci[bot] <66853113+pre-commit-ci[bot]@users.noreply.github.com>
- Co-authored-by: Santosh kumar <29346072+santoshkumarradha@users.noreply.github.com>
- Co-authored-by: Scott Wyman Neagle <scott@agnostiq.ai>


### Added

- Update RTD for `AWS Batch` executor
- Removed `AWS Lambda` executor RTD from this branch in order to keep changes atomic

### Changed

- Synced with latest develop

### Docs

- Adding RTD for `AWS Braket` executor
- Adding dropdown menu for the IAM policy
- Delete RTD for other cloud executor to keep changes atomic
- Renamed `executers` folder to `executors`

### Docs

- Updated short release notes

## [0.181.0] - 2022-08-17

### Authors

- Alejandro Esquivel <ae@alejandro.ltd>
- Will Cunningham <wjcunningham7@users.noreply.github.com>
- Scott Wyman Neagle <scott@agnostiq.ai>
- Venkat Bala <venkat@agnostiq.ai>
- Co-authored-by: santoshkumarradha <santosh@agnostiq.ai>
- Co-authored-by: pre-commit-ci[bot] <66853113+pre-commit-ci[bot]@users.noreply.github.com>
- Co-authored-by: Santosh kumar <29346072+santoshkumarradha@users.noreply.github.com>
- Co-authored-by: Will Cunningham <wjcunningham7@gmail.com>
- Prasanna Venkatesh <54540812+Prasy12@users.noreply.github.com>
- Co-authored-by: Kamalesh-suresh <kamalesh.suresh@psiog.com>
- Co-authored-by: Manjunath PV <manjunath.poilath@psiog.com>
- Co-authored-by: ArunPsiog <arun.mukesh@psiog.com>


### Changed

- Lazy loading mechanism on the GUI.

### Fixed

- Displaying electron executor and inputs information on the GUI.
- Animated spinner for running statuses on the GUI.

## Docs

- Add `AWSLambdaExecutor` RTD
- Update `api.rst` to include `cluster` CLI command option
- Added version migration guide section in RTD
- Update RTD for `AWS ECS` executor
- Remove AWS Lambda and Batch RTDs to keep changes atomic
- Adding dropdowns to IAM policy documents
- Updated compatibility matrix
- Updated pip, bash and callable deps how-to guides

### Operations

- NPM install on CentOS done explicitly
- `-y` flag for `conda install`

## [0.180.0] - 2022-08-16

### Authors

- Casey Jao <casey@agnostiq.ai>
- Co-authored-by: Alejandro Esquivel <ae@alejandro.ltd>
- Okechukwu  Emmanuel Ochia <okechukwu@agnostiq.ai>
- Scott Wyman Neagle <scott@agnostiq.ai>
- Co-authored-by: pre-commit-ci[bot] <66853113+pre-commit-ci[bot]@users.noreply.github.com>
- Co-authored-by: Will Cunningham <wjcunningham7@gmail.com>
- Sankalp Sanand <sankalp@agnostiq.ai>


### Removed

- Removed `ct.wait.LONG` etc. constants from covalent's init

### Changed

- `wait` in `_get_result_from_dispatcher` will now use `_results_manager.wait.EXTREME` if `True` has been passed to it.

### Operations

- Prettierified release.yml
- Cleaned up pre-commit-config.yml

### Docs

- Updated Bash Lepton tutorial to conform with the latest Lepton interface changes
- Disabling how-to guide for executing an electron with a specified Conda environment.
- Fixed "How To" for Python leptons

## [0.179.0] - 2022-08-16

### Authors



### Changed

- Changed terser package version on webapp yarn-lock file.

## [0.178.0] - 2022-08-15

### Authors

- Will Cunningham <wjcunningham7@users.noreply.github.com>
- Co-authored-by: Alejandro Esquivel <ae@alejandro.ltd>
- Casey Jao <casey@agnostiq.ai>


### Changed

- Dispatch workflows as asyncio tasks on the FastAPI event loop instead of in separate threads

### Fixed

- Deconflict wait enum with `ct.wait` function; `wait` -> `WAIT`

### Operations

- Conda package is built and tested on a nightly schedule
- Conda deployment step is added to `release.yml`
- Install yarn and npm on Ubuntu whenever the webapp needs to be built

## [0.177.0] - 2022-08-11

### Authors

- Scott Wyman Neagle <scott@agnostiq.ai>
- Co-authored-by: Faiyaz Hasan <faiyaz@agnostiq.ai>
- Casey Jao <casey@agnostiq.ai>
- Venkat Bala <venkat@agnostiq.ai>
- Co-authored-by: pre-commit-ci[bot] <66853113+pre-commit-ci[bot]@users.noreply.github.com>

### Removed

- `while True` in `app.get_result`

### Changed

- Flask route logic to return 503 when the result is not ready

### Tests

- results_manager tests

### Operations

- Fix conditional checks for `pre-release` and `stable` Covalent docker image builds

## [0.176.0] - 2022-08-11

### Authors

- Scott Wyman Neagle <scott@agnostiq.ai>
- Co-authored-by: Faiyaz Hasan <faiyaz@agnostiq.ai>
- Casey Jao <casey@agnostiq.ai>


### Operations

- Update precommit yaml.

### Removed

- `Lattice.check_consumables()`, `_TransportGraph.get_topologically_sorted_graph()`

### Operations

- Trigger webapp build if `build==true`

## [0.175.0] - 2022-08-11

### Authors

- Scott Wyman Neagle <scott@agnostiq.ai>
- Co-authored-by: Faiyaz Hasan <faiyaz@agnostiq.ai>
- Casey Jao <casey@agnostiq.ai>


### Operations

- Trigger Slack alert for failed tests on `workflow_run`

## [0.174.0] - 2022-08-11

### Authors

- Casey Jao <casey@agnostiq.ai>
- Alejandro Esquivel <ae@alejandro.ltd>


### Changed

- Changed return value for TransferFromRemote and TransferToRemote (download/upload) operations to be consistent and always return filepath tuples

### Docs

- Updated docs with File Transfer return value changes and `files` kwarg injections

### Fixed

- Fixed postprocessing workflows that return an electron with an incoming wait_for edge

## [0.173.0] - 2022-08-10

### Authors

- Sankalp Sanand <sankalp@agnostiq.ai>


### Added

- `--hard` and `--yes` flags added to `covalent purge` for hard purging (also deletes the databse) and autoapproving respectively.

### Changed

- `covalent purge` now shows the user a prompt informing them what dirs and files will be deleted.
- Improved shown messages in some commands.

### Tests

- Updated tests to reflect above changes.

## [0.172.0] - 2022-08-10

### Authors

- Will Cunningham <wjcunningham7@users.noreply.github.com>
- Prasanna Venkatesh <54540812+Prasy12@users.noreply.github.com>
- Co-authored-by: pre-commit-ci[bot] <66853113+pre-commit-ci[bot]@users.noreply.github.com>
- Co-authored-by: Aravind-psiog <100823292+Aravind-psiog@users.noreply.github.com>
- Co-authored-by: ArunPsiog <arun.mukesh@psiog.com>
- Co-authored-by: manjunath.poilath <manjunath.poilath@psiog.com>
- Co-authored-by: Kamalesh-suresh <kamalesh.suresh@psiog.com>
- Co-authored-by: Amalan Jenicious F <amalan.jenicious@psiog.com>
- Co-authored-by: M Shrikanth <shrikanth.mohan@psiog.com>
- Co-authored-by: Casey Jao <casey@agnostiq.ai>
- Co-authored-by: Aravind-psiog <aravind.prabaharan@psiog.com>
- Co-authored-by: Will Cunningham <wjcunningham7@gmail.com>
- Co-authored-by: Alejandro Esquivel <ae@alejandro.ltd>


### Changed

- Covalent dispatcher flask web apis ported to FastAPI in `covalent_dispatcher/_service/app.py`
- Unit tests written for Covalent dispatcher flask web apis ported to FastAPI in `covalent_dispatcher_tests/_service/app.test.py`
- Web apis of `covalent_ui` refactored to adhere to v11 DB schema
- Electron graph mini map has been moved next to controls on the GUI.
- Lattice status and count of completed & total electrons has been moved to the top of the graph on the GUI.
- Some of the Flask APIs earlier consumed by the GUI have been deprecated & removed from the code base.
- APIs exposed by the web app back end have been re-factored to adhere to the new DB schema v10

### Added

- Added count of dispatches by status on the dispatch list section of the GUI.
- APIs that the GUI consumes have been re-written using FastAPI. This includes re-factoring of older APIs and adding of new APIs.
- Added COVALENT_SERVER_IFACE_ANY flag for uvicorn to start with 0.0.0.0

### Docs

- ReadTheDocs landing page has been improved

## [0.171.0] - 2022-08-10

### Authors

- Casey Jao <casey@agnostiq.ai>
- Co-authored-by: Scott Wyman Neagle <scott@agnostiq.ai>

### Added

- Added `covalent migrate_legacy_result_object` command to save pickled Result objects to the DataStore

## [0.170.1] - 2022-08-09

### Authors

- Venkat Bala <venkat@agnostiq.ai>

### Fixed

- Remove `attr` import added inadvertently

### Tests

- Fix `start` cli test, update `set_config` call count

## [0.170.0] - 2022-08-08

### Authors

- Venkat Bala <venkat@agnostiq.ai>
- Co-authored-by: pre-commit-ci[bot] <66853113+pre-commit-ci[bot]@users.noreply.github.com>


### Changed

- Temporarily allow executor plugin variable name to be either in uppercase or lowercase

## [0.169.0] - 2022-08-08

### Authors

- Venkat Bala <venkat@agnostiq.ai>
- Co-authored-by: pre-commit-ci[bot] <66853113+pre-commit-ci[bot]@users.noreply.github.com>


### Added

- Adding a `covalent config` convenience CLI to quickly view retrive the covalent configuration

## [0.168.0] - 2022-08-08

### Authors

- Venkat Bala <venkat@agnostiq.ai>
- Co-authored-by: pre-commit-ci[bot] <66853113+pre-commit-ci[bot]@users.noreply.github.com>


### Added

- Adding `setup/teardown` methods as placeholders for any executor specific setup and teardown tasks

## [0.167.0] - 2022-08-08

### Authors

- Poojith U Rao <106616820+poojithurao@users.noreply.github.com>
- Co-authored-by: Venkat Bala <venkat@agnostiq.ai>
- Co-authored-by: Faiyaz Hasan <faiyaz@agnostiq.ai>
- Co-authored-by: pre-commit-ci[bot] <66853113+pre-commit-ci[bot]@users.noreply.github.com>
- Co-authored-by: Alejandro Esquivel <ae@alejandro.ltd>


### Added

- S3 File transfer strategy

### Fixed

- Adding maximum number of retries and timeout parameter to the get result http call.

## [0.166.0] - 2022-08-07

### Authors

- Venkat Bala <venkat@agnostiq.ai>


### Tests

- Update dask cli test to match Covalent Dask cluster configuration


### Changed

- Remove newline from log stream formatter for better log statment output
- Jsonify covalent cluster cli outputs

## [0.165.0] - 2022-08-06

### Authors

- Casey Jao <casey@agnostiq.ai>


### Changed

- Make `BaseExecutor` and `BaseAsyncExecutor` class siblings, not parent and child.

### Operations

- Only validate webapp if the webapp was built

### Tests

- Fixed randomly failing lattice json serialization test

## [0.164.0] - 2022-08-05

### Authors

- Sankalp Sanand <sankalp@agnostiq.ai>
- Faiyaz Hasan <faiyaz@agnostiq.ai>
- Co-authored-by: pre-commit-ci[bot] <66853113+pre-commit-ci[bot]@users.noreply.github.com>
- Co-authored-by: Venkat Bala <venkat@agnostiq.ai>
- Co-authored-by: Will Cunningham <wjcunningham7@gmail.com>


### Changed

- Use `update_config` to modify dask configuration from the cluster process
- Simplify `set_config` logic for dask configuration options on `covalent start`
- Removed default values from click options for dask configuration related values

### Added

- Configured default dask configuration options in `defaults.py`

### Fixed 

- Overwriting config address issue.

### Tests

- Moved misplaced functional/integration tests from the unit tests folder to their respective folders.
- All of the unit tests now use test DB instead of hitting a live DB.
- Updated `tests.yml` so that functional tests are run whenever tests get changed or github actions are changed.
- Several broken tests were also fixed.

## [0.163.0] - 2022-08-04

### Authors

- Alejandro Esquivel <ae@alejandro.ltd>
- Co-authored-by: Casey Jao <casey@agnostiq.ai>
- Will Cunningham <wjcunningham7@users.noreply.github.com>
- Co-authored-by: Scott Wyman Neagle <scott@agnostiq.ai>


### Added

- Added `rsync` dependency in `Dockerfile`

### Removed

- `Makefile` which was previously improperly committed

### Operations

- Functional tests are run only on `develop`
- `tests.yml` can be run manually provided a commit SHA
- `tests.yml` uses a `build` filter to conditionally install and build Covalent if build files are modified
- `docker.yml` is now only for dev work, and is manually triggered given an SHA
- `release.yml` is enhanced to push stable and pre-release images to a public ECR repo

## [0.162.0] - 2022-08-04

### Authors

- Alejandro Esquivel <ae@alejandro.ltd>
- Co-authored-by: Casey Jao <casey@agnostiq.ai>


### Changed

- Updated Base executor to support non-unique `retval_key`s, particularly for use in File Transfer where we may have several CallDeps with the reserved `retval_key` of value `files`.

## [0.161.2] - 2022-08-04

### Authors

- Alejandro Esquivel <ae@alejandro.ltd>
- Co-authored-by: pre-commit-ci[bot] <66853113+pre-commit-ci[bot]@users.noreply.github.com>


### Fixed

- Updated `covalent db migrations` to overwrite `alembic.ini` `script_location` with absolute path to migrations folder
- Updated `covalent db alembic [args]` command to use project root as `cwd` for alembic subprocess  

## [0.161.1] - 2022-08-03

### Authors

- Alejandro Esquivel <ae@alejandro.ltd>
- Scott Wyman Neagle <scott@agnostiq.ai>
- Co-authored-by: Faiyaz Hasan <faiyaz@agnostiq.ai>
- Poojith U Rao <106616820+poojithurao@users.noreply.github.com>
- Co-authored-by: Casey Jao <casey@agnostiq.ai>


### Fixed

- When a list was passed to an electron, the generated electron list
  had metadata copied from the electron. This was resulting in
  call_before and call_after functions being called by the electron
  list as well. The metadata (apart from executor) is now set to
  default values for the electron list.

## [0.161.0] - 2022-08-03

### Authors

- Alejandro Esquivel <ae@alejandro.ltd>
- Scott Wyman Neagle <scott@agnostiq.ai>
- Co-authored-by: Faiyaz Hasan <faiyaz@agnostiq.ai>


### Changed

- Replaced `Session(DispatchDB()._get_data_store().engine)` with `workflow_db.session()`

### Removed

- `DevDataStore` class from `datastore.py`
- workflows manager

## [0.160.1] - 2022-08-02

### Authors

- Alejandro Esquivel <ae@alejandro.ltd>
- Scott Wyman Neagle <scott@agnostiq.ai>


### Fixed

- `script_location` key not found issue when installing with pip (second attempt)

### Docs

- Remove migration guide reference from README

### Operations

- Explicitly check `release == true` in tests.yml

## [0.160.0] - 2022-08-02

### Authors

- Casey Jao <casey@agnostiq.ai>
- Co-authored-by: Faiyaz Hasan <faiyaz@agnostiq.ai>


### Changed

- `Executor.run()` now accepts a `task_metadata` dictionary. Current
  keys consist of `dispatch_id` and `node_id`.

## [0.159.0] - 2022-08-02

### Authors

- Casey Jao <casey@agnostiq.ai>
- Co-authored-by: Faiyaz Hasan <faiyaz@agnostiq.ai>


### Changed

- Database schema has been updated to v11

### Operations

- `paths-filter` will only be run on PRs, i.e on workflow runs, the whole test suite will be run.
- Removed retry action from running on `pytest` steps since they instead use `pytest` retries.
- `codecov.yml` added to enable carry-forward flags
- UI front-end is only built for pull requests when the source changes
- Packaging is only validated on the `develop` branch

## [0.158.0] - 2022-07-29

### Authors

- Okechukwu  Emmanuel Ochia <okechukwu@agnostiq.ai>
- Co-authored-by: Scott Wyman Neagle <scott@agnostiq.ai>
- Will Cunningham <wjcunningham7@users.noreply.github.com>
- Alejandro Esquivel <ae@alejandro.ltd>
- Co-authored-by: pre-commit-ci[bot] <66853113+pre-commit-ci[bot]@users.noreply.github.com>
- Casey Jao <casey@agnostiq.ai>
- Co-authored-by: Faiyaz Hasan <faiyaz@agnostiq.ai>


### Changed

- Construct the result object in the dispatcher `entry_point.py` module in order to avoid the Missing Latticed Id error so frequently.
- Update the sleep statement length to 0.1 seconds in the results.manager.

## [0.157.1] - 2022-07-29

### Authors

- Okechukwu  Emmanuel Ochia <okechukwu@agnostiq.ai>
- Co-authored-by: Scott Wyman Neagle <scott@agnostiq.ai>
- Will Cunningham <wjcunningham7@users.noreply.github.com>
- Alejandro Esquivel <ae@alejandro.ltd>
- Co-authored-by: pre-commit-ci[bot] <66853113+pre-commit-ci[bot]@users.noreply.github.com>
- Casey Jao <casey@agnostiq.ai>

### Fixed

- Pass non-kwargs to electrons in the correct order during dispatch.

## [0.157.0] - 2022-07-28

### Authors

- Okechukwu  Emmanuel Ochia <okechukwu@agnostiq.ai>
- Co-authored-by: Scott Wyman Neagle <scott@agnostiq.ai>
- Will Cunningham <wjcunningham7@users.noreply.github.com>
- Alejandro Esquivel <ae@alejandro.ltd>
- Co-authored-by: pre-commit-ci[bot] <66853113+pre-commit-ci[bot]@users.noreply.github.com>
- Casey Jao <casey@agnostiq.ai>


### Changed

- Expose a public `wait()` function compatible with both calling and dispatching lattices

### Docs

- Updated the RTD on `wait_for()` to use the static `wait()` function

### Operations

- pre-commit autoupdate

### Docs

- Changed the custom executor how-to to be shorter and more concise.
- Re-structured the docs

## [0.156.0] - 2022-07-27

### Authors

- Okechukwu  Emmanuel Ochia <okechukwu@agnostiq.ai>
- Co-authored-by: Scott Wyman Neagle <scott@agnostiq.ai>
- Will Cunningham <wjcunningham7@users.noreply.github.com>
- Alejandro Esquivel <ae@alejandro.ltd>
- Co-authored-by: pre-commit-ci[bot] <66853113+pre-commit-ci[bot]@users.noreply.github.com>


### Added

- Bash decorator is introduced
- Lepton commands can be specified as a list of strings rather than strings alone.

## [0.155.1] - 2022-07-26

### Authors

- Okechukwu  Emmanuel Ochia <okechukwu@agnostiq.ai>
- Co-authored-by: Scott Wyman Neagle <scott@agnostiq.ai>
- Will Cunningham <wjcunningham7@users.noreply.github.com>
- Alejandro Esquivel <ae@alejandro.ltd>
- Co-authored-by: pre-commit-ci[bot] <66853113+pre-commit-ci[bot]@users.noreply.github.com>


### Fixed

- `script_location` key not found issue when running alembic programatically

### Operations

- Fixed syntax errors in `stale.yml` and in `hotfix.yml`
- `docker.yml` triggered after version bump in `develop` instead of before
- Enhanced `tests.yml` to upload coverage reports by domain

## [0.155.0] - 2022-07-26

### Authors

- Alejandro Esquivel <ae@alejandro.ltd>


### Added

- Exposing `alembic {args}` cli commands through: `covalent db alembic {args}`

## [0.154.0] - 2022-07-25

### Authors

- Casey Jao <casey@agnostiq.ai>
- Co-authored-by: Venkat Bala <venkat@agnostiq.ai>
- Alejandro Esquivel <ae@alejandro.ltd>


### Added

- Added methods to programatically fetch information from Alembic without needing subprocess

## [0.153.1] - 2022-07-25

### Authors

- Casey Jao <casey@agnostiq.ai>
- Co-authored-by: Venkat Bala <venkat@agnostiq.ai>


### Fixed

- Stdout and stderr are now captured when using the dask executor.


### Tests

- Fixed Dask cluster CLI tests

## [0.153.0] - 2022-07-25

### Authors

- Faiyaz Hasan <faiyaz@agnostiq.ai>


### Added

- Helper function to load and save files corresponding to the DB filenames.

### Changed

- Files with .txt, .log extensions are stored as strings.
- Get result web request timeout to 2 seconds.

## [0.152.0] - 2022-07-25

### Authors

- Faiyaz Hasan <faiyaz@agnostiq.ai>
- Co-authored-by: Scott Wyman Neagle <scott@agnostiq.ai>


### Changed

- Pass default DataStore object to node value retrieval method in the Results object.

## [0.151.1] - 2022-07-22

### Authors

- Faiyaz Hasan <faiyaz@agnostiq.ai>
- Co-authored-by: Scott Wyman Neagle <scott@agnostiq.ai>


### Fixed

- Adding maximum number of retries and timeout parameter to the get result http call.
- Disabling result_webhook for now.

## [0.151.0] - 2022-07-22

### Authors

- Scott Wyman Neagle <scott@agnostiq.ai>
- Co-authored-by: Will Cunningham <wjcunningham7@gmail.com>
- Sankalp Sanand <sankalp@agnostiq.ai>


### Added

- `BaseAsyncExecutor` has been added which can be inherited by new async-aware executors.

### Changed

- Since tasks were basically submitting the functions to a Dask cluster by default, they have been converted into asyncio `Tasks` instead which support a far larger number of concurrent tasks than previously used `ThreadPool`.

- `tasks_pool` will still be used to schedule tasks which use non-async executors.

- Executor's `executor` will now receive a callable instead of a serialized function. This allows deserializing the function where it is going to be executed while providing a simplified `execute` at the same time.

- `uvloop` is being used instead of the default event loop of `asyncio` for better performance.

- Tests have also been updated to reflect above changes.

### Operations

- Made Santosh the sole owner of `/docs`

## [0.150.0] - 2022-07-22

### Authors

- Faiyaz Hasan <faiyaz@agnostiq.ai>


### Added

- Initialize database tables when the covalent server is started.

## [0.149.0] - 2022-07-21

### Authors

- Scott Wyman Neagle <scott@agnostiq.ai>
- Co-authored-by: Venkat Bala <venkat@agnostiq.ai>


### Removed

- `result.save()`
- `result._write_dispatch_to_python_file()`

## [0.148.0] - 2022-07-21

### Authors

- Alejandro Esquivel <ae@alejandro.ltd>


### Changed

- Changed DataStore default db path to correspond to dispatch db config path

### Operations

- Added workflow to stale and close pull requests


### Docs

- Fixed `get_metadata` calls in examples to remove `results_dir` argument
- Removed YouTube video temporarily

## [0.147.0] - 2022-07-21

### Authors

- Casey Jao <casey@agnostiq.ai>


### Changed

- Simplified interface for custom executors. All the boilerplate has
  been moved to `BaseExecutor`.

## [0.146.0] - 2022-07-20

### Authors

- Casey Jao <casey@agnostiq.ai>
- Co-authored-by: Venkat Bala <venkat@agnostiq.ai>
- Faiyaz Hasan <faiyaz@agnostiq.ai>



### Added

- Ensure that transportable objects are rendered correctly when printing the result object.

### Tests

- Check that user data is not unpickled by the Covalent server process

## [0.145.0] - 2022-07-20

### Authors

- Scott Wyman Neagle <scott@agnostiq.ai>
- Co-authored-by: Venkat Bala <venkat@agnostiq.ai>
- Co-authored-by: Faiyaz Hasan <faiyaz@agnostiq.ai>


### Removed

- `entry_point.get_result()`

### Changed

- get_result to query an HTTP endpoint instead of a DB session

## [0.144.0] - 2022-07-20

### Authors

- Will Cunningham <wjcunningham7@users.noreply.github.com>
- Co-authored-by: Scott Wyman Neagle <scott@agnostiq.ai>
- Alejandro Esquivel <ae@alejandro.ltd>


### Added

- Set up alembic migrations & added migration guide (`alembic/README.md`)

## [0.143.0] - 2022-07-19

### Authors

- Will Cunningham <wjcunningham7@users.noreply.github.com>
- Co-authored-by: Scott Wyman Neagle <scott@agnostiq.ai>


### Changed

- Installation will fail if `cova` is installed while trying to install `covalent`.

## [0.142.0] - 2022-07-19

### Authors

- Poojith U Rao <106616820+poojithurao@users.noreply.github.com>
- Co-authored-by: Will Cunningham <wjcunningham7@gmail.com>
- Anna Hughes <annagwen42@gmail.com>
- Co-authored-by: Poojith <poojith@agnostiq.ai>
- Co-authored-by: Scott Wyman Neagle <scott@agnostiq.ai>
- Casey Jao <casey@agnostiq.ai>
- Co-authored-by: Venkat Bala <venkat@agnostiq.ai>
- Co-authored-by: pre-commit-ci[bot] <66853113+pre-commit-ci[bot]@users.noreply.github.com>
- Faiyaz Hasan <faiyaz@agnostiq.ai>


### Added

- `electron_num`, `completed_electron_num` fields to the Lattice table.

## [0.141.0] - 2022-07-19

### Authors

- Poojith U Rao <106616820+poojithurao@users.noreply.github.com>
- Co-authored-by: Will Cunningham <wjcunningham7@gmail.com>
- Anna Hughes <annagwen42@gmail.com>
- Co-authored-by: Poojith <poojith@agnostiq.ai>
- Co-authored-by: Scott Wyman Neagle <scott@agnostiq.ai>
- Casey Jao <casey@agnostiq.ai>
- Co-authored-by: Venkat Bala <venkat@agnostiq.ai>
- Co-authored-by: pre-commit-ci[bot] <66853113+pre-commit-ci[bot]@users.noreply.github.com>


### Changed

- Deprecate topological sort in favor of inspect in-degree of nodes until they are zero before dispatching task
- Use deepcopy to generate a copy of the metadata dictionary before saving result object to the database

### Docs

- Adding incomplete pennylane kernel tutorial
- Adding quantum ensemble tutorial

## [0.140.0] - 2022-07-19

### Authors

- Faiyaz Hasan <faiyaz@agnostiq.ai>
- Co-authored-by: Venkat Bala <venkat@agnostiq.ai>


### Added

- Fields `deps_filename`, `call_before_filename` and `call_after_filename` to the `Electron` table.
- Re-write the deps / call before and after file contents when inserting / updating electron record in the database.

### Changed

- Modify the test and implementation logic of inserting the electron record with these new fields.
- Field `key` to `key_filename` in `Electron` table.

## [0.139.1] - 2022-07-19

### Authors

- Divyanshu Singh <55018955+divshacker@users.noreply.github.com>
- Co-authored-by: Scott Wyman Neagle <wymnea@protonmail.com>
- Co-authored-by: Scott Wyman Neagle <scott@agnostiq.ai>
- Co-authored-by: Will Cunningham <wjcunningham7@users.noreply.github.com>


### Fixed

- Fixes Reverse IP problem. All References to `0.0.0.0` are changed to `localhost` . More details can be found [here](https://github.com/AgnostiqHQ/covalent/issues/202)

## [0.139.0] - 2022-07-19

### Authors

- Venkat Bala <venkat@agnostiq.ai>
- Co-authored-by: Scott Wyman Neagle <scott@agnostiq.ai>
- Faiyaz Hasan <faiyaz@agnostiq.ai>
- Co-authored-by: Will Cunningham <wjcunningham7@gmail.com>


### Added

- Columns `is_active` in the lattice, eLectron and Electron dependency tables.

### Docs

- Adding a RTD tutorial/steps on creating a custom executor

## [0.138.0] - 2022-07-19

### Authors

- Anna Hughes <annagwen42@gmail.com>
- Co-authored-by: Will Cunningham <wjcunningham7@gmail.com>
- Will Cunningham <wjcunningham7@users.noreply.github.com>
- Co-authored-by: Venkat Bala <venkat@agnostiq.ai>


### Added

- Docker build workflow

### Changed

- Dockerfile uses multi-stage build

### Docs

- New tutorial demonstrating how to solve the MaxCut Problem with QAOA and Covalent

## [0.137.0] - 2022-07-19

### Authors

- Prasanna Venkatesh <54540812+Prasy12@users.noreply.github.com>
- Co-authored-by: Alejandro Esquivel <ae@alejandro.ltd>


### Added

- Ability to hide/show labels on the graph
- Graph layout with elk configurations

### Changed

- Changed API socket calls interval for graph optimization.

### Tests

- Disabled several dask functional tests

## [0.136.0] - 2022-07-18

### Authors

- Scott Wyman Neagle <scott@agnostiq.ai>
- Co-authored-by: Faiyaz Hasan <faiyaz@agnostiq.ai>


### Changed

- Result.save() has been deprecated in favor of Result.persist() and querying the database directly.

## [0.135.0] - 2022-07-18

### Authors

- Casey Jao <casey@agnostiq.ai>
- Co-authored-by: Scott Wyman Neagle <scott@agnostiq.ai>
- Co-authored-by: Alejandro Esquivel <ae@alejandro.ltd>


### Operations

- Psiog is only codeowner of js files
- Fix in changelog action to handle null author when a bot is committing

### Added

- Support injecting return values of calldeps into electrons during workflow execution

## [0.134.0] - 2022-07-15

### Authors

- Casey Jao <casey@agnostiq.ai>
- Co-authored-by: Scott Wyman Neagle <scott@agnostiq.ai>


### Changed

- Covalent server can now process workflows without having their deps installed

## [0.133.0] - 2022-07-15

### Authors

- Will Cunningham <wjcunningham7@users.noreply.github.com>


### Removed

- Removed the deprecated function `draw_inline` as well as the `matplotlib` dependency.

### Operations

- Fixing the retry block for tests

## [0.132.0] - 2022-07-14

### Authors

- Will Cunningham <wjcunningham7@users.noreply.github.com>


### Added

- Bash lepton support reintroduced with some UX modifications to the Lepton class. Leptons which use scripting languages can be specified as either (1) a command run in the shell/console or (2) a call to a function in a library/script. Leptons which use compiled languages must specify a library and a function name.
- The keyword argument `display_name` can be used to override the name appearing in the UI. Particularly useful when the lepton is a command.
- All arguments except for language are now keyword arguments.
- Keyword arguments passed to a Bash lepton are understood to define environment variables within the shell.
- Non-keyword arguments fill in `$1`, `$2`, etc.
- Named outputs enumerate variables within the shell which will be returned to the user. These can be either `Lepton.OUTPUT` or `Lepton.INPUT_OUTPUT` types.

### Added

- New fields to the decomposed result object Database: 

## [0.131.0] - 2022-07-13

### Authors

- Sankalp Sanand <sankalp@agnostiq.ai>
- Co-authored-by: Venkat Bala <venkat@agnostiq.ai>


### Fixed

- `covalent --version` now looks for `covalent` metadata instead of `cova`

### Tests

- Updated the cli test to include whether the correct version number is shown when `covalent --version` is run

### Added

- Method to write electron id corresponding to sublattices in `execution.py` when running `_run_task`.

## [0.130.0] - 2022-07-12

### Authors

- Venkat Bala <venkat@agnostiq.ai>
- Co-authored-by: Scott Wyman Neagle <scott@agnostiq.ai>

### Changed

- Ignoring tests for `cancel_dispatch` and `construct_bash`
- Create a dummy requirements.txt file for pip deps tests
- Fix version of `Werkzeug` package to avoid running into ValueError (unexpected kwarg `as_tuple`)
- Update `customization` how to test by specifying the section header `sdk`

## [0.129.0] - 2022-07-12

### Authors

- Sankalp Sanand <sankalp@agnostiq.ai>
- Co-authored-by: Alejandro Esquivel <ae@alejandro.ltd>

### Added

- Support for `wait_for` type edges when two electrons are connected by their execution side effects instead of output-input relation.

### Changed

- `active_lattice.electron_outputs` now contains the node ids as well for the electron which is being post processed.

## [0.128.1] - 2022-07-12

### Authors

- Faiyaz Hasan <faiyaz@agnostiq.ai>


### Fixed

- `Result.persist` test in `result_test.py`.
- Electron dependency `arg_index` is changed back to Nullable.

## [0.128.0] - 2022-07-12

### Authors

- Okechukwu  Emmanuel Ochia <okechukwu@agnostiq.ai>
- Co-authored-by: Casey Jao <casey@agnostiq.ai>
- Co-authored-by: Alejandro Esquivel <ae@alejandro.ltd>
- Co-authored-by: pre-commit-ci[bot] <66853113+pre-commit-ci[bot]@users.noreply.github.com>

### Added

- File transfer support for leptons

## [0.127.0] - 2022-07-11

### Authors

- Scott Wyman Neagle <scott@agnostiq.ai>
- Co-authored-by: Faiyaz Hasan <faiyaz@agnostiq.ai>
- Co-authored-by: Venkat Bala <venkat@agnostiq.ai>


### Added

- When saving to DB, also persist to the new DB if running in develop mode

### Tests

- Flask app route tests

## [0.126.0] - 2022-07-11

### Authors

- Will Cunningham <wjcunningham7@users.noreply.github.com>
- Alejandro Esquivel <ae@alejandro.ltd>
- Co-authored-by: pre-commit-ci[bot] <66853113+pre-commit-ci[bot]@users.noreply.github.com>
- Co-authored-by: Sankalp Sanand <sankalp@agnostiq.ai>


### Added

- Added Folder class
- Added internal call before/after deps to execute File Transfer operations pre/post electron execution.

### Operations

- Enhanced hotfix action to create branches from existing commits

## [0.125.0] - 2022-07-09

### Authors

- Okechukwu  Emmanuel Ochia <okechukwu@agnostiq.ai>
- Co-authored-by: pre-commit-ci[bot] <66853113+pre-commit-ci[bot]@users.noreply.github.com>
- Co-authored-by: Alejandro Esquivel <ae@alejandro.ltd>
- Venkat Bala <venkat@agnostiq.ai>
- Co-authored-by: Okechukwu Ochia <emmirald@gmail.com>
- Co-authored-by: Scott Wyman Neagle <scott@agnostiq.ai>


### Added

- Dask Cluster CLI functional/unit tests

### Docs

- Updated RTD concepts, how-to-guides, and api docs with electron dependencies.

### Operations

- Separate out running tests and uploading coverage report to circumvent bug in
  retry action

## [0.124.0] - 2022-07-07

### Authors

- Will Cunningham <wjcunningham7@users.noreply.github.com>
- Co-authored-by: Scott Wyman Neagle <scott@agnostiq.ai>
- Faiyaz Hasan <faiyaz@agnostiq.ai>


### Added

- `Result.persist` method in `covalent/_results_manager/result.py`.

### Operations

- Package pre-releases go to `covalent` instead of `cova` on PyPI.

## [0.123.0] - 2022-07-07

### Authors

- Scott Wyman Neagle <scott@agnostiq.ai>
- Co-authored-by: Faiyaz Hasan <faiyaz@agnostiq.ai>
- Will Cunningham <wjcunningham7@users.noreply.github.com>
- Alejandro Esquivel <ae@alejandro.ltd>
- Co-authored-by: pre-commit-ci[bot] <66853113+pre-commit-ci[bot]@users.noreply.github.com>


### Added

- Added Folder class
- Added internal call before/after deps to execute File Transfer operations pre/post electron execution.

### Operations

- `codeql.yml` and `condabuild.yml` run nightly instead of on every PR.
- Style fixes in changelog

## [0.122.1] - 2022-07-06

### Authors

Will Cunningham <wjcunningham7@users.noreply.github.com>
Co-authored-by: Scott Wyman Neagle <scott@agnostiq.ai>


### Operations

- Added license scanner action
- Pre-commit autoupdate

### Tests

- Tests for running workflows with more than one iteration

### Fixed

- Attribute error caused by attempts to retrieve the name from the node function when the node function is set to None

## [0.122.0] - 2022-07-04

### Authors

Faiyaz Hasan <faiyaz@agnostiq.ai>
Co-authored-by: pre-commit-ci[bot] <66853113+pre-commit-ci[bot]@users.noreply.github.com>


### Added

- `covalent/_results_manager/write_result_to_db.py` module and methods to insert / update data in the DB.
- `tests/covalent_tests/results_manager_tests/write_result_to_db_test.py` containing the unit tests for corresponding functions.

### Changed

- Electron `type` column to a string type rather than an `ElectronType` in DB models.
- Primary keys from `BigInteger` to `Integer` in DB models.

## [0.121.0] - 2022-07-04

### Authors

Will Cunningham <wjcunningham7@users.noreply.github.com>
Co-authored-by: Alejandro Esquivel <ae@alejandro.ltd>
Co-authored-by: pre-commit-ci[bot] <66853113+pre-commit-ci[bot]@users.noreply.github.com>


### Removed

- Unused requirements `gunicorn` and `eventlet` in `requirements.txt` as well as `dask` in `tests/requirements.txt`, since it is already included in the core requirements.

### Docs

- Updated the compatibility matrix in the docs.

## [0.120.0] - 2022-07-04

### Authors

Okechukwu  Emmanuel Ochia <okechukwu@agnostiq.ai>
Co-authored-by: Venkat Bala <venkat@agnostiq.ai>
Co-authored-by: pre-commit-ci[bot] <66853113+pre-commit-ci[bot]@users.noreply.github.com>
Co-authored-by: Scott Wyman Neagle <scott@agnostiq.ai>


### Added

- Adding `cluster` CLI options to facilitate interacting with the backend Dask cluster
- Adding options to `covalent start` to enable specifying number of workers, memory limit and threads per worker at cluster startup

### Changed

- Update `DaskAdminWorker` docstring with better explanation

## [0.119.1] - 2022-07-04

### Authors

Scott Wyman Neagle <scott@agnostiq.ai>
Casey Jao <casey@agnostiq.ai>


### Fixed

- `covalent status` checks if the server process is still alive.

### Operations

- Updates to changelog logic to handle multiple authors

## [0.119.0] - 2022-07-03
### Authors
@cjao 


### Added

- Introduce support for pip dependencies

## [0.118.0] - 2022-07-02
### Authors
@AlejandroEsquivel 


### Added

- Introduced File, FileTransfer, and FileTransferStrategy classes to support various File Transfer use cases prior/post electron execution

## [0.117.0] - 2022-07-02
### Authors
@Emmanuel289 


### Added

- Included retry action in 'tests.yaml' workflow.

## [0.116.0] - 2022-06-29
### Authors
@Prasy12 

### Changed

- Changed API socket calls interval for graph optimization.

### Added

- Ability to change to different layouts from the GUI.

## [0.115.0] - 2022-06-28
### Authors
@cjao 


### Added

- Introduce support for `call_before`, `call_after`, and bash dependencies

### Operations

- Unit tests performed on Python 3.10 on Ubuntu and MacOS images as well as 3.9 on MacOS
- Updated codeowners so that AQ Engineers doesn't own this CHANGELOG
- pre-commit autoupdate

## [0.114.0] - 2022-06-23
### Authors
@dependabot[bot] 


### Changed

- Changed eventsource version on webapp yarn-lock file.

### Operations

- Added Github push changelog workflow to append commiters username
- Reusable JavaScript action to parse changelog and update version

## [0.113.0] - 2022-06-21

### Added

- Introduce new db models and object store backends

### Operations

- Syntax fix in hotfix.yml

### Docs

- Added new tutorial: Linear and convolutional autoencoders

## [0.112.0] - 2022-06-20

### Changed

- Changed async version on webapp package-lock file.

## [0.111.0] - 2022-06-20

### Changed

- Changed eventsource version on webapp package-lock file.

### Docs

- Added new tutorial: Covalentified version of the Pennylane Variational Classifier tutorial.

## [0.110.3] - 2022-06-17

### Fixed

- Fix error when parsing electron positional arguments in workflows

### Docs

- Remove hardcoding version info in README.md

## [0.110.2] - 2022-06-10

### Docs

- Fix MNIST tutorial
- Fix Quantum Gravity tutorial
- Update RTD with migration guide compatible with latest release
- Convert all references to `covalent start` from Jupyter notebooks to markdown statements
- Update release notes summary in README.md
- Fixed display issues with figure (in dark mode) and bullet points in tutorials

### Operations

- Added a retry block to the webapp build step in `tests.yml`

## [0.110.1] - 2022-06-10

### Fixed

- Configure dask to not use daemonic processes when creating a cluster

### Operations

- Sync the VERSION file within `covalent` directory to match the root level VERSION
- Manually patch `covalent/VERSION`

## [0.110.0] - 2022-06-10

### Changed

- Web GUI list size and status label colors changed.
- Web GUI graph running icon changed to non-static icon.

### Docs

- Removed references to the Dask executor in RTD as they are no longer needed.

## [0.109.1] - 2022-06-10

### Fixed

- `covalent --version` now works for PyPI releases

## [0.109.0] - 2022-06-10

### Docs

- Update CLI help statements

### Added

- Add CLI functionality to start covalent with/without Dask
- Add CLI support to parse `covalent_ui.log` file

### Operations

- Updating codeowners to establish engineering & psiog ownership

### Docs

- Added new tutorial: Training quantum embedding kernels for classification.

## [0.108.0] - 2022-06-08

### Added

- WCI yaml file

### Docs

- Add pandoc installation updates to contributing guide

## [0.107.0] - 2022-06-07

### Changed

- Skipping stdout/stderr redirection tests until implemented in Dask parent process

### Added

- Simplifed starting the dask cluster using `multiprocessing`
- Added `bokeh==2.4.3` to requirements.txt to enable view Dask dashboard

### Fixed

- Changelog-reminder action now works for PRs from forks.

## [0.106.2] - 2022-06-06

### Fixed

- Specifying the version for package `furo` to `2022.4.7` to prevent breaking doc builds

### Docs

- Added new tutorial: Using Covalent with PennyLane for hybrid computation.

## [0.106.1] - 2022-06-01

### Fixed

- Changelog-reminder action now works for PRs from forks

### Docs

- Removed references to microservices in RTD
- Updated README.md.
- Changed `ct.electron` to `ct.lattice(executor=dask_executor)` in MNIST classifier tutorial

## [0.106.0] - 2022-05-26

### Changed

- Visual theme for Webapp GUI changed in accordance to new theme
- Fonts, colors, icons have been updated

## [0.105.0] - 2022-05-25

### Added

- Add a pre-commit hook for `detect-secrets`.
- Updated the actions in accordance with the migration done in the previous version.

## [0.104.0] - 2022-05-23

### Changed

- Services have been moved to a different codebase. This repo is now hosting the Covalent SDK, local dispatcher backend, Covalent web GUI, and documentation. Version is bumped to `0.104.0` in order to avoid conflicts.
- Update tests to match the current dispatcher api
- Skip testing dask executor until dask executor plugin is made public
- Using 2 thread pools to manage multiple workflows better and the other one for executing electrons in parallel.

### Fixed

- Add psutil and PyYAML to requirements.txt
- Passing the same Electron to multiple inputs of an Electron now works. UI fix pending.
- Dask from `requirements.txt`.

### Removed

- Asyncio usage for electron level concurrency.
- References to dask

### Added

- Functional test added for dask executor with the cluster running locally.
- Scalability tests for different workflows and workflow sizes under `tests/stress_tests/scripts`
- Add sample performance testing workflows under `tests/stress_tests`
- Add pipelines to continuously run the tutorial notebooks
- Create notebook with tasks from RTD

## [0.32.3] - 2022-03-16

### Fixed

- Fix missing UI graph edges between parameters and electrons in certain cases.
- Fix UI crashes in cases where legacy localStorage state was being loaded.

## [0.32.2] - 2022-03-16

### Added

- Images for graphs generated in tutorials and how-tos.
- Note for quantum gravity tutorial to tell users that `tensorflow` doesn't work on M1 Macs.
- `Known Issues` added to `README.md`

### Fixed

- `draw` function usage in tutorials and how-tos now reflects the UI images generated instead of using graphviz.
- Images now render properly in RTD of how-tos.

### Changed

- Reran all the tutorials that could run, generating the outputs again.

## [0.32.1] - 2022-03-15

### Fixed

- CLI now starts server directly in the subprocess instead of as a daemon
- Logs are provided as pipes to Popen instead of using a shell redirect
- Restart behavior fixed
- Default port in `covalent_ui/app.py` uses the config manager

### Removed

- `_graceful_restart` function no longer needed without gunicorn

## [0.32.0] - 2022-03-11

### Added

- Dispatcher microservice API endpoint to dispatch and update workflow.
- Added get runnable task endpoint.

## [0.31.0] - 2022-03-11

### Added

- Runner component's main functionality to run a set of tasks, cancel a task, and get a task's status added to its api.

## [0.30.5] - 2022-03-11

### Updated

- Updated Workflow endpoints & API spec to support upload & download of result objects as pickle files

## [0.30.4] - 2022-03-11

### Fixed

- When executing a task on an alternate Conda environment, Covalent no longer has to be installed on that environment. Previously, a Covalent object (the execution function as a TransportableObject) was passed to the environment. Now it is deserialized to a "normal" Python function, which is passed to the alternate Conda environment.

## [0.30.3] - 2022-03-11

### Fixed

- Fixed the order of output storage in `post_process` which should have been the order in which the electron functions are called instead of being the order in which they are executed. This fixes the order in which the replacement of function calls with their output happens, which further fixes any discrepencies in the results obtained by the user.

- Fixed the `post_process` test to check the order as well.

## [0.30.2] - 2022-03-11

### Changed

- Updated eventlet to 0.31.0

## [0.30.1] - 2022-03-10

### Fixed

- Eliminate unhandled exception in Covalent UI backend when calling fetch_result.

## [0.30.0] - 2022-03-09

### Added

- Skeleton code for writing the different services corresponding to each component in the open source refactor.
- OpenAPI specifications for each of the services.

## [0.29.3] - 2022-03-09

### Fixed

- Covalent UI is built in the Dockerfile, the setup file, the pypi workflow, the tests workflow, and the conda build script.

## [0.29.2] - 2022-03-09

### Added

- Defaults defined in executor plugins are read and used to update the in-memory config, as well as the user config file. But only if the parameter in question wasn't already defined.

### Changed

- Input parameter names and docstrings in _shared_files.config.update_config were changed for clarity.

## [0.29.1] - 2022-03-07

### Changed

- Updated fail-fast strategy to run all tests.

## [0.29.0] - 2022-03-07

### Added

- DispatchDB for storing dispatched results

### Changed

- UI loads dispatches from DispatchDB instead of browser local storage

## [0.28.3] - 2022-03-03

### Fixed

Installed executor plugins don't have to be referred to by their full module name. Eg, use "custom_executor", instead of "covalent_custom_plugin.custom_executor".

## [0.28.2] - 2022-03-03

### Added

- A brief overview of the tutorial structure in the MNIST classification tutorial.

## [0.28.1] - 2022-03-02

### Added

- Conda installation is only supported for Linux in the `Getting Started` guide.
- MNIST classifier tutorial.

### Removed

- Removed handling of default values of function parameters in `get_named_params` in `covalent/_shared_files/utils.py`. So, it is actually being handled by not being handled since now `named_args` and `named_kwargs` will only contain parameters that were passed during the function call and not all of them.

## [0.28.0] - 2022-03-02

### Added

- Lepton support, including for Python modules and C libraries
- How-to guides showing how to use leptons for each of these

## [0.27.6] - 2022-03-01

### Added

- Added feature development basic steps in CONTRIBUTING.md.
- Added section on locally building RTD (read the docs) in the contributing guide.

## [0.27.5] - 2022-03-01

### Fixed

- Missing UI input data after backend change - needed to be derived from graph for electrons, lattice inputs fixed on server-side, combining name and positional args
- Broken UI graph due to variable->edge_name renaming
- Missing UI executor data after server-side renaming

## [0.27.4] - 2022-02-28

### Fixed

- Path used in `covalent/executor/__init__.py` for executor plugin modules needed updating to `covalent/executor/executor_plugins`

### Removed

- Disabled workflow cancellation test due to inconsistent outcomes. Test will be re-enabled after cancellation mechanisms are investigated further.

## [0.27.3] - 2022-02-25

### Added

- Added `USING_DOCKER.md` guide for running docker container.
- Added cli args to covalent UI flask server `covalent_ui/app.py` to modify port and log file path.

### Removed

- Removed gunicorn from cli and Dockerfile.

### Changed

- Updated cli `covalent_dispatcher/_cli/service.py` to run flask server directly, and removed dispatcher and UI flags.
- Using Flask blueprints to merge Dispatcher and UI servers.
- Updated Dockerfile to run flask server directly.
- Creating server PID file manually in `covalent_dispatcher/_cli/service.py`.
- Updated tests and docs to reflect merged servers.
- Changed all mentions of port 47007 (for old UI server) to 48008.

## [0.27.2] - 2022-02-24

### Changed

- Removed unnecessary blockquotes from the How-To guide for creating custom executors
- Changed "Covalent Cloud" to "Covalent" in the main code text

## [0.27.1] - 2022-02-24

### Removed

- Removed AQ-Engineers from CODEOWNERS in order to fix PR review notifications

## [0.27.0] - 2022-02-24

### Added

- Support for positional only, positional or keyword, variable positional, keyword only, variable keyword types of parameters is now added, e.g an electron can now use variable args and variable kwargs if the number/names of parameters are unknown during definition as `def task(*args, **kwargs)` which wasn't possible before.

- `Lattice.args` added to store positional arguments passed to the lattice's workflow function.

- `get_named_params` function added in `_shared_files/utils.py` which will return a tuple containing named positional arguments and named keyword arguments. The names help in showing and storing these parameters in the transport graph.

- Tests to verify whether all kinds of input paramaters are supported by electron or a lattice.

### Changed

- No longer merging positional arguments with keyword arguments, instead they are separately stored in respective nodes in the transport graph.

- `inputs` returned from `_get_inputs` function in `covalent_dispatcher/_core/execution.py` now contains positional as well as keyword arguments which further get passed to the executor.

- Executors now support positional and keyword arguments as inputs to their executable functions.

- Result object's `_inputs` attribute now contains both `args` and `kwargs`.

- `add_node_for_nested_iterables` is renamed to `connect_node_with_others` and `add_node_to_graph` also renamed to `add_collection_node_to_graph` in `electron.py`. Some more variable renames to have appropriate self-explanatory names.

- Nodes and edges in the transport graph now have a better interface to assign attributes to them.

- Edge attribute `variable` renamed to `edge_name`.

- In `serialize` function of the transport graph, if `metadata_only` is True, then only `metadata` attribute of node and `source` and `target` attributes of edge are kept in the then return serialized `data`.

- Updated the tests wherever necessary to reflect the above changes

### Removed

- Deprecated `required_params_passed` since an error will automatically be thrown by the `build_graph` function if any of the required parameters are not passed.

- Removed duplicate attributes from nodes in the transport graph.

## [0.26.1] - 2022-02-23

### Added

- Added Local Executor section to the API read the docs.

## [0.26.0] - 2022-02-23

### Added

- Automated reminders to update the changelog

## [0.25.3] - 2022-02-23

## Added

- Listed common mocking commands in the CONTRIBUTING.md guide.
- Additional guidelines on testing.

## [0.25.2] - 2022-02-21

### Changed

- `backend` metadata name changed to `executor`.
- `_plan_workflow` usage updated to reflect how that executor related information is now stored in the specific executor object.
- Updated tests to reflect the above changes.
- Improved the dispatch cancellation test to provide a robust solution which earlier took 10 minutes to run with uncertainty of failing every now and then.

### Removed

- Removed `TaskExecutionMetadata` as a consequence of removing `execution_args`.

## [0.25.1] - 2022-02-18

### Fixed

- Tracking imports that have been used in the workflow takes less time.

### Added

- User-imports are included in the dispatch_source.py script. Covalent-related imports are commented out.

## [0.25.0] - 2022-02-18

### Added

- UI: Lattice draw() method displays in web UI
- UI: New navigation panel

### Changed

- UI: Animated graph changes, panel opacity

### Fixed

- UI: Fixed "Not Found" pages

## [0.24.21] - 2022-02-18

### Added

- RST document describing the expectations from a tutorial.

## [0.24.20] - 2022-02-17

### Added

- Added how to create custom executors

### Changed

- Changed the description of the hyperlink for choosing executors
- Fixed typos in doc/source/api/getting_started/how_to/execution/creating_custom_executors.ipynb

## [0.24.19] - 2022-02-16

### Added

- CODEOWNERS for certain files.

## [0.24.18] - 2022-02-15

### Added

- The user configuration file can now specify an executor plugin directory.

## [0.24.17] - 2022-02-15

### Added

- Added a how-to for making custom executors.

## [0.24.16] - 2022-02-12

### Added

- Errors now contain the traceback as well as the error message in the result object.
- Added test for `_post_process` in `tests/covalent_dispatcher_tests/_core/execution_test.py`.

### Changed

- Post processing logic in `electron` and dispatcher now relies on the order of execution in the transport graph rather than node's function names to allow for a more reliable pairing of nodes and their outputs.

- Renamed `init_test.py` in `tests/covalent_dispatcher_tests/_core/` to `execution_test.py`.

### Removed

- `exclude_from_postprocess` list which contained some non executable node types removed since only executable nodes are post processed now.

## [0.24.15] - 2022-02-11

### Fixed

- If a user's configuration file does not have a needed exeutor parameter, the default parameter (defined in _shared_files/defaults.py) is used.
- Each executor plugin is no longer initialized upon the import of Covalent. This allows required parameters in executor plugins.

## Changed

- Upon updating the configuration data with a user's configuration file, the complete set is written back to file.

## Added

- Tests for the local and base executors.

## [0.24.14] - 2022-02-11

### Added

- UI: add dashboard cards
- UI: add scaling dots background

### Changed

- UI: reduce sidebar font sizes, refine color theme
- UI: refine scrollbar styling, show on container hover
- UI: format executor parameters as YAML code
- UI: update syntax highlighting scheme
- UI: update index.html description meta tag

## [0.24.13] - 2022-02-11

### Added

- Tests for covalent/_shared_files/config.py

## [0.24.12] - 2022-02-10

### Added

- CodeQL code analyzer

## [0.24.11] - 2022-02-10

### Added

- A new dictionary `_DEFAULT_CONSTRAINTS_DEPRECATED` in defaults.py

### Changed

- The `_DEFAULT_CONSTRAINT_VALUES` dictionary now only contains the `backend` argument

## [0.24.10] - 2022-02-09

### Fixed

- Sporadically failing workflow cancellation test in tests/workflow_stack_test.py

## [0.24.9] - 2022-02-09

## Changed

- Implementation of `_port_from_pid` in covalent_dispatcher/_cli/service.py.

## Added

- Unit tests for command line interface (CLI) functionalities in covalent_dispatcher/_cli/service.py and covalent_dispatcher/_cli/cli.py.

## [0.24.8] - 2022-02-07

### Fixed

- If a user's configuration file does not have a needed parameter, the default parameter (defined in _shared_files/defaults.py) is used.

## [0.24.7] - 2022-02-07

### Added

- Typing: Add Type hint `dispatch_info` parameter.
- Documentation: Updated the return_type description in docstring.

### Changed

- Typing: Change return type annotation to `Generator`.

## [0.24.6] - 2022-02-06

### Added

- Type hint to `deserialize` method of `TransportableObject` of `covalent/_workflow/transport.py`.

### Changed

- Description of `data` in `deserialize` method of `TransportableObject` of `covalent/_workflow/transport.py` from `The serialized transportable object` to `Cloudpickled function`.

## [0.24.5] - 2022-02-05

### Fixed

- Removed dependence on Sentinel module

## [0.24.4] - 2022-02-04

### Added

- Tests across multiple versions of Python and multiple operating systems
- Documentation reflecting supported configurations

## [0.24.3] - 2022-02-04

### Changed

- Typing: Use `bool` in place of `Optional[bool]` as type annotation for `develop` parameter in `covalent_dispatcher.service._graceful_start`
- Typing: Use `Any` in place of `Optional[Any]` as type annotation for `new_value` parameter in `covalent._shared_files.config.get_config`

## [0.24.2] - 2022-02-04

### Fixed

- Updated hyperlink of "How to get the results" from "./collection/query_electron_execution_result" to "./collection/query_multiple_lattice_execution_results" in "doc/source/how_to/index.rst".
- Updated hyperlink of "How to get the result of a particular electron" from "./collection/query_multiple_lattice_execution_results" to "./collection/query_electron_execution_result" in "doc/source/how_to/index.rst".

## [0.24.1] - 2022-02-04

### Changed

- Changelog entries are now required to have the current date to enforce ordering.

## [0.24.0] - 2022-02-03

### Added

- UI: log file output - display in Output tab of all available log file output
- UI: show lattice and electron inputs
- UI: display executor attributes
- UI: display error message on failed status for lattice and electron

### Changed

- UI: re-order sidebar sections according to latest figma designs
- UI: update favicon
- UI: remove dispatch id from tab title
- UI: fit new uuids
- UI: adjust theme text primary and secondary colors

### Fixed

- UI: auto-refresh result state on initial render of listing and graph pages
- UI: graph layout issues: truncate long electron/param names

## [0.23.0] - 2022-02-03

### Added

- Added `BaseDispatcher` class to be used for creating custom dispatchers which allow connection to a dispatcher server.
- `LocalDispatcher` inheriting from `BaseDispatcher` allows connection to a local dispatcher server running on the user's machine.
- Covalent only gives interface to the `LocalDispatcher`'s `dispatch` and `dispatch_sync` methods.
- Tests for both `LocalDispatcher` and `BaseDispatcher` added.

### Changed

- Switched from using `lattice.dispatch` and `lattice.dispatch_sync` to `covalent.dispatch` and `covalent.dispatch_sync`.
- Dispatcher address now is passed as a parameter (`dispatcher_addr`) to `covalent.dispatch` and `covalent.dispatch_sync` instead of a metadata field to lattice.
- Updated tests, how tos, and tutorials to use `covalent.dispatch` and `covalent.dispatch_sync`.
- All the contents of `covalent_dispatcher/_core/__init__.py` are moved to `covalent_dispatcher/_core/execution.py` for better organization. `__init__.py` only contains function imports which are needed by external modules.
- `dispatch`, `dispatch_sync` methods deprecated from `Lattice`.

### Removed

- `_server_dispatch` method removed from `Lattice`.
- `dispatcher` metadata field removed from `lattice`.

## [0.22.19] - 2022-02-03

### Fixed

- `_write_dispatch_to_python_file` isn't called each time a task is saved. It is now only called in the final save in `_run_planned_workflow` (in covalent_dispatcher/_core/__init__.py).

## [0.22.18] - 2022-02-03

### Fixed

- Added type information to result.py

## [0.22.17] - 2022-02-02

### Added

- Replaced `"typing.Optional"` with `"str"` in covalent/executor/base.py
- Added missing type hints to `get_dispatch_context` and `write_streams_to_file` in covalent/executor/base.py, BaseExecutor

## [0.22.16] - 2022-02-02

### Added

- Functions to check if UI and dispatcher servers are running.
- Tests for the `is_ui_running` and `is_server_running` in covalent_dispatcher/_cli/service.py.

## [0.22.15] - 2022-02-01

### Fixed

- Covalent CLI command `covalent purge` will now stop the servers before deleting all the pid files.

### Added

- Test for `purge` method in covalent_dispatcher/_cli/service.py.

### Removed

- Unused `covalent_dispatcher` import from covalent_dispatcher/_cli/service.py.

### Changed

- Moved `_config_manager` import from within the `purge` method to the covalent_dispatcher/_cli/service.py for the purpose of mocking in tests.

## [0.22.14] - 2022-02-01

### Added

- Type hint to `_server_dispatch` method in `covalent/_workflow/lattice.py`.

## [0.22.13] - 2022-01-26

### Fixed

- When the local executor's `log_stdout` and `log_stderr` config variables are relative paths, they should go inside the results directory. Previously that was queried from the config, but now it's queried from the lattice metadata.

### Added

- Tests for the corresponding functions in (`covalent_dispatcher/_core/__init__.py`, `covalent/executor/base.py`, `covalent/executor/executor_plugins/local.py` and `covalent/executor/__init__.py`) affected by the bug fix.

### Changed

- Refactored `_delete_result` in result manager to give the option of deleting the result parent directory.

## [0.22.12] - 2022-01-31

### Added

- Diff check in pypi.yml ensures correct files are packaged

## [0.22.11] - 2022-01-31

### Changed

- Removed codecov token
- Removed Slack notifications from feature branches

## [0.22.10] - 2022-01-29

### Changed

- Running tests, conda, and version workflows on pull requests, not just pushes

## [0.22.9] - 2022-01-27

### Fixed

- Fixing version check action so that it doesn't run on commits that are in develop
- Edited PR template so that markdown checklist appears properly

## [0.22.8] - 2022-01-27

### Fixed

- publish workflow, using `docker buildx` to build images for x86 and ARM, prepare manifest and push to ECR so that pulls will match the correct architecture.
- typo in CONTRIBUTING
- installing `gcc` in Docker image so Docker can build wheels for `dask` and other packages that don't provide ARM wheels

### Changed

- updated versions in `requirements.txt` for `matplotlib` and `dask`

## [0.22.7] - 2022-01-27

### Added

- `MANIFEST.in` did not have `covalent_dispatcher/_service` in it due to which the PyPi package was not being built correctly. Added the `covalent_dispatcher/_service` to the `MANIFEST.in` file.

### Fixed

- setuptools properly including data files during installation

## [0.22.6] - 2022-01-26

### Fixed

- Added service folder in covalent dispatcher to package.

## [0.22.5] - 2022-01-25

### Fixed

- `README.md` images now use master branch's raw image urls hosted on <https://github.com> instead of <https://raw.githubusercontent.com>. Also, switched image rendering from html to markdown.

## [0.22.4] - 2022-01-25

### Fixed

- dispatcher server app included in sdist
- raw image urls properly used

## [0.22.3] - 2022-01-25

### Fixed

- raw image urls used in readme

## [0.22.2] - 2022-01-25

### Fixed

- pypi upload

## [0.22.1] - 2022-01-25

### Added

- Code of conduct
- Manifest.in file
- Citation info
- Action to upload to pypi

### Fixed

- Absolute URLs used in README
- Workflow badges updated URLs
- `install_package_data` -> `include_package_data` in `setup.py`

## [0.22.0] - 2022-01-25

### Changed

- Using public ECR for Docker release

## [0.21.0] - 2022-01-25

### Added

- GitHub pull request templates

## [0.20.0] - 2022-01-25

### Added

- GitHub issue templates

## [0.19.0] - 2022-01-25

### Changed

- Covalent Beta Release

## [0.18.9] - 2022-01-24

### Fixed

- iframe in the docs landing page is now responsive

## [0.18.8] - 2022-01-24

### Changed

- Temporarily removed output tab
- Truncated dispatch id to fit left sidebar, add tooltip to show full id

## [0.18.7] - 2022-01-24

### Changed

- Many stylistic improvements to documentation, README, and CONTRIBUTING.

## [0.18.6] - 2022-01-24

### Added

- Test added to check whether an already decorated function works as expected with Covalent.
- `pennylane` package added to the `requirements-dev.txt` file.

### Changed

- Now using `inspect.signature` instead of `function.__code__` to get the names of function's parameters.

## [0.18.5] - 2022-01-21

### Fixed

- Various CI fixes, including rolling back regression in version validation, caching on s3 hosted badges, applying releases and tags correctly.

## [0.18.4] - 2022-01-21

### Changed

- Removed comments and unused functions in covalent_dispatcher
- `result_class.py` renamed to `result.py`

### Fixed

- Version was not being properly imported inside `covalent/__init__.py`
- `dispatch_sync` was not previously using the `results_dir` metadata field

### Removed

- Credentials in config
- `generate_random_filename_in_cache`
- `is_any_atom`
- `to_json`
- `show_subgraph` option in `draw`
- `calculate_node`

## [0.18.3] - 2022-01-20

### Fixed

- The gunicorn servers now restart more gracefully

## [0.18.2] - 2022-01-21

### Changed

- `tempdir` metadata field removed and replaced with `executor.local.cache_dir`

## [0.18.1] - 2022-01-11

## Added

- Concepts page

## [0.18.0] - 2022-01-20

### Added

- `Result.CANCELLED` status to represent the status of a cancelled dispatch.
- Condition to cancel the whole dispatch if any of the nodes are cancelled.
- `cancel_workflow` function which uses a shared variable provided by Dask (`dask.distributed.Variable`) in a dask client to inform nodes to stop execution.
- Cancel function for dispatcher server API which will allow the server to terminate the dispatch.
- How to notebook for cancelling a dispatched job.
- Test to verify whether cancellation of dispatched jobs is working as expected.
- `cancel` function is available as `covalent.cancel`.

### Changed

- In file `covalent/_shared_files/config.py` instead of using a variable to store and then return the config data, now directly returning the configuration.
- Using `fire_and_forget` to dispatch a job instead of a dictionary of Dask's `Future` objects so that we won't have to manage the lifecycle of those futures.
- The `test_run_dispatcher` test was changed to reflect that the dispatcher no longer uses a dictionary of future objects as it was not being utilized anywhere.

### Removed

- `with dask_client` context was removed as the client created in `covalent_dispatcher/_core/__init__.py` is already being used even without the context. Furthermore, it creates issues when that context is exited which is unnecessary at the first place hence not needed to be resolved.

## [0.17.5] - 2022-01-19

### Changed

- Results directory uses a relative path by default and can be overridden by the environment variable `COVALENT_RESULTS_DIR`.

## [0.17.4] - 2022-01-19

### Changed

- Executor parameters use defaults specified in config TOML
- If relative paths are supplied for stdout and stderr, those files are created inside the results directory

## [0.17.3] - 2022-01-18

### Added

- Sync function
- Covalent CLI tool can restart in developer mode

### Fixed

- Updated the UI address referenced in the README

## [0.17.2] - 2022-01-12

### Added

- Quantum gravity tutorial

### Changed

- Moved VERSION file to top level

## [0.17.1] - 2022-01-19

### Added

- `error` attribute was added to the results object to show which node failed and the reason behind it.
- `stdout` and `stderr` attributes were added to a node's result to store any stdout and stderr printing done inside an electron/node.
- Test to verify whether `stdout` and `stderr` are being stored in the result object.

### Changed

- Redesign of how `redirect_stdout` and `redirect_stderr` contexts in executor now work to allow storing their respective outputs.
- Executors now also return `stdout` and `stderr` strings, along with the execution output, so that they can be stored in their result object.

## [0.17.0] - 2022-01-18

### Added

- Added an attribute `__code__` to electron and lattice which is a copy of their respective function's `__code__` attribute.
- Positional arguments, `args`, are now merged with keyword arguments, `kwargs`, as close as possible to where they are passed. This was done to make sure we support both with minimal changes and without losing the name of variables passed.
- Tests to ensure usage of positional arguments works as intended.

### Changed

- Slight rework to how any print statements in lattice are sent to null.
- Changed `test_dispatcher_functional` in `basic_dispatcher_test.py` to account for the support of `args` and removed a an unnecessary `print` statement.

### Removed

- Removed `args` from electron's `init` as it wasn't being used anywhere.

## [0.16.1] - 2022-01-18

### Changed

- Requirement changed from `dask[complete]` to `dask[distributed]`.

## [0.16.0] - 2022-01-14

### Added

- New UI static demo build
- New UI toolbar functions - orientation, toggle params, minimap
- Sortable and searchable lattice name row

### Changed

- Numerous UI style tweaks, mostly around dispatches table states

### Fixed

- Node sidebar info now updates correctly

## [0.15.11] - 2022-01-18

### Removed

- Unused numpy requirement. Note that numpy is still being installed indirectly as other packages in the requirements rely on it.

## [0.15.10] - 2022-01-16

## Added

- How-to guide for Covalent dispatcher CLI.

## [0.15.9] - 2022-01-18

### Changed

- Switched from using human readable ids to using UUIDs

### Removed

- `human-id` package was removed along with its mention in `requirements.txt` and `meta.yaml`

## [0.15.8] - 2022-01-17

### Removed

- Code breaking text from CLI api documentation.
- Unwanted covalent_dispatcher rst file.

### Changed

- Installation of entire covalent_dispatcher instead of covalent_dispatcher/_service in setup.py.

## [0.15.7] - 2022-01-13

### Fixed

- Functions with multi-line or really long decorators are properly serialized in dispatch_source.py.
- Multi-line Covalent output is properly commented out in dispatch_source.py.

## [0.15.6] - 2022-01-11

### Fixed

- Sub-lattice functions are successfully serialized in the utils.py get_serialized_function_str.

### Added

- Function to scan utilized source files and return a set of imported modules (utils.get_imports_from_source)

## [0.15.5] - 2022-01-12

### Changed

- UI runs on port 47007 and the dispatcher runs on port 48008. This is so that when the servers are later merged, users continue using port 47007 in the browser.
- Small modifications to the documentation
- Small fix to the README

### Removed

- Removed a directory `generated` which was improperly added
- Dispatcher web interface
- sqlalchemy requirement

## [0.15.4] - 2022-01-11

### Changed

- In file `covalent/executor/base.py`, `pickle` was changed to `cloudpickle` because of its universal pickling ability.

### Added

- In docstring of `BaseExecutor`, a note was added specifying that `covalent` with its dependencies is assumed to be installed in the conda environments.
- Above note was also added to the conda env selector how-to.

## [0.15.3] - 2022-01-11

### Changed

- Replaced the generic `RuntimeError` telling users to check if there is an object manipulation taking place inside the lattice to a simple warning. This makes the original error more visible.

## [0.15.2] - 2022-01-11

### Added

- If condition added for handling the case where `__getattr__` of an electron is accessed to detect magic functions.

### Changed

- `ActiveLatticeManager` now subclasses from `threading.local` to make it thread-safe.
- `ValueError` in the lattice manager's `claim` function now also shows the name of the lattice that is currently claimed.
- Changed docstring of `ActiveLatticeManager` to note that now it is thread-safe.
- Sublattice dispatching now no longer deletes the result object file and is dispatched normally instead of in a serverless manner.
- `simulate_nitrogen_and_copper_slab_interaction.ipynb` notebook tutorial now does normal dispatching as well instead of serverless dispatching. Also, now 7 datapoints will be shown instead of 10 earlier.

## [0.15.1] - 2022-01-11

### Fixed

- Passing AWS credentials to reusable workflows as a secret

## [0.15.0] - 2022-01-10

### Added

- Action to push development image to ECR

### Changed

- Made the publish action reusable and callable

## [0.14.1] - 2022-01-02

### Changed

- Updated the README
- Updated classifiers in the setup.py file
- Massaged some RTD pages

## [0.14.0] - 2022-01-07

### Added

- Action to push static UI to S3

## [0.13.2] - 2022-01-07

### Changed

- Completed new UI design work

## [0.13.1] - 2022-01-02

### Added

- Added eventlet requirement

### Changed

- The CLI tool can now manage the UI flask server as well
- [Breaking] The CLI option `-t` has been changed to `-d`, which starts the servers in developer mode and exposes unit tests to the server.

## [0.13.0] - 2022-01-01

### Added

- Config manager in `covalent/_shared_files/config.py`
- Default location for the main config file can be overridden using the environment variable `COVALENT_CONFIG_DIR`
- Ability to set and get configuration using `get_config` and `set_config`

### Changed

- The flask servers now reference the config file
- Defaults reference the config file

### Fixed

- `ValueError` caught when running `covalent stop`
- One of the functional tests was using a malformed path

### Deprecated

- The `electron.to_json` function
- The `generate_random_filename_in_cache` function

### Removed

- The `get_api_token` function

## [0.12.13] - 2022-01-04

## Removed

- Tutorial section headings

## Fixed

- Plot background white color

## [0.12.12] - 2022-01-06

### Fixed

- Having a print statement inside electron and lattice code no longer causes the workflow to fail.

## [0.12.11] - 2022-01-04

### Added

- Completed UI feature set for first release

### Changed

- UI server result serialization improvements
- UI result update webhook no longer fails on request exceptions, logs warning intead

## [0.12.10] - 2021-12-17

### Added

- Astrophysics tutorial

## [0.12.9] - 2022-01-04

### Added

- Added `get_all_node_results` method in `result_class.py` to return result of all node executions.

- Added `test_parallelilization` test to verify whether the execution is now being achieved in parallel.

### Changed

- Removed `LocalCluster` cluster creation usage to a simple `Client` one from Dask.

- Removed unnecessary `to_run` function as we no longer needed to run execution through an asyncio loop.

- Removed `async` from function definition of previously asynchronous functions, `_run_task`, `_run_planned_workflow`, `_plan_workflow`, and `_run_workflow`.

- Removed `uvloop` from requirements.

- Renamed `test_get_results` to `test_get_result`.

- Reran the how to notebooks where execution time was mentioned.

- Changed how `dispatch_info` context manager was working to account for multiple nodes accessing it at the same time.

## [0.12.8] - 2022-01-02

### Changed

- Changed the software license to GNU Affero 3.0

### Removed

- `covalent-ui` directory

## [0.12.7] - 2021-12-29

### Fixed

- Gunicorn logging now uses the `capture-output` flag instead of redirecting stdout and stderr

## [0.12.6] - 2021-12-23

### Changed

- Cleaned up the requirements and moved developer requirements to a separate file inside `tests`

## [0.12.5] - 2021-12-16

### Added

- Conda build CI job

## [0.12.4] - 2021-12-23

### Changed

- Gunicorn server now checks for port availability before starting

### Fixed

- The `covalent start` function now prints the correct port if the server is already running.

## [0.12.3] - 2021-12-14

### Added

- Covalent tutorial comparing quantum support vector machines with support vector machine algorithms implemented in qiskit and scikit-learn.

## [0.12.2] - 2021-12-16

### Fixed

- Now using `--daemon` in gunicorn to start the server, which was the original intention.

## [0.12.1] - 2021-12-16

### Fixed

- Removed finance references from docs
- Fixed some other small errors

### Removed

- Removed one of the failing how-to tests from the functional test suite

## [0.12.0] - 2021-12-16

### Added

- Web UI prototype

## [0.11.1] - 2021-12-14

### Added

- CLI command `covalent status` shows port information

### Fixed

- gunicorn management improved

## [0.11.0] - 2021-12-14

### Added

- Slack notifications for test status

## [0.10.4] - 2021-12-15

### Fixed

- Specifying a non-default results directory in a sub-lattice no longer causes a failure in lattice execution.

## [0.10.3] - 2021-12-14

### Added

- Functional tests for how-to's in documentation

### Changed

- Moved example script to a functional test in the pipeline
- Added a test flag to the CLI tool

## [0.10.2] - 2021-12-14

### Fixed

- Check that only `kwargs` without any default values in the workflow definition need to be passed in `lattice.draw(ax=ax, **kwargs)`.

### Added

- Function to check whether all the parameters without default values for a callable function has been passed added to shared utils.

## [0.10.1] - 2021-12-13

### Fixed

- Content and style fixes for getting started doc.

## [0.10.0] - 2021-12-12

### Changed

- Remove all imports from the `covalent` to the `covalent_dispatcher`, except for `_dispatch_serverless`
- Moved CLI into `covalent_dispatcher`
- Moved executors to `covalent` directory

## [0.9.1] - 2021-12-13

### Fixed

- Updated CONTRIBUTING to clarify docstring style.
- Fixed docstrings for `calculate_node` and `check_constraint_specific_sum`.

## [0.9.0] - 2021-12-10

### Added

- `prefix_separator` for separating non-executable node types from executable ones.

- `subscript_prefix`, `generator_prefix`, `sublattice_prefix`, `attr_prefix` for prefixes of subscripts, generators,
  sublattices, and attributes, when called on an electron and added to the transport graph.

- `exclude_from_postprocess` list of prefixes to denote those nodes which won't be used in post processing the workflow.

- `__int__()`, `__float__()`, `__complex__()` for converting a node to an integer, float, or complex to a value of 0 then handling those types in post processing.

- `__iter__()` generator added to Electron for supporting multiple return values from an electron execution.

- `__getattr__()` added to Electron for supporting attribute access on the node output.

- `__getitem__()` added to Electron for supporting subscripting on the node output.

- `electron_outputs` added as an attribute to lattice.

### Changed

- `electron_list_prefix`, `electron_dict_prefix`, `parameter_prefix` modified to reflect new way to assign prefixes to nodes.

- In `build_graph` instead of ignoring all exceptions, now the exception is shown alongwith the runtime error notifying that object manipulation should be avoided inside a lattice.

- `node_id` changed to `self.node_id` in Electron's `__call__()`.

- `parameter` type electrons now have the default metadata instead of empty dictionary.

- Instead of deserializing and checking whether a sublattice is there, now a `sublattice_prefix` is used to denote when a node is a sublattice.

- In `dispatcher_stack_test`, `test_dispatcher_flow` updated to indicate the new use of `parameter_prefix`.

### Fixed

- When an execution fails due to something happening in `run_workflow`, then result object's status is now failed and the object is saved alongwith throwing the appropriate exception.

## [0.8.5] - 2021-12-10

### Added

- Added tests for choosing specific executors inside electron initialization.
- Added test for choosing specific Conda environments inside electron initialization.

## [0.8.4] - 2021-12-10

### Changed

- Removed _shared_files directory and contents from covalent_dispatcher. Logging in covalent_dispatcher now uses the logger in covalent/_shared_files/logging.py.

## [0.8.3] - 2021-12-10

### Fixed

- Decorator symbols were added to the pseudo-code in the quantum chemistry tutorial.

## [0.8.2] - 2021-12-06

### Added

- Quantum chemistry tutorial.

## [0.8.1] - 2021-12-08

### Added

- Docstrings with typehints for covalent dispatcher functions added.

### Changed

- Replaced `node` to `node_id` in `electron.py`.

- Removed unnecessary `enumerate` in `covalent_dispatcher/_core/__init__.py`.

- Removed `get_node_device_mapping` function from `covalent_dispatcher/_core/__init__.py`
  and moved the definition to directly add the mapping to `workflow_schedule`.

- Replaced iterable length comparison for `executor_specific_exec_cmds` from `if len(executor_specific_exec_cmds) > 0`
  to `if executor_specific_exec_cmds`.

## [0.8.0] - 2021-12-03

### Added

- Executors can now accept the name of a Conda environment. If that environment exists, the operations of any electron using that executor are performed in that Conda environment.

## [0.7.6] - 2021-12-02

### Changed

- How to estimate lattice execution time has been renamed to How to query lattice execution time.
- Change result querying syntax in how-to guides from `lattice.get_result` to
  `covalent.get_result`.
- Choose random port for Dask dashboard address by setting `dashboard_address` to ':0' in
  `LocalCluster`.

## [0.7.5] - 2021-12-02

### Fixed

- "Default" executor plugins are included as part of the package upon install.

## [0.7.4] - 2021-12-02

### Fixed

- Upgraded dask to 2021.10.0 based on a vulnerability report

## [0.7.3] - 2021-12-02

### Added

- Transportable object tests
- Transport graph tests

### Changed

- Variable name node_num to node_id
- Variable name node_idx to node_id

### Fixed

- Transport graph `get_dependencies()` method return type was changed from Dict to List

## [0.7.2] - 2021-12-01

### Fixed

- Date handling in changelog validation

### Removed

- GitLab CI YAML

## [0.7.1] - 2021-12-02

### Added

- A new parameter to a node's result called `sublattice_result` is added.
  This will be of a `Result` type and will contain the result of that sublattice's
  execution. If a normal electron is executed, this will be `None`.

- In `_delete_result` function in `results_manager.py`, an empty results directory
  will now be deleted.

- Name of a sublattice node will also contain `(sublattice)`.

- Added `_dispatch_sync_serverless` which synchronously dispatches without a server
  and waits for a result to be returned. This is the method used to dispatch a sublattice.

- Test for sublatticing is added.

- How-to guide added for sublatticing explaining the new features.

### Changed

- Partially changed `draw` function in `lattice.py` to also draw the subgraph
  of the sublattice when drawing the main graph of the lattice. The change is
  incomplete as we intend to add this feature later.

- Instead of returning `plt`, `draw` now returns the `ax` object.

- `__call__` function in `lattice.py` now runs the lattice's function normally
  instead of dispatching it.

- `_run_task` function now checks whether current node is a sublattice and acts
  accordingly.

### Fixed

- Unnecessary lines to rename the node's name in `covalent_dispatcher/_core/__init__.py` are removed.

- `test_electron_takes_nested_iterables` test was being ignored due to a spelling mistake. Fixed and
  modified to follow the new pattern.

## [0.7.0] - 2021-12-01

### Added

- Electrons can now accept an executor object using the "backend" keyword argument. "backend" can still take a string naming the executor module.
- Electrons and lattices no longer have Slurm metadata associated with the executor, as that information should be contained in the executor object being used as an input argument.
- The "backend" keyword can still be a string specifying the executor module, but only if the executor doesn't need any metadata.
- Executor plugin classes are now directly available to covalent, eg: covalent.executor.LocalExecutor().

## [0.6.7] - 2021-12-01

### Added

- Docstrings without examples for all the functions in core covalent.
- Typehints in those functions as well.
- Used `typing.TYPE_CHECKING` to prevent cyclic imports when writing typehints.

### Changed

- `convert_to_lattice_function` renamed to `convert_to_lattice_function_call`.
- Context managers now raise a `ValueError` instead of a generic `Exception`.

## [0.6.6] - 2021-11-30

### Fixed

- Fixed the version used in the documentation
- Fixed the badge URLs to prevent caching

## [0.6.5] - 2021-11-30

### Fixed

- Broken how-to links

### Removed

- Redundant lines from .gitignore
- *.ipynb from .gitignore

## [0.6.4] - 2021-11-30

### Added

- How-to guides for workflow orchestration.
  - How to construct an electron
  - How to construct a lattice
  - How to add an electron to lattice
  - How to visualize the lattice
  - How to add constraints to lattices
- How-to guides for workflow and subtask execution.
  - How to execute individual electrons
  - How to execute a lattice
  - How to execute multiple lattices
- How-to guides for status querying.
  - How to query electron execution status
  - How to query lattice execution status
  - How to query lattice execution time
- How-to guides for results collection
  - How to query electron execution results
  - How to query lattice execution results
  - How to query multiple lattice execution results
- Str method for the results object.

### Fixed

- Saving the electron execution status when the subtask is running.

## [0.6.3] - 2021-11-29

### Removed

- JWT token requirement.
- Covalent dispatcher login requirement.
- Update covalent login reference in README.md.
- Changed the default dispatcher server port from 5000 to 47007.

## [0.6.2] - 2021-11-28

### Added

- Github action for tests and coverage
- Badges for tests and coverage
- If tests pass then develop is pushed to master
- Add release action which tags and creates a release for minor version upgrades
- Add badges action which runs linter, and upload badges for version, linter score, and platform
- Add publish action (and badge) which builds a Docker image and uploads it to the AWS ECR

## [0.6.1] - 2021-11-27

### Added

- Github action which checks version increment and changelog entry

## [0.6.0] - 2021-11-26

### Added

- New Covalent RTD theme
- sphinx extension sphinx-click for CLI RTD
- Sections in RTD
- init.py in both covalent-dispatcher logger module and cli module for it to be importable in sphinx

### Changed

- docutils version that was conflicting with sphinx

### Removed

- Old aq-theme

## [0.5.1] - 2021-11-25

### Added

- Integration tests combining both covalent and covalent-dispatcher modules to test that
  lattice workflow are properly planned and executed.
- Integration tests for the covalent-dispatcher init module.
- pytest-asyncio added to requirements.

## [0.5.0] - 2021-11-23

### Added

- Results manager file to get results from a file, delete a result, and redispatch a result object.
- Results can also be awaited to only return a result if it has either been completed or failed.
- Results class which is used to store the results with all the information needed to be used again along with saving the results to a file functionality.
- A result object will be a mercurial object which will be updated by the dispatcher and saved to a file throughout the dispatching and execution parts.
- Direct manipulation of the transport graph inside a result object takes place.
- Utility to convert a function definition string to a function and vice-versa.
- Status class to denote the status of a result object and of each node execution in the transport graph.
- Start and end times are now also stored for each node execution as well as for the whole dispatch.
- Logging of `stdout` and `stderr` can be done by passing in the `log_stdout`, `log_stderr` named metadata respectively while dispatching.
- In order to get the result of a certain dispatch, the `dispatch_id`, the `results_dir`, and the `wait` parameter can be passed in. If everything is default, then only the dispatch id is required, waiting will not be done, and the result directory will be in the current working directory with folder name as `results/` inside which every new dispatch will have a new folder named according to their respective dispatch ids, containing:
  - `result.pkl` - (Cloud)pickled result object.
  - `result_info.yaml` - yaml file with high level information about the result and its execution.
  - `dispatch_source.py` - python file generated, containing the original function definitions of lattice and electrons which can be used to dispatch again.

### Changed

- `logfile` named metadata is now `slurm_logfile`.
- Instead of using `jsonpickle`, `cloudpickle` is being used everywhere to maintain consistency.
- `to_json` function uses `json` instead of `jsonpickle` now in electron and lattice definitions.
- `post_processing` moved to the dispatcher, so the dispatcher will now store a finished execution result in the results folder as specified by the user with no requirement of post processing it from the client/user side.
- `run_task` function in dispatcher modified to check if a node has completed execution and return it if it has, else continue its execution. This also takes care of cases if the server has been closed mid execution, then it can be started again from the last saved state, and the user won't have to wait for the whole execution.
- Instead of passing in the transport graph and dispatch id everywhere, the result object is being passed around, except for the `asyncio` part where the dispatch id and results directory is being passed which afterwards lets the core dispatcher know where to get the result object from and operate on it.
- Getting result of parent node executions of the graph, is now being done using the result object's graph. Storing of each execution's result is also done there.
- Tests updated to reflect the changes made. They are also being run in a serverless manner.

### Removed

- `LatticeResult` class removed.
- `jsonpickle` requirement removed.
- `WorkflowExecutionResult`, `TaskExecutionResult`, and `ExecutionError` singleton classes removed.

### Fixed

- Commented out the `jwt_required()` part in `covalent-dispatcher/_service/app.py`, may be removed in later iterations.
- Dispatcher server will now return the error message in the response of getting result if it fails instead of sending every result ever as a response.

## [0.4.3] - 2021-11-23

### Added

- Added a note in Known Issues regarding port conflict warning.

## [0.4.2] - 2021-11-24

### Added

- Added badges to README.md

## [0.4.1] - 2021-11-23

### Changed

- Removed old coverage badge and fixed the badge URL

## [0.4.0] - 2021-11-23

### Added

- Codecov integrations and badge

### Fixed

- Detached pipelines no longer created

## [0.3.0] - 2021-11-23

### Added

- Wrote a Code of Conduct based on <https://www.contributor-covenant.org/>
- Added installation and environment setup details in CONTRIBUTING
- Added Known Issues section to README

## [0.2.0] - 2021-11-22

### Changed

- Removed non-open-source executors from Covalent. The local SLURM executor is now
- a separate repo. Executors are now plugins.

## [0.1.0] - 2021-11-19

### Added

- Pythonic CLI tool. Install the package and run `covalent --help` for a usage description.
- Login and logout functionality.
- Executor registration/deregistration skeleton code.
- Dispatcher service start, stop, status, and restart.

### Changed

- JWT token is stored to file instead of in an environment variable.
- The Dask client attempts to connect to an existing server.

### Removed

- Removed the Bash CLI tool.

### Fixed

- Version assignment in the covalent init file.

## [0.0.3] - 2021-11-17

### Fixed

- Fixed the Dockerfile so that it runs the dispatcher server from the covalent repo.

## [0.0.2] - 2021-11-15

### Changed

- Single line change in ci script so that it doesn't exit after validating the version.
- Using `rules` in `pytest` so that the behavior in test stage is consistent.

## [0.0.1] - 2021-11-15

### Added

- CHANGELOG.md to track changes (this file).
- Semantic versioning in VERSION.
- CI pipeline job to enforce versioning.<|MERGE_RESOLUTION|>--- conflicted
+++ resolved
@@ -7,23 +7,18 @@
 
 ## [UNRELEASED]
 
-<<<<<<< HEAD
 ### Operations
 
 - Adding a step in `release.yml/docker` job to trigger the AWS executor base image build in the remote repo `covalent-aws-plugins`
 - Pass all the necessary inputs for the triggered workflow as part of the HTTP POST request body
-=======
+
 ### Fixed
 
 - Removed inheritance of `call_before` metadata related to file transfers from parent electron to collected nodes.
->>>>>>> de684b5d
 
 ### Added
 
 - Unit tests for `remote_executor.py`
-
-### Added
-
 - Added alembic migrations script for DB schema v12
 
 ### Docs
