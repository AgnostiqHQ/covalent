--- conflicted
+++ resolved
@@ -9,15 +9,15 @@
 
 ### Added
 
-<<<<<<< HEAD
 - Unit tests for `remote_executor.py`
-=======
+
+### Added
+
 - Added alembic migrations script for DB schema v12
 
 ### Docs
 
 - Updated AWS Lambda plugin rtd with mention to its limitations.
->>>>>>> ed89e441
 
 ## [0.197.0] - 2022-09-08
 
