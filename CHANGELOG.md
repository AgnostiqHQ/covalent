# Changelog

All notable changes to this project will be documented in this file.

The format is based on [Keep a Changelog](https://keepachangelog.com/en/1.0.0/),
and this project adheres to [Semantic Versioning](https://semver.org/spec/v2.0.0.html).

## [UNRELEASED]

<<<<<<< HEAD
### Operations

- Added a retry block to the webapp build step in `tests.yml`
=======
### Docs

- Fixed display issues with figure (in dark mode) and bullet points in tutorials
>>>>>>> 902440f1

## [0.110.1] - 2022-06-10

### Fixed

- Configure dask to not use daemonic processes when creating a cluster

### Operations

- Sync the VERSION file within `covalent` directory to match the root level VERSION
- Manually patch `covalent/VERSION`

## [0.110.0] - 2022-06-10

### Changed

- Web GUI list size and status label colors changed.
- Web GUI graph running icon changed to non-static icon.

### Docs

- Removed references to the Dask executor in RTD as they are no longer needed.

## [0.109.1] - 2022-06-10

### Fixed

- `covalent --version` now works for PyPI releases

## [0.109.0] - 2022-06-10

### Docs

- Update CLI help statements

### Added

- Add CLI functionality to start covalent with/without Dask
- Add CLI support to parse `covalent_ui.log` file

### Operations

- Updating codeowners to establish engineering & psiog ownership

### Docs

- Added new tutorial: Training quantum embedding kernels for classification.

## [0.108.0] - 2022-06-08

### Added

- WCI yaml file

### Docs

- Add pandoc installation updates to contributing guide

## [0.107.0] - 2022-06-07

### Changed

- Skipping stdout/stderr redirection tests until implemented in Dask parent process

### Added

- Simplifed starting the dask cluster using `multiprocessing`
- Added `bokeh==2.4.3` to requirements.txt to enable view Dask dashboard

### Fixed

- Changelog-reminder action now works for PRs from forks.

## [0.106.2] - 2022-06-06

### Fixed

- Specifying the version for package `furo` to `2022.4.7` to prevent breaking doc builds

### Docs

- Added new tutorial: Using Covalent with PennyLane for hybrid computation.

## [0.106.1] - 2022-06-01

### Fixed

- Changelog-reminder action now works for PRs from forks

### Docs

- Removed references to microservices in RTD
- Updated README.md.
- Changed `ct.electron` to `ct.lattice(executor=dask_executor)` in MNIST classifier tutorial

## [0.106.0] - 2022-05-26

### Changed

- Visual theme for Webapp GUI changed in accordance to new theme
- Fonts, colors, icons have been updated

## [0.105.0] - 2022-05-25

### Added

- Add a pre-commit hook for `detect-secrets`.
- Updated the actions in accordance with the migration done in the previous version.

## [0.104.0] - 2022-05-23

### Changed

- Services have been moved to a different codebase. This repo is now hosting the Covalent SDK, local dispatcher backend, Covalent web GUI, and documentation. Version is bumped to `0.104.0` in order to avoid conflicts.
- Update tests to match the current dispatcher api
- Skip testing dask executor until dask executor plugin is made public
- Using 2 thread pools to manage multiple workflows better and the other one for executing electrons in parallel.

### Fixed

- Add psutil and PyYAML to requirements.txt
- Passing the same Electron to multiple inputs of an Electron now works. UI fix pending.
- Dask from `requirements.txt`.

### Removed

- Asyncio usage for electron level concurrency.
- References to dask

### Added

- Functional test added for dask executor with the cluster running locally.
- Scalability tests for different workflows and workflow sizes under `tests/stress_tests/scripts`
- Add sample performance testing workflows under `tests/stress_tests`
- Add pipelines to continuously run the tutorial notebooks
- Create notebook with tasks from RTD

## [0.32.3] - 2022-03-16

### Fixed

- Fix missing UI graph edges between parameters and electrons in certain cases.
- Fix UI crashes in cases where legacy localStorage state was being loaded.

## [0.32.2] - 2022-03-16

### Added

- Images for graphs generated in tutorials and how-tos.
- Note for quantum gravity tutorial to tell users that `tensorflow` doesn't work on M1 Macs.
- `Known Issues` added to `README.md`

### Fixed

- `draw` function usage in tutorials and how-tos now reflects the UI images generated instead of using graphviz.
- Images now render properly in RTD of how-tos.

### Changed

- Reran all the tutorials that could run, generating the outputs again.

## [0.32.1] - 2022-03-15

### Fixed

- CLI now starts server directly in the subprocess instead of as a daemon
- Logs are provided as pipes to Popen instead of using a shell redirect
- Restart behavior fixed
- Default port in `covalent_ui/app.py` uses the config manager

### Removed

- `_graceful_restart` function no longer needed without gunicorn

## [0.32.0] - 2022-03-11

### Added

- Dispatcher microservice API endpoint to dispatch and update workflow.
- Added get runnable task endpoint.

## [0.31.0] - 2022-03-11

### Added

- Runner component's main functionality to run a set of tasks, cancel a task, and get a task's status added to its api.

## [0.30.5] - 2022-03-11

### Updated

- Updated Workflow endpoints & API spec to support upload & download of result objects as pickle files

## [0.30.4] - 2022-03-11

### Fixed

- When executing a task on an alternate Conda environment, Covalent no longer has to be installed on that environment. Previously, a Covalent object (the execution function as a TransportableObject) was passed to the environment. Now it is deserialized to a "normal" Python function, which is passed to the alternate Conda environment.

## [0.30.3] - 2022-03-11

### Fixed

- Fixed the order of output storage in `post_process` which should have been the order in which the electron functions are called instead of being the order in which they are executed. This fixes the order in which the replacement of function calls with their output happens, which further fixes any discrepencies in the results obtained by the user.

- Fixed the `post_process` test to check the order as well.

## [0.30.2] - 2022-03-11

### Changed

- Updated eventlet to 0.31.0

## [0.30.1] - 2022-03-10

### Fixed

- Eliminate unhandled exception in Covalent UI backend when calling fetch_result.

## [0.30.0] - 2022-03-09

### Added

- Skeleton code for writing the different services corresponding to each component in the open source refactor.
- OpenAPI specifications for each of the services.

## [0.29.3] - 2022-03-09

### Fixed

- Covalent UI is built in the Dockerfile, the setup file, the pypi workflow, the tests workflow, and the conda build script.

## [0.29.2] - 2022-03-09

### Added

- Defaults defined in executor plugins are read and used to update the in-memory config, as well as the user config file. But only if the parameter in question wasn't already defined.

### Changed

- Input parameter names and docstrings in _shared_files.config.update_config were changed for clarity.

## [0.29.1] - 2022-03-07

### Changed

- Updated fail-fast strategy to run all tests.

## [0.29.0] - 2022-03-07

### Added

- DispatchDB for storing dispatched results

### Changed

- UI loads dispatches from DispatchDB instead of browser local storage

## [0.28.3] - 2022-03-03

### Fixed

Installed executor plugins don't have to be referred to by their full module name. Eg, use "custom_executor", instead of "covalent_custom_plugin.custom_executor".

## [0.28.2] - 2022-03-03

### Added

- A brief overview of the tutorial structure in the MNIST classification tutorial.

## [0.28.1] - 2022-03-02

### Added

- Conda installation is only supported for Linux in the `Getting Started` guide.
- MNIST classifier tutorial.

### Removed

- Removed handling of default values of function parameters in `get_named_params` in `covalent/_shared_files/utils.py`. So, it is actually being handled by not being handled since now `named_args` and `named_kwargs` will only contain parameters that were passed during the function call and not all of them.

## [0.28.0] - 2022-03-02

### Added

- Lepton support, including for Python modules and C libraries
- How-to guides showing how to use leptons for each of these

## [0.27.6] - 2022-03-01

### Added

- Added feature development basic steps in CONTRIBUTING.md.
- Added section on locally building RTD (read the docs) in the contributing guide.

## [0.27.5] - 2022-03-01

### Fixed

- Missing UI input data after backend change - needed to be derived from graph for electrons, lattice inputs fixed on server-side, combining name and positional args
- Broken UI graph due to variable->edge_name renaming
- Missing UI executor data after server-side renaming

## [0.27.4] - 2022-02-28

### Fixed

- Path used in `covalent/executor/__init__.py` for executor plugin modules needed updating to `covalent/executor/executor_plugins`

### Removed

- Disabled workflow cancellation test due to inconsistent outcomes. Test will be re-enabled after cancellation mechanisms are investigated further.

## [0.27.3] - 2022-02-25

### Added

- Added `USING_DOCKER.md` guide for running docker container.
- Added cli args to covalent UI flask server `covalent_ui/app.py` to modify port and log file path.

### Removed

- Removed gunicorn from cli and Dockerfile.

### Changed

- Updated cli `covalent_dispatcher/_cli/service.py` to run flask server directly, and removed dispatcher and UI flags.
- Using Flask blueprints to merge Dispatcher and UI servers.
- Updated Dockerfile to run flask server directly.
- Creating server PID file manually in `covalent_dispatcher/_cli/service.py`.
- Updated tests and docs to reflect merged servers.
- Changed all mentions of port 47007 (for old UI server) to 48008.

## [0.27.2] - 2022-02-24

### Changed

- Removed unnecessary blockquotes from the How-To guide for creating custom executors
- Changed "Covalent Cloud" to "Covalent" in the main code text

## [0.27.1] - 2022-02-24

### Removed

- Removed AQ-Engineers from CODEOWNERS in order to fix PR review notifications

## [0.27.0] - 2022-02-24

### Added

- Support for positional only, positional or keyword, variable positional, keyword only, variable keyword types of parameters is now added, e.g an electron can now use variable args and variable kwargs if the number/names of parameters are unknown during definition as `def task(*args, **kwargs)` which wasn't possible before.

- `Lattice.args` added to store positional arguments passed to the lattice's workflow function.

- `get_named_params` function added in `_shared_files/utils.py` which will return a tuple containing named positional arguments and named keyword arguments. The names help in showing and storing these parameters in the transport graph.

- Tests to verify whether all kinds of input paramaters are supported by electron or a lattice.

### Changed

- No longer merging positional arguments with keyword arguments, instead they are separately stored in respective nodes in the transport graph.

- `inputs` returned from `_get_inputs` function in `covalent_dispatcher/_core/execution.py` now contains positional as well as keyword arguments which further get passed to the executor.

- Executors now support positional and keyword arguments as inputs to their executable functions.

- Result object's `_inputs` attribute now contains both `args` and `kwargs`.

- `add_node_for_nested_iterables` is renamed to `connect_node_with_others` and `add_node_to_graph` also renamed to `add_collection_node_to_graph` in `electron.py`. Some more variable renames to have appropriate self-explanatory names.

- Nodes and edges in the transport graph now have a better interface to assign attributes to them.

- Edge attribute `variable` renamed to `edge_name`.

- In `serialize` function of the transport graph, if `metadata_only` is True, then only `metadata` attribute of node and `source` and `target` attributes of edge are kept in the then return serialized `data`.

- Updated the tests wherever necessary to reflect the above changes

### Removed

- Deprecated `required_params_passed` since an error will automatically be thrown by the `build_graph` function if any of the required parameters are not passed.

- Removed duplicate attributes from nodes in the transport graph.

## [0.26.1] - 2022-02-23

### Added

- Added Local Executor section to the API read the docs.

## [0.26.0] - 2022-02-23

### Added

- Automated reminders to update the changelog

## [0.25.3] - 2022-02-23

## Added

- Listed common mocking commands in the CONTRIBUTING.md guide.
- Additional guidelines on testing.

## [0.25.2] - 2022-02-21

### Changed

- `backend` metadata name changed to `executor`.
- `_plan_workflow` usage updated to reflect how that executor related information is now stored in the specific executor object.
- Updated tests to reflect the above changes.
- Improved the dispatch cancellation test to provide a robust solution which earlier took 10 minutes to run with uncertainty of failing every now and then.

### Removed

- Removed `TaskExecutionMetadata` as a consequence of removing `execution_args`.

## [0.25.1] - 2022-02-18

### Fixed

- Tracking imports that have been used in the workflow takes less time.

### Added

- User-imports are included in the dispatch_source.py script. Covalent-related imports are commented out.

## [0.25.0] - 2022-02-18

### Added

- UI: Lattice draw() method displays in web UI
- UI: New navigation panel

### Changed

- UI: Animated graph changes, panel opacity

### Fixed

- UI: Fixed "Not Found" pages

## [0.24.21] - 2022-02-18

### Added

- RST document describing the expectations from a tutorial.

## [0.24.20] - 2022-02-17

### Added

- Added how to create custom executors

### Changed

- Changed the description of the hyperlink for choosing executors
- Fixed typos in doc/source/api/getting_started/how_to/execution/creating_custom_executors.ipynb

## [0.24.19] - 2022-02-16

### Added

- CODEOWNERS for certain files.

## [0.24.18] - 2022-02-15

### Added

- The user configuration file can now specify an executor plugin directory.

## [0.24.17] - 2022-02-15

### Added

- Added a how-to for making custom executors.

## [0.24.16] - 2022-02-12

### Added

- Errors now contain the traceback as well as the error message in the result object.
- Added test for `_post_process` in `tests/covalent_dispatcher_tests/_core/execution_test.py`.

### Changed

- Post processing logic in `electron` and dispatcher now relies on the order of execution in the transport graph rather than node's function names to allow for a more reliable pairing of nodes and their outputs.

- Renamed `init_test.py` in `tests/covalent_dispatcher_tests/_core/` to `execution_test.py`.

### Removed

- `exclude_from_postprocess` list which contained some non executable node types removed since only executable nodes are post processed now.

## [0.24.15] - 2022-02-11

### Fixed

- If a user's configuration file does not have a needed exeutor parameter, the default parameter (defined in _shared_files/defaults.py) is used.
- Each executor plugin is no longer initialized upon the import of Covalent. This allows required parameters in executor plugins.

## Changed

- Upon updating the configuration data with a user's configuration file, the complete set is written back to file.

## Added

- Tests for the local and base executors.

## [0.24.14] - 2022-02-11

### Added

- UI: add dashboard cards
- UI: add scaling dots background

### Changed

- UI: reduce sidebar font sizes, refine color theme
- UI: refine scrollbar styling, show on container hover
- UI: format executor parameters as YAML code
- UI: update syntax highlighting scheme
- UI: update index.html description meta tag

## [0.24.13] - 2022-02-11

### Added

- Tests for covalent/_shared_files/config.py

## [0.24.12] - 2022-02-10

### Added

- CodeQL code analyzer

## [0.24.11] - 2022-02-10

### Added

- A new dictionary `_DEFAULT_CONSTRAINTS_DEPRECATED` in defaults.py

### Changed

- The `_DEFAULT_CONSTRAINT_VALUES` dictionary now only contains the `backend` argument

## [0.24.10] - 2022-02-09

### Fixed

- Sporadically failing workflow cancellation test in tests/workflow_stack_test.py

## [0.24.9] - 2022-02-09

## Changed

- Implementation of `_port_from_pid` in covalent_dispatcher/_cli/service.py.

## Added

- Unit tests for command line interface (CLI) functionalities in covalent_dispatcher/_cli/service.py and covalent_dispatcher/_cli/cli.py.

## [0.24.8] - 2022-02-07

### Fixed

- If a user's configuration file does not have a needed parameter, the default parameter (defined in _shared_files/defaults.py) is used.

## [0.24.7] - 2022-02-07

### Added

- Typing: Add Type hint `dispatch_info` parameter.
- Documentation: Updated the return_type description in docstring.

### Changed

- Typing: Change return type annotation to `Generator`.

## [0.24.6] - 2022-02-06

### Added

- Type hint to `deserialize` method of `TransportableObject` of `covalent/_workflow/transport.py`.

### Changed

- Description of `data` in `deserialize` method of `TransportableObject` of `covalent/_workflow/transport.py` from `The serialized transportable object` to `Cloudpickled function`.

## [0.24.5] - 2022-02-05

### Fixed

- Removed dependence on Sentinel module

## [0.24.4] - 2022-02-04

### Added

- Tests across multiple versions of Python and multiple operating systems
- Documentation reflecting supported configurations

## [0.24.3] - 2022-02-04

### Changed

- Typing: Use `bool` in place of `Optional[bool]` as type annotation for `develop` parameter in `covalent_dispatcher.service._graceful_start`
- Typing: Use `Any` in place of `Optional[Any]` as type annotation for `new_value` parameter in `covalent._shared_files.config.get_config`

## [0.24.2] - 2022-02-04

### Fixed

- Updated hyperlink of "How to get the results" from "./collection/query_electron_execution_result" to "./collection/query_multiple_lattice_execution_results" in "doc/source/how_to/index.rst".
- Updated hyperlink of "How to get the result of a particular electron" from "./collection/query_multiple_lattice_execution_results" to "./collection/query_electron_execution_result" in "doc/source/how_to/index.rst".

## [0.24.1] - 2022-02-04

### Changed

- Changelog entries are now required to have the current date to enforce ordering.

## [0.24.0] - 2022-02-03

### Added

- UI: log file output - display in Output tab of all available log file output
- UI: show lattice and electron inputs
- UI: display executor attributes
- UI: display error message on failed status for lattice and electron

### Changed

- UI: re-order sidebar sections according to latest figma designs
- UI: update favicon
- UI: remove dispatch id from tab title
- UI: fit new uuids
- UI: adjust theme text primary and secondary colors

### Fixed

- UI: auto-refresh result state on initial render of listing and graph pages
- UI: graph layout issues: truncate long electron/param names

## [0.23.0] - 2022-02-03

### Added

- Added `BaseDispatcher` class to be used for creating custom dispatchers which allow connection to a dispatcher server.
- `LocalDispatcher` inheriting from `BaseDispatcher` allows connection to a local dispatcher server running on the user's machine.
- Covalent only gives interface to the `LocalDispatcher`'s `dispatch` and `dispatch_sync` methods.
- Tests for both `LocalDispatcher` and `BaseDispatcher` added.

### Changed

- Switched from using `lattice.dispatch` and `lattice.dispatch_sync` to `covalent.dispatch` and `covalent.dispatch_sync`.
- Dispatcher address now is passed as a parameter (`dispatcher_addr`) to `covalent.dispatch` and `covalent.dispatch_sync` instead of a metadata field to lattice.
- Updated tests, how tos, and tutorials to use `covalent.dispatch` and `covalent.dispatch_sync`.
- All the contents of `covalent_dispatcher/_core/__init__.py` are moved to `covalent_dispatcher/_core/execution.py` for better organization. `__init__.py` only contains function imports which are needed by external modules.
- `dispatch`, `dispatch_sync` methods deprecated from `Lattice`.

### Removed

- `_server_dispatch` method removed from `Lattice`.
- `dispatcher` metadata field removed from `lattice`.

## [0.22.19] - 2022-02-03

### Fixed

- `_write_dispatch_to_python_file` isn't called each time a task is saved. It is now only called in the final save in `_run_planned_workflow` (in covalent_dispatcher/_core/__init__.py).

## [0.22.18] - 2022-02-03

### Fixed

- Added type information to result.py

## [0.22.17] - 2022-02-02

### Added

- Replaced `"typing.Optional"` with `"str"` in covalent/executor/base.py
- Added missing type hints to `get_dispatch_context` and `write_streams_to_file` in covalent/executor/base.py, BaseExecutor

## [0.22.16] - 2022-02-02

### Added

- Functions to check if UI and dispatcher servers are running.
- Tests for the `is_ui_running` and `is_server_running` in covalent_dispatcher/_cli/service.py.

## [0.22.15] - 2022-02-01

### Fixed

- Covalent CLI command `covalent purge` will now stop the servers before deleting all the pid files.

### Added

- Test for `purge` method in covalent_dispatcher/_cli/service.py.

### Removed

- Unused `covalent_dispatcher` import from covalent_dispatcher/_cli/service.py.

### Changed

- Moved `_config_manager` import from within the `purge` method to the covalent_dispatcher/_cli/service.py for the purpose of mocking in tests.

## [0.22.14] - 2022-02-01

### Added

- Type hint to `_server_dispatch` method in `covalent/_workflow/lattice.py`.

## [0.22.13] - 2022-01-26

### Fixed

- When the local executor's `log_stdout` and `log_stderr` config variables are relative paths, they should go inside the results directory. Previously that was queried from the config, but now it's queried from the lattice metadata.

### Added

- Tests for the corresponding functions in (`covalent_dispatcher/_core/__init__.py`, `covalent/executor/base.py`, `covalent/executor/executor_plugins/local.py` and `covalent/executor/__init__.py`) affected by the bug fix.

### Changed

- Refactored `_delete_result` in result manager to give the option of deleting the result parent directory.

## [0.22.12] - 2022-01-31

### Added

- Diff check in pypi.yml ensures correct files are packaged

## [0.22.11] - 2022-01-31

### Changed

- Removed codecov token
- Removed Slack notifications from feature branches

## [0.22.10] - 2022-01-29

### Changed

- Running tests, conda, and version workflows on pull requests, not just pushes

## [0.22.9] - 2022-01-27

### Fixed

- Fixing version check action so that it doesn't run on commits that are in develop
- Edited PR template so that markdown checklist appears properly

## [0.22.8] - 2022-01-27

### Fixed

- publish workflow, using `docker buildx` to build images for x86 and ARM, prepare manifest and push to ECR so that pulls will match the correct architecture.
- typo in CONTRIBUTING
- installing `gcc` in Docker image so Docker can build wheels for `dask` and other packages that don't provide ARM wheels

### Changed

- updated versions in `requirements.txt` for `matplotlib` and `dask`

## [0.22.7] - 2022-01-27

### Added

- `MANIFEST.in` did not have `covalent_dispatcher/_service` in it due to which the PyPi package was not being built correctly. Added the `covalent_dispatcher/_service` to the `MANIFEST.in` file.

### Fixed

- setuptools properly including data files during installation

## [0.22.6] - 2022-01-26

### Fixed

- Added service folder in covalent dispatcher to package.

## [0.22.5] - 2022-01-25

### Fixed

- `README.md` images now use master branch's raw image urls hosted on <https://github.com> instead of <https://raw.githubusercontent.com>. Also, switched image rendering from html to markdown.

## [0.22.4] - 2022-01-25

### Fixed

- dispatcher server app included in sdist
- raw image urls properly used

## [0.22.3] - 2022-01-25

### Fixed

- raw image urls used in readme

## [0.22.2] - 2022-01-25

### Fixed

- pypi upload

## [0.22.1] - 2022-01-25

### Added

- Code of conduct
- Manifest.in file
- Citation info
- Action to upload to pypi

### Fixed

- Absolute URLs used in README
- Workflow badges updated URLs
- `install_package_data` -> `include_package_data` in `setup.py`

## [0.22.0] - 2022-01-25

### Changed

- Using public ECR for Docker release

## [0.21.0] - 2022-01-25

### Added

- GitHub pull request templates

## [0.20.0] - 2022-01-25

### Added

- GitHub issue templates

## [0.19.0] - 2022-01-25

### Changed

- Covalent Beta Release

## [0.18.9] - 2022-01-24

### Fixed

- iframe in the docs landing page is now responsive

## [0.18.8] - 2022-01-24

### Changed

- Temporarily removed output tab
- Truncated dispatch id to fit left sidebar, add tooltip to show full id

## [0.18.7] - 2022-01-24

### Changed

- Many stylistic improvements to documentation, README, and CONTRIBUTING.

## [0.18.6] - 2022-01-24

### Added

- Test added to check whether an already decorated function works as expected with Covalent.
- `pennylane` package added to the `requirements-dev.txt` file.

### Changed

- Now using `inspect.signature` instead of `function.__code__` to get the names of function's parameters.

## [0.18.5] - 2022-01-21

### Fixed

- Various CI fixes, including rolling back regression in version validation, caching on s3 hosted badges, applying releases and tags correctly.

## [0.18.4] - 2022-01-21

### Changed

- Removed comments and unused functions in covalent_dispatcher
- `result_class.py` renamed to `result.py`

### Fixed

- Version was not being properly imported inside `covalent/__init__.py`
- `dispatch_sync` was not previously using the `results_dir` metadata field

### Removed

- Credentials in config
- `generate_random_filename_in_cache`
- `is_any_atom`
- `to_json`
- `show_subgraph` option in `draw`
- `calculate_node`

## [0.18.3] - 2022-01-20

### Fixed

- The gunicorn servers now restart more gracefully

## [0.18.2] - 2022-01-21

### Changed

- `tempdir` metadata field removed and replaced with `executor.local.cache_dir`

## [0.18.1] - 2022-01-11

## Added

- Concepts page

## [0.18.0] - 2022-01-20

### Added

- `Result.CANCELLED` status to represent the status of a cancelled dispatch.
- Condition to cancel the whole dispatch if any of the nodes are cancelled.
- `cancel_workflow` function which uses a shared variable provided by Dask (`dask.distributed.Variable`) in a dask client to inform nodes to stop execution.
- Cancel function for dispatcher server API which will allow the server to terminate the dispatch.
- How to notebook for cancelling a dispatched job.
- Test to verify whether cancellation of dispatched jobs is working as expected.
- `cancel` function is available as `covalent.cancel`.

### Changed

- In file `covalent/_shared_files/config.py` instead of using a variable to store and then return the config data, now directly returning the configuration.
- Using `fire_and_forget` to dispatch a job instead of a dictionary of Dask's `Future` objects so that we won't have to manage the lifecycle of those futures.
- The `test_run_dispatcher` test was changed to reflect that the dispatcher no longer uses a dictionary of future objects as it was not being utilized anywhere.

### Removed

- `with dask_client` context was removed as the client created in `covalent_dispatcher/_core/__init__.py` is already being used even without the context. Furthermore, it creates issues when that context is exited which is unnecessary at the first place hence not needed to be resolved.

## [0.17.5] - 2022-01-19

### Changed

- Results directory uses a relative path by default and can be overridden by the environment variable `COVALENT_RESULTS_DIR`.

## [0.17.4] - 2022-01-19

### Changed

- Executor parameters use defaults specified in config TOML
- If relative paths are supplied for stdout and stderr, those files are created inside the results directory

## [0.17.3] - 2022-01-18

### Added

- Sync function
- Covalent CLI tool can restart in developer mode

### Fixed

- Updated the UI address referenced in the README

## [0.17.2] - 2022-01-12

### Added

- Quantum gravity tutorial

### Changed

- Moved VERSION file to top level

## [0.17.1] - 2022-01-19

### Added

- `error` attribute was added to the results object to show which node failed and the reason behind it.
- `stdout` and `stderr` attributes were added to a node's result to store any stdout and stderr printing done inside an electron/node.
- Test to verify whether `stdout` and `stderr` are being stored in the result object.

### Changed

- Redesign of how `redirect_stdout` and `redirect_stderr` contexts in executor now work to allow storing their respective outputs.
- Executors now also return `stdout` and `stderr` strings, along with the execution output, so that they can be stored in their result object.

## [0.17.0] - 2022-01-18

### Added

- Added an attribute `__code__` to electron and lattice which is a copy of their respective function's `__code__` attribute.
- Positional arguments, `args`, are now merged with keyword arguments, `kwargs`, as close as possible to where they are passed. This was done to make sure we support both with minimal changes and without losing the name of variables passed.
- Tests to ensure usage of positional arguments works as intended.

### Changed

- Slight rework to how any print statements in lattice are sent to null.
- Changed `test_dispatcher_functional` in `basic_dispatcher_test.py` to account for the support of `args` and removed a an unnecessary `print` statement.

### Removed

- Removed `args` from electron's `init` as it wasn't being used anywhere.

## [0.16.1] - 2022-01-18

### Changed

- Requirement changed from `dask[complete]` to `dask[distributed]`.

## [0.16.0] - 2022-01-14

### Added

- New UI static demo build
- New UI toolbar functions - orientation, toggle params, minimap
- Sortable and searchable lattice name row

### Changed

- Numerous UI style tweaks, mostly around dispatches table states

### Fixed

- Node sidebar info now updates correctly

## [0.15.11] - 2022-01-18

### Removed

- Unused numpy requirement. Note that numpy is still being installed indirectly as other packages in the requirements rely on it.

## [0.15.10] - 2022-01-16

## Added

- How-to guide for Covalent dispatcher CLI.

## [0.15.9] - 2022-01-18

### Changed

- Switched from using human readable ids to using UUIDs

### Removed

- `human-id` package was removed along with its mention in `requirements.txt` and `meta.yaml`

## [0.15.8] - 2022-01-17

### Removed

- Code breaking text from CLI api documentation.
- Unwanted covalent_dispatcher rst file.

### Changed

- Installation of entire covalent_dispatcher instead of covalent_dispatcher/_service in setup.py.

## [0.15.7] - 2022-01-13

### Fixed

- Functions with multi-line or really long decorators are properly serialized in dispatch_source.py.
- Multi-line Covalent output is properly commented out in dispatch_source.py.

## [0.15.6] - 2022-01-11

### Fixed

- Sub-lattice functions are successfully serialized in the utils.py get_serialized_function_str.

### Added

- Function to scan utilized source files and return a set of imported modules (utils.get_imports_from_source)

## [0.15.5] - 2022-01-12

### Changed

- UI runs on port 47007 and the dispatcher runs on port 48008. This is so that when the servers are later merged, users continue using port 47007 in the browser.
- Small modifications to the documentation
- Small fix to the README

### Removed

- Removed a directory `generated` which was improperly added
- Dispatcher web interface
- sqlalchemy requirement

## [0.15.4] - 2022-01-11

### Changed

- In file `covalent/executor/base.py`, `pickle` was changed to `cloudpickle` because of its universal pickling ability.

### Added

- In docstring of `BaseExecutor`, a note was added specifying that `covalent` with its dependencies is assumed to be installed in the conda environments.
- Above note was also added to the conda env selector how-to.

## [0.15.3] - 2022-01-11

### Changed

- Replaced the generic `RuntimeError` telling users to check if there is an object manipulation taking place inside the lattice to a simple warning. This makes the original error more visible.

## [0.15.2] - 2022-01-11

### Added

- If condition added for handling the case where `__getattr__` of an electron is accessed to detect magic functions.

### Changed

- `ActiveLatticeManager` now subclasses from `threading.local` to make it thread-safe.
- `ValueError` in the lattice manager's `claim` function now also shows the name of the lattice that is currently claimed.
- Changed docstring of `ActiveLatticeManager` to note that now it is thread-safe.
- Sublattice dispatching now no longer deletes the result object file and is dispatched normally instead of in a serverless manner.
- `simulate_nitrogen_and_copper_slab_interaction.ipynb` notebook tutorial now does normal dispatching as well instead of serverless dispatching. Also, now 7 datapoints will be shown instead of 10 earlier.

## [0.15.1] - 2022-01-11

### Fixed

- Passing AWS credentials to reusable workflows as a secret

## [0.15.0] - 2022-01-10

### Added

- Action to push development image to ECR

### Changed

- Made the publish action reusable and callable

## [0.14.1] - 2022-01-02

### Changed

- Updated the README
- Updated classifiers in the setup.py file
- Massaged some RTD pages

## [0.14.0] - 2022-01-07

### Added

- Action to push static UI to S3

## [0.13.2] - 2022-01-07

### Changed

- Completed new UI design work

## [0.13.1] - 2022-01-02

### Added

- Added eventlet requirement

### Changed

- The CLI tool can now manage the UI flask server as well
- [Breaking] The CLI option `-t` has been changed to `-d`, which starts the servers in developer mode and exposes unit tests to the server.

## [0.13.0] - 2022-01-01

### Added

- Config manager in `covalent/_shared_files/config.py`
- Default location for the main config file can be overridden using the environment variable `COVALENT_CONFIG_DIR`
- Ability to set and get configuration using `get_config` and `set_config`

### Changed

- The flask servers now reference the config file
- Defaults reference the config file

### Fixed

- `ValueError` caught when running `covalent stop`
- One of the functional tests was using a malformed path

### Deprecated

- The `electron.to_json` function
- The `generate_random_filename_in_cache` function

### Removed

- The `get_api_token` function

## [0.12.13] - 2022-01-04

## Removed

- Tutorial section headings

## Fixed

- Plot background white color

## [0.12.12] - 2022-01-06

### Fixed

- Having a print statement inside electron and lattice code no longer causes the workflow to fail.

## [0.12.11] - 2022-01-04

### Added

- Completed UI feature set for first release

### Changed

- UI server result serialization improvements
- UI result update webhook no longer fails on request exceptions, logs warning intead

## [0.12.10] - 2021-12-17

### Added

- Astrophysics tutorial

## [0.12.9] - 2022-01-04

### Added

- Added `get_all_node_results` method in `result_class.py` to return result of all node executions.

- Added `test_parallelilization` test to verify whether the execution is now being achieved in parallel.

### Changed

- Removed `LocalCluster` cluster creation usage to a simple `Client` one from Dask.

- Removed unnecessary `to_run` function as we no longer needed to run execution through an asyncio loop.

- Removed `async` from function definition of previously asynchronous functions, `_run_task`, `_run_planned_workflow`, `_plan_workflow`, and `_run_workflow`.

- Removed `uvloop` from requirements.

- Renamed `test_get_results` to `test_get_result`.

- Reran the how to notebooks where execution time was mentioned.

- Changed how `dispatch_info` context manager was working to account for multiple nodes accessing it at the same time.

## [0.12.8] - 2022-01-02

### Changed

- Changed the software license to GNU Affero 3.0

### Removed

- `covalent-ui` directory

## [0.12.7] - 2021-12-29

### Fixed

- Gunicorn logging now uses the `capture-output` flag instead of redirecting stdout and stderr

## [0.12.6] - 2021-12-23

### Changed

- Cleaned up the requirements and moved developer requirements to a separate file inside `tests`

## [0.12.5] - 2021-12-16

### Added

- Conda build CI job

## [0.12.4] - 2021-12-23

### Changed

- Gunicorn server now checks for port availability before starting

### Fixed

- The `covalent start` function now prints the correct port if the server is already running.

## [0.12.3] - 2021-12-14

### Added

- Covalent tutorial comparing quantum support vector machines with support vector machine algorithms implemented in qiskit and scikit-learn.

## [0.12.2] - 2021-12-16

### Fixed

- Now using `--daemon` in gunicorn to start the server, which was the original intention.

## [0.12.1] - 2021-12-16

### Fixed

- Removed finance references from docs
- Fixed some other small errors

### Removed

- Removed one of the failing how-to tests from the functional test suite

## [0.12.0] - 2021-12-16

### Added

- Web UI prototype

## [0.11.1] - 2021-12-14

### Added

- CLI command `covalent status` shows port information

### Fixed

- gunicorn management improved

## [0.11.0] - 2021-12-14

### Added

- Slack notifications for test status

## [0.10.4] - 2021-12-15

### Fixed

- Specifying a non-default results directory in a sub-lattice no longer causes a failure in lattice execution.

## [0.10.3] - 2021-12-14

### Added

- Functional tests for how-to's in documentation

### Changed

- Moved example script to a functional test in the pipeline
- Added a test flag to the CLI tool

## [0.10.2] - 2021-12-14

### Fixed

- Check that only `kwargs` without any default values in the workflow definition need to be passed in `lattice.draw(ax=ax, **kwargs)`.

### Added

- Function to check whether all the parameters without default values for a callable function has been passed added to shared utils.

## [0.10.1] - 2021-12-13

### Fixed

- Content and style fixes for getting started doc.

## [0.10.0] - 2021-12-12

### Changed

- Remove all imports from the `covalent` to the `covalent_dispatcher`, except for `_dispatch_serverless`
- Moved CLI into `covalent_dispatcher`
- Moved executors to `covalent` directory

## [0.9.1] - 2021-12-13

### Fixed

- Updated CONTRIBUTING to clarify docstring style.
- Fixed docstrings for `calculate_node` and `check_constraint_specific_sum`.

## [0.9.0] - 2021-12-10

### Added

- `prefix_separator` for separating non-executable node types from executable ones.

- `subscript_prefix`, `generator_prefix`, `sublattice_prefix`, `attr_prefix` for prefixes of subscripts, generators,
  sublattices, and attributes, when called on an electron and added to the transport graph.

- `exclude_from_postprocess` list of prefixes to denote those nodes which won't be used in post processing the workflow.

- `__int__()`, `__float__()`, `__complex__()` for converting a node to an integer, float, or complex to a value of 0 then handling those types in post processing.

- `__iter__()` generator added to Electron for supporting multiple return values from an electron execution.

- `__getattr__()` added to Electron for supporting attribute access on the node output.

- `__getitem__()` added to Electron for supporting subscripting on the node output.

- `electron_outputs` added as an attribute to lattice.

### Changed

- `electron_list_prefix`, `electron_dict_prefix`, `parameter_prefix` modified to reflect new way to assign prefixes to nodes.

- In `build_graph` instead of ignoring all exceptions, now the exception is shown alongwith the runtime error notifying that object manipulation should be avoided inside a lattice.

- `node_id` changed to `self.node_id` in Electron's `__call__()`.

- `parameter` type electrons now have the default metadata instead of empty dictionary.

- Instead of deserializing and checking whether a sublattice is there, now a `sublattice_prefix` is used to denote when a node is a sublattice.

- In `dispatcher_stack_test`, `test_dispatcher_flow` updated to indicate the new use of `parameter_prefix`.

### Fixed

- When an execution fails due to something happening in `run_workflow`, then result object's status is now failed and the object is saved alongwith throwing the appropriate exception.

## [0.8.5] - 2021-12-10

### Added

- Added tests for choosing specific executors inside electron initialization.
- Added test for choosing specific Conda environments inside electron initialization.

## [0.8.4] - 2021-12-10

### Changed

- Removed _shared_files directory and contents from covalent_dispatcher. Logging in covalent_dispatcher now uses the logger in covalent/_shared_files/logging.py.

## [0.8.3] - 2021-12-10

### Fixed

- Decorator symbols were added to the pseudo-code in the quantum chemistry tutorial.

## [0.8.2] - 2021-12-06

### Added

- Quantum chemistry tutorial.

## [0.8.1] - 2021-12-08

### Added

- Docstrings with typehints for covalent dispatcher functions added.

### Changed

- Replaced `node` to `node_id` in `electron.py`.

- Removed unnecessary `enumerate` in `covalent_dispatcher/_core/__init__.py`.

- Removed `get_node_device_mapping` function from `covalent_dispatcher/_core/__init__.py`
  and moved the definition to directly add the mapping to `workflow_schedule`.

- Replaced iterable length comparison for `executor_specific_exec_cmds` from `if len(executor_specific_exec_cmds) > 0`
  to `if executor_specific_exec_cmds`.

## [0.8.0] - 2021-12-03

### Added

- Executors can now accept the name of a Conda environment. If that environment exists, the operations of any electron using that executor are performed in that Conda environment.

## [0.7.6] - 2021-12-02

### Changed

- How to estimate lattice execution time has been renamed to How to query lattice execution time.
- Change result querying syntax in how-to guides from `lattice.get_result` to
  `covalent.get_result`.
- Choose random port for Dask dashboard address by setting `dashboard_address` to ':0' in
  `LocalCluster`.

## [0.7.5] - 2021-12-02

### Fixed

- "Default" executor plugins are included as part of the package upon install.

## [0.7.4] - 2021-12-02

### Fixed

- Upgraded dask to 2021.10.0 based on a vulnerability report

## [0.7.3] - 2021-12-02

### Added

- Transportable object tests
- Transport graph tests

### Changed

- Variable name node_num to node_id
- Variable name node_idx to node_id

### Fixed

- Transport graph `get_dependencies()` method return type was changed from Dict to List

## [0.7.2] - 2021-12-01

### Fixed

- Date handling in changelog validation

### Removed

- GitLab CI YAML

## [0.7.1] - 2021-12-02

### Added

- A new parameter to a node's result called `sublattice_result` is added.
  This will be of a `Result` type and will contain the result of that sublattice's
  execution. If a normal electron is executed, this will be `None`.

- In `_delete_result` function in `results_manager.py`, an empty results directory
  will now be deleted.

- Name of a sublattice node will also contain `(sublattice)`.

- Added `_dispatch_sync_serverless` which synchronously dispatches without a server
  and waits for a result to be returned. This is the method used to dispatch a sublattice.

- Test for sublatticing is added.

- How-to guide added for sublatticing explaining the new features.

### Changed

- Partially changed `draw` function in `lattice.py` to also draw the subgraph
  of the sublattice when drawing the main graph of the lattice. The change is
  incomplete as we intend to add this feature later.

- Instead of returning `plt`, `draw` now returns the `ax` object.

- `__call__` function in `lattice.py` now runs the lattice's function normally
  instead of dispatching it.

- `_run_task` function now checks whether current node is a sublattice and acts
  accordingly.

### Fixed

- Unnecessary lines to rename the node's name in `covalent_dispatcher/_core/__init__.py` are removed.

- `test_electron_takes_nested_iterables` test was being ignored due to a spelling mistake. Fixed and
  modified to follow the new pattern.

## [0.7.0] - 2021-12-01

### Added

- Electrons can now accept an executor object using the "backend" keyword argument. "backend" can still take a string naming the executor module.
- Electrons and lattices no longer have Slurm metadata associated with the executor, as that information should be contained in the executor object being used as an input argument.
- The "backend" keyword can still be a string specifying the executor module, but only if the executor doesn't need any metadata.
- Executor plugin classes are now directly available to covalent, eg: covalent.executor.LocalExecutor().

## [0.6.7] - 2021-12-01

### Added

- Docstrings without examples for all the functions in core covalent.
- Typehints in those functions as well.
- Used `typing.TYPE_CHECKING` to prevent cyclic imports when writing typehints.

### Changed

- `convert_to_lattice_function` renamed to `convert_to_lattice_function_call`.
- Context managers now raise a `ValueError` instead of a generic `Exception`.

## [0.6.6] - 2021-11-30

### Fixed

- Fixed the version used in the documentation
- Fixed the badge URLs to prevent caching

## [0.6.5] - 2021-11-30

### Fixed

- Broken how-to links

### Removed

- Redundant lines from .gitignore
- *.ipynb from .gitignore

## [0.6.4] - 2021-11-30

### Added

- How-to guides for workflow orchestration.
  - How to construct an electron
  - How to construct a lattice
  - How to add an electron to lattice
  - How to visualize the lattice
  - How to add constraints to lattices
- How-to guides for workflow and subtask execution.
  - How to execute individual electrons
  - How to execute a lattice
  - How to execute multiple lattices
- How-to guides for status querying.
  - How to query electron execution status
  - How to query lattice execution status
  - How to query lattice execution time
- How-to guides for results collection
  - How to query electron execution results
  - How to query lattice execution results
  - How to query multiple lattice execution results
- Str method for the results object.

### Fixed

- Saving the electron execution status when the subtask is running.

## [0.6.3] - 2021-11-29

### Removed

- JWT token requirement.
- Covalent dispatcher login requirement.
- Update covalent login reference in README.md.
- Changed the default dispatcher server port from 5000 to 47007.

## [0.6.2] - 2021-11-28

### Added

- Github action for tests and coverage
- Badges for tests and coverage
- If tests pass then develop is pushed to master
- Add release action which tags and creates a release for minor version upgrades
- Add badges action which runs linter, and upload badges for version, linter score, and platform
- Add publish action (and badge) which builds a Docker image and uploads it to the AWS ECR

## [0.6.1] - 2021-11-27

### Added

- Github action which checks version increment and changelog entry

## [0.6.0] - 2021-11-26

### Added

- New Covalent RTD theme
- sphinx extension sphinx-click for CLI RTD
- Sections in RTD
- init.py in both covalent-dispatcher logger module and cli module for it to be importable in sphinx

### Changed

- docutils version that was conflicting with sphinx

### Removed

- Old aq-theme

## [0.5.1] - 2021-11-25

### Added

- Integration tests combining both covalent and covalent-dispatcher modules to test that
  lattice workflow are properly planned and executed.
- Integration tests for the covalent-dispatcher init module.
- pytest-asyncio added to requirements.

## [0.5.0] - 2021-11-23

### Added

- Results manager file to get results from a file, delete a result, and redispatch a result object.
- Results can also be awaited to only return a result if it has either been completed or failed.
- Results class which is used to store the results with all the information needed to be used again along with saving the results to a file functionality.
- A result object will be a mercurial object which will be updated by the dispatcher and saved to a file throughout the dispatching and execution parts.
- Direct manipulation of the transport graph inside a result object takes place.
- Utility to convert a function definition string to a function and vice-versa.
- Status class to denote the status of a result object and of each node execution in the transport graph.
- Start and end times are now also stored for each node execution as well as for the whole dispatch.
- Logging of `stdout` and `stderr` can be done by passing in the `log_stdout`, `log_stderr` named metadata respectively while dispatching.
- In order to get the result of a certain dispatch, the `dispatch_id`, the `results_dir`, and the `wait` parameter can be passed in. If everything is default, then only the dispatch id is required, waiting will not be done, and the result directory will be in the current working directory with folder name as `results/` inside which every new dispatch will have a new folder named according to their respective dispatch ids, containing:
  - `result.pkl` - (Cloud)pickled result object.
  - `result_info.yaml` - yaml file with high level information about the result and its execution.
  - `dispatch_source.py` - python file generated, containing the original function definitions of lattice and electrons which can be used to dispatch again.

### Changed

- `logfile` named metadata is now `slurm_logfile`.
- Instead of using `jsonpickle`, `cloudpickle` is being used everywhere to maintain consistency.
- `to_json` function uses `json` instead of `jsonpickle` now in electron and lattice definitions.
- `post_processing` moved to the dispatcher, so the dispatcher will now store a finished execution result in the results folder as specified by the user with no requirement of post processing it from the client/user side.
- `run_task` function in dispatcher modified to check if a node has completed execution and return it if it has, else continue its execution. This also takes care of cases if the server has been closed mid execution, then it can be started again from the last saved state, and the user won't have to wait for the whole execution.
- Instead of passing in the transport graph and dispatch id everywhere, the result object is being passed around, except for the `asyncio` part where the dispatch id and results directory is being passed which afterwards lets the core dispatcher know where to get the result object from and operate on it.
- Getting result of parent node executions of the graph, is now being done using the result object's graph. Storing of each execution's result is also done there.
- Tests updated to reflect the changes made. They are also being run in a serverless manner.

### Removed

- `LatticeResult` class removed.
- `jsonpickle` requirement removed.
- `WorkflowExecutionResult`, `TaskExecutionResult`, and `ExecutionError` singleton classes removed.

### Fixed

- Commented out the `jwt_required()` part in `covalent-dispatcher/_service/app.py`, may be removed in later iterations.
- Dispatcher server will now return the error message in the response of getting result if it fails instead of sending every result ever as a response.

## [0.4.3] - 2021-11-23

### Added

- Added a note in Known Issues regarding port conflict warning.

## [0.4.2] - 2021-11-24

### Added

- Added badges to README.md

## [0.4.1] - 2021-11-23

### Changed

- Removed old coverage badge and fixed the badge URL

## [0.4.0] - 2021-11-23

### Added

- Codecov integrations and badge

### Fixed

- Detached pipelines no longer created

## [0.3.0] - 2021-11-23

### Added

- Wrote a Code of Conduct based on <https://www.contributor-covenant.org/>
- Added installation and environment setup details in CONTRIBUTING
- Added Known Issues section to README

## [0.2.0] - 2021-11-22

### Changed

- Removed non-open-source executors from Covalent. The local SLURM executor is now
- a separate repo. Executors are now plugins.

## [0.1.0] - 2021-11-19

### Added

- Pythonic CLI tool. Install the package and run `covalent --help` for a usage description.
- Login and logout functionality.
- Executor registration/deregistration skeleton code.
- Dispatcher service start, stop, status, and restart.

### Changed

- JWT token is stored to file instead of in an environment variable.
- The Dask client attempts to connect to an existing server.

### Removed

- Removed the Bash CLI tool.

### Fixed

- Version assignment in the covalent init file.

## [0.0.3] - 2021-11-17

### Fixed

- Fixed the Dockerfile so that it runs the dispatcher server from the covalent repo.

## [0.0.2] - 2021-11-15

### Changed

- Single line change in ci script so that it doesn't exit after validating the version.
- Using `rules` in `pytest` so that the behavior in test stage is consistent.

## [0.0.1] - 2021-11-15

### Added

- CHANGELOG.md to track changes (this file).
- Semantic versioning in VERSION.
- CI pipeline job to enforce versioning.<|MERGE_RESOLUTION|>--- conflicted
+++ resolved
@@ -7,15 +7,13 @@
 
 ## [UNRELEASED]
 
-<<<<<<< HEAD
 ### Operations
 
 - Added a retry block to the webapp build step in `tests.yml`
-=======
+
 ### Docs
 
 - Fixed display issues with figure (in dark mode) and bullet points in tutorials
->>>>>>> 902440f1
 
 ## [0.110.1] - 2022-06-10
 
