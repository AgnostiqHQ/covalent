# Changelog

All notable changes to this project will be documented in this file.

The format is based on [Keep a Changelog](https://keepachangelog.com/en/1.0.0/),
and this project adheres to [Semantic Versioning](https://semver.org/spec/v2.0.0.html).

## [UNRELEASED]

<<<<<<< HEAD
### Fixed

- Fixes Reverse IP problem. All References to `0.0.0.0` are changed to `localhost` . More details can be found [here](https://github.com/AgnostiqHQ/covalent/issues/202)
=======
## [0.132.0] - 2022-07-14

### Authors

- Will Cunningham <wjcunningham7@users.noreply.github.com>


### Added

- Bash lepton support reintroduced with some UX modifications to the Lepton class. Leptons which use scripting languages can be specified as either (1) a command run in the shell/console or (2) a call to a function in a library/script. Leptons which use compiled languages must specify a library and a function name.
- The keyword argument `display_name` can be used to override the name appearing in the UI. Particularly useful when the lepton is a command.
- All arguments except for language are now keyword arguments.
- Keyword arguments passed to a Bash lepton are understood to define environment variables within the shell.
- Non-keyword arguments fill in `$1`, `$2`, etc.
- Named outputs enumerate variables within the shell which will be returned to the user. These can be either `Lepton.OUTPUT` or `Lepton.INPUT_OUTPUT` types.
>>>>>>> 58c52a5d

## [0.131.0] - 2022-07-13

### Authors

- Sankalp Sanand <sankalp@agnostiq.ai>
- Co-authored-by: Venkat Bala <venkat@agnostiq.ai>


### Fixed

- `covalent --version` now looks for `covalent` metadata instead of `cova`

### Tests

- Updated the cli test to include whether the correct version number is shown when `covalent --version` is run

### Added

- Method to write electron id corresponding to sublattices in `execution.py` when running `_run_task`.

## [0.130.0] - 2022-07-12

### Authors

- Venkat Bala <venkat@agnostiq.ai>
- Co-authored-by: Scott Wyman Neagle <scott@agnostiq.ai>

### Changed

- Ignoring tests for `cancel_dispatch` and `construct_bash`
- Create a dummy requirements.txt file for pip deps tests
- Fix version of `Werkzeug` package to avoid running into ValueError (unexpected kwarg `as_tuple`)
- Update `customization` how to test by specifying the section header `sdk`

## [0.129.0] - 2022-07-12

### Authors

- Sankalp Sanand <sankalp@agnostiq.ai>
- Co-authored-by: Alejandro Esquivel <ae@alejandro.ltd>

### Added

- Support for `wait_for` type edges when two electrons are connected by their execution side effects instead of output-input relation.

### Changed

- `active_lattice.electron_outputs` now contains the node ids as well for the electron which is being post processed.

## [0.128.1] - 2022-07-12

### Authors

- Faiyaz Hasan <faiyaz@agnostiq.ai>


### Fixed

- `Result.persist` test in `result_test.py`.
- Electron dependency `arg_index` is changed back to Nullable.

## [0.128.0] - 2022-07-12

### Authors

- Okechukwu  Emmanuel Ochia <okechukwu@agnostiq.ai>
- Co-authored-by: Casey Jao <casey@agnostiq.ai>
- Co-authored-by: Alejandro Esquivel <ae@alejandro.ltd>
- Co-authored-by: pre-commit-ci[bot] <66853113+pre-commit-ci[bot]@users.noreply.github.com>

### Added

- File transfer support for leptons

## [0.127.0] - 2022-07-11

### Authors

- Scott Wyman Neagle <scott@agnostiq.ai>
- Co-authored-by: Faiyaz Hasan <faiyaz@agnostiq.ai>
- Co-authored-by: Venkat Bala <venkat@agnostiq.ai>


### Added

- When saving to DB, also persist to the new DB if running in develop mode

### Tests

- Flask app route tests

## [0.126.0] - 2022-07-11

### Authors

- Will Cunningham <wjcunningham7@users.noreply.github.com>
- Alejandro Esquivel <ae@alejandro.ltd>
- Co-authored-by: pre-commit-ci[bot] <66853113+pre-commit-ci[bot]@users.noreply.github.com>
- Co-authored-by: Sankalp Sanand <sankalp@agnostiq.ai>


### Added

- Added Folder class
- Added internal call before/after deps to execute File Transfer operations pre/post electron execution.

### Operations

- Enhanced hotfix action to create branches from existing commits

## [0.125.0] - 2022-07-09

### Authors

- Okechukwu  Emmanuel Ochia <okechukwu@agnostiq.ai>
- Co-authored-by: pre-commit-ci[bot] <66853113+pre-commit-ci[bot]@users.noreply.github.com>
- Co-authored-by: Alejandro Esquivel <ae@alejandro.ltd>
- Venkat Bala <venkat@agnostiq.ai>
- Co-authored-by: Okechukwu Ochia <emmirald@gmail.com>
- Co-authored-by: Scott Wyman Neagle <scott@agnostiq.ai>


### Added

- Dask Cluster CLI functional/unit tests

### Docs

- Updated RTD concepts, how-to-guides, and api docs with electron dependencies.

### Operations

- Separate out running tests and uploading coverage report to circumvent bug in
  retry action

## [0.124.0] - 2022-07-07

### Authors

- Will Cunningham <wjcunningham7@users.noreply.github.com>
- Co-authored-by: Scott Wyman Neagle <scott@agnostiq.ai>
- Faiyaz Hasan <faiyaz@agnostiq.ai>


### Added

- `Result.persist` method in `covalent/_results_manager/result.py`.

### Operations

- Package pre-releases go to `covalent` instead of `cova` on PyPI.

## [0.123.0] - 2022-07-07

### Authors

- Scott Wyman Neagle <scott@agnostiq.ai>
- Co-authored-by: Faiyaz Hasan <faiyaz@agnostiq.ai>
- Will Cunningham <wjcunningham7@users.noreply.github.com>
- Alejandro Esquivel <ae@alejandro.ltd>
- Co-authored-by: pre-commit-ci[bot] <66853113+pre-commit-ci[bot]@users.noreply.github.com>


### Added

- Added Folder class
- Added internal call before/after deps to execute File Transfer operations pre/post electron execution.

### Operations

- `codeql.yml` and `condabuild.yml` run nightly instead of on every PR.
- Style fixes in changelog

## [0.122.1] - 2022-07-06

### Authors

Will Cunningham <wjcunningham7@users.noreply.github.com>
Co-authored-by: Scott Wyman Neagle <scott@agnostiq.ai>


### Operations

- Added license scanner action
- Pre-commit autoupdate

### Tests

- Tests for running workflows with more than one iteration

### Fixed

- Attribute error caused by attempts to retrieve the name from the node function when the node function is set to None

## [0.122.0] - 2022-07-04

### Authors

Faiyaz Hasan <faiyaz@agnostiq.ai>
Co-authored-by: pre-commit-ci[bot] <66853113+pre-commit-ci[bot]@users.noreply.github.com>


### Added

- `covalent/_results_manager/write_result_to_db.py` module and methods to insert / update data in the DB.
- `tests/covalent_tests/results_manager_tests/write_result_to_db_test.py` containing the unit tests for corresponding functions.

### Changed

- Electron `type` column to a string type rather than an `ElectronType` in DB models.
- Primary keys from `BigInteger` to `Integer` in DB models.

## [0.121.0] - 2022-07-04

### Authors

Will Cunningham <wjcunningham7@users.noreply.github.com>
Co-authored-by: Alejandro Esquivel <ae@alejandro.ltd>
Co-authored-by: pre-commit-ci[bot] <66853113+pre-commit-ci[bot]@users.noreply.github.com>


### Removed

- Unused requirements `gunicorn` and `eventlet` in `requirements.txt` as well as `dask` in `tests/requirements.txt`, since it is already included in the core requirements.

### Docs

- Updated the compatibility matrix in the docs.

## [0.120.0] - 2022-07-04

### Authors

Okechukwu  Emmanuel Ochia <okechukwu@agnostiq.ai>
Co-authored-by: Venkat Bala <venkat@agnostiq.ai>
Co-authored-by: pre-commit-ci[bot] <66853113+pre-commit-ci[bot]@users.noreply.github.com>
Co-authored-by: Scott Wyman Neagle <scott@agnostiq.ai>


### Added

- Adding `cluster` CLI options to facilitate interacting with the backend Dask cluster
- Adding options to `covalent start` to enable specifying number of workers, memory limit and threads per worker at cluster startup

### Changed

- Update `DaskAdminWorker` docstring with better explanation

## [0.119.1] - 2022-07-04

### Authors

Scott Wyman Neagle <scott@agnostiq.ai>
Casey Jao <casey@agnostiq.ai>


### Fixed

- `covalent status` checks if the server process is still alive.

### Operations

- Updates to changelog logic to handle multiple authors

## [0.119.0] - 2022-07-03
### Authors
@cjao 


### Added

- Introduce support for pip dependencies

## [0.118.0] - 2022-07-02
### Authors
@AlejandroEsquivel 


### Added

- Introduced File, FileTransfer, and FileTransferStrategy classes to support various File Transfer use cases prior/post electron execution

## [0.117.0] - 2022-07-02
### Authors
@Emmanuel289 


### Added

- Included retry action in 'tests.yaml' workflow.

## [0.116.0] - 2022-06-29
### Authors
@Prasy12 

### Changed

- Changed API socket calls interval for graph optimization.

### Added

- Ability to change to different layouts from the GUI.

## [0.115.0] - 2022-06-28
### Authors
@cjao 


### Added

- Introduce support for `call_before`, `call_after`, and bash dependencies

### Operations

- Unit tests performed on Python 3.10 on Ubuntu and MacOS images as well as 3.9 on MacOS
- Updated codeowners so that AQ Engineers doesn't own this CHANGELOG
- pre-commit autoupdate

## [0.114.0] - 2022-06-23
### Authors
@dependabot[bot] 


### Changed

- Changed eventsource version on webapp yarn-lock file.

### Operations

- Added Github push changelog workflow to append commiters username
- Reusable JavaScript action to parse changelog and update version

## [0.113.0] - 2022-06-21

### Added

- Introduce new db models and object store backends

### Operations

- Syntax fix in hotfix.yml

### Docs

- Added new tutorial: Linear and convolutional autoencoders

## [0.112.0] - 2022-06-20

### Changed

- Changed async version on webapp package-lock file.

## [0.111.0] - 2022-06-20

### Changed

- Changed eventsource version on webapp package-lock file.

### Docs

- Added new tutorial: Covalentified version of the Pennylane Variational Classifier tutorial.

## [0.110.3] - 2022-06-17

### Fixed

- Fix error when parsing electron positional arguments in workflows

### Docs

- Remove hardcoding version info in README.md

## [0.110.2] - 2022-06-10

### Docs

- Fix MNIST tutorial
- Fix Quantum Gravity tutorial
- Update RTD with migration guide compatible with latest release
- Convert all references to `covalent start` from Jupyter notebooks to markdown statements
- Update release notes summary in README.md
- Fixed display issues with figure (in dark mode) and bullet points in tutorials

### Operations

- Added a retry block to the webapp build step in `tests.yml`

## [0.110.1] - 2022-06-10

### Fixed

- Configure dask to not use daemonic processes when creating a cluster

### Operations

- Sync the VERSION file within `covalent` directory to match the root level VERSION
- Manually patch `covalent/VERSION`

## [0.110.0] - 2022-06-10

### Changed

- Web GUI list size and status label colors changed.
- Web GUI graph running icon changed to non-static icon.

### Docs

- Removed references to the Dask executor in RTD as they are no longer needed.

## [0.109.1] - 2022-06-10

### Fixed

- `covalent --version` now works for PyPI releases

## [0.109.0] - 2022-06-10

### Docs

- Update CLI help statements

### Added

- Add CLI functionality to start covalent with/without Dask
- Add CLI support to parse `covalent_ui.log` file

### Operations

- Updating codeowners to establish engineering & psiog ownership

### Docs

- Added new tutorial: Training quantum embedding kernels for classification.

## [0.108.0] - 2022-06-08

### Added

- WCI yaml file

### Docs

- Add pandoc installation updates to contributing guide

## [0.107.0] - 2022-06-07

### Changed

- Skipping stdout/stderr redirection tests until implemented in Dask parent process

### Added

- Simplifed starting the dask cluster using `multiprocessing`
- Added `bokeh==2.4.3` to requirements.txt to enable view Dask dashboard

### Fixed

- Changelog-reminder action now works for PRs from forks.

## [0.106.2] - 2022-06-06

### Fixed

- Specifying the version for package `furo` to `2022.4.7` to prevent breaking doc builds

### Docs

- Added new tutorial: Using Covalent with PennyLane for hybrid computation.

## [0.106.1] - 2022-06-01

### Fixed

- Changelog-reminder action now works for PRs from forks

### Docs

- Removed references to microservices in RTD
- Updated README.md.
- Changed `ct.electron` to `ct.lattice(executor=dask_executor)` in MNIST classifier tutorial

## [0.106.0] - 2022-05-26

### Changed

- Visual theme for Webapp GUI changed in accordance to new theme
- Fonts, colors, icons have been updated

## [0.105.0] - 2022-05-25

### Added

- Add a pre-commit hook for `detect-secrets`.
- Updated the actions in accordance with the migration done in the previous version.

## [0.104.0] - 2022-05-23

### Changed

- Services have been moved to a different codebase. This repo is now hosting the Covalent SDK, local dispatcher backend, Covalent web GUI, and documentation. Version is bumped to `0.104.0` in order to avoid conflicts.
- Update tests to match the current dispatcher api
- Skip testing dask executor until dask executor plugin is made public
- Using 2 thread pools to manage multiple workflows better and the other one for executing electrons in parallel.

### Fixed

- Add psutil and PyYAML to requirements.txt
- Passing the same Electron to multiple inputs of an Electron now works. UI fix pending.
- Dask from `requirements.txt`.

### Removed

- Asyncio usage for electron level concurrency.
- References to dask

### Added

- Functional test added for dask executor with the cluster running locally.
- Scalability tests for different workflows and workflow sizes under `tests/stress_tests/scripts`
- Add sample performance testing workflows under `tests/stress_tests`
- Add pipelines to continuously run the tutorial notebooks
- Create notebook with tasks from RTD

## [0.32.3] - 2022-03-16

### Fixed

- Fix missing UI graph edges between parameters and electrons in certain cases.
- Fix UI crashes in cases where legacy localStorage state was being loaded.

## [0.32.2] - 2022-03-16

### Added

- Images for graphs generated in tutorials and how-tos.
- Note for quantum gravity tutorial to tell users that `tensorflow` doesn't work on M1 Macs.
- `Known Issues` added to `README.md`

### Fixed

- `draw` function usage in tutorials and how-tos now reflects the UI images generated instead of using graphviz.
- Images now render properly in RTD of how-tos.

### Changed

- Reran all the tutorials that could run, generating the outputs again.

## [0.32.1] - 2022-03-15

### Fixed

- CLI now starts server directly in the subprocess instead of as a daemon
- Logs are provided as pipes to Popen instead of using a shell redirect
- Restart behavior fixed
- Default port in `covalent_ui/app.py` uses the config manager

### Removed

- `_graceful_restart` function no longer needed without gunicorn

## [0.32.0] - 2022-03-11

### Added

- Dispatcher microservice API endpoint to dispatch and update workflow.
- Added get runnable task endpoint.

## [0.31.0] - 2022-03-11

### Added

- Runner component's main functionality to run a set of tasks, cancel a task, and get a task's status added to its api.

## [0.30.5] - 2022-03-11

### Updated

- Updated Workflow endpoints & API spec to support upload & download of result objects as pickle files

## [0.30.4] - 2022-03-11

### Fixed

- When executing a task on an alternate Conda environment, Covalent no longer has to be installed on that environment. Previously, a Covalent object (the execution function as a TransportableObject) was passed to the environment. Now it is deserialized to a "normal" Python function, which is passed to the alternate Conda environment.

## [0.30.3] - 2022-03-11

### Fixed

- Fixed the order of output storage in `post_process` which should have been the order in which the electron functions are called instead of being the order in which they are executed. This fixes the order in which the replacement of function calls with their output happens, which further fixes any discrepencies in the results obtained by the user.

- Fixed the `post_process` test to check the order as well.

## [0.30.2] - 2022-03-11

### Changed

- Updated eventlet to 0.31.0

## [0.30.1] - 2022-03-10

### Fixed

- Eliminate unhandled exception in Covalent UI backend when calling fetch_result.

## [0.30.0] - 2022-03-09

### Added

- Skeleton code for writing the different services corresponding to each component in the open source refactor.
- OpenAPI specifications for each of the services.

## [0.29.3] - 2022-03-09

### Fixed

- Covalent UI is built in the Dockerfile, the setup file, the pypi workflow, the tests workflow, and the conda build script.

## [0.29.2] - 2022-03-09

### Added

- Defaults defined in executor plugins are read and used to update the in-memory config, as well as the user config file. But only if the parameter in question wasn't already defined.

### Changed

- Input parameter names and docstrings in _shared_files.config.update_config were changed for clarity.

## [0.29.1] - 2022-03-07

### Changed

- Updated fail-fast strategy to run all tests.

## [0.29.0] - 2022-03-07

### Added

- DispatchDB for storing dispatched results

### Changed

- UI loads dispatches from DispatchDB instead of browser local storage

## [0.28.3] - 2022-03-03

### Fixed

Installed executor plugins don't have to be referred to by their full module name. Eg, use "custom_executor", instead of "covalent_custom_plugin.custom_executor".

## [0.28.2] - 2022-03-03

### Added

- A brief overview of the tutorial structure in the MNIST classification tutorial.

## [0.28.1] - 2022-03-02

### Added

- Conda installation is only supported for Linux in the `Getting Started` guide.
- MNIST classifier tutorial.

### Removed

- Removed handling of default values of function parameters in `get_named_params` in `covalent/_shared_files/utils.py`. So, it is actually being handled by not being handled since now `named_args` and `named_kwargs` will only contain parameters that were passed during the function call and not all of them.

## [0.28.0] - 2022-03-02

### Added

- Lepton support, including for Python modules and C libraries
- How-to guides showing how to use leptons for each of these

## [0.27.6] - 2022-03-01

### Added

- Added feature development basic steps in CONTRIBUTING.md.
- Added section on locally building RTD (read the docs) in the contributing guide.

## [0.27.5] - 2022-03-01

### Fixed

- Missing UI input data after backend change - needed to be derived from graph for electrons, lattice inputs fixed on server-side, combining name and positional args
- Broken UI graph due to variable->edge_name renaming
- Missing UI executor data after server-side renaming

## [0.27.4] - 2022-02-28

### Fixed

- Path used in `covalent/executor/__init__.py` for executor plugin modules needed updating to `covalent/executor/executor_plugins`

### Removed

- Disabled workflow cancellation test due to inconsistent outcomes. Test will be re-enabled after cancellation mechanisms are investigated further.

## [0.27.3] - 2022-02-25

### Added

- Added `USING_DOCKER.md` guide for running docker container.
- Added cli args to covalent UI flask server `covalent_ui/app.py` to modify port and log file path.

### Removed

- Removed gunicorn from cli and Dockerfile.

### Changed

- Updated cli `covalent_dispatcher/_cli/service.py` to run flask server directly, and removed dispatcher and UI flags.
- Using Flask blueprints to merge Dispatcher and UI servers.
- Updated Dockerfile to run flask server directly.
- Creating server PID file manually in `covalent_dispatcher/_cli/service.py`.
- Updated tests and docs to reflect merged servers.
- Changed all mentions of port 47007 (for old UI server) to 48008.

## [0.27.2] - 2022-02-24

### Changed

- Removed unnecessary blockquotes from the How-To guide for creating custom executors
- Changed "Covalent Cloud" to "Covalent" in the main code text

## [0.27.1] - 2022-02-24

### Removed

- Removed AQ-Engineers from CODEOWNERS in order to fix PR review notifications

## [0.27.0] - 2022-02-24

### Added

- Support for positional only, positional or keyword, variable positional, keyword only, variable keyword types of parameters is now added, e.g an electron can now use variable args and variable kwargs if the number/names of parameters are unknown during definition as `def task(*args, **kwargs)` which wasn't possible before.

- `Lattice.args` added to store positional arguments passed to the lattice's workflow function.

- `get_named_params` function added in `_shared_files/utils.py` which will return a tuple containing named positional arguments and named keyword arguments. The names help in showing and storing these parameters in the transport graph.

- Tests to verify whether all kinds of input paramaters are supported by electron or a lattice.

### Changed

- No longer merging positional arguments with keyword arguments, instead they are separately stored in respective nodes in the transport graph.

- `inputs` returned from `_get_inputs` function in `covalent_dispatcher/_core/execution.py` now contains positional as well as keyword arguments which further get passed to the executor.

- Executors now support positional and keyword arguments as inputs to their executable functions.

- Result object's `_inputs` attribute now contains both `args` and `kwargs`.

- `add_node_for_nested_iterables` is renamed to `connect_node_with_others` and `add_node_to_graph` also renamed to `add_collection_node_to_graph` in `electron.py`. Some more variable renames to have appropriate self-explanatory names.

- Nodes and edges in the transport graph now have a better interface to assign attributes to them.

- Edge attribute `variable` renamed to `edge_name`.

- In `serialize` function of the transport graph, if `metadata_only` is True, then only `metadata` attribute of node and `source` and `target` attributes of edge are kept in the then return serialized `data`.

- Updated the tests wherever necessary to reflect the above changes

### Removed

- Deprecated `required_params_passed` since an error will automatically be thrown by the `build_graph` function if any of the required parameters are not passed.

- Removed duplicate attributes from nodes in the transport graph.

## [0.26.1] - 2022-02-23

### Added

- Added Local Executor section to the API read the docs.

## [0.26.0] - 2022-02-23

### Added

- Automated reminders to update the changelog

## [0.25.3] - 2022-02-23

## Added

- Listed common mocking commands in the CONTRIBUTING.md guide.
- Additional guidelines on testing.

## [0.25.2] - 2022-02-21

### Changed

- `backend` metadata name changed to `executor`.
- `_plan_workflow` usage updated to reflect how that executor related information is now stored in the specific executor object.
- Updated tests to reflect the above changes.
- Improved the dispatch cancellation test to provide a robust solution which earlier took 10 minutes to run with uncertainty of failing every now and then.

### Removed

- Removed `TaskExecutionMetadata` as a consequence of removing `execution_args`.

## [0.25.1] - 2022-02-18

### Fixed

- Tracking imports that have been used in the workflow takes less time.

### Added

- User-imports are included in the dispatch_source.py script. Covalent-related imports are commented out.

## [0.25.0] - 2022-02-18

### Added

- UI: Lattice draw() method displays in web UI
- UI: New navigation panel

### Changed

- UI: Animated graph changes, panel opacity

### Fixed

- UI: Fixed "Not Found" pages

## [0.24.21] - 2022-02-18

### Added

- RST document describing the expectations from a tutorial.

## [0.24.20] - 2022-02-17

### Added

- Added how to create custom executors

### Changed

- Changed the description of the hyperlink for choosing executors
- Fixed typos in doc/source/api/getting_started/how_to/execution/creating_custom_executors.ipynb

## [0.24.19] - 2022-02-16

### Added

- CODEOWNERS for certain files.

## [0.24.18] - 2022-02-15

### Added

- The user configuration file can now specify an executor plugin directory.

## [0.24.17] - 2022-02-15

### Added

- Added a how-to for making custom executors.

## [0.24.16] - 2022-02-12

### Added

- Errors now contain the traceback as well as the error message in the result object.
- Added test for `_post_process` in `tests/covalent_dispatcher_tests/_core/execution_test.py`.

### Changed

- Post processing logic in `electron` and dispatcher now relies on the order of execution in the transport graph rather than node's function names to allow for a more reliable pairing of nodes and their outputs.

- Renamed `init_test.py` in `tests/covalent_dispatcher_tests/_core/` to `execution_test.py`.

### Removed

- `exclude_from_postprocess` list which contained some non executable node types removed since only executable nodes are post processed now.

## [0.24.15] - 2022-02-11

### Fixed

- If a user's configuration file does not have a needed exeutor parameter, the default parameter (defined in _shared_files/defaults.py) is used.
- Each executor plugin is no longer initialized upon the import of Covalent. This allows required parameters in executor plugins.

## Changed

- Upon updating the configuration data with a user's configuration file, the complete set is written back to file.

## Added

- Tests for the local and base executors.

## [0.24.14] - 2022-02-11

### Added

- UI: add dashboard cards
- UI: add scaling dots background

### Changed

- UI: reduce sidebar font sizes, refine color theme
- UI: refine scrollbar styling, show on container hover
- UI: format executor parameters as YAML code
- UI: update syntax highlighting scheme
- UI: update index.html description meta tag

## [0.24.13] - 2022-02-11

### Added

- Tests for covalent/_shared_files/config.py

## [0.24.12] - 2022-02-10

### Added

- CodeQL code analyzer

## [0.24.11] - 2022-02-10

### Added

- A new dictionary `_DEFAULT_CONSTRAINTS_DEPRECATED` in defaults.py

### Changed

- The `_DEFAULT_CONSTRAINT_VALUES` dictionary now only contains the `backend` argument

## [0.24.10] - 2022-02-09

### Fixed

- Sporadically failing workflow cancellation test in tests/workflow_stack_test.py

## [0.24.9] - 2022-02-09

## Changed

- Implementation of `_port_from_pid` in covalent_dispatcher/_cli/service.py.

## Added

- Unit tests for command line interface (CLI) functionalities in covalent_dispatcher/_cli/service.py and covalent_dispatcher/_cli/cli.py.

## [0.24.8] - 2022-02-07

### Fixed

- If a user's configuration file does not have a needed parameter, the default parameter (defined in _shared_files/defaults.py) is used.

## [0.24.7] - 2022-02-07

### Added

- Typing: Add Type hint `dispatch_info` parameter.
- Documentation: Updated the return_type description in docstring.

### Changed

- Typing: Change return type annotation to `Generator`.

## [0.24.6] - 2022-02-06

### Added

- Type hint to `deserialize` method of `TransportableObject` of `covalent/_workflow/transport.py`.

### Changed

- Description of `data` in `deserialize` method of `TransportableObject` of `covalent/_workflow/transport.py` from `The serialized transportable object` to `Cloudpickled function`.

## [0.24.5] - 2022-02-05

### Fixed

- Removed dependence on Sentinel module

## [0.24.4] - 2022-02-04

### Added

- Tests across multiple versions of Python and multiple operating systems
- Documentation reflecting supported configurations

## [0.24.3] - 2022-02-04

### Changed

- Typing: Use `bool` in place of `Optional[bool]` as type annotation for `develop` parameter in `covalent_dispatcher.service._graceful_start`
- Typing: Use `Any` in place of `Optional[Any]` as type annotation for `new_value` parameter in `covalent._shared_files.config.get_config`

## [0.24.2] - 2022-02-04

### Fixed

- Updated hyperlink of "How to get the results" from "./collection/query_electron_execution_result" to "./collection/query_multiple_lattice_execution_results" in "doc/source/how_to/index.rst".
- Updated hyperlink of "How to get the result of a particular electron" from "./collection/query_multiple_lattice_execution_results" to "./collection/query_electron_execution_result" in "doc/source/how_to/index.rst".

## [0.24.1] - 2022-02-04

### Changed

- Changelog entries are now required to have the current date to enforce ordering.

## [0.24.0] - 2022-02-03

### Added

- UI: log file output - display in Output tab of all available log file output
- UI: show lattice and electron inputs
- UI: display executor attributes
- UI: display error message on failed status for lattice and electron

### Changed

- UI: re-order sidebar sections according to latest figma designs
- UI: update favicon
- UI: remove dispatch id from tab title
- UI: fit new uuids
- UI: adjust theme text primary and secondary colors

### Fixed

- UI: auto-refresh result state on initial render of listing and graph pages
- UI: graph layout issues: truncate long electron/param names

## [0.23.0] - 2022-02-03

### Added

- Added `BaseDispatcher` class to be used for creating custom dispatchers which allow connection to a dispatcher server.
- `LocalDispatcher` inheriting from `BaseDispatcher` allows connection to a local dispatcher server running on the user's machine.
- Covalent only gives interface to the `LocalDispatcher`'s `dispatch` and `dispatch_sync` methods.
- Tests for both `LocalDispatcher` and `BaseDispatcher` added.

### Changed

- Switched from using `lattice.dispatch` and `lattice.dispatch_sync` to `covalent.dispatch` and `covalent.dispatch_sync`.
- Dispatcher address now is passed as a parameter (`dispatcher_addr`) to `covalent.dispatch` and `covalent.dispatch_sync` instead of a metadata field to lattice.
- Updated tests, how tos, and tutorials to use `covalent.dispatch` and `covalent.dispatch_sync`.
- All the contents of `covalent_dispatcher/_core/__init__.py` are moved to `covalent_dispatcher/_core/execution.py` for better organization. `__init__.py` only contains function imports which are needed by external modules.
- `dispatch`, `dispatch_sync` methods deprecated from `Lattice`.

### Removed

- `_server_dispatch` method removed from `Lattice`.
- `dispatcher` metadata field removed from `lattice`.

## [0.22.19] - 2022-02-03

### Fixed

- `_write_dispatch_to_python_file` isn't called each time a task is saved. It is now only called in the final save in `_run_planned_workflow` (in covalent_dispatcher/_core/__init__.py).

## [0.22.18] - 2022-02-03

### Fixed

- Added type information to result.py

## [0.22.17] - 2022-02-02

### Added

- Replaced `"typing.Optional"` with `"str"` in covalent/executor/base.py
- Added missing type hints to `get_dispatch_context` and `write_streams_to_file` in covalent/executor/base.py, BaseExecutor

## [0.22.16] - 2022-02-02

### Added

- Functions to check if UI and dispatcher servers are running.
- Tests for the `is_ui_running` and `is_server_running` in covalent_dispatcher/_cli/service.py.

## [0.22.15] - 2022-02-01

### Fixed

- Covalent CLI command `covalent purge` will now stop the servers before deleting all the pid files.

### Added

- Test for `purge` method in covalent_dispatcher/_cli/service.py.

### Removed

- Unused `covalent_dispatcher` import from covalent_dispatcher/_cli/service.py.

### Changed

- Moved `_config_manager` import from within the `purge` method to the covalent_dispatcher/_cli/service.py for the purpose of mocking in tests.

## [0.22.14] - 2022-02-01

### Added

- Type hint to `_server_dispatch` method in `covalent/_workflow/lattice.py`.

## [0.22.13] - 2022-01-26

### Fixed

- When the local executor's `log_stdout` and `log_stderr` config variables are relative paths, they should go inside the results directory. Previously that was queried from the config, but now it's queried from the lattice metadata.

### Added

- Tests for the corresponding functions in (`covalent_dispatcher/_core/__init__.py`, `covalent/executor/base.py`, `covalent/executor/executor_plugins/local.py` and `covalent/executor/__init__.py`) affected by the bug fix.

### Changed

- Refactored `_delete_result` in result manager to give the option of deleting the result parent directory.

## [0.22.12] - 2022-01-31

### Added

- Diff check in pypi.yml ensures correct files are packaged

## [0.22.11] - 2022-01-31

### Changed

- Removed codecov token
- Removed Slack notifications from feature branches

## [0.22.10] - 2022-01-29

### Changed

- Running tests, conda, and version workflows on pull requests, not just pushes

## [0.22.9] - 2022-01-27

### Fixed

- Fixing version check action so that it doesn't run on commits that are in develop
- Edited PR template so that markdown checklist appears properly

## [0.22.8] - 2022-01-27

### Fixed

- publish workflow, using `docker buildx` to build images for x86 and ARM, prepare manifest and push to ECR so that pulls will match the correct architecture.
- typo in CONTRIBUTING
- installing `gcc` in Docker image so Docker can build wheels for `dask` and other packages that don't provide ARM wheels

### Changed

- updated versions in `requirements.txt` for `matplotlib` and `dask`

## [0.22.7] - 2022-01-27

### Added

- `MANIFEST.in` did not have `covalent_dispatcher/_service` in it due to which the PyPi package was not being built correctly. Added the `covalent_dispatcher/_service` to the `MANIFEST.in` file.

### Fixed

- setuptools properly including data files during installation

## [0.22.6] - 2022-01-26

### Fixed

- Added service folder in covalent dispatcher to package.

## [0.22.5] - 2022-01-25

### Fixed

- `README.md` images now use master branch's raw image urls hosted on <https://github.com> instead of <https://raw.githubusercontent.com>. Also, switched image rendering from html to markdown.

## [0.22.4] - 2022-01-25

### Fixed

- dispatcher server app included in sdist
- raw image urls properly used

## [0.22.3] - 2022-01-25

### Fixed

- raw image urls used in readme

## [0.22.2] - 2022-01-25

### Fixed

- pypi upload

## [0.22.1] - 2022-01-25

### Added

- Code of conduct
- Manifest.in file
- Citation info
- Action to upload to pypi

### Fixed

- Absolute URLs used in README
- Workflow badges updated URLs
- `install_package_data` -> `include_package_data` in `setup.py`

## [0.22.0] - 2022-01-25

### Changed

- Using public ECR for Docker release

## [0.21.0] - 2022-01-25

### Added

- GitHub pull request templates

## [0.20.0] - 2022-01-25

### Added

- GitHub issue templates

## [0.19.0] - 2022-01-25

### Changed

- Covalent Beta Release

## [0.18.9] - 2022-01-24

### Fixed

- iframe in the docs landing page is now responsive

## [0.18.8] - 2022-01-24

### Changed

- Temporarily removed output tab
- Truncated dispatch id to fit left sidebar, add tooltip to show full id

## [0.18.7] - 2022-01-24

### Changed

- Many stylistic improvements to documentation, README, and CONTRIBUTING.

## [0.18.6] - 2022-01-24

### Added

- Test added to check whether an already decorated function works as expected with Covalent.
- `pennylane` package added to the `requirements-dev.txt` file.

### Changed

- Now using `inspect.signature` instead of `function.__code__` to get the names of function's parameters.

## [0.18.5] - 2022-01-21

### Fixed

- Various CI fixes, including rolling back regression in version validation, caching on s3 hosted badges, applying releases and tags correctly.

## [0.18.4] - 2022-01-21

### Changed

- Removed comments and unused functions in covalent_dispatcher
- `result_class.py` renamed to `result.py`

### Fixed

- Version was not being properly imported inside `covalent/__init__.py`
- `dispatch_sync` was not previously using the `results_dir` metadata field

### Removed

- Credentials in config
- `generate_random_filename_in_cache`
- `is_any_atom`
- `to_json`
- `show_subgraph` option in `draw`
- `calculate_node`

## [0.18.3] - 2022-01-20

### Fixed

- The gunicorn servers now restart more gracefully

## [0.18.2] - 2022-01-21

### Changed

- `tempdir` metadata field removed and replaced with `executor.local.cache_dir`

## [0.18.1] - 2022-01-11

## Added

- Concepts page

## [0.18.0] - 2022-01-20

### Added

- `Result.CANCELLED` status to represent the status of a cancelled dispatch.
- Condition to cancel the whole dispatch if any of the nodes are cancelled.
- `cancel_workflow` function which uses a shared variable provided by Dask (`dask.distributed.Variable`) in a dask client to inform nodes to stop execution.
- Cancel function for dispatcher server API which will allow the server to terminate the dispatch.
- How to notebook for cancelling a dispatched job.
- Test to verify whether cancellation of dispatched jobs is working as expected.
- `cancel` function is available as `covalent.cancel`.

### Changed

- In file `covalent/_shared_files/config.py` instead of using a variable to store and then return the config data, now directly returning the configuration.
- Using `fire_and_forget` to dispatch a job instead of a dictionary of Dask's `Future` objects so that we won't have to manage the lifecycle of those futures.
- The `test_run_dispatcher` test was changed to reflect that the dispatcher no longer uses a dictionary of future objects as it was not being utilized anywhere.

### Removed

- `with dask_client` context was removed as the client created in `covalent_dispatcher/_core/__init__.py` is already being used even without the context. Furthermore, it creates issues when that context is exited which is unnecessary at the first place hence not needed to be resolved.

## [0.17.5] - 2022-01-19

### Changed

- Results directory uses a relative path by default and can be overridden by the environment variable `COVALENT_RESULTS_DIR`.

## [0.17.4] - 2022-01-19

### Changed

- Executor parameters use defaults specified in config TOML
- If relative paths are supplied for stdout and stderr, those files are created inside the results directory

## [0.17.3] - 2022-01-18

### Added

- Sync function
- Covalent CLI tool can restart in developer mode

### Fixed

- Updated the UI address referenced in the README

## [0.17.2] - 2022-01-12

### Added

- Quantum gravity tutorial

### Changed

- Moved VERSION file to top level

## [0.17.1] - 2022-01-19

### Added

- `error` attribute was added to the results object to show which node failed and the reason behind it.
- `stdout` and `stderr` attributes were added to a node's result to store any stdout and stderr printing done inside an electron/node.
- Test to verify whether `stdout` and `stderr` are being stored in the result object.

### Changed

- Redesign of how `redirect_stdout` and `redirect_stderr` contexts in executor now work to allow storing their respective outputs.
- Executors now also return `stdout` and `stderr` strings, along with the execution output, so that they can be stored in their result object.

## [0.17.0] - 2022-01-18

### Added

- Added an attribute `__code__` to electron and lattice which is a copy of their respective function's `__code__` attribute.
- Positional arguments, `args`, are now merged with keyword arguments, `kwargs`, as close as possible to where they are passed. This was done to make sure we support both with minimal changes and without losing the name of variables passed.
- Tests to ensure usage of positional arguments works as intended.

### Changed

- Slight rework to how any print statements in lattice are sent to null.
- Changed `test_dispatcher_functional` in `basic_dispatcher_test.py` to account for the support of `args` and removed a an unnecessary `print` statement.

### Removed

- Removed `args` from electron's `init` as it wasn't being used anywhere.

## [0.16.1] - 2022-01-18

### Changed

- Requirement changed from `dask[complete]` to `dask[distributed]`.

## [0.16.0] - 2022-01-14

### Added

- New UI static demo build
- New UI toolbar functions - orientation, toggle params, minimap
- Sortable and searchable lattice name row

### Changed

- Numerous UI style tweaks, mostly around dispatches table states

### Fixed

- Node sidebar info now updates correctly

## [0.15.11] - 2022-01-18

### Removed

- Unused numpy requirement. Note that numpy is still being installed indirectly as other packages in the requirements rely on it.

## [0.15.10] - 2022-01-16

## Added

- How-to guide for Covalent dispatcher CLI.

## [0.15.9] - 2022-01-18

### Changed

- Switched from using human readable ids to using UUIDs

### Removed

- `human-id` package was removed along with its mention in `requirements.txt` and `meta.yaml`

## [0.15.8] - 2022-01-17

### Removed

- Code breaking text from CLI api documentation.
- Unwanted covalent_dispatcher rst file.

### Changed

- Installation of entire covalent_dispatcher instead of covalent_dispatcher/_service in setup.py.

## [0.15.7] - 2022-01-13

### Fixed

- Functions with multi-line or really long decorators are properly serialized in dispatch_source.py.
- Multi-line Covalent output is properly commented out in dispatch_source.py.

## [0.15.6] - 2022-01-11

### Fixed

- Sub-lattice functions are successfully serialized in the utils.py get_serialized_function_str.

### Added

- Function to scan utilized source files and return a set of imported modules (utils.get_imports_from_source)

## [0.15.5] - 2022-01-12

### Changed

- UI runs on port 47007 and the dispatcher runs on port 48008. This is so that when the servers are later merged, users continue using port 47007 in the browser.
- Small modifications to the documentation
- Small fix to the README

### Removed

- Removed a directory `generated` which was improperly added
- Dispatcher web interface
- sqlalchemy requirement

## [0.15.4] - 2022-01-11

### Changed

- In file `covalent/executor/base.py`, `pickle` was changed to `cloudpickle` because of its universal pickling ability.

### Added

- In docstring of `BaseExecutor`, a note was added specifying that `covalent` with its dependencies is assumed to be installed in the conda environments.
- Above note was also added to the conda env selector how-to.

## [0.15.3] - 2022-01-11

### Changed

- Replaced the generic `RuntimeError` telling users to check if there is an object manipulation taking place inside the lattice to a simple warning. This makes the original error more visible.

## [0.15.2] - 2022-01-11

### Added

- If condition added for handling the case where `__getattr__` of an electron is accessed to detect magic functions.

### Changed

- `ActiveLatticeManager` now subclasses from `threading.local` to make it thread-safe.
- `ValueError` in the lattice manager's `claim` function now also shows the name of the lattice that is currently claimed.
- Changed docstring of `ActiveLatticeManager` to note that now it is thread-safe.
- Sublattice dispatching now no longer deletes the result object file and is dispatched normally instead of in a serverless manner.
- `simulate_nitrogen_and_copper_slab_interaction.ipynb` notebook tutorial now does normal dispatching as well instead of serverless dispatching. Also, now 7 datapoints will be shown instead of 10 earlier.

## [0.15.1] - 2022-01-11

### Fixed

- Passing AWS credentials to reusable workflows as a secret

## [0.15.0] - 2022-01-10

### Added

- Action to push development image to ECR

### Changed

- Made the publish action reusable and callable

## [0.14.1] - 2022-01-02

### Changed

- Updated the README
- Updated classifiers in the setup.py file
- Massaged some RTD pages

## [0.14.0] - 2022-01-07

### Added

- Action to push static UI to S3

## [0.13.2] - 2022-01-07

### Changed

- Completed new UI design work

## [0.13.1] - 2022-01-02

### Added

- Added eventlet requirement

### Changed

- The CLI tool can now manage the UI flask server as well
- [Breaking] The CLI option `-t` has been changed to `-d`, which starts the servers in developer mode and exposes unit tests to the server.

## [0.13.0] - 2022-01-01

### Added

- Config manager in `covalent/_shared_files/config.py`
- Default location for the main config file can be overridden using the environment variable `COVALENT_CONFIG_DIR`
- Ability to set and get configuration using `get_config` and `set_config`

### Changed

- The flask servers now reference the config file
- Defaults reference the config file

### Fixed

- `ValueError` caught when running `covalent stop`
- One of the functional tests was using a malformed path

### Deprecated

- The `electron.to_json` function
- The `generate_random_filename_in_cache` function

### Removed

- The `get_api_token` function

## [0.12.13] - 2022-01-04

## Removed

- Tutorial section headings

## Fixed

- Plot background white color

## [0.12.12] - 2022-01-06

### Fixed

- Having a print statement inside electron and lattice code no longer causes the workflow to fail.

## [0.12.11] - 2022-01-04

### Added

- Completed UI feature set for first release

### Changed

- UI server result serialization improvements
- UI result update webhook no longer fails on request exceptions, logs warning intead

## [0.12.10] - 2021-12-17

### Added

- Astrophysics tutorial

## [0.12.9] - 2022-01-04

### Added

- Added `get_all_node_results` method in `result_class.py` to return result of all node executions.

- Added `test_parallelilization` test to verify whether the execution is now being achieved in parallel.

### Changed

- Removed `LocalCluster` cluster creation usage to a simple `Client` one from Dask.

- Removed unnecessary `to_run` function as we no longer needed to run execution through an asyncio loop.

- Removed `async` from function definition of previously asynchronous functions, `_run_task`, `_run_planned_workflow`, `_plan_workflow`, and `_run_workflow`.

- Removed `uvloop` from requirements.

- Renamed `test_get_results` to `test_get_result`.

- Reran the how to notebooks where execution time was mentioned.

- Changed how `dispatch_info` context manager was working to account for multiple nodes accessing it at the same time.

## [0.12.8] - 2022-01-02

### Changed

- Changed the software license to GNU Affero 3.0

### Removed

- `covalent-ui` directory

## [0.12.7] - 2021-12-29

### Fixed

- Gunicorn logging now uses the `capture-output` flag instead of redirecting stdout and stderr

## [0.12.6] - 2021-12-23

### Changed

- Cleaned up the requirements and moved developer requirements to a separate file inside `tests`

## [0.12.5] - 2021-12-16

### Added

- Conda build CI job

## [0.12.4] - 2021-12-23

### Changed

- Gunicorn server now checks for port availability before starting

### Fixed

- The `covalent start` function now prints the correct port if the server is already running.

## [0.12.3] - 2021-12-14

### Added

- Covalent tutorial comparing quantum support vector machines with support vector machine algorithms implemented in qiskit and scikit-learn.

## [0.12.2] - 2021-12-16

### Fixed

- Now using `--daemon` in gunicorn to start the server, which was the original intention.

## [0.12.1] - 2021-12-16

### Fixed

- Removed finance references from docs
- Fixed some other small errors

### Removed

- Removed one of the failing how-to tests from the functional test suite

## [0.12.0] - 2021-12-16

### Added

- Web UI prototype

## [0.11.1] - 2021-12-14

### Added

- CLI command `covalent status` shows port information

### Fixed

- gunicorn management improved

## [0.11.0] - 2021-12-14

### Added

- Slack notifications for test status

## [0.10.4] - 2021-12-15

### Fixed

- Specifying a non-default results directory in a sub-lattice no longer causes a failure in lattice execution.

## [0.10.3] - 2021-12-14

### Added

- Functional tests for how-to's in documentation

### Changed

- Moved example script to a functional test in the pipeline
- Added a test flag to the CLI tool

## [0.10.2] - 2021-12-14

### Fixed

- Check that only `kwargs` without any default values in the workflow definition need to be passed in `lattice.draw(ax=ax, **kwargs)`.

### Added

- Function to check whether all the parameters without default values for a callable function has been passed added to shared utils.

## [0.10.1] - 2021-12-13

### Fixed

- Content and style fixes for getting started doc.

## [0.10.0] - 2021-12-12

### Changed

- Remove all imports from the `covalent` to the `covalent_dispatcher`, except for `_dispatch_serverless`
- Moved CLI into `covalent_dispatcher`
- Moved executors to `covalent` directory

## [0.9.1] - 2021-12-13

### Fixed

- Updated CONTRIBUTING to clarify docstring style.
- Fixed docstrings for `calculate_node` and `check_constraint_specific_sum`.

## [0.9.0] - 2021-12-10

### Added

- `prefix_separator` for separating non-executable node types from executable ones.

- `subscript_prefix`, `generator_prefix`, `sublattice_prefix`, `attr_prefix` for prefixes of subscripts, generators,
  sublattices, and attributes, when called on an electron and added to the transport graph.

- `exclude_from_postprocess` list of prefixes to denote those nodes which won't be used in post processing the workflow.

- `__int__()`, `__float__()`, `__complex__()` for converting a node to an integer, float, or complex to a value of 0 then handling those types in post processing.

- `__iter__()` generator added to Electron for supporting multiple return values from an electron execution.

- `__getattr__()` added to Electron for supporting attribute access on the node output.

- `__getitem__()` added to Electron for supporting subscripting on the node output.

- `electron_outputs` added as an attribute to lattice.

### Changed

- `electron_list_prefix`, `electron_dict_prefix`, `parameter_prefix` modified to reflect new way to assign prefixes to nodes.

- In `build_graph` instead of ignoring all exceptions, now the exception is shown alongwith the runtime error notifying that object manipulation should be avoided inside a lattice.

- `node_id` changed to `self.node_id` in Electron's `__call__()`.

- `parameter` type electrons now have the default metadata instead of empty dictionary.

- Instead of deserializing and checking whether a sublattice is there, now a `sublattice_prefix` is used to denote when a node is a sublattice.

- In `dispatcher_stack_test`, `test_dispatcher_flow` updated to indicate the new use of `parameter_prefix`.

### Fixed

- When an execution fails due to something happening in `run_workflow`, then result object's status is now failed and the object is saved alongwith throwing the appropriate exception.

## [0.8.5] - 2021-12-10

### Added

- Added tests for choosing specific executors inside electron initialization.
- Added test for choosing specific Conda environments inside electron initialization.

## [0.8.4] - 2021-12-10

### Changed

- Removed _shared_files directory and contents from covalent_dispatcher. Logging in covalent_dispatcher now uses the logger in covalent/_shared_files/logging.py.

## [0.8.3] - 2021-12-10

### Fixed

- Decorator symbols were added to the pseudo-code in the quantum chemistry tutorial.

## [0.8.2] - 2021-12-06

### Added

- Quantum chemistry tutorial.

## [0.8.1] - 2021-12-08

### Added

- Docstrings with typehints for covalent dispatcher functions added.

### Changed

- Replaced `node` to `node_id` in `electron.py`.

- Removed unnecessary `enumerate` in `covalent_dispatcher/_core/__init__.py`.

- Removed `get_node_device_mapping` function from `covalent_dispatcher/_core/__init__.py`
  and moved the definition to directly add the mapping to `workflow_schedule`.

- Replaced iterable length comparison for `executor_specific_exec_cmds` from `if len(executor_specific_exec_cmds) > 0`
  to `if executor_specific_exec_cmds`.

## [0.8.0] - 2021-12-03

### Added

- Executors can now accept the name of a Conda environment. If that environment exists, the operations of any electron using that executor are performed in that Conda environment.

## [0.7.6] - 2021-12-02

### Changed

- How to estimate lattice execution time has been renamed to How to query lattice execution time.
- Change result querying syntax in how-to guides from `lattice.get_result` to
  `covalent.get_result`.
- Choose random port for Dask dashboard address by setting `dashboard_address` to ':0' in
  `LocalCluster`.

## [0.7.5] - 2021-12-02

### Fixed

- "Default" executor plugins are included as part of the package upon install.

## [0.7.4] - 2021-12-02

### Fixed

- Upgraded dask to 2021.10.0 based on a vulnerability report

## [0.7.3] - 2021-12-02

### Added

- Transportable object tests
- Transport graph tests

### Changed

- Variable name node_num to node_id
- Variable name node_idx to node_id

### Fixed

- Transport graph `get_dependencies()` method return type was changed from Dict to List

## [0.7.2] - 2021-12-01

### Fixed

- Date handling in changelog validation

### Removed

- GitLab CI YAML

## [0.7.1] - 2021-12-02

### Added

- A new parameter to a node's result called `sublattice_result` is added.
  This will be of a `Result` type and will contain the result of that sublattice's
  execution. If a normal electron is executed, this will be `None`.

- In `_delete_result` function in `results_manager.py`, an empty results directory
  will now be deleted.

- Name of a sublattice node will also contain `(sublattice)`.

- Added `_dispatch_sync_serverless` which synchronously dispatches without a server
  and waits for a result to be returned. This is the method used to dispatch a sublattice.

- Test for sublatticing is added.

- How-to guide added for sublatticing explaining the new features.

### Changed

- Partially changed `draw` function in `lattice.py` to also draw the subgraph
  of the sublattice when drawing the main graph of the lattice. The change is
  incomplete as we intend to add this feature later.

- Instead of returning `plt`, `draw` now returns the `ax` object.

- `__call__` function in `lattice.py` now runs the lattice's function normally
  instead of dispatching it.

- `_run_task` function now checks whether current node is a sublattice and acts
  accordingly.

### Fixed

- Unnecessary lines to rename the node's name in `covalent_dispatcher/_core/__init__.py` are removed.

- `test_electron_takes_nested_iterables` test was being ignored due to a spelling mistake. Fixed and
  modified to follow the new pattern.

## [0.7.0] - 2021-12-01

### Added

- Electrons can now accept an executor object using the "backend" keyword argument. "backend" can still take a string naming the executor module.
- Electrons and lattices no longer have Slurm metadata associated with the executor, as that information should be contained in the executor object being used as an input argument.
- The "backend" keyword can still be a string specifying the executor module, but only if the executor doesn't need any metadata.
- Executor plugin classes are now directly available to covalent, eg: covalent.executor.LocalExecutor().

## [0.6.7] - 2021-12-01

### Added

- Docstrings without examples for all the functions in core covalent.
- Typehints in those functions as well.
- Used `typing.TYPE_CHECKING` to prevent cyclic imports when writing typehints.

### Changed

- `convert_to_lattice_function` renamed to `convert_to_lattice_function_call`.
- Context managers now raise a `ValueError` instead of a generic `Exception`.

## [0.6.6] - 2021-11-30

### Fixed

- Fixed the version used in the documentation
- Fixed the badge URLs to prevent caching

## [0.6.5] - 2021-11-30

### Fixed

- Broken how-to links

### Removed

- Redundant lines from .gitignore
- *.ipynb from .gitignore

## [0.6.4] - 2021-11-30

### Added

- How-to guides for workflow orchestration.
  - How to construct an electron
  - How to construct a lattice
  - How to add an electron to lattice
  - How to visualize the lattice
  - How to add constraints to lattices
- How-to guides for workflow and subtask execution.
  - How to execute individual electrons
  - How to execute a lattice
  - How to execute multiple lattices
- How-to guides for status querying.
  - How to query electron execution status
  - How to query lattice execution status
  - How to query lattice execution time
- How-to guides for results collection
  - How to query electron execution results
  - How to query lattice execution results
  - How to query multiple lattice execution results
- Str method for the results object.

### Fixed

- Saving the electron execution status when the subtask is running.

## [0.6.3] - 2021-11-29

### Removed

- JWT token requirement.
- Covalent dispatcher login requirement.
- Update covalent login reference in README.md.
- Changed the default dispatcher server port from 5000 to 47007.

## [0.6.2] - 2021-11-28

### Added

- Github action for tests and coverage
- Badges for tests and coverage
- If tests pass then develop is pushed to master
- Add release action which tags and creates a release for minor version upgrades
- Add badges action which runs linter, and upload badges for version, linter score, and platform
- Add publish action (and badge) which builds a Docker image and uploads it to the AWS ECR

## [0.6.1] - 2021-11-27

### Added

- Github action which checks version increment and changelog entry

## [0.6.0] - 2021-11-26

### Added

- New Covalent RTD theme
- sphinx extension sphinx-click for CLI RTD
- Sections in RTD
- init.py in both covalent-dispatcher logger module and cli module for it to be importable in sphinx

### Changed

- docutils version that was conflicting with sphinx

### Removed

- Old aq-theme

## [0.5.1] - 2021-11-25

### Added

- Integration tests combining both covalent and covalent-dispatcher modules to test that
  lattice workflow are properly planned and executed.
- Integration tests for the covalent-dispatcher init module.
- pytest-asyncio added to requirements.

## [0.5.0] - 2021-11-23

### Added

- Results manager file to get results from a file, delete a result, and redispatch a result object.
- Results can also be awaited to only return a result if it has either been completed or failed.
- Results class which is used to store the results with all the information needed to be used again along with saving the results to a file functionality.
- A result object will be a mercurial object which will be updated by the dispatcher and saved to a file throughout the dispatching and execution parts.
- Direct manipulation of the transport graph inside a result object takes place.
- Utility to convert a function definition string to a function and vice-versa.
- Status class to denote the status of a result object and of each node execution in the transport graph.
- Start and end times are now also stored for each node execution as well as for the whole dispatch.
- Logging of `stdout` and `stderr` can be done by passing in the `log_stdout`, `log_stderr` named metadata respectively while dispatching.
- In order to get the result of a certain dispatch, the `dispatch_id`, the `results_dir`, and the `wait` parameter can be passed in. If everything is default, then only the dispatch id is required, waiting will not be done, and the result directory will be in the current working directory with folder name as `results/` inside which every new dispatch will have a new folder named according to their respective dispatch ids, containing:
  - `result.pkl` - (Cloud)pickled result object.
  - `result_info.yaml` - yaml file with high level information about the result and its execution.
  - `dispatch_source.py` - python file generated, containing the original function definitions of lattice and electrons which can be used to dispatch again.

### Changed

- `logfile` named metadata is now `slurm_logfile`.
- Instead of using `jsonpickle`, `cloudpickle` is being used everywhere to maintain consistency.
- `to_json` function uses `json` instead of `jsonpickle` now in electron and lattice definitions.
- `post_processing` moved to the dispatcher, so the dispatcher will now store a finished execution result in the results folder as specified by the user with no requirement of post processing it from the client/user side.
- `run_task` function in dispatcher modified to check if a node has completed execution and return it if it has, else continue its execution. This also takes care of cases if the server has been closed mid execution, then it can be started again from the last saved state, and the user won't have to wait for the whole execution.
- Instead of passing in the transport graph and dispatch id everywhere, the result object is being passed around, except for the `asyncio` part where the dispatch id and results directory is being passed which afterwards lets the core dispatcher know where to get the result object from and operate on it.
- Getting result of parent node executions of the graph, is now being done using the result object's graph. Storing of each execution's result is also done there.
- Tests updated to reflect the changes made. They are also being run in a serverless manner.

### Removed

- `LatticeResult` class removed.
- `jsonpickle` requirement removed.
- `WorkflowExecutionResult`, `TaskExecutionResult`, and `ExecutionError` singleton classes removed.

### Fixed

- Commented out the `jwt_required()` part in `covalent-dispatcher/_service/app.py`, may be removed in later iterations.
- Dispatcher server will now return the error message in the response of getting result if it fails instead of sending every result ever as a response.

## [0.4.3] - 2021-11-23

### Added

- Added a note in Known Issues regarding port conflict warning.

## [0.4.2] - 2021-11-24

### Added

- Added badges to README.md

## [0.4.1] - 2021-11-23

### Changed

- Removed old coverage badge and fixed the badge URL

## [0.4.0] - 2021-11-23

### Added

- Codecov integrations and badge

### Fixed

- Detached pipelines no longer created

## [0.3.0] - 2021-11-23

### Added

- Wrote a Code of Conduct based on <https://www.contributor-covenant.org/>
- Added installation and environment setup details in CONTRIBUTING
- Added Known Issues section to README

## [0.2.0] - 2021-11-22

### Changed

- Removed non-open-source executors from Covalent. The local SLURM executor is now
- a separate repo. Executors are now plugins.

## [0.1.0] - 2021-11-19

### Added

- Pythonic CLI tool. Install the package and run `covalent --help` for a usage description.
- Login and logout functionality.
- Executor registration/deregistration skeleton code.
- Dispatcher service start, stop, status, and restart.

### Changed

- JWT token is stored to file instead of in an environment variable.
- The Dask client attempts to connect to an existing server.

### Removed

- Removed the Bash CLI tool.

### Fixed

- Version assignment in the covalent init file.

## [0.0.3] - 2021-11-17

### Fixed

- Fixed the Dockerfile so that it runs the dispatcher server from the covalent repo.

## [0.0.2] - 2021-11-15

### Changed

- Single line change in ci script so that it doesn't exit after validating the version.
- Using `rules` in `pytest` so that the behavior in test stage is consistent.

## [0.0.1] - 2021-11-15

### Added

- CHANGELOG.md to track changes (this file).
- Semantic versioning in VERSION.
- CI pipeline job to enforce versioning.<|MERGE_RESOLUTION|>--- conflicted
+++ resolved
@@ -7,11 +7,10 @@
 
 ## [UNRELEASED]
 
-<<<<<<< HEAD
 ### Fixed
 
 - Fixes Reverse IP problem. All References to `0.0.0.0` are changed to `localhost` . More details can be found [here](https://github.com/AgnostiqHQ/covalent/issues/202)
-=======
+
 ## [0.132.0] - 2022-07-14
 
 ### Authors
@@ -27,7 +26,6 @@
 - Keyword arguments passed to a Bash lepton are understood to define environment variables within the shell.
 - Non-keyword arguments fill in `$1`, `$2`, etc.
 - Named outputs enumerate variables within the shell which will be returned to the user. These can be either `Lepton.OUTPUT` or `Lepton.INPUT_OUTPUT` types.
->>>>>>> 58c52a5d
 
 ## [0.131.0] - 2022-07-13
 
