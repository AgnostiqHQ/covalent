# Changelog

All notable changes to this project will be documented in this file.

The format is based on [Keep a Changelog](https://keepachangelog.com/en/1.0.0/),
and this project adheres to [Semantic Versioning](https://semver.org/spec/v2.0.0.html).

## [UNRELEASED]

<<<<<<< HEAD
### Changed

- Enhanced the Dockerfile to include builds from various sources and a differentiation between SDK and Server builds
=======
### Fixed 

- Optimization of logs on the GUI for large log file sizes. 
- Fixed UI pagination not working for more than 11 pages 
- Runtime field counting down for select running dispatches
>>>>>>> 1819baf1

## [0.211.0-rc.0] - 2023-01-10

### Authors

- Alejandro Esquivel <ae@alejandro.ltd>


### Changed
- Changed decode-uri-component package version on webapp yarn-lock file.
- Changed json5 package version on webapp yarn-lock file.

## [0.210.0-rc.0] - 2023-01-05

### Authors

- Alejandro Esquivel <ae@alejandro.ltd>


### Changed

- Reverted nightly frequency back to once a day

### Docs

- Updated compatibility matrix

## [0.209.1-rc.0] - 2022-12-15

### Authors

- Alejandro Esquivel <ae@alejandro.ltd>
- dwelsch-esi <116022979+dwelsch-esi@users.noreply.github.com>
- Co-authored-by: dwelsch-memverge <david.welsch@memverge.com>
- Co-authored-by: Santosh kumar <29346072+santoshkumarradha@users.noreply.github.com>
- Co-authored-by: pre-commit-ci[bot] <66853113+pre-commit-ci[bot]@users.noreply.github.com>
- Co-authored-by: santoshkumarradha <santosh@agnostiq.ai>
- RaviPsiog <111348352+RaviPsiog@users.noreply.github.com>
- Co-authored-by: RaviPsiog <ravieja.gurram@psiog.com>
- Co-authored-by: Faiyaz Hasan <faiyaz@agnostiq.ai>
- Casey Jao <casey@agnostiq.ai>
- Co-authored-by: Will Cunningham <wjcunningham7@users.noreply.github.com>
- Prasanna Venkatesh <54540812+Prasy12@users.noreply.github.com>
- Ara Ghukasyan <38226926+araghukas@users.noreply.github.com>
- Venkat Bala <15014089+venkatBala@users.noreply.github.com>
- Co-authored-by: Venkat Bala <venkat@agnostiq.ai>


### Fixed

- Removed merge conflict symbols in changelog

## [0.209.0-rc.0] - 2022-12-15

### Authors

- Alejandro Esquivel <ae@alejandro.ltd>
- dwelsch-esi <116022979+dwelsch-esi@users.noreply.github.com>
- Co-authored-by: dwelsch-memverge <david.welsch@memverge.com>
- Co-authored-by: Santosh kumar <29346072+santoshkumarradha@users.noreply.github.com>
- Co-authored-by: pre-commit-ci[bot] <66853113+pre-commit-ci[bot]@users.noreply.github.com>
- Co-authored-by: santoshkumarradha <santosh@agnostiq.ai>
- RaviPsiog <111348352+RaviPsiog@users.noreply.github.com>
- Co-authored-by: RaviPsiog <ravieja.gurram@psiog.com>
- Co-authored-by: Faiyaz Hasan <faiyaz@agnostiq.ai>
- Casey Jao <casey@agnostiq.ai>
- Co-authored-by: Will Cunningham <wjcunningham7@users.noreply.github.com>
- Prasanna Venkatesh <54540812+Prasy12@users.noreply.github.com>
- Ara Ghukasyan <38226926+araghukas@users.noreply.github.com>
- Venkat Bala <15014089+venkatBala@users.noreply.github.com>
- Co-authored-by: Venkat Bala <venkat@agnostiq.ai>


### Added

- Adding support for PostgresQL DB backend
- Added check for `COVALENT_DATABASE_URL`, if exists connect sqlalchemy engine using that
- Adding `COVALENT_DATABASE_USER` and `COVALENT_DATABASE_PASSWORD` environment variables
- Adding `COVALENT_DATABASE_HOSTNAME` and `COVALENT_DATABASE_PORT` environment variables for easy configuration

### Changed

- Updated `requirements.txt` to include `pyscopg2`
- Refactored execution.py into loosely coupled modular pieces

### Fixed

- Build graph now sets all unset lattice constraints from defaults
- Fixed all failing functional tests
- Fixed local executor tests on MacOS by adding ProcessPoolExecutor

### Changed

- Updated `directory` like default environment variable paths to avoid creating redundant nested directories when self-hosting

### Docs

- Adding `Deployment` section for self-hosting guide

### Docs

- Rewrote Concepts section in docs
- Split Concepts into API, server, and UI sections
- Added new examples and graphics for Concepts

### Fixed

- Respecting specified AWS profile & region in remote executed S3 file transfers, defaulting to env vars of execution backend

### Added

- Added `TaskRuntimeError` exception for executor plugin implementations to signal to Covalent that a task raised an
  unhandled exception while running in the executor backend.
- Added environment variable for a remote database backend
- Added support for mysql and postgresql

### Changed

- Docs for Covalent's Slurm plugin updated with explanation for optional `srun` parameters.
- Electron errors are segregated by type; task runtime errors are
  stored in `stderr` while the `error` attribute of a node is reserved
  for exceptions raised by Covalent itself.
- When tasks fail in a workflow, the Lattice ErrorCard in the UI summarizes the failed tasks.

### Fixed

- Electrons will inherit the lattice executors.
- Sublattices inherit the parent lattice executor.
- When several electrons are running concurrently, their stdout and stderr are stored in the correct graph nodes.
- Electron errors now appear in the Electron ErrorCard when one clicks on a failed task in the UI.
- When an electron raises an exception during execution, the local and dask executors now try to recover any output that was already
  written.
- Fixed functional tests.
- Added `requirements-client.txt` to MANIFEST file
- Respecting specified AWS profile & region in remote executed S3 file transfers, defaulting to env vars of execution backend
- Fixed local executor tests on MacOS (second attempt)
- The `initialize_results_dir` method attempts to use an environment variable instead of the results directory in the payload
- Modified certain sqlalchemy commands for postgres compatibility
- Removed references to results_dir in the payload

### Docs


- Added DNN tutorial
- Updated AWS Plugins install instructions
- Updated AWS Plugins documentation (minor fixes)
- Rewrote intro material in README.
- Changed "Citation" in the README.
- Renamed "Release Notes" to "What's New?" in the README. Updated What's New with a description of the newest GUI functionality.
- Added "Quick Start" guide.
- Updated and reorganized doc landing page.
- Rewrote "Getting Started" page.
- Broke out "Installing from Source" instructions to separate page.
- Corrected some API class names in headers.
- Added an executors-and-UI graphic.
- Adding `Deployment` section for self-hosting guide


## [0.208.0-rc.0] - 2022-11-05

### Authors

- Faiyaz Hasan <faiyaz@agnostiq.ai>
- Casey Jao <casey@agnostiq.ai>
- Alejandro Esquivel <ae@alejandro.ltd>

### Operations

- Reverted nightly schedule back to daily at 4:00am
- Added Alejandro to PAUL_BLART group to allow trigerring of releases

### Added

- Support for transferring the contents of folders to and from S3 buckets using the file transfer module.

### Docs

- Rewrote intro material in README.
- Changed "Citation" in the README.
- Renamed "Release Notes" to "What's New?" in the README. Updated What's New with a description of the newest GUI functionality.

### Fixed

- Folder transfer unit test.
- Folder transfer download bug
- Result objects now print correctly when nodes fail

### Changed

- Width of lattice name column on dispatch list GUI.
- Optimzing larger graphs for better performance.

## [0.207.0-rc.0] - 2022-10-26

### Authors

- Alejandro Esquivel <ae@alejandro.ltd>
- Co-authored-by: pre-commit-ci[bot] <66853113+pre-commit-ci[bot]@users.noreply.github.com>


### Changed

- Running migrations automatically if none have run in the past (fresh installs, after purging)

## [0.206.0-rc.0] - 2022-10-26

### Authors

- Akalanka <8133713+boneyag@users.noreply.github.com>
- Co-authored-by: Will Cunningham <wjcunningham7@users.noreply.github.com>
- Co-authored-by: Scott Wyman Neagle <scott@agnostiq.ai>
- Scott Wyman Neagle <wymnea@protonmail.com>
- Co-authored-by: Will Cunningham <wjcunningham7@gmail.com>
- Co-authored-by: Alejandro Esquivel <ae@alejandro.ltd>
- Co-authored-by: Faiyaz Hasan <faiyaz@agnostiq.ai>
- Casey Jao <casey@agnostiq.ai>
- Venkat Bala <15014089+venkatBala@users.noreply.github.com>


### Docs

- Updated AWS Lambda executor docs to address conflict with using public ecr registries

### Docs

- Fixed missing RTD content under API section for covalent, cli, leptons, deps, data transfer

### Fixed

- Enabling logging by default
- Removed debugging output
- Clarify cli output when `covalent db migrate` needs to be run

### Changed

- Single line call to join instead of a for loop
- Updated black, mirrors-prettier, and detect-secrets in pre-commit hooks

### Operations

- Updated hotfix logic to run on a merge to a release branch
- CodeQL workflow uses a test matrix to scan all repos in the Covalent ecosystem

## [0.205.0-rc.0] - 2022-10-19

### Authors

- Alejandro Esquivel <ae@alejandro.ltd>
- Venkat Bala <15014089+venkatBala@users.noreply.github.com>
- Casey Jao <casey@agnostiq.ai>


### Changed

- Made `root_dispatch_id` nullable to circumvent migration issues with sqlite in certain platforms

### Operations

- Updated all CI Slack alerts to all go to the #covalent-ci channel

### Fixed

- Rendering newlines in ErrorCard on the UI for displaying error stacktraces
- VERSION incrementing logic in changelog
- Fixed v11 migration to use render as batch to make DROP operations compatible with sqlite

## [0.204.1-rc.0] - 2022-10-18

### Authors

- Alejandro Esquivel <ae@alejandro.ltd>
- Venkat Bala <15014089+venkatBala@users.noreply.github.com>
- Casey Jao <casey@agnostiq.ai>


### Fixed

- `covalent restart` honors the `sdk.no_cluster` setting

### Docs

- Updated RTD with details about the new AWS lambda executor interface

### Operations

- Removed PAUL_BLART check on build sdist step in release.yml
- Consolidated pre & stable build into one step in release.yml

## [0.204.0-rc.0] - 2022-10-17

### Authors

- Alejandro Esquivel <ae@alejandro.ltd>
- Prasanna Venkatesh <54540812+Prasy12@users.noreply.github.com>
- Co-authored-by: Aravind-psiog <aravind.prabaharan@psiog.com>
- Co-authored-by: Manjunath PV <manjunath.poilath@psiog.com>
- Co-authored-by: pre-commit-ci[bot] <66853113+pre-commit-ci[bot]@users.noreply.github.com>
- Co-authored-by: RaviPsiog <raviteja.gurram@psiog.com>
- Co-authored-by: RaviPsiog <ravieja.gurram@psiog.com>
- Aravind <100823292+Aravind-psiog@users.noreply.github.com>
- Co-authored-by: Prasy12 <prasanna.venkatesh@psiog.com>


### Operations

- Fixing the validate distribution step given changes in -rc0 suffix to version

### Added

- RTD for User Interface
- Minor GUI fixes

### Fixed

- Re-applying default executor fix post config file reunification

## [0.203.0-rc.0] - 2022-10-14

### Authors

- Prasanna Venkatesh <54540812+Prasy12@users.noreply.github.com>
- Co-authored-by: Aravind-psiog <aravind.prabaharan@psiog.com>
- Co-authored-by: kamalesh.suresh <kamalesh.suresh@psiog.com>
- Co-authored-by: pre-commit-ci[bot] <66853113+pre-commit-ci[bot]@users.noreply.github.com>
- Casey Jao <casey@agnostiq.ai>
- Scott Wyman Neagle <wymnea@protonmail.com>
- Co-authored-by: Scott Wyman Neagle <scott@agnostiq.ai>
- Co-authored-by: Alejandro Esquivel <ae@alejandro.ltd>
- Will Cunningham <wjcunningham7@users.noreply.github.com>
- Will Cunningham <wjcunningham7@gmail.com>


### Added

- Ability to use terminal on the GUI.

### Fixed

- Exceptions when instantiating executors are handled
- Covalent start now waits for the server to settle before returning

### Operations

- updated hotfix logic to run on a merge to a release branch
- Fixing js github actions dist by re-building from develop
- Fixing syntax in describe action & compiled action manually

## [0.202.0] - 2022-10-11

### Authors

- Prasanna Venkatesh <54540812+Prasy12@users.noreply.github.com>
- Co-authored-by: ArunPsiog <arun.mukesh@psiog.com>
- Co-authored-by: kamalesh.suresh <kamalesh.suresh@psiog.com>
- Co-authored-by: Amalan Jenicious F <amalan.jenicious@psiog.com>
- Co-authored-by: Alejandro Esquivel <ae@alejandro.ltd>
- Casey Jao <casey@agnostiq.ai>


### Added

- Ability to view sublattices list as part of the main lattice
- Ability to view subalattices graph as part of main lattice


### Fixed

- Electron dependencies are no longer written twice to the DB during a workflow

## [0.201.0] - 2022-10-09

### Authors

- Venkat Bala <15014089+venkatBala@users.noreply.github.com>
- Will Cunningham <wjcunningham7@users.noreply.github.com>
- Co-authored-by: Scott Wyman Neagle <scott@agnostiq.ai>
- Co-authored-by: Alejandro Esquivel <ae@alejandro.ltd>
- Aravind <100823292+Aravind-psiog@users.noreply.github.com>
- Co-authored-by: Amalan Jenicious F <amalan.jenicious@psiog.com>
- Co-authored-by: kamalesh.suresh <kamalesh.suresh@psiog.com>
- Co-authored-by: Prasy12 <prasanna.venkatesh@psiog.com>
- Co-authored-by: ArunPsiog <arun.mukesh@psiog.com>
- Co-authored-by: pre-commit-ci[bot] <66853113+pre-commit-ci[bot]@users.noreply.github.com>
- Co-authored-by: Casey Jao <casey@agnostiq.ai>
- Co-authored-by: Will Cunningham <wjcunningham7@gmail.com>
- Okechukwu  Emmanuel Ochia <okechukwu@agnostiq.ai>
- Scott Wyman Neagle <wymnea@protonmail.com>


### Docs

- Added AWS Plugins RTD page

### Fixed

- Updated import statements in alembic `env.py` file to refer to updated location of `DataStore` class
- Imports in entry_point

### Docs

- Fixed the docstring for `get_node_error`

### Changed

- move `upsert_lattice_data()` to dispatcher
- move `upsert_electron_data()` to dispatcher
- move `insert_electron_dependency_data()` to dispatcher
- move `persist()` to dispatcher
- move `get_unique_id()` to dispatcher
- move `initialize_result_object()` to dispatcher

### Removed

- `get_node_value` from `Result`

### Tests

- Updated more functional tests

## [0.200.0] - 2022-10-05

### Authors

- Venkat Bala <15014089+venkatBala@users.noreply.github.com>
- Scott Wyman Neagle <scott@agnostiq.ai>
- Co-authored-by: Faiyaz Hasan <faiyaz@agnostiq.ai>
- Co-authored-by: Will Cunningham <wjcunningham7@gmail.com>
- Will Cunningham <wjcunningham7@users.noreply.github.com>
- Co-authored-by: Alejandro Esquivel <ae@alejandro.ltd>
- Co-authored-by: pre-commit-ci[bot] <66853113+pre-commit-ci[bot]@users.noreply.github.com>
- Aravind <100823292+Aravind-psiog@users.noreply.github.com>
- Co-authored-by: Amalan Jenicious F <amalan.jenicious@psiog.com>
- Co-authored-by: kamalesh.suresh <kamalesh.suresh@psiog.com>
- Co-authored-by: Prasy12 <prasanna.venkatesh@psiog.com>
- Co-authored-by: ArunPsiog <arun.mukesh@psiog.com>
- Co-authored-by: Casey Jao <casey@agnostiq.ai>
- Okechukwu  Emmanuel Ochia <okechukwu@agnostiq.ai>


## Docs

- Updated ECS Executor RTD with config & cloud resources table

### Added

- Ability to view the configuration file on the GUI as settings
- Ability to copy python objects for inputs and results for lattice and electrons

### Fixed

- Minor GUI bugs and improvements

### Docs

- Updated Lambda Executor RTD with config & cloud resources table
- Updated EC2, Braket, and Batch AWS Executors RTD with config & cloud resources table

### Operations

- Fixed syntax issues in `nightly.yml`
- Add `repository` arg to checkout in `version`
- fix `octokit` request action route, update env token
- create stable versions for stable releases
- add `fetch-depth: 0` to fetch entire history
- fix regex for matching version
- add `persist-credentials: false` in nightly
- Update `nightly` schedule to midnight EST
- Added CI for Ubuntu 22.04 / Python 3.8, 3.9
- Added CI for Centos 7 / Python 3.9
- Added experimental CI for Debian 11 / Python 3.11rc2
- Renamed Ubuntu images to Debian for accuracy
- Adding boilerplate workflow
- Syntax fixes in release.yml
- Verbose failure messages in boilerplate workflow
- Change license.yml to pip-license-checker action

## [0.199.0] - 2022-09-29

### Authors

- Venkat Bala <15014089+venkatBala@users.noreply.github.com>
- Co-authored-by: Will Cunningham <wjcunningham7@gmail.com>
- Co-authored-by: Scott Wyman Neagle <scott@agnostiq.ai>
- Will Cunningham <wjcunningham7@users.noreply.github.com>
- Sankalp Sanand <sankalp@agnostiq.ai>
- Casey Jao <casey@agnostiq.ai>
- Prasanna Venkatesh <54540812+Prasy12@users.noreply.github.com>
- Co-authored-by: Manjunath PV <manjunath.poilath@psiog.com>
- Co-authored-by: kamalesh.suresh <kamalesh.suresh@psiog.com>
- Co-authored-by: ArunPsiog <arun.mukesh@psiog.com>
- Co-authored-by: RaviPsiog <raviteja.gurram@psiog.com>
- Co-authored-by: pre-commit-ci[bot] <66853113+pre-commit-ci[bot]@users.noreply.github.com>
- Co-authored-by: Faiyaz Hasan <faiyaz@agnostiq.ai>
- Co-authored-by: Alejandro Esquivel <ae@alejandro.ltd>

### Tests

- Fixed `asserts` in stress tests
- Added unit tests for `defaults.py`
- Updated `test_sync()` to match the new function signature.

### Added

- `requirements-client.txt` file added.
- Logs tab on the GUI which displays the covalent logs and also the ability to download the log file.
- Missing copyrights to the file transfer module.

### Fixed

- Config file is now locked during reads and writes to mitigate concurrency issues
- In `defaults.py/get_default_executor`, condition to return `local` or `dask` is now fixed
- Strip "/" from the S3 bucket download "from file path" and the upload "to file path"
- Correctly return stderr in get_node_result

### Changed

- Installation requirements are now split into client side and server side requirements' files.
- `setup.py` modified to install client side requirements only, if `COVALENT_SDK_ONLY` environment variable is present and `True`.
- Updated `requirements.txt` and `tests/requirements.txt`
- Updated `nbconvert` by dependabot
- Split the `ConfigManager` into `Client` and `Server` components
- Update the `set/get/update` config methods to distinguish between the client and server parts
- `get_all_node_results()` uses in memory `Result` instead of DB
- `get_all_node_outputs()` uses in memory Result instead of DB

### Removed

- The DB dependency in `sync()`
- The ability for `sync()` to wait for all dispatches.

### Docs

- Fixed a notebook which was not rendering

### Operations

- Updating all references to local workflows
- Adding `nightly.yml` workflow for nightly CI
- Updated triggers to `tests` and `changelog` workflows
- Enhanced pre-release workflows
- `codecov` passthrough jobs added for when tests are not run
- Tests are run on one platform on pushes to `develop` to keep codecov reports accurate
- Test matrix source triggers changed from `workflow_call` to `schedule` since contexts are inherited
- Removed badges workflow; version badge is now generated using the latest pre-release tag
- Removed unused `push_to_s3` workflow
- Workflows authenticate to AWS using OIDC with specific roles
- Only the recommended platform is tested on pull requests
- Update check blocks to assert the `workflow_call` event type is replaced with `schedule`
- Create a hotfix when pushing to a release branch
- Update nightly trigger to `hourly` for testing
- Update `changelog` action token to `COVALENT_OPS_BOT_TOKEN`
- Remove `benchmark` workflow from `nightly` schedule
- Removed payload dependency from changelog action so it can run on a schedule
- Remove `benchmark` workflow from `nightly` schedule

## [0.198.0] - 2022-09-14

### Authors

- Scott Wyman Neagle <scott@agnostiq.ai>
- Co-authored-by: Will Cunningham <wjcunningham7@gmail.com>


### Operations

- Fix `release.yml` workflow
- Adding a step in `release.yml/docker` job to trigger the AWS executor base image build in the remote repo `covalent-aws-plugins`
- Pass all the necessary inputs for the triggered workflow as part of the HTTP POST request body
- Added MacOS 12 to test matrix


### Changed

- Skipping stalling `dask_executor` functional test
- Database is initialized in `covalent_ui/app.py` instead of in the CLI's `start` method in order to support management via `start-stop-daemon`.
- Convert `COVALENT_SVC_PORT` to `int` when parsing env var
- Skipping stalling `dask_executor` functional test

### Added

- Modified `_DEFAULT_CONSTRAINT_VALUES` to a dataclass called `DefaultMetadataValues`, it is still used as a dictionary everywhere (named `DEFAULT_METADATA_VALUES` instead) but in an object-like manner.
- Modified `_DEFAULT_CONFIG` to also be a dataclass called `DefaultConfig`, which is initialized whenever needed and used like a dictionary (named `DEFAULT_CONFIG`).
- `ConfigManager` is now thread safe since it is initialized whenever needed instead of one object being accessed by multiple processes/threads leading to corruption of the config file.
- Using `contextlib.supress` to ignore `psutil.NoSuchProcess` errors instead of `try/except` with `pass`.
- Filter workflow dispatches by status on the GUI.
- Delete all workflow dispatches present in the database from the GUI and add filter level deletion of workflow dispatches as well.
- Theme changes as part of latest wireframe.
- Factory functions to generate configurations and default metadata at the time when required. This is because certain values like default executors are only determined when the covalent server starts.
- Respecting the configuration options like default executor, no. of workers, developer mode, etc. when restarting the server.
- Unit tests for `remote_executor.py`
- Added alembic migrations script for DB schema v12
- Environment variables added to `defaults.py` in order to support system services
- Covalent OpenRC init script added

### Removed

- Deprecated `_DEFAULT_CONSTRAINTS_DEPRECATED` removed.
- Confusing `click` argument `no-cluster` instead of flag `--no-cluster` removed; this was also partially responsible for unexpected behaviour with using `no-cluster` option when starting covalent.

### Operations

- Fixed a bug in changelog.yml caused by passing a large list of commits as a var

### Tests

- Updated tests to reflect above changes.
- Updated more tests to DB schema v12
- Improved DB mocking in dispatcher tests

### Fixed

- Removed inheritance of `call_before` metadata related to file transfers from parent electron to collected nodes.
- Executor instances at runtime no longer inadvertently modify
  transport graph nodes when modifying their attributes.
- Syntax error in `tests.yml`

### Docs

- Updated AWS Lambda plugin rtd with mention to its limitations.
- Updated RTD concepts and tutorials to reflect new UI.

## [0.197.0] - 2022-09-08

### Authors

- Will Cunningham <wjcunningham7@users.noreply.github.com>
- Co-authored-by: Scott Wyman Neagle <scott@agnostiq.ai>
- Alejandro Esquivel <ae@alejandro.ltd>
- Co-authored-by: Will Cunningham <wjcunningham7@gmail.com>
- Aravind-psiog <100823292+Aravind-psiog@users.noreply.github.com>
- Faiyaz Hasan <faiyaz@agnostiq.ai>
- Co-authored-by: Venkat Bala <venkat@agnostiq.ai>
- Prasanna Venkatesh <54540812+Prasy12@users.noreply.github.com>
- Co-authored-by: Amalan Jenicious F <amalan.jenicious@psiog.com>
- Okechukwu  Emmanuel Ochia <okechukwu@agnostiq.ai>
- Co-authored-by: pre-commit-ci[bot] <66853113+pre-commit-ci[bot]@users.noreply.github.com>
- Casey Jao <casey@agnostiq.ai>


### Fixed

- Fixed missing lattice and result object attributes after rehydrating from datastore.

### Changed

- Implemented v12 of the DB schema

### Tests

- Enhanced DB tests to check faithfulness of persist and rehydrate operations

### Docs
- Update user interface docs for filter and delete features.
- Added credential management page

## [0.196.0] - 2022-09-07

### Authors

- Will Cunningham <wjcunningham7@users.noreply.github.com>
- Co-authored-by: Scott Wyman Neagle <scott@agnostiq.ai>
- Alejandro Esquivel <ae@alejandro.ltd>
- Co-authored-by: Will Cunningham <wjcunningham7@gmail.com>
- Aravind-psiog <100823292+Aravind-psiog@users.noreply.github.com>
- Faiyaz Hasan <faiyaz@agnostiq.ai>
- Co-authored-by: Venkat Bala <venkat@agnostiq.ai>
- Prasanna Venkatesh <54540812+Prasy12@users.noreply.github.com>
- Co-authored-by: Amalan Jenicious F <amalan.jenicious@psiog.com>
- Okechukwu  Emmanuel Ochia <okechukwu@agnostiq.ai>
- Co-authored-by: pre-commit-ci[bot] <66853113+pre-commit-ci[bot]@users.noreply.github.com>
- Casey Jao <casey@agnostiq.ai>


### Changed

- Sublattices are now run completely internally, without any HTTP calls.
- Lattice-level metadata is persisted atomically for sublattices.

## [0.195.0] - 2022-09-06

### Authors

- Will Cunningham <wjcunningham7@users.noreply.github.com>
- Co-authored-by: Scott Wyman Neagle <scott@agnostiq.ai>
- Alejandro Esquivel <ae@alejandro.ltd>
- Co-authored-by: Will Cunningham <wjcunningham7@gmail.com>
- Aravind-psiog <100823292+Aravind-psiog@users.noreply.github.com>
- Faiyaz Hasan <faiyaz@agnostiq.ai>
- Co-authored-by: Venkat Bala <venkat@agnostiq.ai>
- Prasanna Venkatesh <54540812+Prasy12@users.noreply.github.com>
- Co-authored-by: Amalan Jenicious F <amalan.jenicious@psiog.com>
- Okechukwu  Emmanuel Ochia <okechukwu@agnostiq.ai>
- Co-authored-by: pre-commit-ci[bot] <66853113+pre-commit-ci[bot]@users.noreply.github.com>
- Casey Jao <casey@agnostiq.ai>


### Changed

- `import covalent` no longer pulls in the server components

### Operations

- Fixed `tests.yml` where `RECOMMENDED_PLATFORM` was not properly set

## [0.194.0] - 2022-09-06

### Authors

- Will Cunningham <wjcunningham7@users.noreply.github.com>
- Co-authored-by: Scott Wyman Neagle <scott@agnostiq.ai>
- Alejandro Esquivel <ae@alejandro.ltd>
- Co-authored-by: Will Cunningham <wjcunningham7@gmail.com>
- Aravind-psiog <100823292+Aravind-psiog@users.noreply.github.com>
- Faiyaz Hasan <faiyaz@agnostiq.ai>
- Co-authored-by: Venkat Bala <venkat@agnostiq.ai>
- Prasanna Venkatesh <54540812+Prasy12@users.noreply.github.com>
- Co-authored-by: Amalan Jenicious F <amalan.jenicious@psiog.com>
- Okechukwu  Emmanuel Ochia <okechukwu@agnostiq.ai>
- Co-authored-by: pre-commit-ci[bot] <66853113+pre-commit-ci[bot]@users.noreply.github.com>
- Casey Jao <casey@agnostiq.ai>


### Operations

- Added a workflow which checks for missing or extra requirements
- Added pycln to pre-commit hooks #867

### Removed

- PyYAML
- tailer

## [0.193.0] - 2022-09-06

### Authors

- Will Cunningham <wjcunningham7@users.noreply.github.com>
- Co-authored-by: Scott Wyman Neagle <scott@agnostiq.ai>
- Alejandro Esquivel <ae@alejandro.ltd>
- Co-authored-by: Will Cunningham <wjcunningham7@gmail.com>
- Aravind-psiog <100823292+Aravind-psiog@users.noreply.github.com>
- Faiyaz Hasan <faiyaz@agnostiq.ai>
- Co-authored-by: Venkat Bala <venkat@agnostiq.ai>
- Prasanna Venkatesh <54540812+Prasy12@users.noreply.github.com>
- Co-authored-by: Amalan Jenicious F <amalan.jenicious@psiog.com>
- Okechukwu  Emmanuel Ochia <okechukwu@agnostiq.ai>
- Co-authored-by: pre-commit-ci[bot] <66853113+pre-commit-ci[bot]@users.noreply.github.com>
- Casey Jao <casey@agnostiq.ai>


### Changed

- Refactored executor base classes

### Operations

- pre-commit autoupdate

## [0.192.0] - 2022-09-02

### Authors

- Will Cunningham <wjcunningham7@users.noreply.github.com>
- Co-authored-by: Scott Wyman Neagle <scott@agnostiq.ai>
- Alejandro Esquivel <ae@alejandro.ltd>
- Co-authored-by: Will Cunningham <wjcunningham7@gmail.com>
- Aravind-psiog <100823292+Aravind-psiog@users.noreply.github.com>
- Faiyaz Hasan <faiyaz@agnostiq.ai>
- Co-authored-by: Venkat Bala <venkat@agnostiq.ai>
- Prasanna Venkatesh <54540812+Prasy12@users.noreply.github.com>
- Co-authored-by: Amalan Jenicious F <amalan.jenicious@psiog.com>
- Okechukwu  Emmanuel Ochia <okechukwu@agnostiq.ai>
- Co-authored-by: pre-commit-ci[bot] <66853113+pre-commit-ci[bot]@users.noreply.github.com>


### Changed

- Modified how `no_cluster` is passed to `app.py` from the CLI

## [0.191.0] - 2022-09-01

### Authors

- Will Cunningham <wjcunningham7@users.noreply.github.com>
- Co-authored-by: Scott Wyman Neagle <scott@agnostiq.ai>
- Alejandro Esquivel <ae@alejandro.ltd>
- Co-authored-by: Will Cunningham <wjcunningham7@gmail.com>
- Aravind-psiog <100823292+Aravind-psiog@users.noreply.github.com>
- Faiyaz Hasan <faiyaz@agnostiq.ai>
- Co-authored-by: Venkat Bala <venkat@agnostiq.ai>
- Prasanna Venkatesh <54540812+Prasy12@users.noreply.github.com>
- Co-authored-by: Amalan Jenicious F <amalan.jenicious@psiog.com>
- Okechukwu  Emmanuel Ochia <okechukwu@agnostiq.ai>
- Co-authored-by: pre-commit-ci[bot] <66853113+pre-commit-ci[bot]@users.noreply.github.com>


### Added

- Implementation of RemoteExecutor

## [0.190.0] - 2022-09-01

### Authors

- Will Cunningham <wjcunningham7@users.noreply.github.com>
- Co-authored-by: Scott Wyman Neagle <scott@agnostiq.ai>
- Alejandro Esquivel <ae@alejandro.ltd>
- Co-authored-by: Will Cunningham <wjcunningham7@gmail.com>
- Aravind-psiog <100823292+Aravind-psiog@users.noreply.github.com>
- Faiyaz Hasan <faiyaz@agnostiq.ai>
- Co-authored-by: Venkat Bala <venkat@agnostiq.ai>
- Prasanna Venkatesh <54540812+Prasy12@users.noreply.github.com>
- Co-authored-by: Amalan Jenicious F <amalan.jenicious@psiog.com>
- Okechukwu  Emmanuel Ochia <okechukwu@agnostiq.ai>


### Changed

- Renamed `BaseAsyncExecutor` and its references to `AsyncBaseExecutor`.

## [0.189.0] - 2022-08-31

### Authors

- Will Cunningham <wjcunningham7@users.noreply.github.com>
- Co-authored-by: Scott Wyman Neagle <scott@agnostiq.ai>
- Alejandro Esquivel <ae@alejandro.ltd>
- Co-authored-by: Will Cunningham <wjcunningham7@gmail.com>
- Aravind-psiog <100823292+Aravind-psiog@users.noreply.github.com>
- Faiyaz Hasan <faiyaz@agnostiq.ai>
- Co-authored-by: Venkat Bala <venkat@agnostiq.ai>
- Prasanna Venkatesh <54540812+Prasy12@users.noreply.github.com>
- Co-authored-by: Amalan Jenicious F <amalan.jenicious@psiog.com>


### Added

- Added capability to take screenshot of the graph with covalent logo on the GUI.

### Operations

- Changed the environment switches in tests.yml to be `true`/empty instead of 1/0

- Adding `benchmark.yml` workflow

### Tests

- Adding scripts in `tests/stress_tests/benchmarks`

## [0.188.0] - 2022-08-31

### Authors

- Will Cunningham <wjcunningham7@users.noreply.github.com>
- Co-authored-by: Scott Wyman Neagle <scott@agnostiq.ai>
- Alejandro Esquivel <ae@alejandro.ltd>
- Co-authored-by: Will Cunningham <wjcunningham7@gmail.com>
- Aravind-psiog <100823292+Aravind-psiog@users.noreply.github.com>


### Added

- Created a prototype of a production Dockerfile
- The old Dockerfile has been moved to Dockerfile.dev

### Docs

- Added db schema migration error guide in RTD
- Removed `get_data_store` from quantum chemistry tutorial #1046

### Operations

- Front-end test coverage measured and reported in CI
- Added reusable version action

- Added read the docs for user interface

## [0.187.0] - 2022-08-28

### Authors

- Prasanna Venkatesh <54540812+Prasy12@users.noreply.github.com>
- Co-authored-by: Kamalesh-suresh <kamalesh.suresh@psiog.com>
- Co-authored-by: Amalan Jenicious F <amalan.jenicious@psiog.com>
- Co-authored-by: pre-commit-ci[bot] <66853113+pre-commit-ci[bot]@users.noreply.github.com>

### Tests

- Fixed `test_using_executor_names` and `test_internal_sublattice_dispatch` tests to also work with `--no-cluster` option.

### Added

- Added test cases for front-end react components.

## [0.186.0] - 2022-08-25

### Authors

- Sankalp Sanand <sankalp@agnostiq.ai>
- Co-authored-by: Alejandro Esquivel <ae@alejandro.ltd>
- Venkat Bala <venkat@agnostiq.ai>
- Okechukwu  Emmanuel Ochia <okechukwu@agnostiq.ai>
- Co-authored-by: pre-commit-ci[bot] <66853113+pre-commit-ci[bot]@users.noreply.github.com>
- Co-authored-by: Will Cunningham <wjcunningham7@gmail.com>
- Co-authored-by: Scott Wyman Neagle <scott@agnostiq.ai>
- Venkat Bala <15014089+venkatBala@users.noreply.github.com>
- Aravind-psiog <100823292+Aravind-psiog@users.noreply.github.com>
- Co-authored-by: Kamalesh-suresh <kamalesh.suresh@psiog.com>
- Co-authored-by: Prasy12 <prasanna.venkatesh@psiog.com>

### Operations

- Fix conditional logic around dumping of `covalent` logs to stdout in test workflows
- Build test matrix by parsing configs from json
- Dump covalent logs if any of the tests step fail
- changed-files action uses the proper sha in version.yml

### Docs

- Added RTD and header for the AWS EC2 executor plugin.
- Refactored tutorials for better organization

### Added

- Added executor label, node id and node type to graph node UI

### Changed

- Runtime has been modified to be more precise on the lattice and electron sidebar

## [0.185.0] - 2022-08-23

### Authors

- Sankalp Sanand <sankalp@agnostiq.ai>
- Co-authored-by: Alejandro Esquivel <ae@alejandro.ltd>
- Venkat Bala <venkat@agnostiq.ai>

### Added

- Adding `load_tests` subdirectory to tests to facilitate execution of Covalent benchmarks during nightly runs
- Added `locust` requirements to tests `requirements.txt`

## [0.184.2] - 2022-08-23

### Authors

- Sankalp Sanand <sankalp@agnostiq.ai>
- Co-authored-by: Alejandro Esquivel <ae@alejandro.ltd>


### Fixed

- Switched the `render_as_batch` flag in the alembic env context so that `ALTER` commands are supported in SQLite migrations.

### Docs

- Updated custom executor RTD to show a simpler example

### Operations

- pre-commit autoupdate

## [0.184.1] - 2022-08-23

### Authors

- Alejandro Esquivel <ae@alejandro.ltd>
- Venkat Bala <venkat@agnostiq.ai>
- Co-authored-by: Scott Wyman Neagle <scott@agnostiq.ai>
- Casey Jao <casey@agnostiq.ai>
- Sankalp Sanand <sankalp@agnostiq.ai>


### Fixed

- Function's `__doc__` and `__name__` storage in dict/json for transportable object fixed.

### Tests

- Added unit test for the above fix.

## [0.184.0] - 2022-08-22

### Authors

- Alejandro Esquivel <ae@alejandro.ltd>
- Venkat Bala <venkat@agnostiq.ai>
- Co-authored-by: Scott Wyman Neagle <scott@agnostiq.ai>
- Casey Jao <casey@agnostiq.ai>


### Changed

- Electron metadata is serialized earlier during workflow construction
  to reduce unexpected executor pip requirements.

### Operations

- Updating conditional logic for the different steps in `release` workflow
- Dependabot update

### Docs

- Removed "How to synchronize lattices" section from RTD

## [0.183.0] - 2022-08-18

### Authors

- Scott Wyman Neagle <scott@agnostiq.ai>
- Venkat Bala <venkat@agnostiq.ai>


### Added

- Adding tests to update patch coverage for the `covalent logs` cli

### Changed

- Modify the `covalent logs` CLI handler to read logs line by line

### Operations

- Update release workflow
- Adding a `wait` input for the Conda action

## [0.182.2] - 2022-08-18

### Authors

- Scott Wyman Neagle <scott@agnostiq.ai>
- Will Cunningham <wjcunningham7@users.noreply.github.com>
- Alejandro Esquivel <ae@alejandro.ltd>
- Co-authored-by: Will Cunningham <wjcunningham7@gmail.com>
- Co-authored-by: Faiyaz Hasan <faiyaz@agnostiq.ai>


### Fixed

- CLI `service.py` tests to run without the server needing to be started.

### Docs

- Added `covalent db` cli command to API section of RTD

### Docs

- Fixed RTD downloads badge image to point to `covalent` rather than `cova`

### Operations

- Use conda skeleton action for build and upload

### Docs

- Updating WCI yaml with new file transfer protocols

## [0.182.1] - 2022-08-17

### Authors

- Will Cunningham <wjcunningham7@users.noreply.github.com>
- Venkat Bala <venkat@agnostiq.ai>
- Co-authored-by: santoshkumarradha <santosh@agnostiq.ai>
- Co-authored-by: pre-commit-ci[bot] <66853113+pre-commit-ci[bot]@users.noreply.github.com>
- Co-authored-by: Santosh kumar <29346072+santoshkumarradha@users.noreply.github.com>
- Co-authored-by: Scott Wyman Neagle <scott@agnostiq.ai>
- Prasanna Venkatesh <54540812+Prasy12@users.noreply.github.com>
- Co-authored-by: Will Cunningham <wjcunningham7@gmail.com>


### Fixed

- lattice.draw() fix on the GUI.

## [0.182.0] - 2022-08-17

### Authors

- Will Cunningham <wjcunningham7@users.noreply.github.com>
- Venkat Bala <venkat@agnostiq.ai>
- Co-authored-by: santoshkumarradha <santosh@agnostiq.ai>
- Co-authored-by: pre-commit-ci[bot] <66853113+pre-commit-ci[bot]@users.noreply.github.com>
- Co-authored-by: Santosh kumar <29346072+santoshkumarradha@users.noreply.github.com>
- Co-authored-by: Scott Wyman Neagle <scott@agnostiq.ai>


### Added

- Update RTD for `AWS Batch` executor
- Removed `AWS Lambda` executor RTD from this branch in order to keep changes atomic

### Changed

- Synced with latest develop

### Docs

- Adding RTD for `AWS Braket` executor
- Adding dropdown menu for the IAM policy
- Delete RTD for other cloud executor to keep changes atomic
- Renamed `executers` folder to `executors`

### Docs

- Updated short release notes

## [0.181.0] - 2022-08-17

### Authors

- Alejandro Esquivel <ae@alejandro.ltd>
- Will Cunningham <wjcunningham7@users.noreply.github.com>
- Scott Wyman Neagle <scott@agnostiq.ai>
- Venkat Bala <venkat@agnostiq.ai>
- Co-authored-by: santoshkumarradha <santosh@agnostiq.ai>
- Co-authored-by: pre-commit-ci[bot] <66853113+pre-commit-ci[bot]@users.noreply.github.com>
- Co-authored-by: Santosh kumar <29346072+santoshkumarradha@users.noreply.github.com>
- Co-authored-by: Will Cunningham <wjcunningham7@gmail.com>
- Prasanna Venkatesh <54540812+Prasy12@users.noreply.github.com>
- Co-authored-by: Kamalesh-suresh <kamalesh.suresh@psiog.com>
- Co-authored-by: Manjunath PV <manjunath.poilath@psiog.com>
- Co-authored-by: ArunPsiog <arun.mukesh@psiog.com>


### Changed

- Lazy loading mechanism on the GUI.

### Fixed

- Displaying electron executor and inputs information on the GUI.
- Animated spinner for running statuses on the GUI.

## Docs

- Add `AWSLambdaExecutor` RTD
- Update `api.rst` to include `cluster` CLI command option
- Added version migration guide section in RTD
- Update RTD for `AWS ECS` executor
- Remove AWS Lambda and Batch RTDs to keep changes atomic
- Adding dropdowns to IAM policy documents
- Updated compatibility matrix
- Updated pip, bash and callable deps how-to guides

### Operations

- NPM install on CentOS done explicitly
- `-y` flag for `conda install`

## [0.180.0] - 2022-08-16

### Authors

- Casey Jao <casey@agnostiq.ai>
- Co-authored-by: Alejandro Esquivel <ae@alejandro.ltd>
- Okechukwu  Emmanuel Ochia <okechukwu@agnostiq.ai>
- Scott Wyman Neagle <scott@agnostiq.ai>
- Co-authored-by: pre-commit-ci[bot] <66853113+pre-commit-ci[bot]@users.noreply.github.com>
- Co-authored-by: Will Cunningham <wjcunningham7@gmail.com>
- Sankalp Sanand <sankalp@agnostiq.ai>


### Removed

- Removed `ct.wait.LONG` etc. constants from covalent's init

### Changed

- `wait` in `_get_result_from_dispatcher` will now use `_results_manager.wait.EXTREME` if `True` has been passed to it.

### Operations

- Prettierified release.yml
- Cleaned up pre-commit-config.yml

### Docs

- Updated Bash Lepton tutorial to conform with the latest Lepton interface changes
- Disabling how-to guide for executing an electron with a specified Conda environment.
- Fixed "How To" for Python leptons

## [0.179.0] - 2022-08-16

### Authors



### Changed

- Changed terser package version on webapp yarn-lock file.

## [0.178.0] - 2022-08-15

### Authors

- Will Cunningham <wjcunningham7@users.noreply.github.com>
- Co-authored-by: Alejandro Esquivel <ae@alejandro.ltd>
- Casey Jao <casey@agnostiq.ai>


### Changed

- Dispatch workflows as asyncio tasks on the FastAPI event loop instead of in separate threads

### Fixed

- Deconflict wait enum with `ct.wait` function; `wait` -> `WAIT`

### Operations

- Conda package is built and tested on a nightly schedule
- Conda deployment step is added to `release.yml`
- Install yarn and npm on Ubuntu whenever the webapp needs to be built

## [0.177.0] - 2022-08-11

### Authors

- Scott Wyman Neagle <scott@agnostiq.ai>
- Co-authored-by: Faiyaz Hasan <faiyaz@agnostiq.ai>
- Casey Jao <casey@agnostiq.ai>
- Venkat Bala <venkat@agnostiq.ai>
- Co-authored-by: pre-commit-ci[bot] <66853113+pre-commit-ci[bot]@users.noreply.github.com>

### Removed

- `while True` in `app.get_result`

### Changed

- Flask route logic to return 503 when the result is not ready

### Tests

- results_manager tests

### Operations

- Fix conditional checks for `pre-release` and `stable` Covalent docker image builds

## [0.176.0] - 2022-08-11

### Authors

- Scott Wyman Neagle <scott@agnostiq.ai>
- Co-authored-by: Faiyaz Hasan <faiyaz@agnostiq.ai>
- Casey Jao <casey@agnostiq.ai>


### Operations

- Update precommit yaml.

### Removed

- `Lattice.check_consumables()`, `_TransportGraph.get_topologically_sorted_graph()`

### Operations

- Trigger webapp build if `build==true`

## [0.175.0] - 2022-08-11

### Authors

- Scott Wyman Neagle <scott@agnostiq.ai>
- Co-authored-by: Faiyaz Hasan <faiyaz@agnostiq.ai>
- Casey Jao <casey@agnostiq.ai>


### Operations

- Trigger Slack alert for failed tests on `workflow_run`

## [0.174.0] - 2022-08-11

### Authors

- Casey Jao <casey@agnostiq.ai>
- Alejandro Esquivel <ae@alejandro.ltd>


### Changed

- Changed return value for TransferFromRemote and TransferToRemote (download/upload) operations to be consistent and always return filepath tuples

### Docs

- Updated docs with File Transfer return value changes and `files` kwarg injections

### Fixed

- Fixed postprocessing workflows that return an electron with an incoming wait_for edge

## [0.173.0] - 2022-08-10

### Authors

- Sankalp Sanand <sankalp@agnostiq.ai>


### Added

- `--hard` and `--yes` flags added to `covalent purge` for hard purging (also deletes the databse) and autoapproving respectively.

### Changed

- `covalent purge` now shows the user a prompt informing them what dirs and files will be deleted.
- Improved shown messages in some commands.

### Tests

- Updated tests to reflect above changes.

## [0.172.0] - 2022-08-10

### Authors

- Will Cunningham <wjcunningham7@users.noreply.github.com>
- Prasanna Venkatesh <54540812+Prasy12@users.noreply.github.com>
- Co-authored-by: pre-commit-ci[bot] <66853113+pre-commit-ci[bot]@users.noreply.github.com>
- Co-authored-by: Aravind-psiog <100823292+Aravind-psiog@users.noreply.github.com>
- Co-authored-by: ArunPsiog <arun.mukesh@psiog.com>
- Co-authored-by: manjunath.poilath <manjunath.poilath@psiog.com>
- Co-authored-by: Kamalesh-suresh <kamalesh.suresh@psiog.com>
- Co-authored-by: Amalan Jenicious F <amalan.jenicious@psiog.com>
- Co-authored-by: M Shrikanth <shrikanth.mohan@psiog.com>
- Co-authored-by: Casey Jao <casey@agnostiq.ai>
- Co-authored-by: Aravind-psiog <aravind.prabaharan@psiog.com>
- Co-authored-by: Will Cunningham <wjcunningham7@gmail.com>
- Co-authored-by: Alejandro Esquivel <ae@alejandro.ltd>


### Changed

- Covalent dispatcher flask web apis ported to FastAPI in `covalent_dispatcher/_service/app.py`
- Unit tests written for Covalent dispatcher flask web apis ported to FastAPI in `covalent_dispatcher_tests/_service/app.test.py`
- Web apis of `covalent_ui` refactored to adhere to v11 DB schema
- Electron graph mini map has been moved next to controls on the GUI.
- Lattice status and count of completed & total electrons has been moved to the top of the graph on the GUI.
- Some of the Flask APIs earlier consumed by the GUI have been deprecated & removed from the code base.
- APIs exposed by the web app back end have been re-factored to adhere to the new DB schema v10

### Added

- Added count of dispatches by status on the dispatch list section of the GUI.
- APIs that the GUI consumes have been re-written using FastAPI. This includes re-factoring of older APIs and adding of new APIs.
- Added COVALENT_SERVER_IFACE_ANY flag for uvicorn to start with 0.0.0.0

### Docs

- ReadTheDocs landing page has been improved

## [0.171.0] - 2022-08-10

### Authors

- Casey Jao <casey@agnostiq.ai>
- Co-authored-by: Scott Wyman Neagle <scott@agnostiq.ai>

### Added

- Added `covalent migrate_legacy_result_object` command to save pickled Result objects to the DataStore

## [0.170.1] - 2022-08-09

### Authors

- Venkat Bala <venkat@agnostiq.ai>

### Fixed

- Remove `attr` import added inadvertently

### Tests

- Fix `start` cli test, update `set_config` call count

## [0.170.0] - 2022-08-08

### Authors

- Venkat Bala <venkat@agnostiq.ai>
- Co-authored-by: pre-commit-ci[bot] <66853113+pre-commit-ci[bot]@users.noreply.github.com>


### Changed

- Temporarily allow executor plugin variable name to be either in uppercase or lowercase

## [0.169.0] - 2022-08-08

### Authors

- Venkat Bala <venkat@agnostiq.ai>
- Co-authored-by: pre-commit-ci[bot] <66853113+pre-commit-ci[bot]@users.noreply.github.com>


### Added

- Adding a `covalent config` convenience CLI to quickly view retrive the covalent configuration

## [0.168.0] - 2022-08-08

### Authors

- Venkat Bala <venkat@agnostiq.ai>
- Co-authored-by: pre-commit-ci[bot] <66853113+pre-commit-ci[bot]@users.noreply.github.com>


### Added

- Adding `setup/teardown` methods as placeholders for any executor specific setup and teardown tasks

## [0.167.0] - 2022-08-08

### Authors

- Poojith U Rao <106616820+poojithurao@users.noreply.github.com>
- Co-authored-by: Venkat Bala <venkat@agnostiq.ai>
- Co-authored-by: Faiyaz Hasan <faiyaz@agnostiq.ai>
- Co-authored-by: pre-commit-ci[bot] <66853113+pre-commit-ci[bot]@users.noreply.github.com>
- Co-authored-by: Alejandro Esquivel <ae@alejandro.ltd>


### Added

- S3 File transfer strategy

### Fixed

- Adding maximum number of retries and timeout parameter to the get result http call.

## [0.166.0] - 2022-08-07

### Authors

- Venkat Bala <venkat@agnostiq.ai>


### Tests

- Update dask cli test to match Covalent Dask cluster configuration


### Changed

- Remove newline from log stream formatter for better log statment output
- Jsonify covalent cluster cli outputs

## [0.165.0] - 2022-08-06

### Authors

- Casey Jao <casey@agnostiq.ai>


### Changed

- Make `BaseExecutor` and `BaseAsyncExecutor` class siblings, not parent and child.

### Operations

- Only validate webapp if the webapp was built

### Tests

- Fixed randomly failing lattice json serialization test

## [0.164.0] - 2022-08-05

### Authors

- Sankalp Sanand <sankalp@agnostiq.ai>
- Faiyaz Hasan <faiyaz@agnostiq.ai>
- Co-authored-by: pre-commit-ci[bot] <66853113+pre-commit-ci[bot]@users.noreply.github.com>
- Co-authored-by: Venkat Bala <venkat@agnostiq.ai>
- Co-authored-by: Will Cunningham <wjcunningham7@gmail.com>


### Changed

- Use `update_config` to modify dask configuration from the cluster process
- Simplify `set_config` logic for dask configuration options on `covalent start`
- Removed default values from click options for dask configuration related values

### Added

- Configured default dask configuration options in `defaults.py`

### Fixed

- Overwriting config address issue.

### Tests

- Moved misplaced functional/integration tests from the unit tests folder to their respective folders.
- All of the unit tests now use test DB instead of hitting a live DB.
- Updated `tests.yml` so that functional tests are run whenever tests get changed or github actions are changed.
- Several broken tests were also fixed.

## [0.163.0] - 2022-08-04

### Authors

- Alejandro Esquivel <ae@alejandro.ltd>
- Co-authored-by: Casey Jao <casey@agnostiq.ai>
- Will Cunningham <wjcunningham7@users.noreply.github.com>
- Co-authored-by: Scott Wyman Neagle <scott@agnostiq.ai>


### Added

- Added `rsync` dependency in `Dockerfile`

### Removed

- `Makefile` which was previously improperly committed

### Operations

- Functional tests are run only on `develop`
- `tests.yml` can be run manually provided a commit SHA
- `tests.yml` uses a `build` filter to conditionally install and build Covalent if build files are modified
- `docker.yml` is now only for dev work, and is manually triggered given an SHA
- `release.yml` is enhanced to push stable and pre-release images to a public ECR repo

## [0.162.0] - 2022-08-04

### Authors

- Alejandro Esquivel <ae@alejandro.ltd>
- Co-authored-by: Casey Jao <casey@agnostiq.ai>


### Changed

- Updated Base executor to support non-unique `retval_key`s, particularly for use in File Transfer where we may have several CallDeps with the reserved `retval_key` of value `files`.

## [0.161.2] - 2022-08-04

### Authors

- Alejandro Esquivel <ae@alejandro.ltd>
- Co-authored-by: pre-commit-ci[bot] <66853113+pre-commit-ci[bot]@users.noreply.github.com>


### Fixed

- Updated `covalent db migrations` to overwrite `alembic.ini` `script_location` with absolute path to migrations folder
- Updated `covalent db alembic [args]` command to use project root as `cwd` for alembic subprocess  

## [0.161.1] - 2022-08-03

### Authors

- Alejandro Esquivel <ae@alejandro.ltd>
- Scott Wyman Neagle <scott@agnostiq.ai>
- Co-authored-by: Faiyaz Hasan <faiyaz@agnostiq.ai>
- Poojith U Rao <106616820+poojithurao@users.noreply.github.com>
- Co-authored-by: Casey Jao <casey@agnostiq.ai>


### Fixed

- When a list was passed to an electron, the generated electron list
  had metadata copied from the electron. This was resulting in
  call_before and call_after functions being called by the electron
  list as well. The metadata (apart from executor) is now set to
  default values for the electron list.

## [0.161.0] - 2022-08-03

### Authors

- Alejandro Esquivel <ae@alejandro.ltd>
- Scott Wyman Neagle <scott@agnostiq.ai>
- Co-authored-by: Faiyaz Hasan <faiyaz@agnostiq.ai>


### Changed

- Replaced `Session(DispatchDB()._get_data_store().engine)` with `workflow_db.session()`

### Removed

- `DevDataStore` class from `datastore.py`
- workflows manager

## [0.160.1] - 2022-08-02

### Authors

- Alejandro Esquivel <ae@alejandro.ltd>
- Scott Wyman Neagle <scott@agnostiq.ai>


### Fixed

- `script_location` key not found issue when installing with pip (second attempt)

### Docs

- Remove migration guide reference from README

### Operations

- Explicitly check `release == true` in tests.yml

## [0.160.0] - 2022-08-02

### Authors

- Casey Jao <casey@agnostiq.ai>
- Co-authored-by: Faiyaz Hasan <faiyaz@agnostiq.ai>


### Changed

- `Executor.run()` now accepts a `task_metadata` dictionary. Current
  keys consist of `dispatch_id` and `node_id`.

## [0.159.0] - 2022-08-02

### Authors

- Casey Jao <casey@agnostiq.ai>
- Co-authored-by: Faiyaz Hasan <faiyaz@agnostiq.ai>


### Changed

- Database schema has been updated to v11

### Operations

- `paths-filter` will only be run on PRs, i.e on workflow runs, the whole test suite will be run.
- Removed retry action from running on `pytest` steps since they instead use `pytest` retries.
- `codecov.yml` added to enable carry-forward flags
- UI front-end is only built for pull requests when the source changes
- Packaging is only validated on the `develop` branch

## [0.158.0] - 2022-07-29

### Authors

- Okechukwu  Emmanuel Ochia <okechukwu@agnostiq.ai>
- Co-authored-by: Scott Wyman Neagle <scott@agnostiq.ai>
- Will Cunningham <wjcunningham7@users.noreply.github.com>
- Alejandro Esquivel <ae@alejandro.ltd>
- Co-authored-by: pre-commit-ci[bot] <66853113+pre-commit-ci[bot]@users.noreply.github.com>
- Casey Jao <casey@agnostiq.ai>
- Co-authored-by: Faiyaz Hasan <faiyaz@agnostiq.ai>


### Changed

- Construct the result object in the dispatcher `entry_point.py` module in order to avoid the Missing Latticed Id error so frequently.
- Update the sleep statement length to 0.1 seconds in the results.manager.

## [0.157.1] - 2022-07-29

### Authors

- Okechukwu  Emmanuel Ochia <okechukwu@agnostiq.ai>
- Co-authored-by: Scott Wyman Neagle <scott@agnostiq.ai>
- Will Cunningham <wjcunningham7@users.noreply.github.com>
- Alejandro Esquivel <ae@alejandro.ltd>
- Co-authored-by: pre-commit-ci[bot] <66853113+pre-commit-ci[bot]@users.noreply.github.com>
- Casey Jao <casey@agnostiq.ai>

### Fixed

- Pass non-kwargs to electrons in the correct order during dispatch.

## [0.157.0] - 2022-07-28

### Authors

- Okechukwu  Emmanuel Ochia <okechukwu@agnostiq.ai>
- Co-authored-by: Scott Wyman Neagle <scott@agnostiq.ai>
- Will Cunningham <wjcunningham7@users.noreply.github.com>
- Alejandro Esquivel <ae@alejandro.ltd>
- Co-authored-by: pre-commit-ci[bot] <66853113+pre-commit-ci[bot]@users.noreply.github.com>
- Casey Jao <casey@agnostiq.ai>


### Changed

- Expose a public `wait()` function compatible with both calling and dispatching lattices

### Docs

- Updated the RTD on `wait_for()` to use the static `wait()` function

### Operations

- pre-commit autoupdate

### Docs

- Changed the custom executor how-to to be shorter and more concise.
- Re-structured the docs

## [0.156.0] - 2022-07-27

### Authors

- Okechukwu  Emmanuel Ochia <okechukwu@agnostiq.ai>
- Co-authored-by: Scott Wyman Neagle <scott@agnostiq.ai>
- Will Cunningham <wjcunningham7@users.noreply.github.com>
- Alejandro Esquivel <ae@alejandro.ltd>
- Co-authored-by: pre-commit-ci[bot] <66853113+pre-commit-ci[bot]@users.noreply.github.com>


### Added

- Bash decorator is introduced
- Lepton commands can be specified as a list of strings rather than strings alone.

## [0.155.1] - 2022-07-26

### Authors

- Okechukwu  Emmanuel Ochia <okechukwu@agnostiq.ai>
- Co-authored-by: Scott Wyman Neagle <scott@agnostiq.ai>
- Will Cunningham <wjcunningham7@users.noreply.github.com>
- Alejandro Esquivel <ae@alejandro.ltd>
- Co-authored-by: pre-commit-ci[bot] <66853113+pre-commit-ci[bot]@users.noreply.github.com>


### Fixed

- `script_location` key not found issue when running alembic programatically

### Operations

- Fixed syntax errors in `stale.yml` and in `hotfix.yml`
- `docker.yml` triggered after version bump in `develop` instead of before
- Enhanced `tests.yml` to upload coverage reports by domain

## [0.155.0] - 2022-07-26

### Authors

- Alejandro Esquivel <ae@alejandro.ltd>


### Added

- Exposing `alembic {args}` cli commands through: `covalent db alembic {args}`

## [0.154.0] - 2022-07-25

### Authors

- Casey Jao <casey@agnostiq.ai>
- Co-authored-by: Venkat Bala <venkat@agnostiq.ai>
- Alejandro Esquivel <ae@alejandro.ltd>


### Added

- Added methods to programatically fetch information from Alembic without needing subprocess

## [0.153.1] - 2022-07-25

### Authors

- Casey Jao <casey@agnostiq.ai>
- Co-authored-by: Venkat Bala <venkat@agnostiq.ai>


### Fixed

- Stdout and stderr are now captured when using the dask executor.


### Tests

- Fixed Dask cluster CLI tests

## [0.153.0] - 2022-07-25

### Authors

- Faiyaz Hasan <faiyaz@agnostiq.ai>


### Added

- Helper function to load and save files corresponding to the DB filenames.

### Changed

- Files with .txt, .log extensions are stored as strings.
- Get result web request timeout to 2 seconds.

## [0.152.0] - 2022-07-25

### Authors

- Faiyaz Hasan <faiyaz@agnostiq.ai>
- Co-authored-by: Scott Wyman Neagle <scott@agnostiq.ai>


### Changed

- Pass default DataStore object to node value retrieval method in the Results object.

## [0.151.1] - 2022-07-22

### Authors

- Faiyaz Hasan <faiyaz@agnostiq.ai>
- Co-authored-by: Scott Wyman Neagle <scott@agnostiq.ai>


### Fixed

- Adding maximum number of retries and timeout parameter to the get result http call.
- Disabling result_webhook for now.

## [0.151.0] - 2022-07-22

### Authors

- Scott Wyman Neagle <scott@agnostiq.ai>
- Co-authored-by: Will Cunningham <wjcunningham7@gmail.com>
- Sankalp Sanand <sankalp@agnostiq.ai>


### Added

- `BaseAsyncExecutor` has been added which can be inherited by new async-aware executors.

### Changed

- Since tasks were basically submitting the functions to a Dask cluster by default, they have been converted into asyncio `Tasks` instead which support a far larger number of concurrent tasks than previously used `ThreadPool`.

- `tasks_pool` will still be used to schedule tasks which use non-async executors.

- Executor's `executor` will now receive a callable instead of a serialized function. This allows deserializing the function where it is going to be executed while providing a simplified `execute` at the same time.

- `uvloop` is being used instead of the default event loop of `asyncio` for better performance.

- Tests have also been updated to reflect above changes.

### Operations

- Made Santosh the sole owner of `/docs`

## [0.150.0] - 2022-07-22

### Authors

- Faiyaz Hasan <faiyaz@agnostiq.ai>


### Added

- Initialize database tables when the covalent server is started.

## [0.149.0] - 2022-07-21

### Authors

- Scott Wyman Neagle <scott@agnostiq.ai>
- Co-authored-by: Venkat Bala <venkat@agnostiq.ai>


### Removed

- `result.save()`
- `result._write_dispatch_to_python_file()`

## [0.148.0] - 2022-07-21

### Authors

- Alejandro Esquivel <ae@alejandro.ltd>


### Changed

- Changed DataStore default db path to correspond to dispatch db config path

### Operations

- Added workflow to stale and close pull requests


### Docs

- Fixed `get_metadata` calls in examples to remove `results_dir` argument
- Removed YouTube video temporarily

## [0.147.0] - 2022-07-21

### Authors

- Casey Jao <casey@agnostiq.ai>


### Changed

- Simplified interface for custom executors. All the boilerplate has
  been moved to `BaseExecutor`.

## [0.146.0] - 2022-07-20

### Authors

- Casey Jao <casey@agnostiq.ai>
- Co-authored-by: Venkat Bala <venkat@agnostiq.ai>
- Faiyaz Hasan <faiyaz@agnostiq.ai>



### Added

- Ensure that transportable objects are rendered correctly when printing the result object.

### Tests

- Check that user data is not unpickled by the Covalent server process

## [0.145.0] - 2022-07-20

### Authors

- Scott Wyman Neagle <scott@agnostiq.ai>
- Co-authored-by: Venkat Bala <venkat@agnostiq.ai>
- Co-authored-by: Faiyaz Hasan <faiyaz@agnostiq.ai>


### Removed

- `entry_point.get_result()`

### Changed

- get_result to query an HTTP endpoint instead of a DB session

## [0.144.0] - 2022-07-20

### Authors

- Will Cunningham <wjcunningham7@users.noreply.github.com>
- Co-authored-by: Scott Wyman Neagle <scott@agnostiq.ai>
- Alejandro Esquivel <ae@alejandro.ltd>


### Added

- Set up alembic migrations & added migration guide (`alembic/README.md`)

## [0.143.0] - 2022-07-19

### Authors

- Will Cunningham <wjcunningham7@users.noreply.github.com>
- Co-authored-by: Scott Wyman Neagle <scott@agnostiq.ai>


### Changed

- Installation will fail if `cova` is installed while trying to install `covalent`.

## [0.142.0] - 2022-07-19

### Authors

- Poojith U Rao <106616820+poojithurao@users.noreply.github.com>
- Co-authored-by: Will Cunningham <wjcunningham7@gmail.com>
- Anna Hughes <annagwen42@gmail.com>
- Co-authored-by: Poojith <poojith@agnostiq.ai>
- Co-authored-by: Scott Wyman Neagle <scott@agnostiq.ai>
- Casey Jao <casey@agnostiq.ai>
- Co-authored-by: Venkat Bala <venkat@agnostiq.ai>
- Co-authored-by: pre-commit-ci[bot] <66853113+pre-commit-ci[bot]@users.noreply.github.com>
- Faiyaz Hasan <faiyaz@agnostiq.ai>


### Added

- `electron_num`, `completed_electron_num` fields to the Lattice table.

## [0.141.0] - 2022-07-19

### Authors

- Poojith U Rao <106616820+poojithurao@users.noreply.github.com>
- Co-authored-by: Will Cunningham <wjcunningham7@gmail.com>
- Anna Hughes <annagwen42@gmail.com>
- Co-authored-by: Poojith <poojith@agnostiq.ai>
- Co-authored-by: Scott Wyman Neagle <scott@agnostiq.ai>
- Casey Jao <casey@agnostiq.ai>
- Co-authored-by: Venkat Bala <venkat@agnostiq.ai>
- Co-authored-by: pre-commit-ci[bot] <66853113+pre-commit-ci[bot]@users.noreply.github.com>


### Changed

- Deprecate topological sort in favor of inspect in-degree of nodes until they are zero before dispatching task
- Use deepcopy to generate a copy of the metadata dictionary before saving result object to the database

### Docs

- Adding incomplete pennylane kernel tutorial
- Adding quantum ensemble tutorial

## [0.140.0] - 2022-07-19

### Authors

- Faiyaz Hasan <faiyaz@agnostiq.ai>
- Co-authored-by: Venkat Bala <venkat@agnostiq.ai>


### Added

- Fields `deps_filename`, `call_before_filename` and `call_after_filename` to the `Electron` table.
- Re-write the deps / call before and after file contents when inserting / updating electron record in the database.

### Changed

- Modify the test and implementation logic of inserting the electron record with these new fields.
- Field `key` to `key_filename` in `Electron` table.

## [0.139.1] - 2022-07-19

### Authors

- Divyanshu Singh <55018955+divshacker@users.noreply.github.com>
- Co-authored-by: Scott Wyman Neagle <wymnea@protonmail.com>
- Co-authored-by: Scott Wyman Neagle <scott@agnostiq.ai>
- Co-authored-by: Will Cunningham <wjcunningham7@users.noreply.github.com>


### Fixed

- Fixes Reverse IP problem. All References to `0.0.0.0` are changed to `localhost` . More details can be found [here](https://github.com/AgnostiqHQ/covalent/issues/202)

## [0.139.0] - 2022-07-19

### Authors

- Venkat Bala <venkat@agnostiq.ai>
- Co-authored-by: Scott Wyman Neagle <scott@agnostiq.ai>
- Faiyaz Hasan <faiyaz@agnostiq.ai>
- Co-authored-by: Will Cunningham <wjcunningham7@gmail.com>


### Added

- Columns `is_active` in the lattice, eLectron and Electron dependency tables.

### Docs

- Adding a RTD tutorial/steps on creating a custom executor

## [0.138.0] - 2022-07-19

### Authors

- Anna Hughes <annagwen42@gmail.com>
- Co-authored-by: Will Cunningham <wjcunningham7@gmail.com>
- Will Cunningham <wjcunningham7@users.noreply.github.com>
- Co-authored-by: Venkat Bala <venkat@agnostiq.ai>


### Added

- Docker build workflow

### Changed

- Dockerfile uses multi-stage build

### Docs

- New tutorial demonstrating how to solve the MaxCut Problem with QAOA and Covalent

## [0.137.0] - 2022-07-19

### Authors

- Prasanna Venkatesh <54540812+Prasy12@users.noreply.github.com>
- Co-authored-by: Alejandro Esquivel <ae@alejandro.ltd>


### Added

- Ability to hide/show labels on the graph
- Graph layout with elk configurations

### Changed

- Changed API socket calls interval for graph optimization.

### Tests

- Disabled several dask functional tests

## [0.136.0] - 2022-07-18

### Authors

- Scott Wyman Neagle <scott@agnostiq.ai>
- Co-authored-by: Faiyaz Hasan <faiyaz@agnostiq.ai>


### Changed

- Result.save() has been deprecated in favor of Result.persist() and querying the database directly.

## [0.135.0] - 2022-07-18

### Authors

- Casey Jao <casey@agnostiq.ai>
- Co-authored-by: Scott Wyman Neagle <scott@agnostiq.ai>
- Co-authored-by: Alejandro Esquivel <ae@alejandro.ltd>


### Operations

- Psiog is only codeowner of js files
- Fix in changelog action to handle null author when a bot is committing

### Added

- Support injecting return values of calldeps into electrons during workflow execution

## [0.134.0] - 2022-07-15

### Authors

- Casey Jao <casey@agnostiq.ai>
- Co-authored-by: Scott Wyman Neagle <scott@agnostiq.ai>


### Changed

- Covalent server can now process workflows without having their deps installed

## [0.133.0] - 2022-07-15

### Authors

- Will Cunningham <wjcunningham7@users.noreply.github.com>


### Removed

- Removed the deprecated function `draw_inline` as well as the `matplotlib` dependency.

### Operations

- Fixing the retry block for tests

## [0.132.0] - 2022-07-14

### Authors

- Will Cunningham <wjcunningham7@users.noreply.github.com>


### Added

- Bash lepton support reintroduced with some UX modifications to the Lepton class. Leptons which use scripting languages can be specified as either (1) a command run in the shell/console or (2) a call to a function in a library/script. Leptons which use compiled languages must specify a library and a function name.
- The keyword argument `display_name` can be used to override the name appearing in the UI. Particularly useful when the lepton is a command.
- All arguments except for language are now keyword arguments.
- Keyword arguments passed to a Bash lepton are understood to define environment variables within the shell.
- Non-keyword arguments fill in `$1`, `$2`, etc.
- Named outputs enumerate variables within the shell which will be returned to the user. These can be either `Lepton.OUTPUT` or `Lepton.INPUT_OUTPUT` types.

### Added

- New fields to the decomposed result object Database:

## [0.131.0] - 2022-07-13

### Authors

- Sankalp Sanand <sankalp@agnostiq.ai>
- Co-authored-by: Venkat Bala <venkat@agnostiq.ai>


### Fixed

- `covalent --version` now looks for `covalent` metadata instead of `cova`

### Tests

- Updated the cli test to include whether the correct version number is shown when `covalent --version` is run

### Added

- Method to write electron id corresponding to sublattices in `execution.py` when running `_run_task`.

## [0.130.0] - 2022-07-12

### Authors

- Venkat Bala <venkat@agnostiq.ai>
- Co-authored-by: Scott Wyman Neagle <scott@agnostiq.ai>

### Changed

- Ignoring tests for `cancel_dispatch` and `construct_bash`
- Create a dummy requirements.txt file for pip deps tests
- Fix version of `Werkzeug` package to avoid running into ValueError (unexpected kwarg `as_tuple`)
- Update `customization` how to test by specifying the section header `sdk`

## [0.129.0] - 2022-07-12

### Authors

- Sankalp Sanand <sankalp@agnostiq.ai>
- Co-authored-by: Alejandro Esquivel <ae@alejandro.ltd>

### Added

- Support for `wait_for` type edges when two electrons are connected by their execution side effects instead of output-input relation.

### Changed

- `active_lattice.electron_outputs` now contains the node ids as well for the electron which is being post processed.

## [0.128.1] - 2022-07-12

### Authors

- Faiyaz Hasan <faiyaz@agnostiq.ai>


### Fixed

- `Result.persist` test in `result_test.py`.
- Electron dependency `arg_index` is changed back to Nullable.

## [0.128.0] - 2022-07-12

### Authors

- Okechukwu  Emmanuel Ochia <okechukwu@agnostiq.ai>
- Co-authored-by: Casey Jao <casey@agnostiq.ai>
- Co-authored-by: Alejandro Esquivel <ae@alejandro.ltd>
- Co-authored-by: pre-commit-ci[bot] <66853113+pre-commit-ci[bot]@users.noreply.github.com>

### Added

- File transfer support for leptons

## [0.127.0] - 2022-07-11

### Authors

- Scott Wyman Neagle <scott@agnostiq.ai>
- Co-authored-by: Faiyaz Hasan <faiyaz@agnostiq.ai>
- Co-authored-by: Venkat Bala <venkat@agnostiq.ai>


### Added

- When saving to DB, also persist to the new DB if running in develop mode

### Tests

- Flask app route tests

## [0.126.0] - 2022-07-11

### Authors

- Will Cunningham <wjcunningham7@users.noreply.github.com>
- Alejandro Esquivel <ae@alejandro.ltd>
- Co-authored-by: pre-commit-ci[bot] <66853113+pre-commit-ci[bot]@users.noreply.github.com>
- Co-authored-by: Sankalp Sanand <sankalp@agnostiq.ai>


### Added

- Added Folder class
- Added internal call before/after deps to execute File Transfer operations pre/post electron execution.

### Operations

- Enhanced hotfix action to create branches from existing commits

## [0.125.0] - 2022-07-09

### Authors

- Okechukwu  Emmanuel Ochia <okechukwu@agnostiq.ai>
- Co-authored-by: pre-commit-ci[bot] <66853113+pre-commit-ci[bot]@users.noreply.github.com>
- Co-authored-by: Alejandro Esquivel <ae@alejandro.ltd>
- Venkat Bala <venkat@agnostiq.ai>
- Co-authored-by: Okechukwu Ochia <emmirald@gmail.com>
- Co-authored-by: Scott Wyman Neagle <scott@agnostiq.ai>


### Added

- Dask Cluster CLI functional/unit tests

### Docs

- Updated RTD concepts, how-to-guides, and api docs with electron dependencies.

### Operations

- Separate out running tests and uploading coverage report to circumvent bug in
  retry action

## [0.124.0] - 2022-07-07

### Authors

- Will Cunningham <wjcunningham7@users.noreply.github.com>
- Co-authored-by: Scott Wyman Neagle <scott@agnostiq.ai>
- Faiyaz Hasan <faiyaz@agnostiq.ai>


### Added

- `Result.persist` method in `covalent/_results_manager/result.py`.

### Operations

- Package pre-releases go to `covalent` instead of `cova` on PyPI.

## [0.123.0] - 2022-07-07

### Authors

- Scott Wyman Neagle <scott@agnostiq.ai>
- Co-authored-by: Faiyaz Hasan <faiyaz@agnostiq.ai>
- Will Cunningham <wjcunningham7@users.noreply.github.com>
- Alejandro Esquivel <ae@alejandro.ltd>
- Co-authored-by: pre-commit-ci[bot] <66853113+pre-commit-ci[bot]@users.noreply.github.com>


### Added

- Added Folder class
- Added internal call before/after deps to execute File Transfer operations pre/post electron execution.

### Operations

- `codeql.yml` and `condabuild.yml` run nightly instead of on every PR.
- Style fixes in changelog

## [0.122.1] - 2022-07-06

### Authors

Will Cunningham <wjcunningham7@users.noreply.github.com>
Co-authored-by: Scott Wyman Neagle <scott@agnostiq.ai>


### Operations

- Added license scanner action
- Pre-commit autoupdate

### Tests

- Tests for running workflows with more than one iteration

### Fixed

- Attribute error caused by attempts to retrieve the name from the node function when the node function is set to None

## [0.122.0] - 2022-07-04

### Authors

Faiyaz Hasan <faiyaz@agnostiq.ai>
Co-authored-by: pre-commit-ci[bot] <66853113+pre-commit-ci[bot]@users.noreply.github.com>


### Added

- `covalent/_results_manager/write_result_to_db.py` module and methods to insert / update data in the DB.
- `tests/covalent_tests/results_manager_tests/write_result_to_db_test.py` containing the unit tests for corresponding functions.

### Changed

- Electron `type` column to a string type rather than an `ElectronType` in DB models.
- Primary keys from `BigInteger` to `Integer` in DB models.

## [0.121.0] - 2022-07-04

### Authors

Will Cunningham <wjcunningham7@users.noreply.github.com>
Co-authored-by: Alejandro Esquivel <ae@alejandro.ltd>
Co-authored-by: pre-commit-ci[bot] <66853113+pre-commit-ci[bot]@users.noreply.github.com>


### Removed

- Unused requirements `gunicorn` and `eventlet` in `requirements.txt` as well as `dask` in `tests/requirements.txt`, since it is already included in the core requirements.

### Docs

- Updated the compatibility matrix in the docs.

## [0.120.0] - 2022-07-04

### Authors

Okechukwu  Emmanuel Ochia <okechukwu@agnostiq.ai>
Co-authored-by: Venkat Bala <venkat@agnostiq.ai>
Co-authored-by: pre-commit-ci[bot] <66853113+pre-commit-ci[bot]@users.noreply.github.com>
Co-authored-by: Scott Wyman Neagle <scott@agnostiq.ai>


### Added

- Adding `cluster` CLI options to facilitate interacting with the backend Dask cluster
- Adding options to `covalent start` to enable specifying number of workers, memory limit and threads per worker at cluster startup

### Changed

- Update `DaskAdminWorker` docstring with better explanation

## [0.119.1] - 2022-07-04

### Authors

Scott Wyman Neagle <scott@agnostiq.ai>
Casey Jao <casey@agnostiq.ai>


### Fixed

- `covalent status` checks if the server process is still alive.

### Operations

- Updates to changelog logic to handle multiple authors

## [0.119.0] - 2022-07-03
### Authors
@cjao


### Added

- Introduce support for pip dependencies

## [0.118.0] - 2022-07-02
### Authors
@AlejandroEsquivel


### Added

- Introduced File, FileTransfer, and FileTransferStrategy classes to support various File Transfer use cases prior/post electron execution

## [0.117.0] - 2022-07-02
### Authors
@Emmanuel289


### Added

- Included retry action in 'tests.yaml' workflow.

## [0.116.0] - 2022-06-29
### Authors
@Prasy12

### Changed

- Changed API socket calls interval for graph optimization.

### Added

- Ability to change to different layouts from the GUI.

## [0.115.0] - 2022-06-28
### Authors
@cjao


### Added

- Introduce support for `call_before`, `call_after`, and bash dependencies

### Operations

- Unit tests performed on Python 3.10 on Ubuntu and MacOS images as well as 3.9 on MacOS
- Updated codeowners so that AQ Engineers doesn't own this CHANGELOG
- pre-commit autoupdate

## [0.114.0] - 2022-06-23
### Authors
@dependabot[bot]


### Changed

- Changed eventsource version on webapp yarn-lock file.

### Operations

- Added Github push changelog workflow to append commiters username
- Reusable JavaScript action to parse changelog and update version

## [0.113.0] - 2022-06-21

### Added

- Introduce new db models and object store backends

### Operations

- Syntax fix in hotfix.yml

### Docs

- Added new tutorial: Linear and convolutional autoencoders

## [0.112.0] - 2022-06-20

### Changed

- Changed async version on webapp package-lock file.

## [0.111.0] - 2022-06-20

### Changed

- Changed eventsource version on webapp package-lock file.

### Docs

- Added new tutorial: Covalentified version of the Pennylane Variational Classifier tutorial.

## [0.110.3] - 2022-06-17

### Fixed

- Fix error when parsing electron positional arguments in workflows

### Docs

- Remove hardcoding version info in README.md

## [0.110.2] - 2022-06-10

### Docs

- Fix MNIST tutorial
- Fix Quantum Gravity tutorial
- Update RTD with migration guide compatible with latest release
- Convert all references to `covalent start` from Jupyter notebooks to markdown statements
- Update release notes summary in README.md
- Fixed display issues with figure (in dark mode) and bullet points in tutorials

### Operations

- Added a retry block to the webapp build step in `tests.yml`

## [0.110.1] - 2022-06-10

### Fixed

- Configure dask to not use daemonic processes when creating a cluster

### Operations

- Sync the VERSION file within `covalent` directory to match the root level VERSION
- Manually patch `covalent/VERSION`

## [0.110.0] - 2022-06-10

### Changed

- Web GUI list size and status label colors changed.
- Web GUI graph running icon changed to non-static icon.

### Docs

- Removed references to the Dask executor in RTD as they are no longer needed.

## [0.109.1] - 2022-06-10

### Fixed

- `covalent --version` now works for PyPI releases

## [0.109.0] - 2022-06-10

### Docs

- Update CLI help statements

### Added

- Add CLI functionality to start covalent with/without Dask
- Add CLI support to parse `covalent_ui.log` file

### Operations

- Updating codeowners to establish engineering & psiog ownership

### Docs

- Added new tutorial: Training quantum embedding kernels for classification.

## [0.108.0] - 2022-06-08

### Added

- WCI yaml file

### Docs

- Add pandoc installation updates to contributing guide

## [0.107.0] - 2022-06-07

### Changed

- Skipping stdout/stderr redirection tests until implemented in Dask parent process

### Added

- Simplifed starting the dask cluster using `multiprocessing`
- Added `bokeh==2.4.3` to requirements.txt to enable view Dask dashboard

### Fixed

- Changelog-reminder action now works for PRs from forks.

## [0.106.2] - 2022-06-06

### Fixed

- Specifying the version for package `furo` to `2022.4.7` to prevent breaking doc builds

### Docs

- Added new tutorial: Using Covalent with PennyLane for hybrid computation.

## [0.106.1] - 2022-06-01

### Fixed

- Changelog-reminder action now works for PRs from forks

### Docs

- Removed references to microservices in RTD
- Updated README.md.
- Changed `ct.electron` to `ct.lattice(executor=dask_executor)` in MNIST classifier tutorial

## [0.106.0] - 2022-05-26

### Changed

- Visual theme for Webapp GUI changed in accordance to new theme
- Fonts, colors, icons have been updated

## [0.105.0] - 2022-05-25

### Added

- Add a pre-commit hook for `detect-secrets`.
- Updated the actions in accordance with the migration done in the previous version.

## [0.104.0] - 2022-05-23

### Changed

- Services have been moved to a different codebase. This repo is now hosting the Covalent SDK, local dispatcher backend, Covalent web GUI, and documentation. Version is bumped to `0.104.0` in order to avoid conflicts.
- Update tests to match the current dispatcher api
- Skip testing dask executor until dask executor plugin is made public
- Using 2 thread pools to manage multiple workflows better and the other one for executing electrons in parallel.

### Fixed

- Add psutil and PyYAML to requirements.txt
- Passing the same Electron to multiple inputs of an Electron now works. UI fix pending.
- Dask from `requirements.txt`.

### Removed

- Asyncio usage for electron level concurrency.
- References to dask

### Added

- Functional test added for dask executor with the cluster running locally.
- Scalability tests for different workflows and workflow sizes under `tests/stress_tests/scripts`
- Add sample performance testing workflows under `tests/stress_tests`
- Add pipelines to continuously run the tutorial notebooks
- Create notebook with tasks from RTD

## [0.32.3] - 2022-03-16

### Fixed

- Fix missing UI graph edges between parameters and electrons in certain cases.
- Fix UI crashes in cases where legacy localStorage state was being loaded.

## [0.32.2] - 2022-03-16

### Added

- Images for graphs generated in tutorials and how-tos.
- Note for quantum gravity tutorial to tell users that `tensorflow` doesn't work on M1 Macs.
- `Known Issues` added to `README.md`

### Fixed

- `draw` function usage in tutorials and how-tos now reflects the UI images generated instead of using graphviz.
- Images now render properly in RTD of how-tos.

### Changed

- Reran all the tutorials that could run, generating the outputs again.

## [0.32.1] - 2022-03-15

### Fixed

- CLI now starts server directly in the subprocess instead of as a daemon
- Logs are provided as pipes to Popen instead of using a shell redirect
- Restart behavior fixed
- Default port in `covalent_ui/app.py` uses the config manager

### Removed

- `_graceful_restart` function no longer needed without gunicorn

## [0.32.0] - 2022-03-11

### Added

- Dispatcher microservice API endpoint to dispatch and update workflow.
- Added get runnable task endpoint.

## [0.31.0] - 2022-03-11

### Added

- Runner component's main functionality to run a set of tasks, cancel a task, and get a task's status added to its api.

## [0.30.5] - 2022-03-11

### Updated

- Updated Workflow endpoints & API spec to support upload & download of result objects as pickle files

## [0.30.4] - 2022-03-11

### Fixed

- When executing a task on an alternate Conda environment, Covalent no longer has to be installed on that environment. Previously, a Covalent object (the execution function as a TransportableObject) was passed to the environment. Now it is deserialized to a "normal" Python function, which is passed to the alternate Conda environment.

## [0.30.3] - 2022-03-11

### Fixed

- Fixed the order of output storage in `post_process` which should have been the order in which the electron functions are called instead of being the order in which they are executed. This fixes the order in which the replacement of function calls with their output happens, which further fixes any discrepencies in the results obtained by the user.

- Fixed the `post_process` test to check the order as well.

## [0.30.2] - 2022-03-11

### Changed

- Updated eventlet to 0.31.0

## [0.30.1] - 2022-03-10

### Fixed

- Eliminate unhandled exception in Covalent UI backend when calling fetch_result.

## [0.30.0] - 2022-03-09

### Added

- Skeleton code for writing the different services corresponding to each component in the open source refactor.
- OpenAPI specifications for each of the services.

## [0.29.3] - 2022-03-09

### Fixed

- Covalent UI is built in the Dockerfile, the setup file, the pypi workflow, the tests workflow, and the conda build script.

## [0.29.2] - 2022-03-09

### Added

- Defaults defined in executor plugins are read and used to update the in-memory config, as well as the user config file. But only if the parameter in question wasn't already defined.

### Changed

- Input parameter names and docstrings in _shared_files.config.update_config were changed for clarity.

## [0.29.1] - 2022-03-07

### Changed

- Updated fail-fast strategy to run all tests.

## [0.29.0] - 2022-03-07

### Added

- DispatchDB for storing dispatched results

### Changed

- UI loads dispatches from DispatchDB instead of browser local storage

## [0.28.3] - 2022-03-03

### Fixed

Installed executor plugins don't have to be referred to by their full module name. Eg, use "custom_executor", instead of "covalent_custom_plugin.custom_executor".

## [0.28.2] - 2022-03-03

### Added

- A brief overview of the tutorial structure in the MNIST classification tutorial.

## [0.28.1] - 2022-03-02

### Added

- Conda installation is only supported for Linux in the `Getting Started` guide.
- MNIST classifier tutorial.

### Removed

- Removed handling of default values of function parameters in `get_named_params` in `covalent/_shared_files/utils.py`. So, it is actually being handled by not being handled since now `named_args` and `named_kwargs` will only contain parameters that were passed during the function call and not all of them.

## [0.28.0] - 2022-03-02

### Added

- Lepton support, including for Python modules and C libraries
- How-to guides showing how to use leptons for each of these

## [0.27.6] - 2022-03-01

### Added

- Added feature development basic steps in CONTRIBUTING.md.
- Added section on locally building RTD (read the docs) in the contributing guide.

## [0.27.5] - 2022-03-01

### Fixed

- Missing UI input data after backend change - needed to be derived from graph for electrons, lattice inputs fixed on server-side, combining name and positional args
- Broken UI graph due to variable->edge_name renaming
- Missing UI executor data after server-side renaming

## [0.27.4] - 2022-02-28

### Fixed

- Path used in `covalent/executor/__init__.py` for executor plugin modules needed updating to `covalent/executor/executor_plugins`

### Removed

- Disabled workflow cancellation test due to inconsistent outcomes. Test will be re-enabled after cancellation mechanisms are investigated further.

## [0.27.3] - 2022-02-25

### Added

- Added `USING_DOCKER.md` guide for running docker container.
- Added cli args to covalent UI flask server `covalent_ui/app.py` to modify port and log file path.

### Removed

- Removed gunicorn from cli and Dockerfile.

### Changed

- Updated cli `covalent_dispatcher/_cli/service.py` to run flask server directly, and removed dispatcher and UI flags.
- Using Flask blueprints to merge Dispatcher and UI servers.
- Updated Dockerfile to run flask server directly.
- Creating server PID file manually in `covalent_dispatcher/_cli/service.py`.
- Updated tests and docs to reflect merged servers.
- Changed all mentions of port 47007 (for old UI server) to 48008.

## [0.27.2] - 2022-02-24

### Changed

- Removed unnecessary blockquotes from the How-To guide for creating custom executors
- Changed "Covalent Cloud" to "Covalent" in the main code text

## [0.27.1] - 2022-02-24

### Removed

- Removed AQ-Engineers from CODEOWNERS in order to fix PR review notifications

## [0.27.0] - 2022-02-24

### Added

- Support for positional only, positional or keyword, variable positional, keyword only, variable keyword types of parameters is now added, e.g an electron can now use variable args and variable kwargs if the number/names of parameters are unknown during definition as `def task(*args, **kwargs)` which wasn't possible before.

- `Lattice.args` added to store positional arguments passed to the lattice's workflow function.

- `get_named_params` function added in `_shared_files/utils.py` which will return a tuple containing named positional arguments and named keyword arguments. The names help in showing and storing these parameters in the transport graph.

- Tests to verify whether all kinds of input paramaters are supported by electron or a lattice.

### Changed

- No longer merging positional arguments with keyword arguments, instead they are separately stored in respective nodes in the transport graph.

- `inputs` returned from `_get_inputs` function in `covalent_dispatcher/_core/execution.py` now contains positional as well as keyword arguments which further get passed to the executor.

- Executors now support positional and keyword arguments as inputs to their executable functions.

- Result object's `_inputs` attribute now contains both `args` and `kwargs`.

- `add_node_for_nested_iterables` is renamed to `connect_node_with_others` and `add_node_to_graph` also renamed to `add_collection_node_to_graph` in `electron.py`. Some more variable renames to have appropriate self-explanatory names.

- Nodes and edges in the transport graph now have a better interface to assign attributes to them.

- Edge attribute `variable` renamed to `edge_name`.

- In `serialize` function of the transport graph, if `metadata_only` is True, then only `metadata` attribute of node and `source` and `target` attributes of edge are kept in the then return serialized `data`.

- Updated the tests wherever necessary to reflect the above changes

### Removed

- Deprecated `required_params_passed` since an error will automatically be thrown by the `build_graph` function if any of the required parameters are not passed.

- Removed duplicate attributes from nodes in the transport graph.

## [0.26.1] - 2022-02-23

### Added

- Added Local Executor section to the API read the docs.

## [0.26.0] - 2022-02-23

### Added

- Automated reminders to update the changelog

## [0.25.3] - 2022-02-23

## Added

- Listed common mocking commands in the CONTRIBUTING.md guide.
- Additional guidelines on testing.

## [0.25.2] - 2022-02-21

### Changed

- `backend` metadata name changed to `executor`.
- `_plan_workflow` usage updated to reflect how that executor related information is now stored in the specific executor object.
- Updated tests to reflect the above changes.
- Improved the dispatch cancellation test to provide a robust solution which earlier took 10 minutes to run with uncertainty of failing every now and then.

### Removed

- Removed `TaskExecutionMetadata` as a consequence of removing `execution_args`.

## [0.25.1] - 2022-02-18

### Fixed

- Tracking imports that have been used in the workflow takes less time.

### Added

- User-imports are included in the dispatch_source.py script. Covalent-related imports are commented out.

## [0.25.0] - 2022-02-18

### Added

- UI: Lattice draw() method displays in web UI
- UI: New navigation panel

### Changed

- UI: Animated graph changes, panel opacity

### Fixed

- UI: Fixed "Not Found" pages

## [0.24.21] - 2022-02-18

### Added

- RST document describing the expectations from a tutorial.

## [0.24.20] - 2022-02-17

### Added

- Added how to create custom executors

### Changed

- Changed the description of the hyperlink for choosing executors
- Fixed typos in doc/source/api/getting_started/how_to/execution/creating_custom_executors.ipynb

## [0.24.19] - 2022-02-16

### Added

- CODEOWNERS for certain files.

## [0.24.18] - 2022-02-15

### Added

- The user configuration file can now specify an executor plugin directory.

## [0.24.17] - 2022-02-15

### Added

- Added a how-to for making custom executors.

## [0.24.16] - 2022-02-12

### Added

- Errors now contain the traceback as well as the error message in the result object.
- Added test for `_post_process` in `tests/covalent_dispatcher_tests/_core/execution_test.py`.

### Changed

- Post processing logic in `electron` and dispatcher now relies on the order of execution in the transport graph rather than node's function names to allow for a more reliable pairing of nodes and their outputs.

- Renamed `init_test.py` in `tests/covalent_dispatcher_tests/_core/` to `execution_test.py`.

### Removed

- `exclude_from_postprocess` list which contained some non executable node types removed since only executable nodes are post processed now.

## [0.24.15] - 2022-02-11

### Fixed

- If a user's configuration file does not have a needed exeutor parameter, the default parameter (defined in _shared_files/defaults.py) is used.
- Each executor plugin is no longer initialized upon the import of Covalent. This allows required parameters in executor plugins.

## Changed

- Upon updating the configuration data with a user's configuration file, the complete set is written back to file.

## Added

- Tests for the local and base executors.

## [0.24.14] - 2022-02-11

### Added

- UI: add dashboard cards
- UI: add scaling dots background

### Changed

- UI: reduce sidebar font sizes, refine color theme
- UI: refine scrollbar styling, show on container hover
- UI: format executor parameters as YAML code
- UI: update syntax highlighting scheme
- UI: update index.html description meta tag

## [0.24.13] - 2022-02-11

### Added

- Tests for covalent/_shared_files/config.py

## [0.24.12] - 2022-02-10

### Added

- CodeQL code analyzer

## [0.24.11] - 2022-02-10

### Added

- A new dictionary `_DEFAULT_CONSTRAINTS_DEPRECATED` in defaults.py

### Changed

- The `_DEFAULT_CONSTRAINT_VALUES` dictionary now only contains the `backend` argument

## [0.24.10] - 2022-02-09

### Fixed

- Sporadically failing workflow cancellation test in tests/workflow_stack_test.py

## [0.24.9] - 2022-02-09

## Changed

- Implementation of `_port_from_pid` in covalent_dispatcher/_cli/service.py.

## Added

- Unit tests for command line interface (CLI) functionalities in covalent_dispatcher/_cli/service.py and covalent_dispatcher/_cli/cli.py.

## [0.24.8] - 2022-02-07

### Fixed

- If a user's configuration file does not have a needed parameter, the default parameter (defined in _shared_files/defaults.py) is used.

## [0.24.7] - 2022-02-07

### Added

- Typing: Add Type hint `dispatch_info` parameter.
- Documentation: Updated the return_type description in docstring.

### Changed

- Typing: Change return type annotation to `Generator`.

## [0.24.6] - 2022-02-06

### Added

- Type hint to `deserialize` method of `TransportableObject` of `covalent/_workflow/transport.py`.

### Changed

- Description of `data` in `deserialize` method of `TransportableObject` of `covalent/_workflow/transport.py` from `The serialized transportable object` to `Cloudpickled function`.

## [0.24.5] - 2022-02-05

### Fixed

- Removed dependence on Sentinel module

## [0.24.4] - 2022-02-04

### Added

- Tests across multiple versions of Python and multiple operating systems
- Documentation reflecting supported configurations

## [0.24.3] - 2022-02-04

### Changed

- Typing: Use `bool` in place of `Optional[bool]` as type annotation for `develop` parameter in `covalent_dispatcher.service._graceful_start`
- Typing: Use `Any` in place of `Optional[Any]` as type annotation for `new_value` parameter in `covalent._shared_files.config.get_config`

## [0.24.2] - 2022-02-04

### Fixed

- Updated hyperlink of "How to get the results" from "./collection/query_electron_execution_result" to "./collection/query_multiple_lattice_execution_results" in "doc/source/how_to/index.rst".
- Updated hyperlink of "How to get the result of a particular electron" from "./collection/query_multiple_lattice_execution_results" to "./collection/query_electron_execution_result" in "doc/source/how_to/index.rst".

## [0.24.1] - 2022-02-04

### Changed

- Changelog entries are now required to have the current date to enforce ordering.

## [0.24.0] - 2022-02-03

### Added

- UI: log file output - display in Output tab of all available log file output
- UI: show lattice and electron inputs
- UI: display executor attributes
- UI: display error message on failed status for lattice and electron

### Changed

- UI: re-order sidebar sections according to latest figma designs
- UI: update favicon
- UI: remove dispatch id from tab title
- UI: fit new uuids
- UI: adjust theme text primary and secondary colors

### Fixed

- UI: auto-refresh result state on initial render of listing and graph pages
- UI: graph layout issues: truncate long electron/param names

## [0.23.0] - 2022-02-03

### Added

- Added `BaseDispatcher` class to be used for creating custom dispatchers which allow connection to a dispatcher server.
- `LocalDispatcher` inheriting from `BaseDispatcher` allows connection to a local dispatcher server running on the user's machine.
- Covalent only gives interface to the `LocalDispatcher`'s `dispatch` and `dispatch_sync` methods.
- Tests for both `LocalDispatcher` and `BaseDispatcher` added.

### Changed

- Switched from using `lattice.dispatch` and `lattice.dispatch_sync` to `covalent.dispatch` and `covalent.dispatch_sync`.
- Dispatcher address now is passed as a parameter (`dispatcher_addr`) to `covalent.dispatch` and `covalent.dispatch_sync` instead of a metadata field to lattice.
- Updated tests, how tos, and tutorials to use `covalent.dispatch` and `covalent.dispatch_sync`.
- All the contents of `covalent_dispatcher/_core/__init__.py` are moved to `covalent_dispatcher/_core/execution.py` for better organization. `__init__.py` only contains function imports which are needed by external modules.
- `dispatch`, `dispatch_sync` methods deprecated from `Lattice`.

### Removed

- `_server_dispatch` method removed from `Lattice`.
- `dispatcher` metadata field removed from `lattice`.

## [0.22.19] - 2022-02-03

### Fixed

- `_write_dispatch_to_python_file` isn't called each time a task is saved. It is now only called in the final save in `_run_planned_workflow` (in covalent_dispatcher/_core/__init__.py).

## [0.22.18] - 2022-02-03

### Fixed

- Added type information to result.py

## [0.22.17] - 2022-02-02

### Added

- Replaced `"typing.Optional"` with `"str"` in covalent/executor/base.py
- Added missing type hints to `get_dispatch_context` and `write_streams_to_file` in covalent/executor/base.py, BaseExecutor

## [0.22.16] - 2022-02-02

### Added

- Functions to check if UI and dispatcher servers are running.
- Tests for the `is_ui_running` and `is_server_running` in covalent_dispatcher/_cli/service.py.

## [0.22.15] - 2022-02-01

### Fixed

- Covalent CLI command `covalent purge` will now stop the servers before deleting all the pid files.

### Added

- Test for `purge` method in covalent_dispatcher/_cli/service.py.

### Removed

- Unused `covalent_dispatcher` import from covalent_dispatcher/_cli/service.py.

### Changed

- Moved `_config_manager` import from within the `purge` method to the covalent_dispatcher/_cli/service.py for the purpose of mocking in tests.

## [0.22.14] - 2022-02-01

### Added

- Type hint to `_server_dispatch` method in `covalent/_workflow/lattice.py`.

## [0.22.13] - 2022-01-26

### Fixed

- When the local executor's `log_stdout` and `log_stderr` config variables are relative paths, they should go inside the results directory. Previously that was queried from the config, but now it's queried from the lattice metadata.

### Added

- Tests for the corresponding functions in (`covalent_dispatcher/_core/__init__.py`, `covalent/executor/base.py`, `covalent/executor/executor_plugins/local.py` and `covalent/executor/__init__.py`) affected by the bug fix.

### Changed

- Refactored `_delete_result` in result manager to give the option of deleting the result parent directory.

## [0.22.12] - 2022-01-31

### Added

- Diff check in pypi.yml ensures correct files are packaged

## [0.22.11] - 2022-01-31

### Changed

- Removed codecov token
- Removed Slack notifications from feature branches

## [0.22.10] - 2022-01-29

### Changed

- Running tests, conda, and version workflows on pull requests, not just pushes

## [0.22.9] - 2022-01-27

### Fixed

- Fixing version check action so that it doesn't run on commits that are in develop
- Edited PR template so that markdown checklist appears properly

## [0.22.8] - 2022-01-27

### Fixed

- publish workflow, using `docker buildx` to build images for x86 and ARM, prepare manifest and push to ECR so that pulls will match the correct architecture.
- typo in CONTRIBUTING
- installing `gcc` in Docker image so Docker can build wheels for `dask` and other packages that don't provide ARM wheels

### Changed

- updated versions in `requirements.txt` for `matplotlib` and `dask`

## [0.22.7] - 2022-01-27

### Added

- `MANIFEST.in` did not have `covalent_dispatcher/_service` in it due to which the PyPi package was not being built correctly. Added the `covalent_dispatcher/_service` to the `MANIFEST.in` file.

### Fixed

- setuptools properly including data files during installation

## [0.22.6] - 2022-01-26

### Fixed

- Added service folder in covalent dispatcher to package.

## [0.22.5] - 2022-01-25

### Fixed

- `README.md` images now use master branch's raw image urls hosted on <https://github.com> instead of <https://raw.githubusercontent.com>. Also, switched image rendering from html to markdown.

## [0.22.4] - 2022-01-25

### Fixed

- dispatcher server app included in sdist
- raw image urls properly used

## [0.22.3] - 2022-01-25

### Fixed

- raw image urls used in readme

## [0.22.2] - 2022-01-25

### Fixed

- pypi upload

## [0.22.1] - 2022-01-25

### Added

- Code of conduct
- Manifest.in file
- Citation info
- Action to upload to pypi

### Fixed

- Absolute URLs used in README
- Workflow badges updated URLs
- `install_package_data` -> `include_package_data` in `setup.py`

## [0.22.0] - 2022-01-25

### Changed

- Using public ECR for Docker release

## [0.21.0] - 2022-01-25

### Added

- GitHub pull request templates

## [0.20.0] - 2022-01-25

### Added

- GitHub issue templates

## [0.19.0] - 2022-01-25

### Changed

- Covalent Beta Release

## [0.18.9] - 2022-01-24

### Fixed

- iframe in the docs landing page is now responsive

## [0.18.8] - 2022-01-24

### Changed

- Temporarily removed output tab
- Truncated dispatch id to fit left sidebar, add tooltip to show full id

## [0.18.7] - 2022-01-24

### Changed

- Many stylistic improvements to documentation, README, and CONTRIBUTING.

## [0.18.6] - 2022-01-24

### Added

- Test added to check whether an already decorated function works as expected with Covalent.
- `pennylane` package added to the `requirements-dev.txt` file.

### Changed

- Now using `inspect.signature` instead of `function.__code__` to get the names of function's parameters.

## [0.18.5] - 2022-01-21

### Fixed

- Various CI fixes, including rolling back regression in version validation, caching on s3 hosted badges, applying releases and tags correctly.

## [0.18.4] - 2022-01-21

### Changed

- Removed comments and unused functions in covalent_dispatcher
- `result_class.py` renamed to `result.py`

### Fixed

- Version was not being properly imported inside `covalent/__init__.py`
- `dispatch_sync` was not previously using the `results_dir` metadata field

### Removed

- Credentials in config
- `generate_random_filename_in_cache`
- `is_any_atom`
- `to_json`
- `show_subgraph` option in `draw`
- `calculate_node`

## [0.18.3] - 2022-01-20

### Fixed

- The gunicorn servers now restart more gracefully

## [0.18.2] - 2022-01-21

### Changed

- `tempdir` metadata field removed and replaced with `executor.local.cache_dir`

## [0.18.1] - 2022-01-11

## Added

- Concepts page

## [0.18.0] - 2022-01-20

### Added

- `Result.CANCELLED` status to represent the status of a cancelled dispatch.
- Condition to cancel the whole dispatch if any of the nodes are cancelled.
- `cancel_workflow` function which uses a shared variable provided by Dask (`dask.distributed.Variable`) in a dask client to inform nodes to stop execution.
- Cancel function for dispatcher server API which will allow the server to terminate the dispatch.
- How to notebook for cancelling a dispatched job.
- Test to verify whether cancellation of dispatched jobs is working as expected.
- `cancel` function is available as `covalent.cancel`.

### Changed

- In file `covalent/_shared_files/config.py` instead of using a variable to store and then return the config data, now directly returning the configuration.
- Using `fire_and_forget` to dispatch a job instead of a dictionary of Dask's `Future` objects so that we won't have to manage the lifecycle of those futures.
- The `test_run_dispatcher` test was changed to reflect that the dispatcher no longer uses a dictionary of future objects as it was not being utilized anywhere.

### Removed

- `with dask_client` context was removed as the client created in `covalent_dispatcher/_core/__init__.py` is already being used even without the context. Furthermore, it creates issues when that context is exited which is unnecessary at the first place hence not needed to be resolved.

## [0.17.5] - 2022-01-19

### Changed

- Results directory uses a relative path by default and can be overridden by the environment variable `COVALENT_RESULTS_DIR`.

## [0.17.4] - 2022-01-19

### Changed

- Executor parameters use defaults specified in config TOML
- If relative paths are supplied for stdout and stderr, those files are created inside the results directory

## [0.17.3] - 2022-01-18

### Added

- Sync function
- Covalent CLI tool can restart in developer mode

### Fixed

- Updated the UI address referenced in the README

## [0.17.2] - 2022-01-12

### Added

- Quantum gravity tutorial

### Changed

- Moved VERSION file to top level

## [0.17.1] - 2022-01-19

### Added

- `error` attribute was added to the results object to show which node failed and the reason behind it.
- `stdout` and `stderr` attributes were added to a node's result to store any stdout and stderr printing done inside an electron/node.
- Test to verify whether `stdout` and `stderr` are being stored in the result object.

### Changed

- Redesign of how `redirect_stdout` and `redirect_stderr` contexts in executor now work to allow storing their respective outputs.
- Executors now also return `stdout` and `stderr` strings, along with the execution output, so that they can be stored in their result object.

## [0.17.0] - 2022-01-18

### Added

- Added an attribute `__code__` to electron and lattice which is a copy of their respective function's `__code__` attribute.
- Positional arguments, `args`, are now merged with keyword arguments, `kwargs`, as close as possible to where they are passed. This was done to make sure we support both with minimal changes and without losing the name of variables passed.
- Tests to ensure usage of positional arguments works as intended.

### Changed

- Slight rework to how any print statements in lattice are sent to null.
- Changed `test_dispatcher_functional` in `basic_dispatcher_test.py` to account for the support of `args` and removed a an unnecessary `print` statement.

### Removed

- Removed `args` from electron's `init` as it wasn't being used anywhere.

## [0.16.1] - 2022-01-18

### Changed

- Requirement changed from `dask[complete]` to `dask[distributed]`.

## [0.16.0] - 2022-01-14

### Added

- New UI static demo build
- New UI toolbar functions - orientation, toggle params, minimap
- Sortable and searchable lattice name row

### Changed

- Numerous UI style tweaks, mostly around dispatches table states

### Fixed

- Node sidebar info now updates correctly

## [0.15.11] - 2022-01-18

### Removed

- Unused numpy requirement. Note that numpy is still being installed indirectly as other packages in the requirements rely on it.

## [0.15.10] - 2022-01-16

## Added

- How-to guide for Covalent dispatcher CLI.

## [0.15.9] - 2022-01-18

### Changed

- Switched from using human readable ids to using UUIDs

### Removed

- `human-id` package was removed along with its mention in `requirements.txt` and `meta.yaml`

## [0.15.8] - 2022-01-17

### Removed

- Code breaking text from CLI api documentation.
- Unwanted covalent_dispatcher rst file.

### Changed

- Installation of entire covalent_dispatcher instead of covalent_dispatcher/_service in setup.py.

## [0.15.7] - 2022-01-13

### Fixed

- Functions with multi-line or really long decorators are properly serialized in dispatch_source.py.
- Multi-line Covalent output is properly commented out in dispatch_source.py.

## [0.15.6] - 2022-01-11

### Fixed

- Sub-lattice functions are successfully serialized in the utils.py get_serialized_function_str.

### Added

- Function to scan utilized source files and return a set of imported modules (utils.get_imports_from_source)

## [0.15.5] - 2022-01-12

### Changed

- UI runs on port 47007 and the dispatcher runs on port 48008. This is so that when the servers are later merged, users continue using port 47007 in the browser.
- Small modifications to the documentation
- Small fix to the README

### Removed

- Removed a directory `generated` which was improperly added
- Dispatcher web interface
- sqlalchemy requirement

## [0.15.4] - 2022-01-11

### Changed

- In file `covalent/executor/base.py`, `pickle` was changed to `cloudpickle` because of its universal pickling ability.

### Added

- In docstring of `BaseExecutor`, a note was added specifying that `covalent` with its dependencies is assumed to be installed in the conda environments.
- Above note was also added to the conda env selector how-to.

## [0.15.3] - 2022-01-11

### Changed

- Replaced the generic `RuntimeError` telling users to check if there is an object manipulation taking place inside the lattice to a simple warning. This makes the original error more visible.

## [0.15.2] - 2022-01-11

### Added

- If condition added for handling the case where `__getattr__` of an electron is accessed to detect magic functions.

### Changed

- `ActiveLatticeManager` now subclasses from `threading.local` to make it thread-safe.
- `ValueError` in the lattice manager's `claim` function now also shows the name of the lattice that is currently claimed.
- Changed docstring of `ActiveLatticeManager` to note that now it is thread-safe.
- Sublattice dispatching now no longer deletes the result object file and is dispatched normally instead of in a serverless manner.
- `simulate_nitrogen_and_copper_slab_interaction.ipynb` notebook tutorial now does normal dispatching as well instead of serverless dispatching. Also, now 7 datapoints will be shown instead of 10 earlier.

## [0.15.1] - 2022-01-11

### Fixed

- Passing AWS credentials to reusable workflows as a secret

## [0.15.0] - 2022-01-10

### Added

- Action to push development image to ECR

### Changed

- Made the publish action reusable and callable

## [0.14.1] - 2022-01-02

### Changed

- Updated the README
- Updated classifiers in the setup.py file
- Massaged some RTD pages

## [0.14.0] - 2022-01-07

### Added

- Action to push static UI to S3

## [0.13.2] - 2022-01-07

### Changed

- Completed new UI design work

## [0.13.1] - 2022-01-02

### Added

- Added eventlet requirement

### Changed

- The CLI tool can now manage the UI flask server as well
- [Breaking] The CLI option `-t` has been changed to `-d`, which starts the servers in developer mode and exposes unit tests to the server.

## [0.13.0] - 2022-01-01

### Added

- Config manager in `covalent/_shared_files/config.py`
- Default location for the main config file can be overridden using the environment variable `COVALENT_CONFIG_DIR`
- Ability to set and get configuration using `get_config` and `set_config`

### Changed

- The flask servers now reference the config file
- Defaults reference the config file

### Fixed

- `ValueError` caught when running `covalent stop`
- One of the functional tests was using a malformed path

### Deprecated

- The `electron.to_json` function
- The `generate_random_filename_in_cache` function

### Removed

- The `get_api_token` function

## [0.12.13] - 2022-01-04

## Removed

- Tutorial section headings

## Fixed

- Plot background white color

## [0.12.12] - 2022-01-06

### Fixed

- Having a print statement inside electron and lattice code no longer causes the workflow to fail.

## [0.12.11] - 2022-01-04

### Added

- Completed UI feature set for first release

### Changed

- UI server result serialization improvements
- UI result update webhook no longer fails on request exceptions, logs warning intead

## [0.12.10] - 2021-12-17

### Added

- Astrophysics tutorial

## [0.12.9] - 2022-01-04

### Added

- Added `get_all_node_results` method in `result_class.py` to return result of all node executions.

- Added `test_parallelilization` test to verify whether the execution is now being achieved in parallel.

### Changed

- Removed `LocalCluster` cluster creation usage to a simple `Client` one from Dask.

- Removed unnecessary `to_run` function as we no longer needed to run execution through an asyncio loop.

- Removed `async` from function definition of previously asynchronous functions, `_run_task`, `_run_planned_workflow`, `_plan_workflow`, and `_run_workflow`.

- Removed `uvloop` from requirements.

- Renamed `test_get_results` to `test_get_result`.

- Reran the how to notebooks where execution time was mentioned.

- Changed how `dispatch_info` context manager was working to account for multiple nodes accessing it at the same time.

## [0.12.8] - 2022-01-02

### Changed

- Changed the software license to GNU Affero 3.0

### Removed

- `covalent-ui` directory

## [0.12.7] - 2021-12-29

### Fixed

- Gunicorn logging now uses the `capture-output` flag instead of redirecting stdout and stderr

## [0.12.6] - 2021-12-23

### Changed

- Cleaned up the requirements and moved developer requirements to a separate file inside `tests`

## [0.12.5] - 2021-12-16

### Added

- Conda build CI job

## [0.12.4] - 2021-12-23

### Changed

- Gunicorn server now checks for port availability before starting

### Fixed

- The `covalent start` function now prints the correct port if the server is already running.

## [0.12.3] - 2021-12-14

### Added

- Covalent tutorial comparing quantum support vector machines with support vector machine algorithms implemented in qiskit and scikit-learn.

## [0.12.2] - 2021-12-16

### Fixed

- Now using `--daemon` in gunicorn to start the server, which was the original intention.

## [0.12.1] - 2021-12-16

### Fixed

- Removed finance references from docs
- Fixed some other small errors

### Removed

- Removed one of the failing how-to tests from the functional test suite

## [0.12.0] - 2021-12-16

### Added

- Web UI prototype

## [0.11.1] - 2021-12-14

### Added

- CLI command `covalent status` shows port information

### Fixed

- gunicorn management improved

## [0.11.0] - 2021-12-14

### Added

- Slack notifications for test status

## [0.10.4] - 2021-12-15

### Fixed

- Specifying a non-default results directory in a sub-lattice no longer causes a failure in lattice execution.

## [0.10.3] - 2021-12-14

### Added

- Functional tests for how-to's in documentation

### Changed

- Moved example script to a functional test in the pipeline
- Added a test flag to the CLI tool

## [0.10.2] - 2021-12-14

### Fixed

- Check that only `kwargs` without any default values in the workflow definition need to be passed in `lattice.draw(ax=ax, **kwargs)`.

### Added

- Function to check whether all the parameters without default values for a callable function has been passed added to shared utils.

## [0.10.1] - 2021-12-13

### Fixed

- Content and style fixes for getting started doc.

## [0.10.0] - 2021-12-12

### Changed

- Remove all imports from the `covalent` to the `covalent_dispatcher`, except for `_dispatch_serverless`
- Moved CLI into `covalent_dispatcher`
- Moved executors to `covalent` directory

## [0.9.1] - 2021-12-13

### Fixed

- Updated CONTRIBUTING to clarify docstring style.
- Fixed docstrings for `calculate_node` and `check_constraint_specific_sum`.

## [0.9.0] - 2021-12-10

### Added

- `prefix_separator` for separating non-executable node types from executable ones.

- `subscript_prefix`, `generator_prefix`, `sublattice_prefix`, `attr_prefix` for prefixes of subscripts, generators,
  sublattices, and attributes, when called on an electron and added to the transport graph.

- `exclude_from_postprocess` list of prefixes to denote those nodes which won't be used in post processing the workflow.

- `__int__()`, `__float__()`, `__complex__()` for converting a node to an integer, float, or complex to a value of 0 then handling those types in post processing.

- `__iter__()` generator added to Electron for supporting multiple return values from an electron execution.

- `__getattr__()` added to Electron for supporting attribute access on the node output.

- `__getitem__()` added to Electron for supporting subscripting on the node output.

- `electron_outputs` added as an attribute to lattice.

### Changed

- `electron_list_prefix`, `electron_dict_prefix`, `parameter_prefix` modified to reflect new way to assign prefixes to nodes.

- In `build_graph` instead of ignoring all exceptions, now the exception is shown alongwith the runtime error notifying that object manipulation should be avoided inside a lattice.

- `node_id` changed to `self.node_id` in Electron's `__call__()`.

- `parameter` type electrons now have the default metadata instead of empty dictionary.

- Instead of deserializing and checking whether a sublattice is there, now a `sublattice_prefix` is used to denote when a node is a sublattice.

- In `dispatcher_stack_test`, `test_dispatcher_flow` updated to indicate the new use of `parameter_prefix`.

### Fixed

- When an execution fails due to something happening in `run_workflow`, then result object's status is now failed and the object is saved alongwith throwing the appropriate exception.

## [0.8.5] - 2021-12-10

### Added

- Added tests for choosing specific executors inside electron initialization.
- Added test for choosing specific Conda environments inside electron initialization.

## [0.8.4] - 2021-12-10

### Changed

- Removed _shared_files directory and contents from covalent_dispatcher. Logging in covalent_dispatcher now uses the logger in covalent/_shared_files/logging.py.

## [0.8.3] - 2021-12-10

### Fixed

- Decorator symbols were added to the pseudo-code in the quantum chemistry tutorial.

## [0.8.2] - 2021-12-06

### Added

- Quantum chemistry tutorial.

## [0.8.1] - 2021-12-08

### Added

- Docstrings with typehints for covalent dispatcher functions added.

### Changed

- Replaced `node` to `node_id` in `electron.py`.

- Removed unnecessary `enumerate` in `covalent_dispatcher/_core/__init__.py`.

- Removed `get_node_device_mapping` function from `covalent_dispatcher/_core/__init__.py`
  and moved the definition to directly add the mapping to `workflow_schedule`.

- Replaced iterable length comparison for `executor_specific_exec_cmds` from `if len(executor_specific_exec_cmds) > 0`
  to `if executor_specific_exec_cmds`.

## [0.8.0] - 2021-12-03

### Added

- Executors can now accept the name of a Conda environment. If that environment exists, the operations of any electron using that executor are performed in that Conda environment.

## [0.7.6] - 2021-12-02

### Changed

- How to estimate lattice execution time has been renamed to How to query lattice execution time.
- Change result querying syntax in how-to guides from `lattice.get_result` to
  `covalent.get_result`.
- Choose random port for Dask dashboard address by setting `dashboard_address` to ':0' in
  `LocalCluster`.

## [0.7.5] - 2021-12-02

### Fixed

- "Default" executor plugins are included as part of the package upon install.

## [0.7.4] - 2021-12-02

### Fixed

- Upgraded dask to 2021.10.0 based on a vulnerability report

## [0.7.3] - 2021-12-02

### Added

- Transportable object tests
- Transport graph tests

### Changed

- Variable name node_num to node_id
- Variable name node_idx to node_id

### Fixed

- Transport graph `get_dependencies()` method return type was changed from Dict to List

## [0.7.2] - 2021-12-01

### Fixed

- Date handling in changelog validation

### Removed

- GitLab CI YAML

## [0.7.1] - 2021-12-02

### Added

- A new parameter to a node's result called `sublattice_result` is added.
  This will be of a `Result` type and will contain the result of that sublattice's
  execution. If a normal electron is executed, this will be `None`.

- In `_delete_result` function in `results_manager.py`, an empty results directory
  will now be deleted.

- Name of a sublattice node will also contain `(sublattice)`.

- Added `_dispatch_sync_serverless` which synchronously dispatches without a server
  and waits for a result to be returned. This is the method used to dispatch a sublattice.

- Test for sublatticing is added.

- How-to guide added for sublatticing explaining the new features.

### Changed

- Partially changed `draw` function in `lattice.py` to also draw the subgraph
  of the sublattice when drawing the main graph of the lattice. The change is
  incomplete as we intend to add this feature later.

- Instead of returning `plt`, `draw` now returns the `ax` object.

- `__call__` function in `lattice.py` now runs the lattice's function normally
  instead of dispatching it.

- `_run_task` function now checks whether current node is a sublattice and acts
  accordingly.

### Fixed

- Unnecessary lines to rename the node's name in `covalent_dispatcher/_core/__init__.py` are removed.

- `test_electron_takes_nested_iterables` test was being ignored due to a spelling mistake. Fixed and
  modified to follow the new pattern.

## [0.7.0] - 2021-12-01

### Added

- Electrons can now accept an executor object using the "backend" keyword argument. "backend" can still take a string naming the executor module.
- Electrons and lattices no longer have Slurm metadata associated with the executor, as that information should be contained in the executor object being used as an input argument.
- The "backend" keyword can still be a string specifying the executor module, but only if the executor doesn't need any metadata.
- Executor plugin classes are now directly available to covalent, eg: covalent.executor.LocalExecutor().

## [0.6.7] - 2021-12-01

### Added

- Docstrings without examples for all the functions in core covalent.
- Typehints in those functions as well.
- Used `typing.TYPE_CHECKING` to prevent cyclic imports when writing typehints.

### Changed

- `convert_to_lattice_function` renamed to `convert_to_lattice_function_call`.
- Context managers now raise a `ValueError` instead of a generic `Exception`.

## [0.6.6] - 2021-11-30

### Fixed

- Fixed the version used in the documentation
- Fixed the badge URLs to prevent caching

## [0.6.5] - 2021-11-30

### Fixed

- Broken how-to links

### Removed

- Redundant lines from .gitignore
- *.ipynb from .gitignore

## [0.6.4] - 2021-11-30

### Added

- How-to guides for workflow orchestration.
  - How to construct an electron
  - How to construct a lattice
  - How to add an electron to lattice
  - How to visualize the lattice
  - How to add constraints to lattices
- How-to guides for workflow and subtask execution.
  - How to execute individual electrons
  - How to execute a lattice
  - How to execute multiple lattices
- How-to guides for status querying.
  - How to query electron execution status
  - How to query lattice execution status
  - How to query lattice execution time
- How-to guides for results collection
  - How to query electron execution results
  - How to query lattice execution results
  - How to query multiple lattice execution results
- Str method for the results object.

### Fixed

- Saving the electron execution status when the subtask is running.

## [0.6.3] - 2021-11-29

### Removed

- JWT token requirement.
- Covalent dispatcher login requirement.
- Update covalent login reference in README.md.
- Changed the default dispatcher server port from 5000 to 47007.

## [0.6.2] - 2021-11-28

### Added

- Github action for tests and coverage
- Badges for tests and coverage
- If tests pass then develop is pushed to master
- Add release action which tags and creates a release for minor version upgrades
- Add badges action which runs linter, and upload badges for version, linter score, and platform
- Add publish action (and badge) which builds a Docker image and uploads it to the AWS ECR

## [0.6.1] - 2021-11-27

### Added

- Github action which checks version increment and changelog entry

## [0.6.0] - 2021-11-26

### Added

- New Covalent RTD theme
- sphinx extension sphinx-click for CLI RTD
- Sections in RTD
- init.py in both covalent-dispatcher logger module and cli module for it to be importable in sphinx

### Changed

- docutils version that was conflicting with sphinx

### Removed

- Old aq-theme

## [0.5.1] - 2021-11-25

### Added

- Integration tests combining both covalent and covalent-dispatcher modules to test that
  lattice workflow are properly planned and executed.
- Integration tests for the covalent-dispatcher init module.
- pytest-asyncio added to requirements.

## [0.5.0] - 2021-11-23

### Added

- Results manager file to get results from a file, delete a result, and redispatch a result object.
- Results can also be awaited to only return a result if it has either been completed or failed.
- Results class which is used to store the results with all the information needed to be used again along with saving the results to a file functionality.
- A result object will be a mercurial object which will be updated by the dispatcher and saved to a file throughout the dispatching and execution parts.
- Direct manipulation of the transport graph inside a result object takes place.
- Utility to convert a function definition string to a function and vice-versa.
- Status class to denote the status of a result object and of each node execution in the transport graph.
- Start and end times are now also stored for each node execution as well as for the whole dispatch.
- Logging of `stdout` and `stderr` can be done by passing in the `log_stdout`, `log_stderr` named metadata respectively while dispatching.
- In order to get the result of a certain dispatch, the `dispatch_id`, the `results_dir`, and the `wait` parameter can be passed in. If everything is default, then only the dispatch id is required, waiting will not be done, and the result directory will be in the current working directory with folder name as `results/` inside which every new dispatch will have a new folder named according to their respective dispatch ids, containing:
  - `result.pkl` - (Cloud)pickled result object.
  - `result_info.yaml` - yaml file with high level information about the result and its execution.
  - `dispatch_source.py` - python file generated, containing the original function definitions of lattice and electrons which can be used to dispatch again.

### Changed

- `logfile` named metadata is now `slurm_logfile`.
- Instead of using `jsonpickle`, `cloudpickle` is being used everywhere to maintain consistency.
- `to_json` function uses `json` instead of `jsonpickle` now in electron and lattice definitions.
- `post_processing` moved to the dispatcher, so the dispatcher will now store a finished execution result in the results folder as specified by the user with no requirement of post processing it from the client/user side.
- `run_task` function in dispatcher modified to check if a node has completed execution and return it if it has, else continue its execution. This also takes care of cases if the server has been closed mid execution, then it can be started again from the last saved state, and the user won't have to wait for the whole execution.
- Instead of passing in the transport graph and dispatch id everywhere, the result object is being passed around, except for the `asyncio` part where the dispatch id and results directory is being passed which afterwards lets the core dispatcher know where to get the result object from and operate on it.
- Getting result of parent node executions of the graph, is now being done using the result object's graph. Storing of each execution's result is also done there.
- Tests updated to reflect the changes made. They are also being run in a serverless manner.

### Removed

- `LatticeResult` class removed.
- `jsonpickle` requirement removed.
- `WorkflowExecutionResult`, `TaskExecutionResult`, and `ExecutionError` singleton classes removed.

### Fixed

- Commented out the `jwt_required()` part in `covalent-dispatcher/_service/app.py`, may be removed in later iterations.
- Dispatcher server will now return the error message in the response of getting result if it fails instead of sending every result ever as a response.

## [0.4.3] - 2021-11-23

### Added

- Added a note in Known Issues regarding port conflict warning.

## [0.4.2] - 2021-11-24

### Added

- Added badges to README.md

## [0.4.1] - 2021-11-23

### Changed

- Removed old coverage badge and fixed the badge URL

## [0.4.0] - 2021-11-23

### Added

- Codecov integrations and badge

### Fixed

- Detached pipelines no longer created

## [0.3.0] - 2021-11-23

### Added

- Wrote a Code of Conduct based on <https://www.contributor-covenant.org/>
- Added installation and environment setup details in CONTRIBUTING
- Added Known Issues section to README

## [0.2.0] - 2021-11-22

### Changed

- Removed non-open-source executors from Covalent. The local SLURM executor is now
- a separate repo. Executors are now plugins.

## [0.1.0] - 2021-11-19

### Added

- Pythonic CLI tool. Install the package and run `covalent --help` for a usage description.
- Login and logout functionality.
- Executor registration/deregistration skeleton code.
- Dispatcher service start, stop, status, and restart.

### Changed

- JWT token is stored to file instead of in an environment variable.
- The Dask client attempts to connect to an existing server.

### Removed

- Removed the Bash CLI tool.

### Fixed

- Version assignment in the covalent init file.

## [0.0.3] - 2021-11-17

### Fixed

- Fixed the Dockerfile so that it runs the dispatcher server from the covalent repo.

## [0.0.2] - 2021-11-15

### Changed

- Single line change in ci script so that it doesn't exit after validating the version.
- Using `rules` in `pytest` so that the behavior in test stage is consistent.

## [0.0.1] - 2021-11-15

### Added

- CHANGELOG.md to track changes (this file).
- Semantic versioning in VERSION.
- CI pipeline job to enforce versioning.<|MERGE_RESOLUTION|>--- conflicted
+++ resolved
@@ -7,17 +7,15 @@
 
 ## [UNRELEASED]
 
-<<<<<<< HEAD
 ### Changed
 
 - Enhanced the Dockerfile to include builds from various sources and a differentiation between SDK and Server builds
-=======
+
 ### Fixed 
 
 - Optimization of logs on the GUI for large log file sizes. 
 - Fixed UI pagination not working for more than 11 pages 
 - Runtime field counting down for select running dispatches
->>>>>>> 1819baf1
 
 ## [0.211.0-rc.0] - 2023-01-10
 
