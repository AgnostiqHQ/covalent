--- conflicted
+++ resolved
@@ -5,20 +5,18 @@
 The format is based on [Keep a Changelog](https://keepachangelog.com/en/1.0.0/),
 and this project adheres to [Semantic Versioning](https://semver.org/spec/v2.0.0.html).
 
-<<<<<<< HEAD
 ## [WIP]
 
 ## Added
 
 - Conda installation is only supported for Linux in the `Getting Started` guide.
 - MNIST classifier tutorial.
-=======
+
 ## [0.27.1] - 2022-02-24
 
 ### Removed
 
 - Removed AQ-Engineers from CODEOWNERS in order to fix PR review notifications
->>>>>>> 7d2d0336
 
 ## [0.27.0] - 2022-02-24
 
