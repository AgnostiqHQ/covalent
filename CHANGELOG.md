# Changelog

All notable changes to this project will be documented in this file.

The format is based on [Keep a Changelog](https://keepachangelog.com/en/1.0.0/),
and this project adheres to [Semantic Versioning](https://semver.org/spec/v2.0.0.html).

<<<<<<< HEAD
=======
## [0.29.1] - 2022-03-07

### Changed

- Updated fail-fast strategy to run all tests.

>>>>>>> 7940b6e6
## [0.29.0] - 2022-03-07

### Added

<<<<<<< HEAD
- Dispatcher microservice API endpoint to dispatch workflow.
=======
- DispatchDB for storing dispatched results

### Changed

- UI loads dispatches from DispatchDB instead of browser local storage
>>>>>>> 7940b6e6

## [0.28.3] - 2022-03-03

### Fixed

Installed executor plugins don't have to be referred to by their full module name. Eg, use "custom_executor", instead of "covalent_custom_plugin.custom_executor".

## [0.28.2] - 2022-03-03

### Added

- A brief overview of the tutorial structure in the MNIST classification tutorial.

## [0.28.1] - 2022-03-02

### Added

- Conda installation is only supported for Linux in the `Getting Started` guide.
- MNIST classifier tutorial.

### Removed

- Removed handling of default values of function parameters in `get_named_params` in `covalent/_shared_files/utils.py`. So, it is actually being handled by not being handled since now `named_args` and `named_kwargs` will only contain parameters that were passed during the function call and not all of them.

## [0.28.0] - 2022-03-02

### Added

- Lepton support, including for Python modules and C libraries
- How-to guides showing how to use leptons for each of these

## [0.27.6] - 2022-03-01

### Added

- Added feature development basic steps in CONTRIBUTING.md.
- Added section on locally building RTD (read the docs) in the contributing guide.

## [0.27.5] - 2022-03-01

### Fixed

- Missing UI input data after backend change - needed to be derived from graph for electrons, lattice inputs fixed on server-side, combining name and positional args
- Broken UI graph due to variable->edge_name renaming
- Missing UI executor data after server-side renaming

## [0.27.4] - 2022-02-28

### Fixed

- Path used in `covalent/executor/__init__.py` for executor plugin modules needed updating to `covalent/executor/executor_plugins`

### Removed

- Disabled workflow cancellation test due to inconsistent outcomes. Test will be re-enabled after cancellation mechanisms are investigated further.

## [0.27.3] - 2022-02-25

### Added

- Added `USING_DOCKER.md` guide for running docker container.
- Added cli args to covalent UI flask server `covalent_ui/app.py` to modify port and log file path.

### Removed
- Removed gunicorn from cli and Dockerfile.

### Changed
- Updated cli `covalent_dispatcher/_cli/service.py` to run flask server directly, and removed dispatcher and UI flags.
- Using Flask blueprints to merge Dispatcher and UI servers.
- Updated Dockerfile to run flask server directly.
- Creating server PID file manually in `covalent_dispatcher/_cli/service.py`.
- Updated tests and docs to reflect merged servers.
- Changed all mentions of port 47007 (for old UI server) to 48008.

## [0.27.2] - 2022-02-24

### Changed

- Removed unnecessary blockquotes from the How-To guide for creating custom executors
- Changed "Covalent Cloud" to "Covalent" in the main code text

## [0.27.1] - 2022-02-24

### Removed

- Removed AQ-Engineers from CODEOWNERS in order to fix PR review notifications

## [0.27.0] - 2022-02-24

### Added

- Support for positional only, positional or keyword, variable positional, keyword only, variable keyword types of parameters is now added, e.g an electron can now use variable args and variable kwargs if the number/names of parameters are unknown during definition as `def task(*args, **kwargs)` which wasn't possible before.

- `Lattice.args` added to store positional arguments passed to the lattice's workflow function.

- `get_named_params` function added in `_shared_files/utils.py` which will return a tuple containing named positional arguments and named keyword arguments. The names help in showing and storing these parameters in the transport graph.

- Tests to verify whether all kinds of input paramaters are supported by electron or a lattice.

### Changed

- No longer merging positional arguments with keyword arguments, instead they are separately stored in respective nodes in the transport graph.

- `inputs` returned from `_get_inputs` function in `covalent_dispatcher/_core/execution.py` now contains positional as well as keyword arguments which further get passed to the executor.

- Executors now support positional and keyword arguments as inputs to their executable functions.

- Result object's `_inputs` attribute now contains both `args` and `kwargs`.

- `add_node_for_nested_iterables` is renamed to `connect_node_with_others` and `add_node_to_graph` also renamed to `add_collection_node_to_graph` in `electron.py`. Some more variable renames to have appropriate self-explanatory names.

- Nodes and edges in the transport graph now have a better interface to assign attributes to them.

- Edge attribute `variable` renamed to `edge_name`.

- In `serialize` function of the transport graph, if `metadata_only` is True, then only `metadata` attribute of node and `source` and `target` attributes of edge are kept in the then return serialized `data`.

- Updated the tests wherever necessary to reflect the above changes

### Removed

- Deprecated `required_params_passed` since an error will automatically be thrown by the `build_graph` function if any of the required parameters are not passed.

- Removed duplicate attributes from nodes in the transport graph.

## [0.26.1] - 2022-02-23

### Added

- Added Local Executor section to the API read the docs.

## [0.26.0] - 2022-02-23

### Added

- Automated reminders to update the changelog

## [0.25.3] - 2022-02-23

## Added

- Listed common mocking commands in the CONTRIBUTING.md guide.
- Additional guidelines on testing.

## [0.25.2] - 2022-02-21

### Changed

- `backend` metadata name changed to `executor`.
- `_plan_workflow` usage updated to reflect how that executor related information is now stored in the specific executor object.
- Updated tests to reflect the above changes.
- Improved the dispatch cancellation test to provide a robust solution which earlier took 10 minutes to run with uncertainty of failing every now and then.

### Removed

- Removed `TaskExecutionMetadata` as a consequence of removing `execution_args`.

## [0.25.1] - 2022-02-18

### Fixed

- Tracking imports that have been used in the workflow takes less time.

### Added

- User-imports are included in the dispatch_source.py script. Covalent-related imports are commented out.

## [0.25.0] - 2022-02-18

### Added

- UI: Lattice draw() method displays in web UI
- UI: New navigation panel

### Changed

- UI: Animated graph changes, panel opacity

### Fixed

- UI: Fixed "Not Found" pages

## [0.24.21] - 2022-02-18

### Added

- RST document describing the expectations from a tutorial.

## [0.24.20] - 2022-02-17

### Added

- Added how to create custom executors

### Changed

- Changed the description of the hyperlink for choosing executors
- Fixed typos in doc/source/api/getting_started/how_to/execution/creating_custom_executors.ipynb

## [0.24.19] - 2022-02-16

### Added

- CODEOWNERS for certain files.

## [0.24.18] - 2022-02-15

### Added

- The user configuration file can now specify an executor plugin directory.

## [0.24.17] - 2022-02-15

### Added

- Added a how-to for making custom executors.

## [0.24.16] - 2022-02-12

### Added

- Errors now contain the traceback as well as the error message in the result object.
- Added test for `_post_process` in `tests/covalent_dispatcher_tests/_core/execution_test.py`.

### Changed

- Post processing logic in `electron` and dispatcher now relies on the order of execution in the transport graph rather than node's function names to allow for a more reliable pairing of nodes and their outputs.

- Renamed `init_test.py` in `tests/covalent_dispatcher_tests/_core/` to `execution_test.py`.

### Removed

- `exclude_from_postprocess` list which contained some non executable node types removed since only executable nodes are post processed now.

## [0.24.15] - 2022-02-11

### Fixed

- If a user's configuration file does not have a needed exeutor parameter, the default parameter (defined in _shared_files/defaults.py) is used.
- Each executor plugin is no longer initialized upon the import of Covalent. This allows required parameters in executor plugins.

## Changed

- Upon updating the configuration data with a user's configuration file, the complete set is written back to file.

## Added

- Tests for the local and base executors.

## [0.24.14] - 2022-02-11

### Added

- UI: add dashboard cards
- UI: add scaling dots background

### Changed

- UI: reduce sidebar font sizes, refine color theme
- UI: refine scrollbar styling, show on container hover
- UI: format executor parameters as YAML code
- UI: update syntax highlighting scheme
- UI: update index.html description meta tag

## [0.24.13] - 2022-02-11

### Added

- Tests for covalent/_shared_files/config.py

## [0.24.12] - 2022-02-10

### Added

- CodeQL code analyzer

## [0.24.11] - 2022-02-10

### Added

- A new dictionary `_DEFAULT_CONSTRAINTS_DEPRECATED` in defaults.py

### Changed

- The `_DEFAULT_CONSTRAINT_VALUES` dictionary now only contains the `backend` argument

## [0.24.10] - 2022-02-09

### Fixed

- Sporadically failing workflow cancellation test in tests/workflow_stack_test.py

## [0.24.9] - 2022-02-09

## Changed

- Implementation of `_port_from_pid` in covalent_dispatcher/_cli/service.py.

## Added

- Unit tests for command line interface (CLI) functionalities in covalent_dispatcher/_cli/service.py and covalent_dispatcher/_cli/cli.py.

## [0.24.8] - 2022-02-07

### Fixed

- If a user's configuration file does not have a needed parameter, the default parameter (defined in _shared_files/defaults.py) is used.

## [0.24.7] - 2022-02-07

### Added

- Typing: Add Type hint `dispatch_info` parameter.
- Documentation: Updated the return_type description in docstring.

### Changed

- Typing: Change return type annotation to `Generator`.

## [0.24.6] - 2022-02-06

### Added

- Type hint to `deserialize` method of `TransportableObject` of `covalent/_workflow/transport.py`.

### Changed

- Description of `data` in `deserialize` method of `TransportableObject` of `covalent/_workflow/transport.py` from `The serialized transportable object` to `Cloudpickled function`.

## [0.24.5] - 2022-02-05

### Fixed

- Removed dependence on Sentinel module

## [0.24.4] - 2022-02-04

### Added

- Tests across multiple versions of Python and multiple operating systems
- Documentation reflecting supported configurations

## [0.24.3] - 2022-02-04

### Changed

- Typing: Use `bool` in place of `Optional[bool]` as type annotation for `develop` parameter in `covalent_dispatcher.service._graceful_start`
- Typing: Use `Any` in place of `Optional[Any]` as type annotation for `new_value` parameter in `covalent._shared_files.config.get_config`

## [0.24.2] - 2022-02-04

### Fixed

- Updated hyperlink of "How to get the results" from "./collection/query_electron_execution_result" to "./collection/query_multiple_lattice_execution_results" in "doc/source/how_to/index.rst".
- Updated hyperlink of "How to get the result of a particular electron" from "./collection/query_multiple_lattice_execution_results" to "./collection/query_electron_execution_result" in "doc/source/how_to/index.rst".

## [0.24.1] - 2022-02-04

### Changed

- Changelog entries are now required to have the current date to enforce ordering.

## [0.24.0] - 2022-02-03

### Added

- UI: log file output - display in Output tab of all available log file output
- UI: show lattice and electron inputs
- UI: display executor attributes
- UI: display error message on failed status for lattice and electron

### Changed

- UI: re-order sidebar sections according to latest figma designs
- UI: update favicon
- UI: remove dispatch id from tab title
- UI: fit new uuids
- UI: adjust theme text primary and secondary colors

### Fixed

- UI: auto-refresh result state on initial render of listing and graph pages
- UI: graph layout issues: truncate long electron/param names

## [0.23.0] - 2022-02-03

### Added

- Added `BaseDispatcher` class to be used for creating custom dispatchers which allow connection to a dispatcher server.
- `LocalDispatcher` inheriting from `BaseDispatcher` allows connection to a local dispatcher server running on the user's machine.
- Covalent only gives interface to the `LocalDispatcher`'s `dispatch` and `dispatch_sync` methods.
- Tests for both `LocalDispatcher` and `BaseDispatcher` added.

### Changed

- Switched from using `lattice.dispatch` and `lattice.dispatch_sync` to `covalent.dispatch` and `covalent.dispatch_sync`.
- Dispatcher address now is passed as a parameter (`dispatcher_addr`) to `covalent.dispatch` and `covalent.dispatch_sync` instead of a metadata field to lattice.
- Updated tests, how tos, and tutorials to use `covalent.dispatch` and `covalent.dispatch_sync`.
- All the contents of `covalent_dispatcher/_core/__init__.py` are moved to `covalent_dispatcher/_core/execution.py` for better organization. `__init__.py` only contains function imports which are needed by external modules.
- `dispatch`, `dispatch_sync` methods deprecated from `Lattice`.

### Removed

- `_server_dispatch` method removed from `Lattice`.
- `dispatcher` metadata field removed from `lattice`.

## [0.22.19] - 2022-02-03

### Fixed

- `_write_dispatch_to_python_file` isn't called each time a task is saved. It is now only called in the final save in `_run_planned_workflow` (in covalent_dispatcher/_core/__init__.py).

## [0.22.18] - 2022-02-03

### Fixed

- Added type information to result.py

## [0.22.17] - 2022-02-02

### Added

- Replaced `"typing.Optional"` with `"str"` in covalent/executor/base.py
- Added missing type hints to `get_dispatch_context` and `write_streams_to_file` in covalent/executor/base.py, BaseExecutor

## [0.22.16] - 2022-02-02

### Added

- Functions to check if UI and dispatcher servers are running.
- Tests for the `is_ui_running` and `is_server_running` in covalent_dispatcher/_cli/service.py.

## [0.22.15] - 2022-02-01

### Fixed

- Covalent CLI command `covalent purge` will now stop the servers before deleting all the pid files.

### Added

- Test for `purge` method in covalent_dispatcher/_cli/service.py.

### Removed

- Unused `covalent_dispatcher` import from covalent_dispatcher/_cli/service.py.

### Changed

- Moved `_config_manager` import from within the `purge` method to the covalent_dispatcher/_cli/service.py for the purpose of mocking in tests.

## [0.22.14] - 2022-02-01

### Added

- Type hint to `_server_dispatch` method in `covalent/_workflow/lattice.py`.

## [0.22.13] - 2022-01-26

### Fixed

- When the local executor's `log_stdout` and `log_stderr` config variables are relative paths, they should go inside the results directory. Previously that was queried from the config, but now it's queried from the lattice metadata.

### Added

- Tests for the corresponding functions in (`covalent_dispatcher/_core/__init__.py`, `covalent/executor/base.py`, `covalent/executor/executor_plugins/local.py` and `covalent/executor/__init__.py`) affected by the bug fix.

### Changed

- Refactored `_delete_result` in result manager to give the option of deleting the result parent directory.

## [0.22.12] - 2022-01-31

### Added

- Diff check in pypi.yml ensures correct files are packaged

## [0.22.11] - 2022-01-31

### Changed

- Removed codecov token
- Removed Slack notifications from feature branches

## [0.22.10] - 2022-01-29

### Changed

- Running tests, conda, and version workflows on pull requests, not just pushes

## [0.22.9] - 2022-01-27

### Fixed

- Fixing version check action so that it doesn't run on commits that are in develop
- Edited PR template so that markdown checklist appears properly

## [0.22.8] - 2022-01-27

### Fixed

- publish workflow, using `docker buildx` to build images for x86 and ARM, prepare manifest and push to ECR so that pulls will match the correct architecture.
- typo in CONTRIBUTING
- installing `gcc` in Docker image so Docker can build wheels for `dask` and other packages that don't provide ARM wheels

### Changed

- updated versions in `requirements.txt` for `matplotlib` and `dask`

## [0.22.7] - 2022-01-27

### Added

- `MANIFEST.in` did not have `covalent_dispatcher/_service` in it due to which the PyPi package was not being built correctly. Added the `covalent_dispatcher/_service` to the `MANIFEST.in` file.

### Fixed

- setuptools properly including data files during installation

## [0.22.6] - 2022-01-26

### Fixed

- Added service folder in covalent dispatcher to package.

## [0.22.5] - 2022-01-25

### Fixed

- `README.md` images now use master branch's raw image urls hosted on <https://github.com> instead of <https://raw.githubusercontent.com>. Also, switched image rendering from html to markdown.

## [0.22.4] - 2022-01-25

### Fixed

- dispatcher server app included in sdist
- raw image urls properly used

## [0.22.3] - 2022-01-25

### Fixed

- raw image urls used in readme

## [0.22.2] - 2022-01-25

### Fixed

- pypi upload

## [0.22.1] - 2022-01-25

### Added

- Code of conduct
- Manifest.in file
- Citation info
- Action to upload to pypi

### Fixed

- Absolute URLs used in README
- Workflow badges updated URLs
- `install_package_data` -> `include_package_data` in `setup.py`

## [0.22.0] - 2022-01-25

### Changed

- Using public ECR for Docker release

## [0.21.0] - 2022-01-25

### Added

- GitHub pull request templates

## [0.20.0] - 2022-01-25

### Added

- GitHub issue templates

## [0.19.0] - 2022-01-25

### Changed

- Covalent Beta Release

## [0.18.9] - 2022-01-24

### Fixed

- iframe in the docs landing page is now responsive

## [0.18.8] - 2022-01-24

### Changed

- Temporarily removed output tab
- Truncated dispatch id to fit left sidebar, add tooltip to show full id

## [0.18.7] - 2022-01-24

### Changed

- Many stylistic improvements to documentation, README, and CONTRIBUTING.

## [0.18.6] - 2022-01-24

### Added

- Test added to check whether an already decorated function works as expected with Covalent.
- `pennylane` package added to the `requirements-dev.txt` file.

### Changed

- Now using `inspect.signature` instead of `function.__code__` to get the names of function's parameters.

## [0.18.5] - 2022-01-21

### Fixed

- Various CI fixes, including rolling back regression in version validation, caching on s3 hosted badges, applying releases and tags correctly.

## [0.18.4] - 2022-01-21

### Changed

- Removed comments and unused functions in covalent_dispatcher
- `result_class.py` renamed to `result.py`

### Fixed

- Version was not being properly imported inside `covalent/__init__.py`
- `dispatch_sync` was not previously using the `results_dir` metadata field

### Removed

- Credentials in config
- `generate_random_filename_in_cache`
- `is_any_atom`
- `to_json`
- `show_subgraph` option in `draw`
- `calculate_node`

## [0.18.3] - 2022-01-20

### Fixed

- The gunicorn servers now restart more gracefully

## [0.18.2] - 2022-01-21

### Changed

- `tempdir` metadata field removed and replaced with `executor.local.cache_dir`

## [0.18.1] - 2022-01-11

## Added

- Concepts page

## [0.18.0] - 2022-01-20

### Added

- `Result.CANCELLED` status to represent the status of a cancelled dispatch.
- Condition to cancel the whole dispatch if any of the nodes are cancelled.
- `cancel_workflow` function which uses a shared variable provided by Dask (`dask.distributed.Variable`) in a dask client to inform nodes to stop execution.
- Cancel function for dispatcher server API which will allow the server to terminate the dispatch.
- How to notebook for cancelling a dispatched job.
- Test to verify whether cancellation of dispatched jobs is working as expected.
- `cancel` function is available as `covalent.cancel`.

### Changed

- In file `covalent/_shared_files/config.py` instead of using a variable to store and then return the config data, now directly returning the configuration.
- Using `fire_and_forget` to dispatch a job instead of a dictionary of Dask's `Future` objects so that we won't have to manage the lifecycle of those futures.
- The `test_run_dispatcher` test was changed to reflect that the dispatcher no longer uses a dictionary of future objects as it was not being utilized anywhere.

### Removed

- `with dask_client` context was removed as the client created in `covalent_dispatcher/_core/__init__.py` is already being used even without the context. Furthermore, it creates issues when that context is exited which is unnecessary at the first place hence not needed to be resolved.

## [0.17.5] - 2022-01-19

### Changed

- Results directory uses a relative path by default and can be overridden by the environment variable `COVALENT_RESULTS_DIR`.

## [0.17.4] - 2022-01-19

### Changed

- Executor parameters use defaults specified in config TOML
- If relative paths are supplied for stdout and stderr, those files are created inside the results directory

## [0.17.3] - 2022-01-18

### Added

- Sync function
- Covalent CLI tool can restart in developer mode

### Fixed

- Updated the UI address referenced in the README

## [0.17.2] - 2022-01-12

### Added

- Quantum gravity tutorial

### Changed

- Moved VERSION file to top level

## [0.17.1] - 2022-01-19

### Added

- `error` attribute was added to the results object to show which node failed and the reason behind it.
- `stdout` and `stderr` attributes were added to a node's result to store any stdout and stderr printing done inside an electron/node.
- Test to verify whether `stdout` and `stderr` are being stored in the result object.

### Changed

- Redesign of how `redirect_stdout` and `redirect_stderr` contexts in executor now work to allow storing their respective outputs.
- Executors now also return `stdout` and `stderr` strings, along with the execution output, so that they can be stored in their result object.

## [0.17.0] - 2022-01-18

### Added

- Added an attribute `__code__` to electron and lattice which is a copy of their respective function's `__code__` attribute.
- Positional arguments, `args`, are now merged with keyword arguments, `kwargs`, as close as possible to where they are passed. This was done to make sure we support both with minimal changes and without losing the name of variables passed.
- Tests to ensure usage of positional arguments works as intended.

### Changed

- Slight rework to how any print statements in lattice are sent to null.
- Changed `test_dispatcher_functional` in `basic_dispatcher_test.py` to account for the support of `args` and removed a an unnecessary `print` statement.

### Removed

- Removed `args` from electron's `init` as it wasn't being used anywhere.

## [0.16.1] - 2022-01-18

### Changed

- Requirement changed from `dask[complete]` to `dask[distributed]`.

## [0.16.0] - 2022-01-14

### Added

- New UI static demo build
- New UI toolbar functions - orientation, toggle params, minimap
- Sortable and searchable lattice name row

### Changed

- Numerous UI style tweaks, mostly around dispatches table states

### Fixed

- Node sidebar info now updates correctly

## [0.15.11] - 2022-01-18

### Removed

- Unused numpy requirement. Note that numpy is still being installed indirectly as other packages in the requirements rely on it.

## [0.15.10] - 2022-01-16

## Added

- How-to guide for Covalent dispatcher CLI.

## [0.15.9] - 2022-01-18

### Changed

- Switched from using human readable ids to using UUIDs

### Removed

- `human-id` package was removed along with its mention in `requirements.txt` and `meta.yaml`

## [0.15.8] - 2022-01-17

### Removed

- Code breaking text from CLI api documentation.
- Unwanted covalent_dispatcher rst file.

### Changed

- Installation of entire covalent_dispatcher instead of covalent_dispatcher/_service in setup.py.

## [0.15.7] - 2022-01-13

### Fixed

- Functions with multi-line or really long decorators are properly serialized in dispatch_source.py.
- Multi-line Covalent output is properly commented out in dispatch_source.py.

## [0.15.6] - 2022-01-11

### Fixed

- Sub-lattice functions are successfully serialized in the utils.py get_serialized_function_str.

### Added

- Function to scan utilized source files and return a set of imported modules (utils.get_imports_from_source)

## [0.15.5] - 2022-01-12

### Changed

- UI runs on port 47007 and the dispatcher runs on port 48008. This is so that when the servers are later merged, users continue using port 47007 in the browser.
- Small modifications to the documentation
- Small fix to the README

### Removed

- Removed a directory `generated` which was improperly added
- Dispatcher web interface
- sqlalchemy requirement

## [0.15.4] - 2022-01-11

### Changed

- In file `covalent/executor/base.py`, `pickle` was changed to `cloudpickle` because of its universal pickling ability.

### Added

- In docstring of `BaseExecutor`, a note was added specifying that `covalent` with its dependencies is assumed to be installed in the conda environments.
- Above note was also added to the conda env selector how-to.

## [0.15.3] - 2022-01-11

### Changed

- Replaced the generic `RuntimeError` telling users to check if there is an object manipulation taking place inside the lattice to a simple warning. This makes the original error more visible.

## [0.15.2] - 2022-01-11

### Added

- If condition added for handling the case where `__getattr__` of an electron is accessed to detect magic functions.

### Changed

- `ActiveLatticeManager` now subclasses from `threading.local` to make it thread-safe.
- `ValueError` in the lattice manager's `claim` function now also shows the name of the lattice that is currently claimed.
- Changed docstring of `ActiveLatticeManager` to note that now it is thread-safe.
- Sublattice dispatching now no longer deletes the result object file and is dispatched normally instead of in a serverless manner.
- `simulate_nitrogen_and_copper_slab_interaction.ipynb` notebook tutorial now does normal dispatching as well instead of serverless dispatching. Also, now 7 datapoints will be shown instead of 10 earlier.

## [0.15.1] - 2022-01-11

### Fixed

- Passing AWS credentials to reusable workflows as a secret

## [0.15.0] - 2022-01-10

### Added

- Action to push development image to ECR

### Changed

- Made the publish action reusable and callable

## [0.14.1] - 2022-01-02

### Changed

- Updated the README
- Updated classifiers in the setup.py file
- Massaged some RTD pages

## [0.14.0] - 2022-01-07

### Added

- Action to push static UI to S3

## [0.13.2] - 2022-01-07

### Changed

- Completed new UI design work

## [0.13.1] - 2022-01-02

### Added

- Added eventlet requirement

### Changed

- The CLI tool can now manage the UI flask server as well
- [Breaking] The CLI option `-t` has been changed to `-d`, which starts the servers in developer mode and exposes unit tests to the server.

## [0.13.0] - 2022-01-01

### Added

- Config manager in `covalent/_shared_files/config.py`
- Default location for the main config file can be overridden using the environment variable `COVALENT_CONFIG_DIR`
- Ability to set and get configuration using `get_config` and `set_config`

### Changed

- The flask servers now reference the config file
- Defaults reference the config file

### Fixed

- `ValueError` caught when running `covalent stop`
- One of the functional tests was using a malformed path

### Deprecated

- The `electron.to_json` function
- The `generate_random_filename_in_cache` function

### Removed

- The `get_api_token` function

## [0.12.13] - 2022-01-04

## Removed

- Tutorial section headings

## Fixed

- Plot background white color

## [0.12.12] - 2022-01-06

### Fixed

- Having a print statement inside electron and lattice code no longer causes the workflow to fail.

## [0.12.11] - 2022-01-04

### Added

- Completed UI feature set for first release

### Changed

- UI server result serialization improvements
- UI result update webhook no longer fails on request exceptions, logs warning intead

## [0.12.10] - 2021-12-17

### Added

- Astrophysics tutorial

## [0.12.9] - 2022-01-04

### Added

- Added `get_all_node_results` method in `result_class.py` to return result of all node executions.

- Added `test_parallelilization` test to verify whether the execution is now being achieved in parallel.

### Changed

- Removed `LocalCluster` cluster creation usage to a simple `Client` one from Dask.

- Removed unnecessary `to_run` function as we no longer needed to run execution through an asyncio loop.

- Removed `async` from function definition of previously asynchronous functions, `_run_task`, `_run_planned_workflow`, `_plan_workflow`, and `_run_workflow`.

- Removed `uvloop` from requirements.

- Renamed `test_get_results` to `test_get_result`.

- Reran the how to notebooks where execution time was mentioned.

- Changed how `dispatch_info` context manager was working to account for multiple nodes accessing it at the same time.

## [0.12.8] - 2022-01-02

### Changed

- Changed the software license to GNU Affero 3.0

### Removed

- `covalent-ui` directory

## [0.12.7] - 2021-12-29

### Fixed

- Gunicorn logging now uses the `capture-output` flag instead of redirecting stdout and stderr

## [0.12.6] - 2021-12-23

### Changed

- Cleaned up the requirements and moved developer requirements to a separate file inside `tests`

## [0.12.5] - 2021-12-16

### Added

- Conda build CI job

## [0.12.4] - 2021-12-23

### Changed

- Gunicorn server now checks for port availability before starting

### Fixed

- The `covalent start` function now prints the correct port if the server is already running.

## [0.12.3] - 2021-12-14

### Added

- Covalent tutorial comparing quantum support vector machines with support vector machine algorithms implemented in qiskit and scikit-learn.

## [0.12.2] - 2021-12-16

### Fixed

- Now using `--daemon` in gunicorn to start the server, which was the original intention.

## [0.12.1] - 2021-12-16

### Fixed

- Removed finance references from docs
- Fixed some other small errors

### Removed

- Removed one of the failing how-to tests from the functional test suite

## [0.12.0] - 2021-12-16

### Added

- Web UI prototype

## [0.11.1] - 2021-12-14

### Added

- CLI command `covalent status` shows port information

### Fixed

- gunicorn management improved

## [0.11.0] - 2021-12-14

### Added

- Slack notifications for test status

## [0.10.4] - 2021-12-15

### Fixed

- Specifying a non-default results directory in a sub-lattice no longer causes a failure in lattice execution.

## [0.10.3] - 2021-12-14

### Added

- Functional tests for how-to's in documentation

### Changed

- Moved example script to a functional test in the pipeline
- Added a test flag to the CLI tool

## [0.10.2] - 2021-12-14

### Fixed

- Check that only `kwargs` without any default values in the workflow definition need to be passed in `lattice.draw(ax=ax, **kwargs)`.

### Added

- Function to check whether all the parameters without default values for a callable function has been passed added to shared utils.

## [0.10.1] - 2021-12-13

### Fixed

- Content and style fixes for getting started doc.

## [0.10.0] - 2021-12-12

### Changed

- Remove all imports from the `covalent` to the `covalent_dispatcher`, except for `_dispatch_serverless`
- Moved CLI into `covalent_dispatcher`
- Moved executors to `covalent` directory

## [0.9.1] - 2021-12-13

### Fixed

- Updated CONTRIBUTING to clarify docstring style.
- Fixed docstrings for `calculate_node` and `check_constraint_specific_sum`.

## [0.9.0] - 2021-12-10

### Added

- `prefix_separator` for separating non-executable node types from executable ones.

- `subscript_prefix`, `generator_prefix`, `sublattice_prefix`, `attr_prefix` for prefixes of subscripts, generators,
  sublattices, and attributes, when called on an electron and added to the transport graph.

- `exclude_from_postprocess` list of prefixes to denote those nodes which won't be used in post processing the workflow.

- `__int__()`, `__float__()`, `__complex__()` for converting a node to an integer, float, or complex to a value of 0 then handling those types in post processing.

- `__iter__()` generator added to Electron for supporting multiple return values from an electron execution.

- `__getattr__()` added to Electron for supporting attribute access on the node output.

- `__getitem__()` added to Electron for supporting subscripting on the node output.

- `electron_outputs` added as an attribute to lattice.

### Changed

- `electron_list_prefix`, `electron_dict_prefix`, `parameter_prefix` modified to reflect new way to assign prefixes to nodes.

- In `build_graph` instead of ignoring all exceptions, now the exception is shown alongwith the runtime error notifying that object manipulation should be avoided inside a lattice.

- `node_id` changed to `self.node_id` in Electron's `__call__()`.

- `parameter` type electrons now have the default metadata instead of empty dictionary.

- Instead of deserializing and checking whether a sublattice is there, now a `sublattice_prefix` is used to denote when a node is a sublattice.

- In `dispatcher_stack_test`, `test_dispatcher_flow` updated to indicate the new use of `parameter_prefix`.

### Fixed

- When an execution fails due to something happening in `run_workflow`, then result object's status is now failed and the object is saved alongwith throwing the appropriate exception.

## [0.8.5] - 2021-12-10

### Added

- Added tests for choosing specific executors inside electron initialization.
- Added test for choosing specific Conda environments inside electron initialization.

## [0.8.4] - 2021-12-10

### Changed

- Removed _shared_files directory and contents from covalent_dispatcher. Logging in covalent_dispatcher now uses the logger in covalent/_shared_files/logging.py.

## [0.8.3] - 2021-12-10

### Fixed

- Decorator symbols were added to the pseudo-code in the quantum chemistry tutorial.

## [0.8.2] - 2021-12-06

### Added

- Quantum chemistry tutorial.

## [0.8.1] - 2021-12-08

### Added

- Docstrings with typehints for covalent dispatcher functions added.

### Changed

- Replaced `node` to `node_id` in `electron.py`.

- Removed unnecessary `enumerate` in `covalent_dispatcher/_core/__init__.py`.

- Removed `get_node_device_mapping` function from `covalent_dispatcher/_core/__init__.py`
  and moved the definition to directly add the mapping to `workflow_schedule`.

- Replaced iterable length comparison for `executor_specific_exec_cmds` from `if len(executor_specific_exec_cmds) > 0`
  to `if executor_specific_exec_cmds`.

## [0.8.0] - 2021-12-03

### Added

- Executors can now accept the name of a Conda environment. If that environment exists, the operations of any electron using that executor are performed in that Conda environment.

## [0.7.6] - 2021-12-02

### Changed

- How to estimate lattice execution time has been renamed to How to query lattice execution time.
- Change result querying syntax in how-to guides from `lattice.get_result` to
  `covalent.get_result`.
- Choose random port for Dask dashboard address by setting `dashboard_address` to ':0' in
  `LocalCluster`.

## [0.7.5] - 2021-12-02

### Fixed

- "Default" executor plugins are included as part of the package upon install.

## [0.7.4] - 2021-12-02

### Fixed

- Upgraded dask to 2021.10.0 based on a vulnerability report

## [0.7.3] - 2021-12-02

### Added

- Transportable object tests
- Transport graph tests

### Changed

- Variable name node_num to node_id
- Variable name node_idx to node_id

### Fixed

- Transport graph `get_dependencies()` method return type was changed from Dict to List

## [0.7.2] - 2021-12-01

### Fixed

- Date handling in changelog validation

### Removed

- GitLab CI YAML

## [0.7.1] - 2021-12-02

### Added

- A new parameter to a node's result called `sublattice_result` is added.
  This will be of a `Result` type and will contain the result of that sublattice's
  execution. If a normal electron is executed, this will be `None`.

- In `_delete_result` function in `results_manager.py`, an empty results directory
  will now be deleted.

- Name of a sublattice node will also contain `(sublattice)`.

- Added `_dispatch_sync_serverless` which synchronously dispatches without a server
  and waits for a result to be returned. This is the method used to dispatch a sublattice.

- Test for sublatticing is added.

- How-to guide added for sublatticing explaining the new features.

### Changed

- Partially changed `draw` function in `lattice.py` to also draw the subgraph
  of the sublattice when drawing the main graph of the lattice. The change is
  incomplete as we intend to add this feature later.

- Instead of returning `plt`, `draw` now returns the `ax` object.

- `__call__` function in `lattice.py` now runs the lattice's function normally
  instead of dispatching it.

- `_run_task` function now checks whether current node is a sublattice and acts
  accordingly.

### Fixed

- Unnecessary lines to rename the node's name in `covalent_dispatcher/_core/__init__.py` are removed.

- `test_electron_takes_nested_iterables` test was being ignored due to a spelling mistake. Fixed and
  modified to follow the new pattern.

## [0.7.0] - 2021-12-01

### Added

- Electrons can now accept an executor object using the "backend" keyword argument. "backend" can still take a string naming the executor module.
- Electrons and lattices no longer have Slurm metadata associated with the executor, as that information should be contained in the executor object being used as an input argument.
- The "backend" keyword can still be a string specifying the executor module, but only if the executor doesn't need any metadata.
- Executor plugin classes are now directly available to covalent, eg: covalent.executor.LocalExecutor().

## [0.6.7] - 2021-12-01

### Added

- Docstrings without examples for all the functions in core covalent.
- Typehints in those functions as well.
- Used `typing.TYPE_CHECKING` to prevent cyclic imports when writing typehints.

### Changed

- `convert_to_lattice_function` renamed to `convert_to_lattice_function_call`.
- Context managers now raise a `ValueError` instead of a generic `Exception`.

## [0.6.6] - 2021-11-30

### Fixed

- Fixed the version used in the documentation
- Fixed the badge URLs to prevent caching

## [0.6.5] - 2021-11-30

### Fixed

- Broken how-to links

### Removed

- Redundant lines from .gitignore
- *.ipynb from .gitignore

## [0.6.4] - 2021-11-30

### Added

- How-to guides for workflow orchestration.
  - How to construct an electron
  - How to construct a lattice
  - How to add an electron to lattice
  - How to visualize the lattice
  - How to add constraints to lattices
- How-to guides for workflow and subtask execution.
  - How to execute individual electrons
  - How to execute a lattice
  - How to execute multiple lattices
- How-to guides for status querying.
  - How to query electron execution status
  - How to query lattice execution status
  - How to query lattice execution time
- How-to guides for results collection
  - How to query electron execution results
  - How to query lattice execution results
  - How to query multiple lattice execution results
- Str method for the results object.

### Fixed

- Saving the electron execution status when the subtask is running.

## [0.6.3] - 2021-11-29

### Removed

- JWT token requirement.
- Covalent dispatcher login requirement.
- Update covalent login reference in README.md.
- Changed the default dispatcher server port from 5000 to 47007.

## [0.6.2] - 2021-11-28

### Added

- Github action for tests and coverage
- Badges for tests and coverage
- If tests pass then develop is pushed to master
- Add release action which tags and creates a release for minor version upgrades
- Add badges action which runs linter, and upload badges for version, linter score, and platform
- Add publish action (and badge) which builds a Docker image and uploads it to the AWS ECR

## [0.6.1] - 2021-11-27

### Added

- Github action which checks version increment and changelog entry

## [0.6.0] - 2021-11-26

### Added

- New Covalent RTD theme
- sphinx extension sphinx-click for CLI RTD
- Sections in RTD
- init.py in both covalent-dispatcher logger module and cli module for it to be importable in sphinx

### Changed

- docutils version that was conflicting with sphinx

### Removed

- Old aq-theme

## [0.5.1] - 2021-11-25

### Added

- Integration tests combining both covalent and covalent-dispatcher modules to test that
  lattice workflow are properly planned and executed.
- Integration tests for the covalent-dispatcher init module.
- pytest-asyncio added to requirements.

## [0.5.0] - 2021-11-23

### Added

- Results manager file to get results from a file, delete a result, and redispatch a result object.
- Results can also be awaited to only return a result if it has either been completed or failed.
- Results class which is used to store the results with all the information needed to be used again along with saving the results to a file functionality.
- A result object will be a mercurial object which will be updated by the dispatcher and saved to a file throughout the dispatching and execution parts.
- Direct manipulation of the transport graph inside a result object takes place.
- Utility to convert a function definition string to a function and vice-versa.
- Status class to denote the status of a result object and of each node execution in the transport graph.
- Start and end times are now also stored for each node execution as well as for the whole dispatch.
- Logging of `stdout` and `stderr` can be done by passing in the `log_stdout`, `log_stderr` named metadata respectively while dispatching.
- In order to get the result of a certain dispatch, the `dispatch_id`, the `results_dir`, and the `wait` parameter can be passed in. If everything is default, then only the dispatch id is required, waiting will not be done, and the result directory will be in the current working directory with folder name as `results/` inside which every new dispatch will have a new folder named according to their respective dispatch ids, containing:
  - `result.pkl` - (Cloud)pickled result object.
  - `result_info.yaml` - yaml file with high level information about the result and its execution.
  - `dispatch_source.py` - python file generated, containing the original function definitions of lattice and electrons which can be used to dispatch again.

### Changed

- `logfile` named metadata is now `slurm_logfile`.
- Instead of using `jsonpickle`, `cloudpickle` is being used everywhere to maintain consistency.
- `to_json` function uses `json` instead of `jsonpickle` now in electron and lattice definitions.
- `post_processing` moved to the dispatcher, so the dispatcher will now store a finished execution result in the results folder as specified by the user with no requirement of post processing it from the client/user side.
- `run_task` function in dispatcher modified to check if a node has completed execution and return it if it has, else continue its execution. This also takes care of cases if the server has been closed mid execution, then it can be started again from the last saved state, and the user won't have to wait for the whole execution.
- Instead of passing in the transport graph and dispatch id everywhere, the result object is being passed around, except for the `asyncio` part where the dispatch id and results directory is being passed which afterwards lets the core dispatcher know where to get the result object from and operate on it.
- Getting result of parent node executions of the graph, is now being done using the result object's graph. Storing of each execution's result is also done there.
- Tests updated to reflect the changes made. They are also being run in a serverless manner.

### Removed

- `LatticeResult` class removed.
- `jsonpickle` requirement removed.
- `WorkflowExecutionResult`, `TaskExecutionResult`, and `ExecutionError` singleton classes removed.

### Fixed

- Commented out the `jwt_required()` part in `covalent-dispatcher/_service/app.py`, may be removed in later iterations.
- Dispatcher server will now return the error message in the response of getting result if it fails instead of sending every result ever as a response.

## [0.4.3] - 2021-11-23

### Added

- Added a note in Known Issues regarding port conflict warning.

## [0.4.2] - 2021-11-24

### Added

- Added badges to README.md

## [0.4.1] - 2021-11-23

### Changed

- Removed old coverage badge and fixed the badge URL

## [0.4.0] - 2021-11-23

### Added

- Codecov integrations and badge

### Fixed

- Detached pipelines no longer created

## [0.3.0] - 2021-11-23

### Added

- Wrote a Code of Conduct based on <https://www.contributor-covenant.org/>
- Added installation and environment setup details in CONTRIBUTING
- Added Known Issues section to README

## [0.2.0] - 2021-11-22

### Changed

- Removed non-open-source executors from Covalent. The local SLURM executor is now
- a separate repo. Executors are now plugins.

## [0.1.0] - 2021-11-19

### Added

- Pythonic CLI tool. Install the package and run `covalent --help` for a usage description.
- Login and logout functionality.
- Executor registration/deregistration skeleton code.
- Dispatcher service start, stop, status, and restart.

### Changed

- JWT token is stored to file instead of in an environment variable.
- The Dask client attempts to connect to an existing server.

### Removed

- Removed the Bash CLI tool.

### Fixed

- Version assignment in the covalent init file.

## [0.0.3] - 2021-11-17

### Fixed

- Fixed the Dockerfile so that it runs the dispatcher server from the covalent repo.

## [0.0.2] - 2021-11-15

### Changed

- Single line change in ci script so that it doesn't exit after validating the version.
- Using `rules` in `pytest` so that the behavior in test stage is consistent.

## [0.0.1] - 2021-11-15

### Added

- CHANGELOG.md to track changes (this file).
- Semantic versioning in VERSION.
- CI pipeline job to enforce versioning.<|MERGE_RESOLUTION|>--- conflicted
+++ resolved
@@ -5,28 +5,27 @@
 The format is based on [Keep a Changelog](https://keepachangelog.com/en/1.0.0/),
 and this project adheres to [Semantic Versioning](https://semver.org/spec/v2.0.0.html).
 
-<<<<<<< HEAD
-=======
+## [0.30.0] - 2022-03-08
+
+### Added
+
+- Dispatcher microservice API endpoint to dispatch workflow.
+
 ## [0.29.1] - 2022-03-07
 
 ### Changed
 
 - Updated fail-fast strategy to run all tests.
 
->>>>>>> 7940b6e6
 ## [0.29.0] - 2022-03-07
 
 ### Added
 
-<<<<<<< HEAD
-- Dispatcher microservice API endpoint to dispatch workflow.
-=======
 - DispatchDB for storing dispatched results
 
 ### Changed
 
 - UI loads dispatches from DispatchDB instead of browser local storage
->>>>>>> 7940b6e6
 
 ## [0.28.3] - 2022-03-03
 
