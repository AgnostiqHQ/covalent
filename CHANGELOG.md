--- conflicted
+++ resolved
@@ -7,15 +7,13 @@
 
 ## [UNRELEASED]
 
-<<<<<<< HEAD
 ### Changed
 
 - Covalent server can now process workflows without having their deps installed
-=======
+
 ### Operations
 
 - Enhanced hotfix action to create branches from existing commits
->>>>>>> 2de89da1
 
 ## [0.125.0] - 2022-07-09
 
