# Changelog

All notable changes to this project will be documented in this file.

The format is based on [Keep a Changelog](https://keepachangelog.com/en/1.0.0/),
and this project adheres to [Semantic Versioning](https://semver.org/spec/v2.0.0.html).

## [UNRELEASED]

<<<<<<< HEAD
### Fixed

- Resolving correct python executable
=======
### Operations

- Nightly frequency set to midnight EST 
>>>>>>> f513222e

## [0.223.1-rc.0] - 2023-05-17

### Authors

- Janosh Riebesell <janosh.riebesell@gmail.com>
- Co-authored-by: Alejandro Esquivel <ae@alejandro.ltd>

### Fixed

- only pin `aiohttp` downwards to fix install on Python 3.11 [#1654](https://github.com/AgnostiqHQ/covalent/pulls/1654)

## [0.223.0-rc.0] - 2023-05-17

### Authors

- Alejandro Esquivel <ae@alejandro.ltd>
- Madhur Tandon <20173739+madhur-tandon@users.noreply.github.com>
- Sankalp Sanand <sankalp@agnostiq.ai>
- Co-authored-by: kessler-frost <ssanand@hawk.iit.edu>
- Faiyaz Hasan <faiyaz@agnostiq.ai>
- Andrew S. Rosen <asrosen93@gmail.com>
- Co-authored-by: pre-commit-ci[bot] <66853113+pre-commit-ci[bot]@users.noreply.github.com>
- Co-authored-by: Santosh kumar <29346072+santoshkumarradha@users.noreply.github.com>


### Added

- Added the `CloudResourceManager` class
- A new tutorial for a dynamic quantum chemistry workflow

### Tests

- Added tests for the `CloudResourceManager` class

### Docs

- Fix docstring for set_config
- Redispatch feature page in Read the Docs.
- Clarify installation instructions for SLURM plugin in Read the Docs (x2).
- Fix waiting order of electrons in docs inside snippet for adding a dependency when inputs and outputs are independent.
- Expose GCP Batch executor RTD.
- Add GCP Batch executor image in RTD.

### Fixed

- DB path creation now takes place at import time so that the CLI commands don't fail
- Raise error on dispatching a non-lattice
- Helpful message when trying to dispatch a workflow when covalent server is not available
- Open UI preview of transport graph when `lattice.draw()` is invoked and print URL of the same
- Defer creation of server specific config entries until covalent is started
- Functional tests on CI
- Move dask worker space to covalent cache instead of `site-packages`

### Docs

- Updated Feature documentation for Triggers with an example and minor corrections

### Removed

- Duplicate mocks for `UI_SRVDIR`
- Duplicate `_get_cancel_requested` method from `covalent_dispatcher/_core/runner.py`

### Tests

- Re-enable `test_run_workflow_does_not_deserialize`

### Authors

- Madhur Tandon <madhurtandon23@gmail.com>

### Operations

- Removed "already released" check from stable changelog action

## [0.222.0-rc.0] - 2023-04-27

### Authors

- Faiyaz Hasan <faiyaz@agnostiq.ai>
- Co-authored-by: kessler-frost <ssanand@hawk.iit.edu>
- Co-authored-by: Alejandro Esquivel <ae@alejandro.ltd>

### Changed

- Implementation of `TransportableObject` property method to be backwards compatible with version 0.209.1.

### Tests

- Updated QA stress test execution time baseline.

## [0.221.1-rc.0] - 2023-04-26

### Authors

- Madhur Tandon <20173739+madhur-tandon@users.noreply.github.com>
- Co-authored-by: Alejandro Esquivel <ae@alejandro.ltd>
- Faiyaz Hasan <faiyaz@agnostiq.ai>
- Rob de Wit <RCdeWit@users.noreply.github.com>
- Co-authored-by: pre-commit-ci[bot] <66853113+pre-commit-ci[bot]@users.noreply.github.com>
- Sankalp Sanand <sankalp@agnostiq.ai>
- Co-authored-by: kessler-frost <ssanand@hawk.iit.edu>

### Tests

- Move QA scripts from QA repo to Covalent functional tests.

### Docs

- Update requirements file for the tutorials: `1_QuantumMachineLearning/pennylane_kernel/source.ipynb` and `machine_learning/dnn_comparison.ipynb`.
- Add macOS 13 (Ventura) to [compatibility list](doc/source/getting_started/compatibility.rst).
- Fixed broken links and typos in the documentation.

### Authors

- Madhur Tandon <madhurtandon23@gmail.com>

### Fixed

- Result status comparison
- Raise error on extra args/kwargs
- Fixed redispatching and trigger server address passing in base trigger

## [0.221.0-rc.0] - 2023-04-17

### Authors

- Faiyaz Hasan <faiyaz@agnostiq.ai>


### Changed

- Moved TransportableObject from transport.py to a new file transportable_object.py.

## [0.220.0-rc.0] - 2023-04-14

### Authors

- Alejandro Esquivel <ae@alejandro.ltd>
- Faiyaz Hasan <faiyaz@agnostiq.ai>
- Sankalp Sanand <sankalp@agnostiq.ai>
- Co-authored-by: kessler-frost <ssanand@hawk.iit.edu>
- Co-authored-by: pre-commit-ci[bot] <66853113+pre-commit-ci[bot]@users.noreply.github.com>
- Venkat Bala <15014089+venkatBala@users.noreply.github.com>
- Co-authored-by: Santosh kumar <29346072+santoshkumarradha@users.noreply.github.com>
- dwelsch-esi <116022979+dwelsch-esi@users.noreply.github.com>
- Ara Ghukasyan <38226926+araghukas@users.noreply.github.com>


### Operations

- Updating `nightly` frequency (temp)

### Added

- Tutorial for hybrid neural network using Covalent, AWSBatch, and Qiskit Runtime.
- Environment variable that users can set to specify the location where Covalent can find their defined executors.
- Task group id in Electrons.
- Reconstruct postprocessing method.

### Fixed

- Doubling of nodes that are added to the transport graph.
- Ensure postprocessing node end time is added as the workflow end time.
- Functional tests
- Custom executor how to guide, and its loading mechanism in covalent server.
- Broken postprocessing unit test.

### Added

- Postprocessing as electrons.
- Postprocessing class in `postprocessing.py` module for all the different postprocessing helper methods and algorithms.

### Changed

- Postprocessing logic.
- Sublattice logic. Sublattices are now treated as electrons. Once the transport graph has been built, the status get changed to `DISPATCHING` at which point it is executed as another workflow.

### Removed

- Postprocessing from runners.

### Docs

- Adding Google Batch executor plugin RTD

### Docs

- Updated How-to documents.
- Port of Pennylane's Univariate QVR tutorial using Covalent to this repo.
- Adding troubleshooting guide to RTD's
- Added a note to First Experiment offering initial intro to executors.

## [0.219.0-rc.0] - 2023-03-01

### Authors

- Alejandro Esquivel <ae@alejandro.ltd>
- Faiyaz Hasan <faiyaz@agnostiq.ai>
- Sankalp Sanand <sankalp@agnostiq.ai>
- Co-authored-by: kessler-frost <ssanand@hawk.iit.edu>
- Co-authored-by: pre-commit-ci[bot] <66853113+pre-commit-ci[bot]@users.noreply.github.com>
- Venkat Bala <15014089+venkatBala@users.noreply.github.com>
- Co-authored-by: Santosh kumar <29346072+santoshkumarradha@users.noreply.github.com>


### Docs

* Adding `cancellation` RTD text files

### Added

- `disable_run` option added to enable "saving-only" option on covalent server and not executing the workflow
- `register_triggers`, `stop_triggers` functions added to `LocalDispatcher` class
- `triggers` parameter to the lattice metadata
- `BaseTrigger`, `DirTrigger`, `TimeTrigger` classes added available to be assigned to any lattice enabling the triggers feature
- `TriggerLoader` class added enabling loading of any kind of triggers including user defined ones without requiring installation
- CLI options to start covalent server in triggers only, and no triggers mode
- `is_pending` option added during redispatch to resume execution of a previously "saved-only", i.e pending workflow
- API routes added for Triggers server

### Changed

- Modified `ct.get_result` to allow for status only requests

### Fixed

- UI crashing if time values are null
- No longer adding "http://" every time a dispatcher address is provided in local dispatcher class in order to use the provided address exactly

### Docs

- Added documentation for "Triggers" and a separate section for similar "Features"
- Tutorial guidelines

### Tests

- Updated and added tests to account for all of the above triggers related changes

### Operations

- Lowering number of jest workers as an attempt to fix flaky UI functional tests
- Added exception for nightly to pass if conda release fails

## [0.218.0-rc.0] - 2023-02-21

### Authors

- Will Cunningham <wjcunningham7@users.noreply.github.com>
- Venkat Bala <15014089+venkatBala@users.noreply.github.com>
- Co-authored-by: Santosh kumar <29346072+santoshkumarradha@users.noreply.github.com>
- Co-authored-by: Alejandro Esquivel <ae@alejandro.ltd>
- Faiyaz Hasan <faiyaz@agnostiq.ai>
- Sankalp Sanand <sankalp@agnostiq.ai>
- Co-authored-by: kessler-frost <ssanand@hawk.iit.edu>
- Co-authored-by: Venkat Bala <venkat@agnostiq.ai>


### Added

- Added feature to support cancelling workflow dispatches
- Updating/adding new tests to improve code coverage

### Fixed

- Redispatch bug involving copying reusable nodes from old transport graph to new transport graph.
- Pennylane tutorial notebook.

### Docs

- Redispatch API section.
- Add how to for redispatch.
- Mention redispatch in the concepts section.
- Update `AWS Lambda` executor RTD with steps to extend the base executor image for installing custom packages

### Changed

- Enhanced the Dockerfile to include builds from various sources and a differentiation between SDK and Server builds

### Operations

- Updated pre-commit hook versions
- Updated codecov upload steps in tests workflow to fail if upload to codecov fails

## [0.217.0-rc.0] - 2023-02-12

### Authors

- Faiyaz Hasan <faiyaz@agnostiq.ai>
- dwelsch-esi <116022979+dwelsch-esi@users.noreply.github.com>
- Co-authored-by: dwelsch-memverge <david.welsch@memverge.com>
- Co-authored-by: pre-commit-ci[bot] <66853113+pre-commit-ci[bot]@users.noreply.github.com>
- Co-authored-by: Santosh kumar <29346072+santoshkumarradha@users.noreply.github.com>
- Co-authored-by: Will Cunningham <wjcunningham7@gmail.com>

### Fixed

- Redispatch bug.

### Changed

- Location of function to load result from the database now moved to load module in covalent_dispatcher/_db folde.

### Added
- API endpoint for redispatching.
- Unit and functional tests for redispatching.

### Docs
- Updated self-deployment (server deployment). 

## [0.216.0-rc.0] - 2023-02-05

### Authors

- Venkat Bala <15014089+venkatBala@users.noreply.github.com>
- Co-authored-by: Alejandro Esquivel <ae@alejandro.ltd>
- Faiyaz Hasan <faiyaz@agnostiq.ai>
- Ara Ghukasyan <38226926+araghukas@users.noreply.github.com>


### Removed

- References to specific IBMQ hub/group/project in tutorial 5

### Added

- TransportGraphOps class for diffing operations on transport graphs.
- Added make derived dispatch method.
- Apply electron updates method to _TransportGraph.

### Operations

- Added job in `nightly` to trigger base executor image builds after a Covalent `pre-release`

## [0.215.0-rc.0] - 2023-02-01

### Authors

- Faiyaz Hasan <faiyaz@agnostiq.ai>
- Alejandro Esquivel <ae@alejandro.ltd>

### Docs

- Added IBMQ tutorial

### Added

- Workflow re-dispatching functionality.

## [0.214.0-rc.0] - 2023-01-25

### Authors

- Faiyaz Hasan <faiyaz@agnostiq.ai>
- Alejandro Esquivel <ae@alejandro.ltd>


### Operations

- Fixed stable-changelog action removed `.catch` added `.on('error')`
- Removed AWS base executor deployment from `release.yml`
- Removed experimental tests from nightly test matrix (will be brought back but in different workflow)
- Updated release workflow to continue if release tag already exists

### Removed

- Slurm executor reference from qaoa tutorial since it's not compatible with conda env at the moment.

### Fixed

- Braket pip installation instructions.

## [0.213.2-rc.0] - 2023-01-21

### Authors

- Will Cunningham <wjcunningham7@users.noreply.github.com>


### Fixed

- Removing the entrypoint for SDK-only install
- Updating client requirements to match server versions

## [0.213.1-rc.0] - 2023-01-20

### Authors

- Faiyaz Hasan <faiyaz@agnostiq.ai>
- Alejandro Esquivel <ae@alejandro.ltd>
- dwelsch-esi <116022979+dwelsch-esi@users.noreply.github.com>


### Fixed

- Load plugins only when COVALENT_PLUGIN_LOAD environment variable has been set to a Truthy value.

### Docs
- Published Self-Deployment Guide

## [0.213.0-rc.0] - 2023-01-18

### Authors

- dwelsch-esi <116022979+dwelsch-esi@users.noreply.github.com>
- Co-authored-by: dwelsch-memverge <david.welsch@memverge.com>
- Co-authored-by: pre-commit-ci[bot] <66853113+pre-commit-ci[bot]@users.noreply.github.com>
- Sankalp Sanand <sankalp@agnostiq.ai>
- Co-authored-by: kessler-frost <ssanand@hawk.iit.edu>
- Co-authored-by: Faiyaz Hasan <faiyaz@agnostiq.ai>
- Co-authored-by: Casey Jao <casey@agnostiq.ai>
- Co-authored-by: Santosh kumar <29346072+santoshkumarradha@users.noreply.github.com>
- Co-authored-by: Will Cunningham <wjcunningham7@gmail.com>
- Will Cunningham <wjcunningham7@users.noreply.github.com>
- Co-authored-by: Alejandro Esquivel <ae@alejandro.ltd>


### Fixed

- MNIST tutorial now shows non-Null outputs and the classifier training log image has been updated.
- Minor changes to tutorials: autoencoder, quantum and classical svm, ensemble classification, iris classification with Pennylane, quantum chemistry, DNN tutorial, qaoa, spacetime tutorial etc.
- The range of `networkx` versions in requirements.txt weren't compatible with each other, thus it is pinned to `2.8.6` now
- SDK-only sdist and installation should now work as expected, not packaging the server

### Added

- Added `dispatcher_addr` argument to `ct.get_result` similar to `ct.dispatch` so that it doesn't always fallback to using the default configured address

### Tests

- Updated `_get_result_from_dispatcher` test to verify whether using a link directly works or not

### Docs
- Revised UI reference. Added Settings page documentation.
- Added broken UI links in README

## [0.212.1-rc.0] - 2023-01-14

### Authors

- Casey Jao <casey@agnostiq.ai>


### Fixed

- Fixed naming of collection nodes (was breaking postprocessing)
- Restored compatibility with stable release of AWS executors


## [0.212.0-rc.0] - 2023-01-13

### Authors

- Prasanna Venkatesh <54540812+Prasy12@users.noreply.github.com>
- Co-authored-by: kamalesh.suresh <kamalesh.suresh@psiog.com>
- Co-authored-by: Amalan Jenicious F <amalan.jenicious@psiog.com>
- Co-authored-by: Alejandro Esquivel <ae@alejandro.ltd>


### Added

- Front-end pending unit tests for the GUI.

## [0.211.1-rc.0] - 2023-01-12

### Authors

- Prasanna Venkatesh <54540812+Prasy12@users.noreply.github.com>
- Co-authored-by: Aravind-psiog <aravind.prabaharan@psiog.com>
- Co-authored-by: ArunPsiog <arun.mukesh@psiog.com>
- Co-authored-by: Alejandro Esquivel <ae@alejandro.ltd>

### Fixed

- Optimization of logs on the GUI for large log file sizes.
- Fixed UI pagination not working for more than 11 pages
- Runtime field counting down for select running dispatches

## [0.211.0-rc.0] - 2023-01-10

### Authors

- Alejandro Esquivel <ae@alejandro.ltd>


### Changed
- Changed decode-uri-component package version on webapp yarn-lock file.
- Changed json5 package version on webapp yarn-lock file.

## [0.210.0-rc.0] - 2023-01-05

### Authors

- Alejandro Esquivel <ae@alejandro.ltd>


### Changed

- Reverted nightly frequency back to once a day

### Docs

- Updated compatibility matrix

## [0.209.1-rc.0] - 2022-12-15

### Authors

- Alejandro Esquivel <ae@alejandro.ltd>
- dwelsch-esi <116022979+dwelsch-esi@users.noreply.github.com>
- Co-authored-by: dwelsch-memverge <david.welsch@memverge.com>
- Co-authored-by: Santosh kumar <29346072+santoshkumarradha@users.noreply.github.com>
- Co-authored-by: pre-commit-ci[bot] <66853113+pre-commit-ci[bot]@users.noreply.github.com>
- Co-authored-by: santoshkumarradha <santosh@agnostiq.ai>
- RaviPsiog <111348352+RaviPsiog@users.noreply.github.com>
- Co-authored-by: RaviPsiog <ravieja.gurram@psiog.com>
- Co-authored-by: Faiyaz Hasan <faiyaz@agnostiq.ai>
- Casey Jao <casey@agnostiq.ai>
- Co-authored-by: Will Cunningham <wjcunningham7@users.noreply.github.com>
- Prasanna Venkatesh <54540812+Prasy12@users.noreply.github.com>
- Ara Ghukasyan <38226926+araghukas@users.noreply.github.com>
- Venkat Bala <15014089+venkatBala@users.noreply.github.com>
- Co-authored-by: Venkat Bala <venkat@agnostiq.ai>


### Fixed

- Removed merge conflict symbols in changelog

## [0.209.0-rc.0] - 2022-12-15

### Authors

- Alejandro Esquivel <ae@alejandro.ltd>
- dwelsch-esi <116022979+dwelsch-esi@users.noreply.github.com>
- Co-authored-by: dwelsch-memverge <david.welsch@memverge.com>
- Co-authored-by: Santosh kumar <29346072+santoshkumarradha@users.noreply.github.com>
- Co-authored-by: pre-commit-ci[bot] <66853113+pre-commit-ci[bot]@users.noreply.github.com>
- Co-authored-by: santoshkumarradha <santosh@agnostiq.ai>
- RaviPsiog <111348352+RaviPsiog@users.noreply.github.com>
- Co-authored-by: RaviPsiog <ravieja.gurram@psiog.com>
- Co-authored-by: Faiyaz Hasan <faiyaz@agnostiq.ai>
- Casey Jao <casey@agnostiq.ai>
- Co-authored-by: Will Cunningham <wjcunningham7@users.noreply.github.com>
- Prasanna Venkatesh <54540812+Prasy12@users.noreply.github.com>
- Ara Ghukasyan <38226926+araghukas@users.noreply.github.com>
- Venkat Bala <15014089+venkatBala@users.noreply.github.com>
- Co-authored-by: Venkat Bala <venkat@agnostiq.ai>


### Added

- Adding support for PostgresQL DB backend
- Added check for `COVALENT_DATABASE_URL`, if exists connect sqlalchemy engine using that
- Adding `COVALENT_DATABASE_USER` and `COVALENT_DATABASE_PASSWORD` environment variables
- Adding `COVALENT_DATABASE_HOSTNAME` and `COVALENT_DATABASE_PORT` environment variables for easy configuration

### Changed

- Updated `requirements.txt` to include `pyscopg2`
- Refactored execution.py into loosely coupled modular pieces

### Fixed

- Build graph now sets all unset lattice constraints from defaults
- Fixed all failing functional tests
- Fixed local executor tests on MacOS by adding ProcessPoolExecutor

### Changed

- Updated `directory` like default environment variable paths to avoid creating redundant nested directories when self-hosting

### Docs

- Adding `Deployment` section for self-hosting guide

### Docs

- Rewrote Concepts section in docs
- Split Concepts into API, server, and UI sections
- Added new examples and graphics for Concepts

### Fixed

- Respecting specified AWS profile & region in remote executed S3 file transfers, defaulting to env vars of execution backend

### Added

- Added `TaskRuntimeError` exception for executor plugin implementations to signal to Covalent that a task raised an
  unhandled exception while running in the executor backend.
- Added environment variable for a remote database backend
- Added support for mysql and postgresql

### Changed

- Docs for Covalent's Slurm plugin updated with explanation for optional `srun` parameters.
- Electron errors are segregated by type; task runtime errors are
  stored in `stderr` while the `error` attribute of a node is reserved
  for exceptions raised by Covalent itself.
- When tasks fail in a workflow, the Lattice ErrorCard in the UI summarizes the failed tasks.

### Fixed

- Electrons will inherit the lattice executors.
- Sublattices inherit the parent lattice executor.
- When several electrons are running concurrently, their stdout and stderr are stored in the correct graph nodes.
- Electron errors now appear in the Electron ErrorCard when one clicks on a failed task in the UI.
- When an electron raises an exception during execution, the local and dask executors now try to recover any output that was already
  written.
- Fixed functional tests.
- Added `requirements-client.txt` to MANIFEST file
- Respecting specified AWS profile & region in remote executed S3 file transfers, defaulting to env vars of execution backend
- Fixed local executor tests on MacOS (second attempt)
- The `initialize_results_dir` method attempts to use an environment variable instead of the results directory in the payload
- Modified certain sqlalchemy commands for postgres compatibility
- Removed references to results_dir in the payload

### Docs


- Added DNN tutorial
- Updated AWS Plugins install instructions
- Updated AWS Plugins documentation (minor fixes)
- Rewrote intro material in README.
- Changed "Citation" in the README.
- Renamed "Release Notes" to "What's New?" in the README. Updated What's New with a description of the newest GUI functionality.
- Added "Quick Start" guide.
- Updated and reorganized doc landing page.
- Rewrote "Getting Started" page.
- Broke out "Installing from Source" instructions to separate page.
- Corrected some API class names in headers.
- Added an executors-and-UI graphic.
- Adding `Deployment` section for self-hosting guide


## [0.208.0-rc.0] - 2022-11-05

### Authors

- Faiyaz Hasan <faiyaz@agnostiq.ai>
- Casey Jao <casey@agnostiq.ai>
- Alejandro Esquivel <ae@alejandro.ltd>

### Operations

- Reverted nightly schedule back to daily at 4:00am
- Added Alejandro to PAUL_BLART group to allow trigerring of releases

### Added

- Support for transferring the contents of folders to and from S3 buckets using the file transfer module.

### Docs

- Rewrote intro material in README.
- Changed "Citation" in the README.
- Renamed "Release Notes" to "What's New?" in the README. Updated What's New with a description of the newest GUI functionality.

### Fixed

- Folder transfer unit test.
- Folder transfer download bug
- Result objects now print correctly when nodes fail

### Changed

- Width of lattice name column on dispatch list GUI.
- Optimzing larger graphs for better performance.

## [0.207.0-rc.0] - 2022-10-26

### Authors

- Alejandro Esquivel <ae@alejandro.ltd>
- Co-authored-by: pre-commit-ci[bot] <66853113+pre-commit-ci[bot]@users.noreply.github.com>


### Changed

- Running migrations automatically if none have run in the past (fresh installs, after purging)

## [0.206.0-rc.0] - 2022-10-26

### Authors

- Akalanka <8133713+boneyag@users.noreply.github.com>
- Co-authored-by: Will Cunningham <wjcunningham7@users.noreply.github.com>
- Co-authored-by: Scott Wyman Neagle <scott@agnostiq.ai>
- Scott Wyman Neagle <wymnea@protonmail.com>
- Co-authored-by: Will Cunningham <wjcunningham7@gmail.com>
- Co-authored-by: Alejandro Esquivel <ae@alejandro.ltd>
- Co-authored-by: Faiyaz Hasan <faiyaz@agnostiq.ai>
- Casey Jao <casey@agnostiq.ai>
- Venkat Bala <15014089+venkatBala@users.noreply.github.com>


### Docs

- Updated AWS Lambda executor docs to address conflict with using public ecr registries

### Docs

- Fixed missing RTD content under API section for covalent, cli, leptons, deps, data transfer

### Fixed

- Enabling logging by default
- Removed debugging output
- Clarify cli output when `covalent db migrate` needs to be run

### Changed

- Single line call to join instead of a for loop
- Updated black, mirrors-prettier, and detect-secrets in pre-commit hooks

### Operations

- Updated hotfix logic to run on a merge to a release branch
- CodeQL workflow uses a test matrix to scan all repos in the Covalent ecosystem

## [0.205.0-rc.0] - 2022-10-19

### Authors

- Alejandro Esquivel <ae@alejandro.ltd>
- Venkat Bala <15014089+venkatBala@users.noreply.github.com>
- Casey Jao <casey@agnostiq.ai>


### Changed

- Made `root_dispatch_id` nullable to circumvent migration issues with sqlite in certain platforms

### Operations

- Updated all CI Slack alerts to all go to the #covalent-ci channel

### Fixed

- Rendering newlines in ErrorCard on the UI for displaying error stacktraces
- VERSION incrementing logic in changelog
- Fixed v11 migration to use render as batch to make DROP operations compatible with sqlite

## [0.204.1-rc.0] - 2022-10-18

### Authors

- Alejandro Esquivel <ae@alejandro.ltd>
- Venkat Bala <15014089+venkatBala@users.noreply.github.com>
- Casey Jao <casey@agnostiq.ai>


### Fixed

- `covalent restart` honors the `sdk.no_cluster` setting

### Docs

- Updated RTD with details about the new AWS lambda executor interface

### Operations

- Removed PAUL_BLART check on build sdist step in release.yml
- Consolidated pre & stable build into one step in release.yml

## [0.204.0-rc.0] - 2022-10-17

### Authors

- Alejandro Esquivel <ae@alejandro.ltd>
- Prasanna Venkatesh <54540812+Prasy12@users.noreply.github.com>
- Co-authored-by: Aravind-psiog <aravind.prabaharan@psiog.com>
- Co-authored-by: Manjunath PV <manjunath.poilath@psiog.com>
- Co-authored-by: pre-commit-ci[bot] <66853113+pre-commit-ci[bot]@users.noreply.github.com>
- Co-authored-by: RaviPsiog <raviteja.gurram@psiog.com>
- Co-authored-by: RaviPsiog <ravieja.gurram@psiog.com>
- Aravind <100823292+Aravind-psiog@users.noreply.github.com>
- Co-authored-by: Prasy12 <prasanna.venkatesh@psiog.com>


### Operations

- Fixing the validate distribution step given changes in -rc0 suffix to version

### Added

- RTD for User Interface
- Minor GUI fixes

### Fixed

- Re-applying default executor fix post config file reunification

## [0.203.0-rc.0] - 2022-10-14

### Authors

- Prasanna Venkatesh <54540812+Prasy12@users.noreply.github.com>
- Co-authored-by: Aravind-psiog <aravind.prabaharan@psiog.com>
- Co-authored-by: kamalesh.suresh <kamalesh.suresh@psiog.com>
- Co-authored-by: pre-commit-ci[bot] <66853113+pre-commit-ci[bot]@users.noreply.github.com>
- Casey Jao <casey@agnostiq.ai>
- Scott Wyman Neagle <wymnea@protonmail.com>
- Co-authored-by: Scott Wyman Neagle <scott@agnostiq.ai>
- Co-authored-by: Alejandro Esquivel <ae@alejandro.ltd>
- Will Cunningham <wjcunningham7@users.noreply.github.com>
- Will Cunningham <wjcunningham7@gmail.com>


### Added

- Ability to use terminal on the GUI.

### Fixed

- Exceptions when instantiating executors are handled
- Covalent start now waits for the server to settle before returning

### Operations

- updated hotfix logic to run on a merge to a release branch
- Fixing js github actions dist by re-building from develop
- Fixing syntax in describe action & compiled action manually

## [0.202.0] - 2022-10-11

### Authors

- Prasanna Venkatesh <54540812+Prasy12@users.noreply.github.com>
- Co-authored-by: ArunPsiog <arun.mukesh@psiog.com>
- Co-authored-by: kamalesh.suresh <kamalesh.suresh@psiog.com>
- Co-authored-by: Amalan Jenicious F <amalan.jenicious@psiog.com>
- Co-authored-by: Alejandro Esquivel <ae@alejandro.ltd>
- Casey Jao <casey@agnostiq.ai>


### Added

- Ability to view sublattices list as part of the main lattice
- Ability to view subalattices graph as part of main lattice


### Fixed

- Electron dependencies are no longer written twice to the DB during a workflow

## [0.201.0] - 2022-10-09

### Authors

- Venkat Bala <15014089+venkatBala@users.noreply.github.com>
- Will Cunningham <wjcunningham7@users.noreply.github.com>
- Co-authored-by: Scott Wyman Neagle <scott@agnostiq.ai>
- Co-authored-by: Alejandro Esquivel <ae@alejandro.ltd>
- Aravind <100823292+Aravind-psiog@users.noreply.github.com>
- Co-authored-by: Amalan Jenicious F <amalan.jenicious@psiog.com>
- Co-authored-by: kamalesh.suresh <kamalesh.suresh@psiog.com>
- Co-authored-by: Prasy12 <prasanna.venkatesh@psiog.com>
- Co-authored-by: ArunPsiog <arun.mukesh@psiog.com>
- Co-authored-by: pre-commit-ci[bot] <66853113+pre-commit-ci[bot]@users.noreply.github.com>
- Co-authored-by: Casey Jao <casey@agnostiq.ai>
- Co-authored-by: Will Cunningham <wjcunningham7@gmail.com>
- Okechukwu  Emmanuel Ochia <okechukwu@agnostiq.ai>
- Scott Wyman Neagle <wymnea@protonmail.com>


### Docs

- Added AWS Plugins RTD page

### Fixed

- Updated import statements in alembic `env.py` file to refer to updated location of `DataStore` class
- Imports in entry_point

### Docs

- Fixed the docstring for `get_node_error`

### Changed

- move `upsert_lattice_data()` to dispatcher
- move `upsert_electron_data()` to dispatcher
- move `insert_electron_dependency_data()` to dispatcher
- move `persist()` to dispatcher
- move `get_unique_id()` to dispatcher
- move `initialize_result_object()` to dispatcher

### Removed

- `get_node_value` from `Result`

### Tests

- Updated more functional tests

## [0.200.0] - 2022-10-05

### Authors

- Venkat Bala <15014089+venkatBala@users.noreply.github.com>
- Scott Wyman Neagle <scott@agnostiq.ai>
- Co-authored-by: Faiyaz Hasan <faiyaz@agnostiq.ai>
- Co-authored-by: Will Cunningham <wjcunningham7@gmail.com>
- Will Cunningham <wjcunningham7@users.noreply.github.com>
- Co-authored-by: Alejandro Esquivel <ae@alejandro.ltd>
- Co-authored-by: pre-commit-ci[bot] <66853113+pre-commit-ci[bot]@users.noreply.github.com>
- Aravind <100823292+Aravind-psiog@users.noreply.github.com>
- Co-authored-by: Amalan Jenicious F <amalan.jenicious@psiog.com>
- Co-authored-by: kamalesh.suresh <kamalesh.suresh@psiog.com>
- Co-authored-by: Prasy12 <prasanna.venkatesh@psiog.com>
- Co-authored-by: ArunPsiog <arun.mukesh@psiog.com>
- Co-authored-by: Casey Jao <casey@agnostiq.ai>
- Okechukwu  Emmanuel Ochia <okechukwu@agnostiq.ai>


## Docs

- Updated ECS Executor RTD with config & cloud resources table

### Added

- Ability to view the configuration file on the GUI as settings
- Ability to copy python objects for inputs and results for lattice and electrons

### Fixed

- Minor GUI bugs and improvements

### Docs

- Updated Lambda Executor RTD with config & cloud resources table
- Updated EC2, Braket, and Batch AWS Executors RTD with config & cloud resources table

### Operations

- Fixed syntax issues in `nightly.yml`
- Add `repository` arg to checkout in `version`
- fix `octokit` request action route, update env token
- create stable versions for stable releases
- add `fetch-depth: 0` to fetch entire history
- fix regex for matching version
- add `persist-credentials: false` in nightly
- Update `nightly` schedule to midnight EST
- Added CI for Ubuntu 22.04 / Python 3.8, 3.9
- Added CI for Centos 7 / Python 3.9
- Added experimental CI for Debian 11 / Python 3.11rc2
- Renamed Ubuntu images to Debian for accuracy
- Adding boilerplate workflow
- Syntax fixes in release.yml
- Verbose failure messages in boilerplate workflow
- Change license.yml to pip-license-checker action

## [0.199.0] - 2022-09-29

### Authors

- Venkat Bala <15014089+venkatBala@users.noreply.github.com>
- Co-authored-by: Will Cunningham <wjcunningham7@gmail.com>
- Co-authored-by: Scott Wyman Neagle <scott@agnostiq.ai>
- Will Cunningham <wjcunningham7@users.noreply.github.com>
- Sankalp Sanand <sankalp@agnostiq.ai>
- Casey Jao <casey@agnostiq.ai>
- Prasanna Venkatesh <54540812+Prasy12@users.noreply.github.com>
- Co-authored-by: Manjunath PV <manjunath.poilath@psiog.com>
- Co-authored-by: kamalesh.suresh <kamalesh.suresh@psiog.com>
- Co-authored-by: ArunPsiog <arun.mukesh@psiog.com>
- Co-authored-by: RaviPsiog <raviteja.gurram@psiog.com>
- Co-authored-by: pre-commit-ci[bot] <66853113+pre-commit-ci[bot]@users.noreply.github.com>
- Co-authored-by: Faiyaz Hasan <faiyaz@agnostiq.ai>
- Co-authored-by: Alejandro Esquivel <ae@alejandro.ltd>

### Tests

- Fixed `asserts` in stress tests
- Added unit tests for `defaults.py`
- Updated `test_sync()` to match the new function signature.

### Added

- `requirements-client.txt` file added.
- Logs tab on the GUI which displays the covalent logs and also the ability to download the log file.
- Missing copyrights to the file transfer module.

### Fixed

- Config file is now locked during reads and writes to mitigate concurrency issues
- In `defaults.py/get_default_executor`, condition to return `local` or `dask` is now fixed
- Strip "/" from the S3 bucket download "from file path" and the upload "to file path"
- Correctly return stderr in get_node_result

### Changed

- Installation requirements are now split into client side and server side requirements' files.
- `setup.py` modified to install client side requirements only, if `COVALENT_SDK_ONLY` environment variable is present and `True`.
- Updated `requirements.txt` and `tests/requirements.txt`
- Updated `nbconvert` by dependabot
- Split the `ConfigManager` into `Client` and `Server` components
- Update the `set/get/update` config methods to distinguish between the client and server parts
- `get_all_node_results()` uses in memory `Result` instead of DB
- `get_all_node_outputs()` uses in memory Result instead of DB

### Removed

- The DB dependency in `sync()`
- The ability for `sync()` to wait for all dispatches.

### Docs

- Fixed a notebook which was not rendering

### Operations

- Updating all references to local workflows
- Adding `nightly.yml` workflow for nightly CI
- Updated triggers to `tests` and `changelog` workflows
- Enhanced pre-release workflows
- `codecov` passthrough jobs added for when tests are not run
- Tests are run on one platform on pushes to `develop` to keep codecov reports accurate
- Test matrix source triggers changed from `workflow_call` to `schedule` since contexts are inherited
- Removed badges workflow; version badge is now generated using the latest pre-release tag
- Removed unused `push_to_s3` workflow
- Workflows authenticate to AWS using OIDC with specific roles
- Only the recommended platform is tested on pull requests
- Update check blocks to assert the `workflow_call` event type is replaced with `schedule`
- Create a hotfix when pushing to a release branch
- Update nightly trigger to `hourly` for testing
- Update `changelog` action token to `COVALENT_OPS_BOT_TOKEN`
- Remove `benchmark` workflow from `nightly` schedule
- Removed payload dependency from changelog action so it can run on a schedule
- Remove `benchmark` workflow from `nightly` schedule

## [0.198.0] - 2022-09-14

### Authors

- Scott Wyman Neagle <scott@agnostiq.ai>
- Co-authored-by: Will Cunningham <wjcunningham7@gmail.com>


### Operations

- Fix `release.yml` workflow
- Adding a step in `release.yml/docker` job to trigger the AWS executor base image build in the remote repo `covalent-aws-plugins`
- Pass all the necessary inputs for the triggered workflow as part of the HTTP POST request body
- Added MacOS 12 to test matrix


### Changed

- Skipping stalling `dask_executor` functional test
- Database is initialized in `covalent_ui/app.py` instead of in the CLI's `start` method in order to support management via `start-stop-daemon`.
- Convert `COVALENT_SVC_PORT` to `int` when parsing env var
- Skipping stalling `dask_executor` functional test

### Added

- Modified `_DEFAULT_CONSTRAINT_VALUES` to a dataclass called `DefaultMetadataValues`, it is still used as a dictionary everywhere (named `DEFAULT_METADATA_VALUES` instead) but in an object-like manner.
- Modified `_DEFAULT_CONFIG` to also be a dataclass called `DefaultConfig`, which is initialized whenever needed and used like a dictionary (named `DEFAULT_CONFIG`).
- `ConfigManager` is now thread safe since it is initialized whenever needed instead of one object being accessed by multiple processes/threads leading to corruption of the config file.
- Using `contextlib.supress` to ignore `psutil.NoSuchProcess` errors instead of `try/except` with `pass`.
- Filter workflow dispatches by status on the GUI.
- Delete all workflow dispatches present in the database from the GUI and add filter level deletion of workflow dispatches as well.
- Theme changes as part of latest wireframe.
- Factory functions to generate configurations and default metadata at the time when required. This is because certain values like default executors are only determined when the covalent server starts.
- Respecting the configuration options like default executor, no. of workers, developer mode, etc. when restarting the server.
- Unit tests for `remote_executor.py`
- Added alembic migrations script for DB schema v12
- Environment variables added to `defaults.py` in order to support system services
- Covalent OpenRC init script added

### Removed

- Deprecated `_DEFAULT_CONSTRAINTS_DEPRECATED` removed.
- Confusing `click` argument `no-cluster` instead of flag `--no-cluster` removed; this was also partially responsible for unexpected behaviour with using `no-cluster` option when starting covalent.

### Operations

- Fixed a bug in changelog.yml caused by passing a large list of commits as a var

### Tests

- Updated tests to reflect above changes.
- Updated more tests to DB schema v12
- Improved DB mocking in dispatcher tests

### Fixed

- Removed inheritance of `call_before` metadata related to file transfers from parent electron to collected nodes.
- Executor instances at runtime no longer inadvertently modify
  transport graph nodes when modifying their attributes.
- Syntax error in `tests.yml`

### Docs

- Updated AWS Lambda plugin rtd with mention to its limitations.
- Updated RTD concepts and tutorials to reflect new UI.

## [0.197.0] - 2022-09-08

### Authors

- Will Cunningham <wjcunningham7@users.noreply.github.com>
- Co-authored-by: Scott Wyman Neagle <scott@agnostiq.ai>
- Alejandro Esquivel <ae@alejandro.ltd>
- Co-authored-by: Will Cunningham <wjcunningham7@gmail.com>
- Aravind-psiog <100823292+Aravind-psiog@users.noreply.github.com>
- Faiyaz Hasan <faiyaz@agnostiq.ai>
- Co-authored-by: Venkat Bala <venkat@agnostiq.ai>
- Prasanna Venkatesh <54540812+Prasy12@users.noreply.github.com>
- Co-authored-by: Amalan Jenicious F <amalan.jenicious@psiog.com>
- Okechukwu  Emmanuel Ochia <okechukwu@agnostiq.ai>
- Co-authored-by: pre-commit-ci[bot] <66853113+pre-commit-ci[bot]@users.noreply.github.com>
- Casey Jao <casey@agnostiq.ai>


### Fixed

- Fixed missing lattice and result object attributes after rehydrating from datastore.

### Changed

- Implemented v12 of the DB schema

### Tests

- Enhanced DB tests to check faithfulness of persist and rehydrate operations

### Docs
- Update user interface docs for filter and delete features.
- Added credential management page

## [0.196.0] - 2022-09-07

### Authors

- Will Cunningham <wjcunningham7@users.noreply.github.com>
- Co-authored-by: Scott Wyman Neagle <scott@agnostiq.ai>
- Alejandro Esquivel <ae@alejandro.ltd>
- Co-authored-by: Will Cunningham <wjcunningham7@gmail.com>
- Aravind-psiog <100823292+Aravind-psiog@users.noreply.github.com>
- Faiyaz Hasan <faiyaz@agnostiq.ai>
- Co-authored-by: Venkat Bala <venkat@agnostiq.ai>
- Prasanna Venkatesh <54540812+Prasy12@users.noreply.github.com>
- Co-authored-by: Amalan Jenicious F <amalan.jenicious@psiog.com>
- Okechukwu  Emmanuel Ochia <okechukwu@agnostiq.ai>
- Co-authored-by: pre-commit-ci[bot] <66853113+pre-commit-ci[bot]@users.noreply.github.com>
- Casey Jao <casey@agnostiq.ai>


### Changed

- Sublattices are now run completely internally, without any HTTP calls.
- Lattice-level metadata is persisted atomically for sublattices.

## [0.195.0] - 2022-09-06

### Authors

- Will Cunningham <wjcunningham7@users.noreply.github.com>
- Co-authored-by: Scott Wyman Neagle <scott@agnostiq.ai>
- Alejandro Esquivel <ae@alejandro.ltd>
- Co-authored-by: Will Cunningham <wjcunningham7@gmail.com>
- Aravind-psiog <100823292+Aravind-psiog@users.noreply.github.com>
- Faiyaz Hasan <faiyaz@agnostiq.ai>
- Co-authored-by: Venkat Bala <venkat@agnostiq.ai>
- Prasanna Venkatesh <54540812+Prasy12@users.noreply.github.com>
- Co-authored-by: Amalan Jenicious F <amalan.jenicious@psiog.com>
- Okechukwu  Emmanuel Ochia <okechukwu@agnostiq.ai>
- Co-authored-by: pre-commit-ci[bot] <66853113+pre-commit-ci[bot]@users.noreply.github.com>
- Casey Jao <casey@agnostiq.ai>


### Changed

- `import covalent` no longer pulls in the server components

### Operations

- Fixed `tests.yml` where `RECOMMENDED_PLATFORM` was not properly set

## [0.194.0] - 2022-09-06

### Authors

- Will Cunningham <wjcunningham7@users.noreply.github.com>
- Co-authored-by: Scott Wyman Neagle <scott@agnostiq.ai>
- Alejandro Esquivel <ae@alejandro.ltd>
- Co-authored-by: Will Cunningham <wjcunningham7@gmail.com>
- Aravind-psiog <100823292+Aravind-psiog@users.noreply.github.com>
- Faiyaz Hasan <faiyaz@agnostiq.ai>
- Co-authored-by: Venkat Bala <venkat@agnostiq.ai>
- Prasanna Venkatesh <54540812+Prasy12@users.noreply.github.com>
- Co-authored-by: Amalan Jenicious F <amalan.jenicious@psiog.com>
- Okechukwu  Emmanuel Ochia <okechukwu@agnostiq.ai>
- Co-authored-by: pre-commit-ci[bot] <66853113+pre-commit-ci[bot]@users.noreply.github.com>
- Casey Jao <casey@agnostiq.ai>


### Operations

- Added a workflow which checks for missing or extra requirements
- Added pycln to pre-commit hooks #867

### Removed

- PyYAML
- tailer

## [0.193.0] - 2022-09-06

### Authors

- Will Cunningham <wjcunningham7@users.noreply.github.com>
- Co-authored-by: Scott Wyman Neagle <scott@agnostiq.ai>
- Alejandro Esquivel <ae@alejandro.ltd>
- Co-authored-by: Will Cunningham <wjcunningham7@gmail.com>
- Aravind-psiog <100823292+Aravind-psiog@users.noreply.github.com>
- Faiyaz Hasan <faiyaz@agnostiq.ai>
- Co-authored-by: Venkat Bala <venkat@agnostiq.ai>
- Prasanna Venkatesh <54540812+Prasy12@users.noreply.github.com>
- Co-authored-by: Amalan Jenicious F <amalan.jenicious@psiog.com>
- Okechukwu  Emmanuel Ochia <okechukwu@agnostiq.ai>
- Co-authored-by: pre-commit-ci[bot] <66853113+pre-commit-ci[bot]@users.noreply.github.com>
- Casey Jao <casey@agnostiq.ai>


### Changed

- Refactored executor base classes

### Operations

- pre-commit autoupdate

## [0.192.0] - 2022-09-02

### Authors

- Will Cunningham <wjcunningham7@users.noreply.github.com>
- Co-authored-by: Scott Wyman Neagle <scott@agnostiq.ai>
- Alejandro Esquivel <ae@alejandro.ltd>
- Co-authored-by: Will Cunningham <wjcunningham7@gmail.com>
- Aravind-psiog <100823292+Aravind-psiog@users.noreply.github.com>
- Faiyaz Hasan <faiyaz@agnostiq.ai>
- Co-authored-by: Venkat Bala <venkat@agnostiq.ai>
- Prasanna Venkatesh <54540812+Prasy12@users.noreply.github.com>
- Co-authored-by: Amalan Jenicious F <amalan.jenicious@psiog.com>
- Okechukwu  Emmanuel Ochia <okechukwu@agnostiq.ai>
- Co-authored-by: pre-commit-ci[bot] <66853113+pre-commit-ci[bot]@users.noreply.github.com>


### Changed

- Modified how `no_cluster` is passed to `app.py` from the CLI

## [0.191.0] - 2022-09-01

### Authors

- Will Cunningham <wjcunningham7@users.noreply.github.com>
- Co-authored-by: Scott Wyman Neagle <scott@agnostiq.ai>
- Alejandro Esquivel <ae@alejandro.ltd>
- Co-authored-by: Will Cunningham <wjcunningham7@gmail.com>
- Aravind-psiog <100823292+Aravind-psiog@users.noreply.github.com>
- Faiyaz Hasan <faiyaz@agnostiq.ai>
- Co-authored-by: Venkat Bala <venkat@agnostiq.ai>
- Prasanna Venkatesh <54540812+Prasy12@users.noreply.github.com>
- Co-authored-by: Amalan Jenicious F <amalan.jenicious@psiog.com>
- Okechukwu  Emmanuel Ochia <okechukwu@agnostiq.ai>
- Co-authored-by: pre-commit-ci[bot] <66853113+pre-commit-ci[bot]@users.noreply.github.com>


### Added

- Implementation of RemoteExecutor

## [0.190.0] - 2022-09-01

### Authors

- Will Cunningham <wjcunningham7@users.noreply.github.com>
- Co-authored-by: Scott Wyman Neagle <scott@agnostiq.ai>
- Alejandro Esquivel <ae@alejandro.ltd>
- Co-authored-by: Will Cunningham <wjcunningham7@gmail.com>
- Aravind-psiog <100823292+Aravind-psiog@users.noreply.github.com>
- Faiyaz Hasan <faiyaz@agnostiq.ai>
- Co-authored-by: Venkat Bala <venkat@agnostiq.ai>
- Prasanna Venkatesh <54540812+Prasy12@users.noreply.github.com>
- Co-authored-by: Amalan Jenicious F <amalan.jenicious@psiog.com>
- Okechukwu  Emmanuel Ochia <okechukwu@agnostiq.ai>


### Changed

- Renamed `BaseAsyncExecutor` and its references to `AsyncBaseExecutor`.

## [0.189.0] - 2022-08-31

### Authors

- Will Cunningham <wjcunningham7@users.noreply.github.com>
- Co-authored-by: Scott Wyman Neagle <scott@agnostiq.ai>
- Alejandro Esquivel <ae@alejandro.ltd>
- Co-authored-by: Will Cunningham <wjcunningham7@gmail.com>
- Aravind-psiog <100823292+Aravind-psiog@users.noreply.github.com>
- Faiyaz Hasan <faiyaz@agnostiq.ai>
- Co-authored-by: Venkat Bala <venkat@agnostiq.ai>
- Prasanna Venkatesh <54540812+Prasy12@users.noreply.github.com>
- Co-authored-by: Amalan Jenicious F <amalan.jenicious@psiog.com>


### Added

- Added capability to take screenshot of the graph with covalent logo on the GUI.

### Operations

- Changed the environment switches in tests.yml to be `true`/empty instead of 1/0

- Adding `benchmark.yml` workflow

### Tests

- Adding scripts in `tests/stress_tests/benchmarks`

## [0.188.0] - 2022-08-31

### Authors

- Will Cunningham <wjcunningham7@users.noreply.github.com>
- Co-authored-by: Scott Wyman Neagle <scott@agnostiq.ai>
- Alejandro Esquivel <ae@alejandro.ltd>
- Co-authored-by: Will Cunningham <wjcunningham7@gmail.com>
- Aravind-psiog <100823292+Aravind-psiog@users.noreply.github.com>


### Added

- Created a prototype of a production Dockerfile
- The old Dockerfile has been moved to Dockerfile.dev

### Docs

- Added db schema migration error guide in RTD
- Removed `get_data_store` from quantum chemistry tutorial #1046

### Operations

- Front-end test coverage measured and reported in CI
- Added reusable version action

- Added read the docs for user interface

## [0.187.0] - 2022-08-28

### Authors

- Prasanna Venkatesh <54540812+Prasy12@users.noreply.github.com>
- Co-authored-by: Kamalesh-suresh <kamalesh.suresh@psiog.com>
- Co-authored-by: Amalan Jenicious F <amalan.jenicious@psiog.com>
- Co-authored-by: pre-commit-ci[bot] <66853113+pre-commit-ci[bot]@users.noreply.github.com>

### Tests

- Fixed `test_using_executor_names` and `test_internal_sublattice_dispatch` tests to also work with `--no-cluster` option.

### Added

- Added test cases for front-end react components.

## [0.186.0] - 2022-08-25

### Authors

- Sankalp Sanand <sankalp@agnostiq.ai>
- Co-authored-by: Alejandro Esquivel <ae@alejandro.ltd>
- Venkat Bala <venkat@agnostiq.ai>
- Okechukwu  Emmanuel Ochia <okechukwu@agnostiq.ai>
- Co-authored-by: pre-commit-ci[bot] <66853113+pre-commit-ci[bot]@users.noreply.github.com>
- Co-authored-by: Will Cunningham <wjcunningham7@gmail.com>
- Co-authored-by: Scott Wyman Neagle <scott@agnostiq.ai>
- Venkat Bala <15014089+venkatBala@users.noreply.github.com>
- Aravind-psiog <100823292+Aravind-psiog@users.noreply.github.com>
- Co-authored-by: Kamalesh-suresh <kamalesh.suresh@psiog.com>
- Co-authored-by: Prasy12 <prasanna.venkatesh@psiog.com>

### Operations

- Fix conditional logic around dumping of `covalent` logs to stdout in test workflows
- Build test matrix by parsing configs from json
- Dump covalent logs if any of the tests step fail
- changed-files action uses the proper sha in version.yml

### Docs

- Added RTD and header for the AWS EC2 executor plugin.
- Refactored tutorials for better organization

### Added

- Added executor label, node id and node type to graph node UI

### Changed

- Runtime has been modified to be more precise on the lattice and electron sidebar

## [0.185.0] - 2022-08-23

### Authors

- Sankalp Sanand <sankalp@agnostiq.ai>
- Co-authored-by: Alejandro Esquivel <ae@alejandro.ltd>
- Venkat Bala <venkat@agnostiq.ai>

### Added

- Adding `load_tests` subdirectory to tests to facilitate execution of Covalent benchmarks during nightly runs
- Added `locust` requirements to tests `requirements.txt`

## [0.184.2] - 2022-08-23

### Authors

- Sankalp Sanand <sankalp@agnostiq.ai>
- Co-authored-by: Alejandro Esquivel <ae@alejandro.ltd>


### Fixed

- Switched the `render_as_batch` flag in the alembic env context so that `ALTER` commands are supported in SQLite migrations.

### Docs

- Updated custom executor RTD to show a simpler example

### Operations

- pre-commit autoupdate

## [0.184.1] - 2022-08-23

### Authors

- Alejandro Esquivel <ae@alejandro.ltd>
- Venkat Bala <venkat@agnostiq.ai>
- Co-authored-by: Scott Wyman Neagle <scott@agnostiq.ai>
- Casey Jao <casey@agnostiq.ai>
- Sankalp Sanand <sankalp@agnostiq.ai>


### Fixed

- Function's `__doc__` and `__name__` storage in dict/json for transportable object fixed.

### Tests

- Added unit test for the above fix.

## [0.184.0] - 2022-08-22

### Authors

- Alejandro Esquivel <ae@alejandro.ltd>
- Venkat Bala <venkat@agnostiq.ai>
- Co-authored-by: Scott Wyman Neagle <scott@agnostiq.ai>
- Casey Jao <casey@agnostiq.ai>


### Changed

- Electron metadata is serialized earlier during workflow construction
  to reduce unexpected executor pip requirements.

### Operations

- Updating conditional logic for the different steps in `release` workflow
- Dependabot update

### Docs

- Removed "How to synchronize lattices" section from RTD

## [0.183.0] - 2022-08-18

### Authors

- Scott Wyman Neagle <scott@agnostiq.ai>
- Venkat Bala <venkat@agnostiq.ai>


### Added

- Adding tests to update patch coverage for the `covalent logs` cli

### Changed

- Modify the `covalent logs` CLI handler to read logs line by line

### Operations

- Update release workflow
- Adding a `wait` input for the Conda action

## [0.182.2] - 2022-08-18

### Authors

- Scott Wyman Neagle <scott@agnostiq.ai>
- Will Cunningham <wjcunningham7@users.noreply.github.com>
- Alejandro Esquivel <ae@alejandro.ltd>
- Co-authored-by: Will Cunningham <wjcunningham7@gmail.com>
- Co-authored-by: Faiyaz Hasan <faiyaz@agnostiq.ai>


### Fixed

- CLI `service.py` tests to run without the server needing to be started.

### Docs

- Added `covalent db` cli command to API section of RTD

### Docs

- Fixed RTD downloads badge image to point to `covalent` rather than `cova`

### Operations

- Use conda skeleton action for build and upload

### Docs

- Updating WCI yaml with new file transfer protocols

## [0.182.1] - 2022-08-17

### Authors

- Will Cunningham <wjcunningham7@users.noreply.github.com>
- Venkat Bala <venkat@agnostiq.ai>
- Co-authored-by: santoshkumarradha <santosh@agnostiq.ai>
- Co-authored-by: pre-commit-ci[bot] <66853113+pre-commit-ci[bot]@users.noreply.github.com>
- Co-authored-by: Santosh kumar <29346072+santoshkumarradha@users.noreply.github.com>
- Co-authored-by: Scott Wyman Neagle <scott@agnostiq.ai>
- Prasanna Venkatesh <54540812+Prasy12@users.noreply.github.com>
- Co-authored-by: Will Cunningham <wjcunningham7@gmail.com>


### Fixed

- lattice.draw() fix on the GUI.

## [0.182.0] - 2022-08-17

### Authors

- Will Cunningham <wjcunningham7@users.noreply.github.com>
- Venkat Bala <venkat@agnostiq.ai>
- Co-authored-by: santoshkumarradha <santosh@agnostiq.ai>
- Co-authored-by: pre-commit-ci[bot] <66853113+pre-commit-ci[bot]@users.noreply.github.com>
- Co-authored-by: Santosh kumar <29346072+santoshkumarradha@users.noreply.github.com>
- Co-authored-by: Scott Wyman Neagle <scott@agnostiq.ai>


### Added

- Update RTD for `AWS Batch` executor
- Removed `AWS Lambda` executor RTD from this branch in order to keep changes atomic

### Changed

- Synced with latest develop

### Docs

- Adding RTD for `AWS Braket` executor
- Adding dropdown menu for the IAM policy
- Delete RTD for other cloud executor to keep changes atomic
- Renamed `executers` folder to `executors`

### Docs

- Updated short release notes

## [0.181.0] - 2022-08-17

### Authors

- Alejandro Esquivel <ae@alejandro.ltd>
- Will Cunningham <wjcunningham7@users.noreply.github.com>
- Scott Wyman Neagle <scott@agnostiq.ai>
- Venkat Bala <venkat@agnostiq.ai>
- Co-authored-by: santoshkumarradha <santosh@agnostiq.ai>
- Co-authored-by: pre-commit-ci[bot] <66853113+pre-commit-ci[bot]@users.noreply.github.com>
- Co-authored-by: Santosh kumar <29346072+santoshkumarradha@users.noreply.github.com>
- Co-authored-by: Will Cunningham <wjcunningham7@gmail.com>
- Prasanna Venkatesh <54540812+Prasy12@users.noreply.github.com>
- Co-authored-by: Kamalesh-suresh <kamalesh.suresh@psiog.com>
- Co-authored-by: Manjunath PV <manjunath.poilath@psiog.com>
- Co-authored-by: ArunPsiog <arun.mukesh@psiog.com>


### Changed

- Lazy loading mechanism on the GUI.

### Fixed

- Displaying electron executor and inputs information on the GUI.
- Animated spinner for running statuses on the GUI.

## Docs

- Add `AWSLambdaExecutor` RTD
- Update `api.rst` to include `cluster` CLI command option
- Added version migration guide section in RTD
- Update RTD for `AWS ECS` executor
- Remove AWS Lambda and Batch RTDs to keep changes atomic
- Adding dropdowns to IAM policy documents
- Updated compatibility matrix
- Updated pip, bash and callable deps how-to guides

### Operations

- NPM install on CentOS done explicitly
- `-y` flag for `conda install`

## [0.180.0] - 2022-08-16

### Authors

- Casey Jao <casey@agnostiq.ai>
- Co-authored-by: Alejandro Esquivel <ae@alejandro.ltd>
- Okechukwu  Emmanuel Ochia <okechukwu@agnostiq.ai>
- Scott Wyman Neagle <scott@agnostiq.ai>
- Co-authored-by: pre-commit-ci[bot] <66853113+pre-commit-ci[bot]@users.noreply.github.com>
- Co-authored-by: Will Cunningham <wjcunningham7@gmail.com>
- Sankalp Sanand <sankalp@agnostiq.ai>


### Removed

- Removed `ct.wait.LONG` etc. constants from covalent's init

### Changed

- `wait` in `_get_result_from_dispatcher` will now use `_results_manager.wait.EXTREME` if `True` has been passed to it.

### Operations

- Prettierified release.yml
- Cleaned up pre-commit-config.yml

### Docs

- Updated Bash Lepton tutorial to conform with the latest Lepton interface changes
- Disabling how-to guide for executing an electron with a specified Conda environment.
- Fixed "How To" for Python leptons

## [0.179.0] - 2022-08-16

### Authors



### Changed

- Changed terser package version on webapp yarn-lock file.

## [0.178.0] - 2022-08-15

### Authors

- Will Cunningham <wjcunningham7@users.noreply.github.com>
- Co-authored-by: Alejandro Esquivel <ae@alejandro.ltd>
- Casey Jao <casey@agnostiq.ai>


### Changed

- Dispatch workflows as asyncio tasks on the FastAPI event loop instead of in separate threads

### Fixed

- Deconflict wait enum with `ct.wait` function; `wait` -> `WAIT`

### Operations

- Conda package is built and tested on a nightly schedule
- Conda deployment step is added to `release.yml`
- Install yarn and npm on Ubuntu whenever the webapp needs to be built

## [0.177.0] - 2022-08-11

### Authors

- Scott Wyman Neagle <scott@agnostiq.ai>
- Co-authored-by: Faiyaz Hasan <faiyaz@agnostiq.ai>
- Casey Jao <casey@agnostiq.ai>
- Venkat Bala <venkat@agnostiq.ai>
- Co-authored-by: pre-commit-ci[bot] <66853113+pre-commit-ci[bot]@users.noreply.github.com>

### Removed

- `while True` in `app.get_result`

### Changed

- Flask route logic to return 503 when the result is not ready

### Tests

- results_manager tests

### Operations

- Fix conditional checks for `pre-release` and `stable` Covalent docker image builds

## [0.176.0] - 2022-08-11

### Authors

- Scott Wyman Neagle <scott@agnostiq.ai>
- Co-authored-by: Faiyaz Hasan <faiyaz@agnostiq.ai>
- Casey Jao <casey@agnostiq.ai>


### Operations

- Update precommit yaml.

### Removed

- `Lattice.check_consumables()`, `_TransportGraph.get_topologically_sorted_graph()`

### Operations

- Trigger webapp build if `build==true`

## [0.175.0] - 2022-08-11

### Authors

- Scott Wyman Neagle <scott@agnostiq.ai>
- Co-authored-by: Faiyaz Hasan <faiyaz@agnostiq.ai>
- Casey Jao <casey@agnostiq.ai>


### Operations

- Trigger Slack alert for failed tests on `workflow_run`

## [0.174.0] - 2022-08-11

### Authors

- Casey Jao <casey@agnostiq.ai>
- Alejandro Esquivel <ae@alejandro.ltd>


### Changed

- Changed return value for TransferFromRemote and TransferToRemote (download/upload) operations to be consistent and always return filepath tuples

### Docs

- Updated docs with File Transfer return value changes and `files` kwarg injections

### Fixed

- Fixed postprocessing workflows that return an electron with an incoming wait_for edge

## [0.173.0] - 2022-08-10

### Authors

- Sankalp Sanand <sankalp@agnostiq.ai>


### Added

- `--hard` and `--yes` flags added to `covalent purge` for hard purging (also deletes the databse) and autoapproving respectively.

### Changed

- `covalent purge` now shows the user a prompt informing them what dirs and files will be deleted.
- Improved shown messages in some commands.

### Tests

- Updated tests to reflect above changes.

## [0.172.0] - 2022-08-10

### Authors

- Will Cunningham <wjcunningham7@users.noreply.github.com>
- Prasanna Venkatesh <54540812+Prasy12@users.noreply.github.com>
- Co-authored-by: pre-commit-ci[bot] <66853113+pre-commit-ci[bot]@users.noreply.github.com>
- Co-authored-by: Aravind-psiog <100823292+Aravind-psiog@users.noreply.github.com>
- Co-authored-by: ArunPsiog <arun.mukesh@psiog.com>
- Co-authored-by: manjunath.poilath <manjunath.poilath@psiog.com>
- Co-authored-by: Kamalesh-suresh <kamalesh.suresh@psiog.com>
- Co-authored-by: Amalan Jenicious F <amalan.jenicious@psiog.com>
- Co-authored-by: M Shrikanth <shrikanth.mohan@psiog.com>
- Co-authored-by: Casey Jao <casey@agnostiq.ai>
- Co-authored-by: Aravind-psiog <aravind.prabaharan@psiog.com>
- Co-authored-by: Will Cunningham <wjcunningham7@gmail.com>
- Co-authored-by: Alejandro Esquivel <ae@alejandro.ltd>


### Changed

- Covalent dispatcher flask web apis ported to FastAPI in `covalent_dispatcher/_service/app.py`
- Unit tests written for Covalent dispatcher flask web apis ported to FastAPI in `covalent_dispatcher_tests/_service/app.test.py`
- Web apis of `covalent_ui` refactored to adhere to v11 DB schema
- Electron graph mini map has been moved next to controls on the GUI.
- Lattice status and count of completed & total electrons has been moved to the top of the graph on the GUI.
- Some of the Flask APIs earlier consumed by the GUI have been deprecated & removed from the code base.
- APIs exposed by the web app back end have been re-factored to adhere to the new DB schema v10

### Added

- Added count of dispatches by status on the dispatch list section of the GUI.
- APIs that the GUI consumes have been re-written using FastAPI. This includes re-factoring of older APIs and adding of new APIs.
- Added COVALENT_SERVER_IFACE_ANY flag for uvicorn to start with 0.0.0.0

### Docs

- ReadTheDocs landing page has been improved

## [0.171.0] - 2022-08-10

### Authors

- Casey Jao <casey@agnostiq.ai>
- Co-authored-by: Scott Wyman Neagle <scott@agnostiq.ai>

### Added

- Added `covalent migrate_legacy_result_object` command to save pickled Result objects to the DataStore

## [0.170.1] - 2022-08-09

### Authors

- Venkat Bala <venkat@agnostiq.ai>

### Fixed

- Remove `attr` import added inadvertently

### Tests

- Fix `start` cli test, update `set_config` call count

## [0.170.0] - 2022-08-08

### Authors

- Venkat Bala <venkat@agnostiq.ai>
- Co-authored-by: pre-commit-ci[bot] <66853113+pre-commit-ci[bot]@users.noreply.github.com>


### Changed

- Temporarily allow executor plugin variable name to be either in uppercase or lowercase

## [0.169.0] - 2022-08-08

### Authors

- Venkat Bala <venkat@agnostiq.ai>
- Co-authored-by: pre-commit-ci[bot] <66853113+pre-commit-ci[bot]@users.noreply.github.com>


### Added

- Adding a `covalent config` convenience CLI to quickly view retrive the covalent configuration

## [0.168.0] - 2022-08-08

### Authors

- Venkat Bala <venkat@agnostiq.ai>
- Co-authored-by: pre-commit-ci[bot] <66853113+pre-commit-ci[bot]@users.noreply.github.com>


### Added

- Adding `setup/teardown` methods as placeholders for any executor specific setup and teardown tasks

## [0.167.0] - 2022-08-08

### Authors

- Poojith U Rao <106616820+poojithurao@users.noreply.github.com>
- Co-authored-by: Venkat Bala <venkat@agnostiq.ai>
- Co-authored-by: Faiyaz Hasan <faiyaz@agnostiq.ai>
- Co-authored-by: pre-commit-ci[bot] <66853113+pre-commit-ci[bot]@users.noreply.github.com>
- Co-authored-by: Alejandro Esquivel <ae@alejandro.ltd>


### Added

- S3 File transfer strategy

### Fixed

- Adding maximum number of retries and timeout parameter to the get result http call.

## [0.166.0] - 2022-08-07

### Authors

- Venkat Bala <venkat@agnostiq.ai>


### Tests

- Update dask cli test to match Covalent Dask cluster configuration


### Changed

- Remove newline from log stream formatter for better log statment output
- Jsonify covalent cluster cli outputs

## [0.165.0] - 2022-08-06

### Authors

- Casey Jao <casey@agnostiq.ai>


### Changed

- Make `BaseExecutor` and `BaseAsyncExecutor` class siblings, not parent and child.

### Operations

- Only validate webapp if the webapp was built

### Tests

- Fixed randomly failing lattice json serialization test

## [0.164.0] - 2022-08-05

### Authors

- Sankalp Sanand <sankalp@agnostiq.ai>
- Faiyaz Hasan <faiyaz@agnostiq.ai>
- Co-authored-by: pre-commit-ci[bot] <66853113+pre-commit-ci[bot]@users.noreply.github.com>
- Co-authored-by: Venkat Bala <venkat@agnostiq.ai>
- Co-authored-by: Will Cunningham <wjcunningham7@gmail.com>


### Changed

- Use `update_config` to modify dask configuration from the cluster process
- Simplify `set_config` logic for dask configuration options on `covalent start`
- Removed default values from click options for dask configuration related values

### Added

- Configured default dask configuration options in `defaults.py`

### Fixed

- Overwriting config address issue.

### Tests

- Moved misplaced functional/integration tests from the unit tests folder to their respective folders.
- All of the unit tests now use test DB instead of hitting a live DB.
- Updated `tests.yml` so that functional tests are run whenever tests get changed or github actions are changed.
- Several broken tests were also fixed.

## [0.163.0] - 2022-08-04

### Authors

- Alejandro Esquivel <ae@alejandro.ltd>
- Co-authored-by: Casey Jao <casey@agnostiq.ai>
- Will Cunningham <wjcunningham7@users.noreply.github.com>
- Co-authored-by: Scott Wyman Neagle <scott@agnostiq.ai>


### Added

- Added `rsync` dependency in `Dockerfile`

### Removed

- `Makefile` which was previously improperly committed

### Operations

- Functional tests are run only on `develop`
- `tests.yml` can be run manually provided a commit SHA
- `tests.yml` uses a `build` filter to conditionally install and build Covalent if build files are modified
- `docker.yml` is now only for dev work, and is manually triggered given an SHA
- `release.yml` is enhanced to push stable and pre-release images to a public ECR repo

## [0.162.0] - 2022-08-04

### Authors

- Alejandro Esquivel <ae@alejandro.ltd>
- Co-authored-by: Casey Jao <casey@agnostiq.ai>


### Changed

- Updated Base executor to support non-unique `retval_key`s, particularly for use in File Transfer where we may have several CallDeps with the reserved `retval_key` of value `files`.

## [0.161.2] - 2022-08-04

### Authors

- Alejandro Esquivel <ae@alejandro.ltd>
- Co-authored-by: pre-commit-ci[bot] <66853113+pre-commit-ci[bot]@users.noreply.github.com>


### Fixed

- Updated `covalent db migrations` to overwrite `alembic.ini` `script_location` with absolute path to migrations folder
- Updated `covalent db alembic [args]` command to use project root as `cwd` for alembic subprocess  

## [0.161.1] - 2022-08-03

### Authors

- Alejandro Esquivel <ae@alejandro.ltd>
- Scott Wyman Neagle <scott@agnostiq.ai>
- Co-authored-by: Faiyaz Hasan <faiyaz@agnostiq.ai>
- Poojith U Rao <106616820+poojithurao@users.noreply.github.com>
- Co-authored-by: Casey Jao <casey@agnostiq.ai>


### Fixed

- When a list was passed to an electron, the generated electron list
  had metadata copied from the electron. This was resulting in
  call_before and call_after functions being called by the electron
  list as well. The metadata (apart from executor) is now set to
  default values for the electron list.

## [0.161.0] - 2022-08-03

### Authors

- Alejandro Esquivel <ae@alejandro.ltd>
- Scott Wyman Neagle <scott@agnostiq.ai>
- Co-authored-by: Faiyaz Hasan <faiyaz@agnostiq.ai>


### Changed

- Replaced `Session(DispatchDB()._get_data_store().engine)` with `workflow_db.session()`

### Removed

- `DevDataStore` class from `datastore.py`
- workflows manager

## [0.160.1] - 2022-08-02

### Authors

- Alejandro Esquivel <ae@alejandro.ltd>
- Scott Wyman Neagle <scott@agnostiq.ai>


### Fixed

- `script_location` key not found issue when installing with pip (second attempt)

### Docs

- Remove migration guide reference from README

### Operations

- Explicitly check `release == true` in tests.yml

## [0.160.0] - 2022-08-02

### Authors

- Casey Jao <casey@agnostiq.ai>
- Co-authored-by: Faiyaz Hasan <faiyaz@agnostiq.ai>


### Changed

- `Executor.run()` now accepts a `task_metadata` dictionary. Current
  keys consist of `dispatch_id` and `node_id`.

## [0.159.0] - 2022-08-02

### Authors

- Casey Jao <casey@agnostiq.ai>
- Co-authored-by: Faiyaz Hasan <faiyaz@agnostiq.ai>


### Changed

- Database schema has been updated to v11

### Operations

- `paths-filter` will only be run on PRs, i.e on workflow runs, the whole test suite will be run.
- Removed retry action from running on `pytest` steps since they instead use `pytest` retries.
- `codecov.yml` added to enable carry-forward flags
- UI front-end is only built for pull requests when the source changes
- Packaging is only validated on the `develop` branch

## [0.158.0] - 2022-07-29

### Authors

- Okechukwu  Emmanuel Ochia <okechukwu@agnostiq.ai>
- Co-authored-by: Scott Wyman Neagle <scott@agnostiq.ai>
- Will Cunningham <wjcunningham7@users.noreply.github.com>
- Alejandro Esquivel <ae@alejandro.ltd>
- Co-authored-by: pre-commit-ci[bot] <66853113+pre-commit-ci[bot]@users.noreply.github.com>
- Casey Jao <casey@agnostiq.ai>
- Co-authored-by: Faiyaz Hasan <faiyaz@agnostiq.ai>


### Changed

- Construct the result object in the dispatcher `entry_point.py` module in order to avoid the Missing Latticed Id error so frequently.
- Update the sleep statement length to 0.1 seconds in the results.manager.

## [0.157.1] - 2022-07-29

### Authors

- Okechukwu  Emmanuel Ochia <okechukwu@agnostiq.ai>
- Co-authored-by: Scott Wyman Neagle <scott@agnostiq.ai>
- Will Cunningham <wjcunningham7@users.noreply.github.com>
- Alejandro Esquivel <ae@alejandro.ltd>
- Co-authored-by: pre-commit-ci[bot] <66853113+pre-commit-ci[bot]@users.noreply.github.com>
- Casey Jao <casey@agnostiq.ai>

### Fixed

- Pass non-kwargs to electrons in the correct order during dispatch.

## [0.157.0] - 2022-07-28

### Authors

- Okechukwu  Emmanuel Ochia <okechukwu@agnostiq.ai>
- Co-authored-by: Scott Wyman Neagle <scott@agnostiq.ai>
- Will Cunningham <wjcunningham7@users.noreply.github.com>
- Alejandro Esquivel <ae@alejandro.ltd>
- Co-authored-by: pre-commit-ci[bot] <66853113+pre-commit-ci[bot]@users.noreply.github.com>
- Casey Jao <casey@agnostiq.ai>


### Changed

- Expose a public `wait()` function compatible with both calling and dispatching lattices

### Docs

- Updated the RTD on `wait_for()` to use the static `wait()` function

### Operations

- pre-commit autoupdate

### Docs

- Changed the custom executor how-to to be shorter and more concise.
- Re-structured the docs

## [0.156.0] - 2022-07-27

### Authors

- Okechukwu  Emmanuel Ochia <okechukwu@agnostiq.ai>
- Co-authored-by: Scott Wyman Neagle <scott@agnostiq.ai>
- Will Cunningham <wjcunningham7@users.noreply.github.com>
- Alejandro Esquivel <ae@alejandro.ltd>
- Co-authored-by: pre-commit-ci[bot] <66853113+pre-commit-ci[bot]@users.noreply.github.com>


### Added

- Bash decorator is introduced
- Lepton commands can be specified as a list of strings rather than strings alone.

## [0.155.1] - 2022-07-26

### Authors

- Okechukwu  Emmanuel Ochia <okechukwu@agnostiq.ai>
- Co-authored-by: Scott Wyman Neagle <scott@agnostiq.ai>
- Will Cunningham <wjcunningham7@users.noreply.github.com>
- Alejandro Esquivel <ae@alejandro.ltd>
- Co-authored-by: pre-commit-ci[bot] <66853113+pre-commit-ci[bot]@users.noreply.github.com>


### Fixed

- `script_location` key not found issue when running alembic programatically

### Operations

- Fixed syntax errors in `stale.yml` and in `hotfix.yml`
- `docker.yml` triggered after version bump in `develop` instead of before
- Enhanced `tests.yml` to upload coverage reports by domain

## [0.155.0] - 2022-07-26

### Authors

- Alejandro Esquivel <ae@alejandro.ltd>


### Added

- Exposing `alembic {args}` cli commands through: `covalent db alembic {args}`

## [0.154.0] - 2022-07-25

### Authors

- Casey Jao <casey@agnostiq.ai>
- Co-authored-by: Venkat Bala <venkat@agnostiq.ai>
- Alejandro Esquivel <ae@alejandro.ltd>


### Added

- Added methods to programatically fetch information from Alembic without needing subprocess

## [0.153.1] - 2022-07-25

### Authors

- Casey Jao <casey@agnostiq.ai>
- Co-authored-by: Venkat Bala <venkat@agnostiq.ai>


### Fixed

- Stdout and stderr are now captured when using the dask executor.


### Tests

- Fixed Dask cluster CLI tests

## [0.153.0] - 2022-07-25

### Authors

- Faiyaz Hasan <faiyaz@agnostiq.ai>


### Added

- Helper function to load and save files corresponding to the DB filenames.

### Changed

- Files with .txt, .log extensions are stored as strings.
- Get result web request timeout to 2 seconds.

## [0.152.0] - 2022-07-25

### Authors

- Faiyaz Hasan <faiyaz@agnostiq.ai>
- Co-authored-by: Scott Wyman Neagle <scott@agnostiq.ai>


### Changed

- Pass default DataStore object to node value retrieval method in the Results object.

## [0.151.1] - 2022-07-22

### Authors

- Faiyaz Hasan <faiyaz@agnostiq.ai>
- Co-authored-by: Scott Wyman Neagle <scott@agnostiq.ai>


### Fixed

- Adding maximum number of retries and timeout parameter to the get result http call.
- Disabling result_webhook for now.

## [0.151.0] - 2022-07-22

### Authors

- Scott Wyman Neagle <scott@agnostiq.ai>
- Co-authored-by: Will Cunningham <wjcunningham7@gmail.com>
- Sankalp Sanand <sankalp@agnostiq.ai>


### Added

- `BaseAsyncExecutor` has been added which can be inherited by new async-aware executors.

### Changed

- Since tasks were basically submitting the functions to a Dask cluster by default, they have been converted into asyncio `Tasks` instead which support a far larger number of concurrent tasks than previously used `ThreadPool`.

- `tasks_pool` will still be used to schedule tasks which use non-async executors.

- Executor's `executor` will now receive a callable instead of a serialized function. This allows deserializing the function where it is going to be executed while providing a simplified `execute` at the same time.

- `uvloop` is being used instead of the default event loop of `asyncio` for better performance.

- Tests have also been updated to reflect above changes.

### Operations

- Made Santosh the sole owner of `/docs`

## [0.150.0] - 2022-07-22

### Authors

- Faiyaz Hasan <faiyaz@agnostiq.ai>


### Added

- Initialize database tables when the covalent server is started.

## [0.149.0] - 2022-07-21

### Authors

- Scott Wyman Neagle <scott@agnostiq.ai>
- Co-authored-by: Venkat Bala <venkat@agnostiq.ai>


### Removed

- `result.save()`
- `result._write_dispatch_to_python_file()`

## [0.148.0] - 2022-07-21

### Authors

- Alejandro Esquivel <ae@alejandro.ltd>


### Changed

- Changed DataStore default db path to correspond to dispatch db config path

### Operations

- Added workflow to stale and close pull requests


### Docs

- Fixed `get_metadata` calls in examples to remove `results_dir` argument
- Removed YouTube video temporarily

## [0.147.0] - 2022-07-21

### Authors

- Casey Jao <casey@agnostiq.ai>


### Changed

- Simplified interface for custom executors. All the boilerplate has
  been moved to `BaseExecutor`.

## [0.146.0] - 2022-07-20

### Authors

- Casey Jao <casey@agnostiq.ai>
- Co-authored-by: Venkat Bala <venkat@agnostiq.ai>
- Faiyaz Hasan <faiyaz@agnostiq.ai>



### Added

- Ensure that transportable objects are rendered correctly when printing the result object.

### Tests

- Check that user data is not unpickled by the Covalent server process

## [0.145.0] - 2022-07-20

### Authors

- Scott Wyman Neagle <scott@agnostiq.ai>
- Co-authored-by: Venkat Bala <venkat@agnostiq.ai>
- Co-authored-by: Faiyaz Hasan <faiyaz@agnostiq.ai>


### Removed

- `entry_point.get_result()`

### Changed

- get_result to query an HTTP endpoint instead of a DB session

## [0.144.0] - 2022-07-20

### Authors

- Will Cunningham <wjcunningham7@users.noreply.github.com>
- Co-authored-by: Scott Wyman Neagle <scott@agnostiq.ai>
- Alejandro Esquivel <ae@alejandro.ltd>


### Added

- Set up alembic migrations & added migration guide (`alembic/README.md`)

## [0.143.0] - 2022-07-19

### Authors

- Will Cunningham <wjcunningham7@users.noreply.github.com>
- Co-authored-by: Scott Wyman Neagle <scott@agnostiq.ai>


### Changed

- Installation will fail if `cova` is installed while trying to install `covalent`.

## [0.142.0] - 2022-07-19

### Authors

- Poojith U Rao <106616820+poojithurao@users.noreply.github.com>
- Co-authored-by: Will Cunningham <wjcunningham7@gmail.com>
- Anna Hughes <annagwen42@gmail.com>
- Co-authored-by: Poojith <poojith@agnostiq.ai>
- Co-authored-by: Scott Wyman Neagle <scott@agnostiq.ai>
- Casey Jao <casey@agnostiq.ai>
- Co-authored-by: Venkat Bala <venkat@agnostiq.ai>
- Co-authored-by: pre-commit-ci[bot] <66853113+pre-commit-ci[bot]@users.noreply.github.com>
- Faiyaz Hasan <faiyaz@agnostiq.ai>


### Added

- `electron_num`, `completed_electron_num` fields to the Lattice table.

## [0.141.0] - 2022-07-19

### Authors

- Poojith U Rao <106616820+poojithurao@users.noreply.github.com>
- Co-authored-by: Will Cunningham <wjcunningham7@gmail.com>
- Anna Hughes <annagwen42@gmail.com>
- Co-authored-by: Poojith <poojith@agnostiq.ai>
- Co-authored-by: Scott Wyman Neagle <scott@agnostiq.ai>
- Casey Jao <casey@agnostiq.ai>
- Co-authored-by: Venkat Bala <venkat@agnostiq.ai>
- Co-authored-by: pre-commit-ci[bot] <66853113+pre-commit-ci[bot]@users.noreply.github.com>


### Changed

- Deprecate topological sort in favor of inspect in-degree of nodes until they are zero before dispatching task
- Use deepcopy to generate a copy of the metadata dictionary before saving result object to the database

### Docs

- Adding incomplete pennylane kernel tutorial
- Adding quantum ensemble tutorial

## [0.140.0] - 2022-07-19

### Authors

- Faiyaz Hasan <faiyaz@agnostiq.ai>
- Co-authored-by: Venkat Bala <venkat@agnostiq.ai>


### Added

- Fields `deps_filename`, `call_before_filename` and `call_after_filename` to the `Electron` table.
- Re-write the deps / call before and after file contents when inserting / updating electron record in the database.

### Changed

- Modify the test and implementation logic of inserting the electron record with these new fields.
- Field `key` to `key_filename` in `Electron` table.

## [0.139.1] - 2022-07-19

### Authors

- Divyanshu Singh <55018955+divshacker@users.noreply.github.com>
- Co-authored-by: Scott Wyman Neagle <wymnea@protonmail.com>
- Co-authored-by: Scott Wyman Neagle <scott@agnostiq.ai>
- Co-authored-by: Will Cunningham <wjcunningham7@users.noreply.github.com>


### Fixed

- Fixes Reverse IP problem. All References to `0.0.0.0` are changed to `localhost` . More details can be found [here](https://github.com/AgnostiqHQ/covalent/issues/202)

## [0.139.0] - 2022-07-19

### Authors

- Venkat Bala <venkat@agnostiq.ai>
- Co-authored-by: Scott Wyman Neagle <scott@agnostiq.ai>
- Faiyaz Hasan <faiyaz@agnostiq.ai>
- Co-authored-by: Will Cunningham <wjcunningham7@gmail.com>


### Added

- Columns `is_active` in the lattice, eLectron and Electron dependency tables.

### Docs

- Adding a RTD tutorial/steps on creating a custom executor

## [0.138.0] - 2022-07-19

### Authors

- Anna Hughes <annagwen42@gmail.com>
- Co-authored-by: Will Cunningham <wjcunningham7@gmail.com>
- Will Cunningham <wjcunningham7@users.noreply.github.com>
- Co-authored-by: Venkat Bala <venkat@agnostiq.ai>


### Added

- Docker build workflow

### Changed

- Dockerfile uses multi-stage build

### Docs

- New tutorial demonstrating how to solve the MaxCut Problem with QAOA and Covalent

## [0.137.0] - 2022-07-19

### Authors

- Prasanna Venkatesh <54540812+Prasy12@users.noreply.github.com>
- Co-authored-by: Alejandro Esquivel <ae@alejandro.ltd>


### Added

- Ability to hide/show labels on the graph
- Graph layout with elk configurations

### Changed

- Changed API socket calls interval for graph optimization.

### Tests

- Disabled several dask functional tests

## [0.136.0] - 2022-07-18

### Authors

- Scott Wyman Neagle <scott@agnostiq.ai>
- Co-authored-by: Faiyaz Hasan <faiyaz@agnostiq.ai>


### Changed

- Result.save() has been deprecated in favor of Result.persist() and querying the database directly.

## [0.135.0] - 2022-07-18

### Authors

- Casey Jao <casey@agnostiq.ai>
- Co-authored-by: Scott Wyman Neagle <scott@agnostiq.ai>
- Co-authored-by: Alejandro Esquivel <ae@alejandro.ltd>


### Operations

- Psiog is only codeowner of js files
- Fix in changelog action to handle null author when a bot is committing

### Added

- Support injecting return values of calldeps into electrons during workflow execution

## [0.134.0] - 2022-07-15

### Authors

- Casey Jao <casey@agnostiq.ai>
- Co-authored-by: Scott Wyman Neagle <scott@agnostiq.ai>


### Changed

- Covalent server can now process workflows without having their deps installed

## [0.133.0] - 2022-07-15

### Authors

- Will Cunningham <wjcunningham7@users.noreply.github.com>


### Removed

- Removed the deprecated function `draw_inline` as well as the `matplotlib` dependency.

### Operations

- Fixing the retry block for tests

## [0.132.0] - 2022-07-14

### Authors

- Will Cunningham <wjcunningham7@users.noreply.github.com>


### Added

- Bash lepton support reintroduced with some UX modifications to the Lepton class. Leptons which use scripting languages can be specified as either (1) a command run in the shell/console or (2) a call to a function in a library/script. Leptons which use compiled languages must specify a library and a function name.
- The keyword argument `display_name` can be used to override the name appearing in the UI. Particularly useful when the lepton is a command.
- All arguments except for language are now keyword arguments.
- Keyword arguments passed to a Bash lepton are understood to define environment variables within the shell.
- Non-keyword arguments fill in `$1`, `$2`, etc.
- Named outputs enumerate variables within the shell which will be returned to the user. These can be either `Lepton.OUTPUT` or `Lepton.INPUT_OUTPUT` types.

### Added

- New fields to the decomposed result object Database:

## [0.131.0] - 2022-07-13

### Authors

- Sankalp Sanand <sankalp@agnostiq.ai>
- Co-authored-by: Venkat Bala <venkat@agnostiq.ai>


### Fixed

- `covalent --version` now looks for `covalent` metadata instead of `cova`

### Tests

- Updated the cli test to include whether the correct version number is shown when `covalent --version` is run

### Added

- Method to write electron id corresponding to sublattices in `execution.py` when running `_run_task`.

## [0.130.0] - 2022-07-12

### Authors

- Venkat Bala <venkat@agnostiq.ai>
- Co-authored-by: Scott Wyman Neagle <scott@agnostiq.ai>

### Changed

- Ignoring tests for `cancel_dispatch` and `construct_bash`
- Create a dummy requirements.txt file for pip deps tests
- Fix version of `Werkzeug` package to avoid running into ValueError (unexpected kwarg `as_tuple`)
- Update `customization` how to test by specifying the section header `sdk`

## [0.129.0] - 2022-07-12

### Authors

- Sankalp Sanand <sankalp@agnostiq.ai>
- Co-authored-by: Alejandro Esquivel <ae@alejandro.ltd>

### Added

- Support for `wait_for` type edges when two electrons are connected by their execution side effects instead of output-input relation.

### Changed

- `active_lattice.electron_outputs` now contains the node ids as well for the electron which is being post processed.

## [0.128.1] - 2022-07-12

### Authors

- Faiyaz Hasan <faiyaz@agnostiq.ai>


### Fixed

- `Result.persist` test in `result_test.py`.
- Electron dependency `arg_index` is changed back to Nullable.

## [0.128.0] - 2022-07-12

### Authors

- Okechukwu  Emmanuel Ochia <okechukwu@agnostiq.ai>
- Co-authored-by: Casey Jao <casey@agnostiq.ai>
- Co-authored-by: Alejandro Esquivel <ae@alejandro.ltd>
- Co-authored-by: pre-commit-ci[bot] <66853113+pre-commit-ci[bot]@users.noreply.github.com>

### Added

- File transfer support for leptons

## [0.127.0] - 2022-07-11

### Authors

- Scott Wyman Neagle <scott@agnostiq.ai>
- Co-authored-by: Faiyaz Hasan <faiyaz@agnostiq.ai>
- Co-authored-by: Venkat Bala <venkat@agnostiq.ai>


### Added

- When saving to DB, also persist to the new DB if running in develop mode

### Tests

- Flask app route tests

## [0.126.0] - 2022-07-11

### Authors

- Will Cunningham <wjcunningham7@users.noreply.github.com>
- Alejandro Esquivel <ae@alejandro.ltd>
- Co-authored-by: pre-commit-ci[bot] <66853113+pre-commit-ci[bot]@users.noreply.github.com>
- Co-authored-by: Sankalp Sanand <sankalp@agnostiq.ai>


### Added

- Added Folder class
- Added internal call before/after deps to execute File Transfer operations pre/post electron execution.

### Operations

- Enhanced hotfix action to create branches from existing commits

## [0.125.0] - 2022-07-09

### Authors

- Okechukwu  Emmanuel Ochia <okechukwu@agnostiq.ai>
- Co-authored-by: pre-commit-ci[bot] <66853113+pre-commit-ci[bot]@users.noreply.github.com>
- Co-authored-by: Alejandro Esquivel <ae@alejandro.ltd>
- Venkat Bala <venkat@agnostiq.ai>
- Co-authored-by: Okechukwu Ochia <emmirald@gmail.com>
- Co-authored-by: Scott Wyman Neagle <scott@agnostiq.ai>


### Added

- Dask Cluster CLI functional/unit tests

### Docs

- Updated RTD concepts, how-to-guides, and api docs with electron dependencies.

### Operations

- Separate out running tests and uploading coverage report to circumvent bug in
  retry action

## [0.124.0] - 2022-07-07

### Authors

- Will Cunningham <wjcunningham7@users.noreply.github.com>
- Co-authored-by: Scott Wyman Neagle <scott@agnostiq.ai>
- Faiyaz Hasan <faiyaz@agnostiq.ai>


### Added

- `Result.persist` method in `covalent/_results_manager/result.py`.

### Operations

- Package pre-releases go to `covalent` instead of `cova` on PyPI.

## [0.123.0] - 2022-07-07

### Authors

- Scott Wyman Neagle <scott@agnostiq.ai>
- Co-authored-by: Faiyaz Hasan <faiyaz@agnostiq.ai>
- Will Cunningham <wjcunningham7@users.noreply.github.com>
- Alejandro Esquivel <ae@alejandro.ltd>
- Co-authored-by: pre-commit-ci[bot] <66853113+pre-commit-ci[bot]@users.noreply.github.com>


### Added

- Added Folder class
- Added internal call before/after deps to execute File Transfer operations pre/post electron execution.

### Operations

- `codeql.yml` and `condabuild.yml` run nightly instead of on every PR.
- Style fixes in changelog

## [0.122.1] - 2022-07-06

### Authors

Will Cunningham <wjcunningham7@users.noreply.github.com>
Co-authored-by: Scott Wyman Neagle <scott@agnostiq.ai>


### Operations

- Added license scanner action
- Pre-commit autoupdate

### Tests

- Tests for running workflows with more than one iteration

### Fixed

- Attribute error caused by attempts to retrieve the name from the node function when the node function is set to None

## [0.122.0] - 2022-07-04

### Authors

Faiyaz Hasan <faiyaz@agnostiq.ai>
Co-authored-by: pre-commit-ci[bot] <66853113+pre-commit-ci[bot]@users.noreply.github.com>


### Added

- `covalent/_results_manager/write_result_to_db.py` module and methods to insert / update data in the DB.
- `tests/covalent_tests/results_manager_tests/write_result_to_db_test.py` containing the unit tests for corresponding functions.

### Changed

- Electron `type` column to a string type rather than an `ElectronType` in DB models.
- Primary keys from `BigInteger` to `Integer` in DB models.

## [0.121.0] - 2022-07-04

### Authors

Will Cunningham <wjcunningham7@users.noreply.github.com>
Co-authored-by: Alejandro Esquivel <ae@alejandro.ltd>
Co-authored-by: pre-commit-ci[bot] <66853113+pre-commit-ci[bot]@users.noreply.github.com>


### Removed

- Unused requirements `gunicorn` and `eventlet` in `requirements.txt` as well as `dask` in `tests/requirements.txt`, since it is already included in the core requirements.

### Docs

- Updated the compatibility matrix in the docs.

## [0.120.0] - 2022-07-04

### Authors

Okechukwu  Emmanuel Ochia <okechukwu@agnostiq.ai>
Co-authored-by: Venkat Bala <venkat@agnostiq.ai>
Co-authored-by: pre-commit-ci[bot] <66853113+pre-commit-ci[bot]@users.noreply.github.com>
Co-authored-by: Scott Wyman Neagle <scott@agnostiq.ai>


### Added

- Adding `cluster` CLI options to facilitate interacting with the backend Dask cluster
- Adding options to `covalent start` to enable specifying number of workers, memory limit and threads per worker at cluster startup

### Changed

- Update `DaskAdminWorker` docstring with better explanation

## [0.119.1] - 2022-07-04

### Authors

Scott Wyman Neagle <scott@agnostiq.ai>
Casey Jao <casey@agnostiq.ai>


### Fixed

- `covalent status` checks if the server process is still alive.

### Operations

- Updates to changelog logic to handle multiple authors

## [0.119.0] - 2022-07-03
### Authors
@cjao


### Added

- Introduce support for pip dependencies

## [0.118.0] - 2022-07-02
### Authors
@AlejandroEsquivel


### Added

- Introduced File, FileTransfer, and FileTransferStrategy classes to support various File Transfer use cases prior/post electron execution

## [0.117.0] - 2022-07-02
### Authors
@Emmanuel289


### Added

- Included retry action in 'tests.yaml' workflow.

## [0.116.0] - 2022-06-29
### Authors
@Prasy12

### Changed

- Changed API socket calls interval for graph optimization.

### Added

- Ability to change to different layouts from the GUI.

## [0.115.0] - 2022-06-28
### Authors
@cjao


### Added

- Introduce support for `call_before`, `call_after`, and bash dependencies

### Operations

- Unit tests performed on Python 3.10 on Ubuntu and MacOS images as well as 3.9 on MacOS
- Updated codeowners so that AQ Engineers doesn't own this CHANGELOG
- pre-commit autoupdate

## [0.114.0] - 2022-06-23
### Authors
@dependabot[bot]


### Changed

- Changed eventsource version on webapp yarn-lock file.

### Operations

- Added Github push changelog workflow to append commiters username
- Reusable JavaScript action to parse changelog and update version

## [0.113.0] - 2022-06-21

### Added

- Introduce new db models and object store backends

### Operations

- Syntax fix in hotfix.yml

### Docs

- Added new tutorial: Linear and convolutional autoencoders

## [0.112.0] - 2022-06-20

### Changed

- Changed async version on webapp package-lock file.

## [0.111.0] - 2022-06-20

### Changed

- Changed eventsource version on webapp package-lock file.

### Docs

- Added new tutorial: Covalentified version of the Pennylane Variational Classifier tutorial.

## [0.110.3] - 2022-06-17

### Fixed

- Fix error when parsing electron positional arguments in workflows

### Docs

- Remove hardcoding version info in README.md

## [0.110.2] - 2022-06-10

### Docs

- Fix MNIST tutorial
- Fix Quantum Gravity tutorial
- Update RTD with migration guide compatible with latest release
- Convert all references to `covalent start` from Jupyter notebooks to markdown statements
- Update release notes summary in README.md
- Fixed display issues with figure (in dark mode) and bullet points in tutorials

### Operations

- Added a retry block to the webapp build step in `tests.yml`

## [0.110.1] - 2022-06-10

### Fixed

- Configure dask to not use daemonic processes when creating a cluster

### Operations

- Sync the VERSION file within `covalent` directory to match the root level VERSION
- Manually patch `covalent/VERSION`

## [0.110.0] - 2022-06-10

### Changed

- Web GUI list size and status label colors changed.
- Web GUI graph running icon changed to non-static icon.

### Docs

- Removed references to the Dask executor in RTD as they are no longer needed.

## [0.109.1] - 2022-06-10

### Fixed

- `covalent --version` now works for PyPI releases

## [0.109.0] - 2022-06-10

### Docs

- Update CLI help statements

### Added

- Add CLI functionality to start covalent with/without Dask
- Add CLI support to parse `covalent_ui.log` file

### Operations

- Updating codeowners to establish engineering & psiog ownership

### Docs

- Added new tutorial: Training quantum embedding kernels for classification.

## [0.108.0] - 2022-06-08

### Added

- WCI yaml file

### Docs

- Add pandoc installation updates to contributing guide

## [0.107.0] - 2022-06-07

### Changed

- Skipping stdout/stderr redirection tests until implemented in Dask parent process

### Added

- Simplifed starting the dask cluster using `multiprocessing`
- Added `bokeh==2.4.3` to requirements.txt to enable view Dask dashboard

### Fixed

- Changelog-reminder action now works for PRs from forks.

## [0.106.2] - 2022-06-06

### Fixed

- Specifying the version for package `furo` to `2022.4.7` to prevent breaking doc builds

### Docs

- Added new tutorial: Using Covalent with PennyLane for hybrid computation.

## [0.106.1] - 2022-06-01

### Fixed

- Changelog-reminder action now works for PRs from forks

### Docs

- Removed references to microservices in RTD
- Updated README.md.
- Changed `ct.electron` to `ct.lattice(executor=dask_executor)` in MNIST classifier tutorial

## [0.106.0] - 2022-05-26

### Changed

- Visual theme for Webapp GUI changed in accordance to new theme
- Fonts, colors, icons have been updated

## [0.105.0] - 2022-05-25

### Added

- Add a pre-commit hook for `detect-secrets`.
- Updated the actions in accordance with the migration done in the previous version.

## [0.104.0] - 2022-05-23

### Changed

- Services have been moved to a different codebase. This repo is now hosting the Covalent SDK, local dispatcher backend, Covalent web GUI, and documentation. Version is bumped to `0.104.0` in order to avoid conflicts.
- Update tests to match the current dispatcher api
- Skip testing dask executor until dask executor plugin is made public
- Using 2 thread pools to manage multiple workflows better and the other one for executing electrons in parallel.

### Fixed

- Add psutil and PyYAML to requirements.txt
- Passing the same Electron to multiple inputs of an Electron now works. UI fix pending.
- Dask from `requirements.txt`.

### Removed

- Asyncio usage for electron level concurrency.
- References to dask

### Added

- Functional test added for dask executor with the cluster running locally.
- Scalability tests for different workflows and workflow sizes under `tests/stress_tests/scripts`
- Add sample performance testing workflows under `tests/stress_tests`
- Add pipelines to continuously run the tutorial notebooks
- Create notebook with tasks from RTD

## [0.32.3] - 2022-03-16

### Fixed

- Fix missing UI graph edges between parameters and electrons in certain cases.
- Fix UI crashes in cases where legacy localStorage state was being loaded.

## [0.32.2] - 2022-03-16

### Added

- Images for graphs generated in tutorials and how-tos.
- Note for quantum gravity tutorial to tell users that `tensorflow` doesn't work on M1 Macs.
- `Known Issues` added to `README.md`

### Fixed

- `draw` function usage in tutorials and how-tos now reflects the UI images generated instead of using graphviz.
- Images now render properly in RTD of how-tos.

### Changed

- Reran all the tutorials that could run, generating the outputs again.

## [0.32.1] - 2022-03-15

### Fixed

- CLI now starts server directly in the subprocess instead of as a daemon
- Logs are provided as pipes to Popen instead of using a shell redirect
- Restart behavior fixed
- Default port in `covalent_ui/app.py` uses the config manager

### Removed

- `_graceful_restart` function no longer needed without gunicorn

## [0.32.0] - 2022-03-11

### Added

- Dispatcher microservice API endpoint to dispatch and update workflow.
- Added get runnable task endpoint.

## [0.31.0] - 2022-03-11

### Added

- Runner component's main functionality to run a set of tasks, cancel a task, and get a task's status added to its api.

## [0.30.5] - 2022-03-11

### Updated

- Updated Workflow endpoints & API spec to support upload & download of result objects as pickle files

## [0.30.4] - 2022-03-11

### Fixed

- When executing a task on an alternate Conda environment, Covalent no longer has to be installed on that environment. Previously, a Covalent object (the execution function as a TransportableObject) was passed to the environment. Now it is deserialized to a "normal" Python function, which is passed to the alternate Conda environment.

## [0.30.3] - 2022-03-11

### Fixed

- Fixed the order of output storage in `post_process` which should have been the order in which the electron functions are called instead of being the order in which they are executed. This fixes the order in which the replacement of function calls with their output happens, which further fixes any discrepencies in the results obtained by the user.

- Fixed the `post_process` test to check the order as well.

## [0.30.2] - 2022-03-11

### Changed

- Updated eventlet to 0.31.0

## [0.30.1] - 2022-03-10

### Fixed

- Eliminate unhandled exception in Covalent UI backend when calling fetch_result.

## [0.30.0] - 2022-03-09

### Added

- Skeleton code for writing the different services corresponding to each component in the open source refactor.
- OpenAPI specifications for each of the services.

## [0.29.3] - 2022-03-09

### Fixed

- Covalent UI is built in the Dockerfile, the setup file, the pypi workflow, the tests workflow, and the conda build script.

## [0.29.2] - 2022-03-09

### Added

- Defaults defined in executor plugins are read and used to update the in-memory config, as well as the user config file. But only if the parameter in question wasn't already defined.

### Changed

- Input parameter names and docstrings in _shared_files.config.update_config were changed for clarity.

## [0.29.1] - 2022-03-07

### Changed

- Updated fail-fast strategy to run all tests.

## [0.29.0] - 2022-03-07

### Added

- DispatchDB for storing dispatched results

### Changed

- UI loads dispatches from DispatchDB instead of browser local storage

## [0.28.3] - 2022-03-03

### Fixed

Installed executor plugins don't have to be referred to by their full module name. Eg, use "custom_executor", instead of "covalent_custom_plugin.custom_executor".

## [0.28.2] - 2022-03-03

### Added

- A brief overview of the tutorial structure in the MNIST classification tutorial.

## [0.28.1] - 2022-03-02

### Added

- Conda installation is only supported for Linux in the `Getting Started` guide.
- MNIST classifier tutorial.

### Removed

- Removed handling of default values of function parameters in `get_named_params` in `covalent/_shared_files/utils.py`. So, it is actually being handled by not being handled since now `named_args` and `named_kwargs` will only contain parameters that were passed during the function call and not all of them.

## [0.28.0] - 2022-03-02

### Added

- Lepton support, including for Python modules and C libraries
- How-to guides showing how to use leptons for each of these

## [0.27.6] - 2022-03-01

### Added

- Added feature development basic steps in CONTRIBUTING.md.
- Added section on locally building RTD (read the docs) in the contributing guide.

## [0.27.5] - 2022-03-01

### Fixed

- Missing UI input data after backend change - needed to be derived from graph for electrons, lattice inputs fixed on server-side, combining name and positional args
- Broken UI graph due to variable->edge_name renaming
- Missing UI executor data after server-side renaming

## [0.27.4] - 2022-02-28

### Fixed

- Path used in `covalent/executor/__init__.py` for executor plugin modules needed updating to `covalent/executor/executor_plugins`

### Removed

- Disabled workflow cancellation test due to inconsistent outcomes. Test will be re-enabled after cancellation mechanisms are investigated further.

## [0.27.3] - 2022-02-25

### Added

- Added `USING_DOCKER.md` guide for running docker container.
- Added cli args to covalent UI flask server `covalent_ui/app.py` to modify port and log file path.

### Removed

- Removed gunicorn from cli and Dockerfile.

### Changed

- Updated cli `covalent_dispatcher/_cli/service.py` to run flask server directly, and removed dispatcher and UI flags.
- Using Flask blueprints to merge Dispatcher and UI servers.
- Updated Dockerfile to run flask server directly.
- Creating server PID file manually in `covalent_dispatcher/_cli/service.py`.
- Updated tests and docs to reflect merged servers.
- Changed all mentions of port 47007 (for old UI server) to 48008.

## [0.27.2] - 2022-02-24

### Changed

- Removed unnecessary blockquotes from the How-To guide for creating custom executors
- Changed "Covalent Cloud" to "Covalent" in the main code text

## [0.27.1] - 2022-02-24

### Removed

- Removed AQ-Engineers from CODEOWNERS in order to fix PR review notifications

## [0.27.0] - 2022-02-24

### Added

- Support for positional only, positional or keyword, variable positional, keyword only, variable keyword types of parameters is now added, e.g an electron can now use variable args and variable kwargs if the number/names of parameters are unknown during definition as `def task(*args, **kwargs)` which wasn't possible before.

- `Lattice.args` added to store positional arguments passed to the lattice's workflow function.

- `get_named_params` function added in `_shared_files/utils.py` which will return a tuple containing named positional arguments and named keyword arguments. The names help in showing and storing these parameters in the transport graph.

- Tests to verify whether all kinds of input paramaters are supported by electron or a lattice.

### Changed

- No longer merging positional arguments with keyword arguments, instead they are separately stored in respective nodes in the transport graph.

- `inputs` returned from `_get_inputs` function in `covalent_dispatcher/_core/execution.py` now contains positional as well as keyword arguments which further get passed to the executor.

- Executors now support positional and keyword arguments as inputs to their executable functions.

- Result object's `_inputs` attribute now contains both `args` and `kwargs`.

- `add_node_for_nested_iterables` is renamed to `connect_node_with_others` and `add_node_to_graph` also renamed to `add_collection_node_to_graph` in `electron.py`. Some more variable renames to have appropriate self-explanatory names.

- Nodes and edges in the transport graph now have a better interface to assign attributes to them.

- Edge attribute `variable` renamed to `edge_name`.

- In `serialize` function of the transport graph, if `metadata_only` is True, then only `metadata` attribute of node and `source` and `target` attributes of edge are kept in the then return serialized `data`.

- Updated the tests wherever necessary to reflect the above changes

### Removed

- Deprecated `required_params_passed` since an error will automatically be thrown by the `build_graph` function if any of the required parameters are not passed.

- Removed duplicate attributes from nodes in the transport graph.

## [0.26.1] - 2022-02-23

### Added

- Added Local Executor section to the API read the docs.

## [0.26.0] - 2022-02-23

### Added

- Automated reminders to update the changelog

## [0.25.3] - 2022-02-23

## Added

- Listed common mocking commands in the CONTRIBUTING.md guide.
- Additional guidelines on testing.

## [0.25.2] - 2022-02-21

### Changed

- `backend` metadata name changed to `executor`.
- `_plan_workflow` usage updated to reflect how that executor related information is now stored in the specific executor object.
- Updated tests to reflect the above changes.
- Improved the dispatch cancellation test to provide a robust solution which earlier took 10 minutes to run with uncertainty of failing every now and then.

### Removed

- Removed `TaskExecutionMetadata` as a consequence of removing `execution_args`.

## [0.25.1] - 2022-02-18

### Fixed

- Tracking imports that have been used in the workflow takes less time.

### Added

- User-imports are included in the dispatch_source.py script. Covalent-related imports are commented out.

## [0.25.0] - 2022-02-18

### Added

- UI: Lattice draw() method displays in web UI
- UI: New navigation panel

### Changed

- UI: Animated graph changes, panel opacity

### Fixed

- UI: Fixed "Not Found" pages

## [0.24.21] - 2022-02-18

### Added

- RST document describing the expectations from a tutorial.

## [0.24.20] - 2022-02-17

### Added

- Added how to create custom executors

### Changed

- Changed the description of the hyperlink for choosing executors
- Fixed typos in doc/source/api/getting_started/how_to/execution/creating_custom_executors.ipynb

## [0.24.19] - 2022-02-16

### Added

- CODEOWNERS for certain files.

## [0.24.18] - 2022-02-15

### Added

- The user configuration file can now specify an executor plugin directory.

## [0.24.17] - 2022-02-15

### Added

- Added a how-to for making custom executors.

## [0.24.16] - 2022-02-12

### Added

- Errors now contain the traceback as well as the error message in the result object.
- Added test for `_post_process` in `tests/covalent_dispatcher_tests/_core/execution_test.py`.

### Changed

- Post processing logic in `electron` and dispatcher now relies on the order of execution in the transport graph rather than node's function names to allow for a more reliable pairing of nodes and their outputs.

- Renamed `init_test.py` in `tests/covalent_dispatcher_tests/_core/` to `execution_test.py`.

### Removed

- `exclude_from_postprocess` list which contained some non executable node types removed since only executable nodes are post processed now.

## [0.24.15] - 2022-02-11

### Fixed

- If a user's configuration file does not have a needed exeutor parameter, the default parameter (defined in _shared_files/defaults.py) is used.
- Each executor plugin is no longer initialized upon the import of Covalent. This allows required parameters in executor plugins.

## Changed

- Upon updating the configuration data with a user's configuration file, the complete set is written back to file.

## Added

- Tests for the local and base executors.

## [0.24.14] - 2022-02-11

### Added

- UI: add dashboard cards
- UI: add scaling dots background

### Changed

- UI: reduce sidebar font sizes, refine color theme
- UI: refine scrollbar styling, show on container hover
- UI: format executor parameters as YAML code
- UI: update syntax highlighting scheme
- UI: update index.html description meta tag

## [0.24.13] - 2022-02-11

### Added

- Tests for covalent/_shared_files/config.py

## [0.24.12] - 2022-02-10

### Added

- CodeQL code analyzer

## [0.24.11] - 2022-02-10

### Added

- A new dictionary `_DEFAULT_CONSTRAINTS_DEPRECATED` in defaults.py

### Changed

- The `_DEFAULT_CONSTRAINT_VALUES` dictionary now only contains the `backend` argument

## [0.24.10] - 2022-02-09

### Fixed

- Sporadically failing workflow cancellation test in tests/workflow_stack_test.py

## [0.24.9] - 2022-02-09

## Changed

- Implementation of `_port_from_pid` in covalent_dispatcher/_cli/service.py.

## Added

- Unit tests for command line interface (CLI) functionalities in covalent_dispatcher/_cli/service.py and covalent_dispatcher/_cli/cli.py.

## [0.24.8] - 2022-02-07

### Fixed

- If a user's configuration file does not have a needed parameter, the default parameter (defined in _shared_files/defaults.py) is used.

## [0.24.7] - 2022-02-07

### Added

- Typing: Add Type hint `dispatch_info` parameter.
- Documentation: Updated the return_type description in docstring.

### Changed

- Typing: Change return type annotation to `Generator`.

## [0.24.6] - 2022-02-06

### Added

- Type hint to `deserialize` method of `TransportableObject` of `covalent/_workflow/transport.py`.

### Changed

- Description of `data` in `deserialize` method of `TransportableObject` of `covalent/_workflow/transport.py` from `The serialized transportable object` to `Cloudpickled function`.

## [0.24.5] - 2022-02-05

### Fixed

- Removed dependence on Sentinel module

## [0.24.4] - 2022-02-04

### Added

- Tests across multiple versions of Python and multiple operating systems
- Documentation reflecting supported configurations

## [0.24.3] - 2022-02-04

### Changed

- Typing: Use `bool` in place of `Optional[bool]` as type annotation for `develop` parameter in `covalent_dispatcher.service._graceful_start`
- Typing: Use `Any` in place of `Optional[Any]` as type annotation for `new_value` parameter in `covalent._shared_files.config.get_config`

## [0.24.2] - 2022-02-04

### Fixed

- Updated hyperlink of "How to get the results" from "./collection/query_electron_execution_result" to "./collection/query_multiple_lattice_execution_results" in "doc/source/how_to/index.rst".
- Updated hyperlink of "How to get the result of a particular electron" from "./collection/query_multiple_lattice_execution_results" to "./collection/query_electron_execution_result" in "doc/source/how_to/index.rst".

## [0.24.1] - 2022-02-04

### Changed

- Changelog entries are now required to have the current date to enforce ordering.

## [0.24.0] - 2022-02-03

### Added

- UI: log file output - display in Output tab of all available log file output
- UI: show lattice and electron inputs
- UI: display executor attributes
- UI: display error message on failed status for lattice and electron

### Changed

- UI: re-order sidebar sections according to latest figma designs
- UI: update favicon
- UI: remove dispatch id from tab title
- UI: fit new uuids
- UI: adjust theme text primary and secondary colors

### Fixed

- UI: auto-refresh result state on initial render of listing and graph pages
- UI: graph layout issues: truncate long electron/param names

## [0.23.0] - 2022-02-03

### Added

- Added `BaseDispatcher` class to be used for creating custom dispatchers which allow connection to a dispatcher server.
- `LocalDispatcher` inheriting from `BaseDispatcher` allows connection to a local dispatcher server running on the user's machine.
- Covalent only gives interface to the `LocalDispatcher`'s `dispatch` and `dispatch_sync` methods.
- Tests for both `LocalDispatcher` and `BaseDispatcher` added.

### Changed

- Switched from using `lattice.dispatch` and `lattice.dispatch_sync` to `covalent.dispatch` and `covalent.dispatch_sync`.
- Dispatcher address now is passed as a parameter (`dispatcher_addr`) to `covalent.dispatch` and `covalent.dispatch_sync` instead of a metadata field to lattice.
- Updated tests, how tos, and tutorials to use `covalent.dispatch` and `covalent.dispatch_sync`.
- All the contents of `covalent_dispatcher/_core/__init__.py` are moved to `covalent_dispatcher/_core/execution.py` for better organization. `__init__.py` only contains function imports which are needed by external modules.
- `dispatch`, `dispatch_sync` methods deprecated from `Lattice`.

### Removed

- `_server_dispatch` method removed from `Lattice`.
- `dispatcher` metadata field removed from `lattice`.

## [0.22.19] - 2022-02-03

### Fixed

- `_write_dispatch_to_python_file` isn't called each time a task is saved. It is now only called in the final save in `_run_planned_workflow` (in covalent_dispatcher/_core/__init__.py).

## [0.22.18] - 2022-02-03

### Fixed

- Added type information to result.py

## [0.22.17] - 2022-02-02

### Added

- Replaced `"typing.Optional"` with `"str"` in covalent/executor/base.py
- Added missing type hints to `get_dispatch_context` and `write_streams_to_file` in covalent/executor/base.py, BaseExecutor

## [0.22.16] - 2022-02-02

### Added

- Functions to check if UI and dispatcher servers are running.
- Tests for the `is_ui_running` and `is_server_running` in covalent_dispatcher/_cli/service.py.

## [0.22.15] - 2022-02-01

### Fixed

- Covalent CLI command `covalent purge` will now stop the servers before deleting all the pid files.

### Added

- Test for `purge` method in covalent_dispatcher/_cli/service.py.

### Removed

- Unused `covalent_dispatcher` import from covalent_dispatcher/_cli/service.py.

### Changed

- Moved `_config_manager` import from within the `purge` method to the covalent_dispatcher/_cli/service.py for the purpose of mocking in tests.

## [0.22.14] - 2022-02-01

### Added

- Type hint to `_server_dispatch` method in `covalent/_workflow/lattice.py`.

## [0.22.13] - 2022-01-26

### Fixed

- When the local executor's `log_stdout` and `log_stderr` config variables are relative paths, they should go inside the results directory. Previously that was queried from the config, but now it's queried from the lattice metadata.

### Added

- Tests for the corresponding functions in (`covalent_dispatcher/_core/__init__.py`, `covalent/executor/base.py`, `covalent/executor/executor_plugins/local.py` and `covalent/executor/__init__.py`) affected by the bug fix.

### Changed

- Refactored `_delete_result` in result manager to give the option of deleting the result parent directory.

## [0.22.12] - 2022-01-31

### Added

- Diff check in pypi.yml ensures correct files are packaged

## [0.22.11] - 2022-01-31

### Changed

- Removed codecov token
- Removed Slack notifications from feature branches

## [0.22.10] - 2022-01-29

### Changed

- Running tests, conda, and version workflows on pull requests, not just pushes

## [0.22.9] - 2022-01-27

### Fixed

- Fixing version check action so that it doesn't run on commits that are in develop
- Edited PR template so that markdown checklist appears properly

## [0.22.8] - 2022-01-27

### Fixed

- publish workflow, using `docker buildx` to build images for x86 and ARM, prepare manifest and push to ECR so that pulls will match the correct architecture.
- typo in CONTRIBUTING
- installing `gcc` in Docker image so Docker can build wheels for `dask` and other packages that don't provide ARM wheels

### Changed

- updated versions in `requirements.txt` for `matplotlib` and `dask`

## [0.22.7] - 2022-01-27

### Added

- `MANIFEST.in` did not have `covalent_dispatcher/_service` in it due to which the PyPi package was not being built correctly. Added the `covalent_dispatcher/_service` to the `MANIFEST.in` file.

### Fixed

- setuptools properly including data files during installation

## [0.22.6] - 2022-01-26

### Fixed

- Added service folder in covalent dispatcher to package.

## [0.22.5] - 2022-01-25

### Fixed

- `README.md` images now use master branch's raw image urls hosted on <https://github.com> instead of <https://raw.githubusercontent.com>. Also, switched image rendering from html to markdown.

## [0.22.4] - 2022-01-25

### Fixed

- dispatcher server app included in sdist
- raw image urls properly used

## [0.22.3] - 2022-01-25

### Fixed

- raw image urls used in readme

## [0.22.2] - 2022-01-25

### Fixed

- pypi upload

## [0.22.1] - 2022-01-25

### Added

- Code of conduct
- Manifest.in file
- Citation info
- Action to upload to pypi

### Fixed

- Absolute URLs used in README
- Workflow badges updated URLs
- `install_package_data` -> `include_package_data` in `setup.py`

## [0.22.0] - 2022-01-25

### Changed

- Using public ECR for Docker release

## [0.21.0] - 2022-01-25

### Added

- GitHub pull request templates

## [0.20.0] - 2022-01-25

### Added

- GitHub issue templates

## [0.19.0] - 2022-01-25

### Changed

- Covalent Beta Release

## [0.18.9] - 2022-01-24

### Fixed

- iframe in the docs landing page is now responsive

## [0.18.8] - 2022-01-24

### Changed

- Temporarily removed output tab
- Truncated dispatch id to fit left sidebar, add tooltip to show full id

## [0.18.7] - 2022-01-24

### Changed

- Many stylistic improvements to documentation, README, and CONTRIBUTING.

## [0.18.6] - 2022-01-24

### Added

- Test added to check whether an already decorated function works as expected with Covalent.
- `pennylane` package added to the `requirements-dev.txt` file.

### Changed

- Now using `inspect.signature` instead of `function.__code__` to get the names of function's parameters.

## [0.18.5] - 2022-01-21

### Fixed

- Various CI fixes, including rolling back regression in version validation, caching on s3 hosted badges, applying releases and tags correctly.

## [0.18.4] - 2022-01-21

### Changed

- Removed comments and unused functions in covalent_dispatcher
- `result_class.py` renamed to `result.py`

### Fixed

- Version was not being properly imported inside `covalent/__init__.py`
- `dispatch_sync` was not previously using the `results_dir` metadata field

### Removed

- Credentials in config
- `generate_random_filename_in_cache`
- `is_any_atom`
- `to_json`
- `show_subgraph` option in `draw`
- `calculate_node`

## [0.18.3] - 2022-01-20

### Fixed

- The gunicorn servers now restart more gracefully

## [0.18.2] - 2022-01-21

### Changed

- `tempdir` metadata field removed and replaced with `executor.local.cache_dir`

## [0.18.1] - 2022-01-11

## Added

- Concepts page

## [0.18.0] - 2022-01-20

### Added

- `Result.CANCELLED` status to represent the status of a cancelled dispatch.
- Condition to cancel the whole dispatch if any of the nodes are cancelled.
- `cancel_workflow` function which uses a shared variable provided by Dask (`dask.distributed.Variable`) in a dask client to inform nodes to stop execution.
- Cancel function for dispatcher server API which will allow the server to terminate the dispatch.
- How to notebook for cancelling a dispatched job.
- Test to verify whether cancellation of dispatched jobs is working as expected.
- `cancel` function is available as `covalent.cancel`.

### Changed

- In file `covalent/_shared_files/config.py` instead of using a variable to store and then return the config data, now directly returning the configuration.
- Using `fire_and_forget` to dispatch a job instead of a dictionary of Dask's `Future` objects so that we won't have to manage the lifecycle of those futures.
- The `test_run_dispatcher` test was changed to reflect that the dispatcher no longer uses a dictionary of future objects as it was not being utilized anywhere.

### Removed

- `with dask_client` context was removed as the client created in `covalent_dispatcher/_core/__init__.py` is already being used even without the context. Furthermore, it creates issues when that context is exited which is unnecessary at the first place hence not needed to be resolved.

## [0.17.5] - 2022-01-19

### Changed

- Results directory uses a relative path by default and can be overridden by the environment variable `COVALENT_RESULTS_DIR`.

## [0.17.4] - 2022-01-19

### Changed

- Executor parameters use defaults specified in config TOML
- If relative paths are supplied for stdout and stderr, those files are created inside the results directory

## [0.17.3] - 2022-01-18

### Added

- Sync function
- Covalent CLI tool can restart in developer mode

### Fixed

- Updated the UI address referenced in the README

## [0.17.2] - 2022-01-12

### Added

- Quantum gravity tutorial

### Changed

- Moved VERSION file to top level

## [0.17.1] - 2022-01-19

### Added

- `error` attribute was added to the results object to show which node failed and the reason behind it.
- `stdout` and `stderr` attributes were added to a node's result to store any stdout and stderr printing done inside an electron/node.
- Test to verify whether `stdout` and `stderr` are being stored in the result object.

### Changed

- Redesign of how `redirect_stdout` and `redirect_stderr` contexts in executor now work to allow storing their respective outputs.
- Executors now also return `stdout` and `stderr` strings, along with the execution output, so that they can be stored in their result object.

## [0.17.0] - 2022-01-18

### Added

- Added an attribute `__code__` to electron and lattice which is a copy of their respective function's `__code__` attribute.
- Positional arguments, `args`, are now merged with keyword arguments, `kwargs`, as close as possible to where they are passed. This was done to make sure we support both with minimal changes and without losing the name of variables passed.
- Tests to ensure usage of positional arguments works as intended.

### Changed

- Slight rework to how any print statements in lattice are sent to null.
- Changed `test_dispatcher_functional` in `basic_dispatcher_test.py` to account for the support of `args` and removed a an unnecessary `print` statement.

### Removed

- Removed `args` from electron's `init` as it wasn't being used anywhere.

## [0.16.1] - 2022-01-18

### Changed

- Requirement changed from `dask[complete]` to `dask[distributed]`.

## [0.16.0] - 2022-01-14

### Added

- New UI static demo build
- New UI toolbar functions - orientation, toggle params, minimap
- Sortable and searchable lattice name row

### Changed

- Numerous UI style tweaks, mostly around dispatches table states

### Fixed

- Node sidebar info now updates correctly

## [0.15.11] - 2022-01-18

### Removed

- Unused numpy requirement. Note that numpy is still being installed indirectly as other packages in the requirements rely on it.

## [0.15.10] - 2022-01-16

## Added

- How-to guide for Covalent dispatcher CLI.

## [0.15.9] - 2022-01-18

### Changed

- Switched from using human readable ids to using UUIDs

### Removed

- `human-id` package was removed along with its mention in `requirements.txt` and `meta.yaml`

## [0.15.8] - 2022-01-17

### Removed

- Code breaking text from CLI api documentation.
- Unwanted covalent_dispatcher rst file.

### Changed

- Installation of entire covalent_dispatcher instead of covalent_dispatcher/_service in setup.py.

## [0.15.7] - 2022-01-13

### Fixed

- Functions with multi-line or really long decorators are properly serialized in dispatch_source.py.
- Multi-line Covalent output is properly commented out in dispatch_source.py.

## [0.15.6] - 2022-01-11

### Fixed

- Sub-lattice functions are successfully serialized in the utils.py get_serialized_function_str.

### Added

- Function to scan utilized source files and return a set of imported modules (utils.get_imports_from_source)

## [0.15.5] - 2022-01-12

### Changed

- UI runs on port 47007 and the dispatcher runs on port 48008. This is so that when the servers are later merged, users continue using port 47007 in the browser.
- Small modifications to the documentation
- Small fix to the README

### Removed

- Removed a directory `generated` which was improperly added
- Dispatcher web interface
- sqlalchemy requirement

## [0.15.4] - 2022-01-11

### Changed

- In file `covalent/executor/base.py`, `pickle` was changed to `cloudpickle` because of its universal pickling ability.

### Added

- In docstring of `BaseExecutor`, a note was added specifying that `covalent` with its dependencies is assumed to be installed in the conda environments.
- Above note was also added to the conda env selector how-to.

## [0.15.3] - 2022-01-11

### Changed

- Replaced the generic `RuntimeError` telling users to check if there is an object manipulation taking place inside the lattice to a simple warning. This makes the original error more visible.

## [0.15.2] - 2022-01-11

### Added

- If condition added for handling the case where `__getattr__` of an electron is accessed to detect magic functions.

### Changed

- `ActiveLatticeManager` now subclasses from `threading.local` to make it thread-safe.
- `ValueError` in the lattice manager's `claim` function now also shows the name of the lattice that is currently claimed.
- Changed docstring of `ActiveLatticeManager` to note that now it is thread-safe.
- Sublattice dispatching now no longer deletes the result object file and is dispatched normally instead of in a serverless manner.
- `simulate_nitrogen_and_copper_slab_interaction.ipynb` notebook tutorial now does normal dispatching as well instead of serverless dispatching. Also, now 7 datapoints will be shown instead of 10 earlier.

## [0.15.1] - 2022-01-11

### Fixed

- Passing AWS credentials to reusable workflows as a secret

## [0.15.0] - 2022-01-10

### Added

- Action to push development image to ECR

### Changed

- Made the publish action reusable and callable

## [0.14.1] - 2022-01-02

### Changed

- Updated the README
- Updated classifiers in the setup.py file
- Massaged some RTD pages

## [0.14.0] - 2022-01-07

### Added

- Action to push static UI to S3

## [0.13.2] - 2022-01-07

### Changed

- Completed new UI design work

## [0.13.1] - 2022-01-02

### Added

- Added eventlet requirement

### Changed

- The CLI tool can now manage the UI flask server as well
- [Breaking] The CLI option `-t` has been changed to `-d`, which starts the servers in developer mode and exposes unit tests to the server.

## [0.13.0] - 2022-01-01

### Added

- Config manager in `covalent/_shared_files/config.py`
- Default location for the main config file can be overridden using the environment variable `COVALENT_CONFIG_DIR`
- Ability to set and get configuration using `get_config` and `set_config`

### Changed

- The flask servers now reference the config file
- Defaults reference the config file

### Fixed

- `ValueError` caught when running `covalent stop`
- One of the functional tests was using a malformed path

### Deprecated

- The `electron.to_json` function
- The `generate_random_filename_in_cache` function

### Removed

- The `get_api_token` function

## [0.12.13] - 2022-01-04

## Removed

- Tutorial section headings

## Fixed

- Plot background white color

## [0.12.12] - 2022-01-06

### Fixed

- Having a print statement inside electron and lattice code no longer causes the workflow to fail.

## [0.12.11] - 2022-01-04

### Added

- Completed UI feature set for first release

### Changed

- UI server result serialization improvements
- UI result update webhook no longer fails on request exceptions, logs warning intead

## [0.12.10] - 2021-12-17

### Added

- Astrophysics tutorial

## [0.12.9] - 2022-01-04

### Added

- Added `get_all_node_results` method in `result_class.py` to return result of all node executions.

- Added `test_parallelilization` test to verify whether the execution is now being achieved in parallel.

### Changed

- Removed `LocalCluster` cluster creation usage to a simple `Client` one from Dask.

- Removed unnecessary `to_run` function as we no longer needed to run execution through an asyncio loop.

- Removed `async` from function definition of previously asynchronous functions, `_run_task`, `_run_planned_workflow`, `_plan_workflow`, and `_run_workflow`.

- Removed `uvloop` from requirements.

- Renamed `test_get_results` to `test_get_result`.

- Reran the how to notebooks where execution time was mentioned.

- Changed how `dispatch_info` context manager was working to account for multiple nodes accessing it at the same time.

## [0.12.8] - 2022-01-02

### Changed

- Changed the software license to GNU Affero 3.0

### Removed

- `covalent-ui` directory

## [0.12.7] - 2021-12-29

### Fixed

- Gunicorn logging now uses the `capture-output` flag instead of redirecting stdout and stderr

## [0.12.6] - 2021-12-23

### Changed

- Cleaned up the requirements and moved developer requirements to a separate file inside `tests`

## [0.12.5] - 2021-12-16

### Added

- Conda build CI job

## [0.12.4] - 2021-12-23

### Changed

- Gunicorn server now checks for port availability before starting

### Fixed

- The `covalent start` function now prints the correct port if the server is already running.

## [0.12.3] - 2021-12-14

### Added

- Covalent tutorial comparing quantum support vector machines with support vector machine algorithms implemented in qiskit and scikit-learn.

## [0.12.2] - 2021-12-16

### Fixed

- Now using `--daemon` in gunicorn to start the server, which was the original intention.

## [0.12.1] - 2021-12-16

### Fixed

- Removed finance references from docs
- Fixed some other small errors

### Removed

- Removed one of the failing how-to tests from the functional test suite

## [0.12.0] - 2021-12-16

### Added

- Web UI prototype

## [0.11.1] - 2021-12-14

### Added

- CLI command `covalent status` shows port information

### Fixed

- gunicorn management improved

## [0.11.0] - 2021-12-14

### Added

- Slack notifications for test status

## [0.10.4] - 2021-12-15

### Fixed

- Specifying a non-default results directory in a sub-lattice no longer causes a failure in lattice execution.

## [0.10.3] - 2021-12-14

### Added

- Functional tests for how-to's in documentation

### Changed

- Moved example script to a functional test in the pipeline
- Added a test flag to the CLI tool

## [0.10.2] - 2021-12-14

### Fixed

- Check that only `kwargs` without any default values in the workflow definition need to be passed in `lattice.draw(ax=ax, **kwargs)`.

### Added

- Function to check whether all the parameters without default values for a callable function has been passed added to shared utils.

## [0.10.1] - 2021-12-13

### Fixed

- Content and style fixes for getting started doc.

## [0.10.0] - 2021-12-12

### Changed

- Remove all imports from the `covalent` to the `covalent_dispatcher`, except for `_dispatch_serverless`
- Moved CLI into `covalent_dispatcher`
- Moved executors to `covalent` directory

## [0.9.1] - 2021-12-13

### Fixed

- Updated CONTRIBUTING to clarify docstring style.
- Fixed docstrings for `calculate_node` and `check_constraint_specific_sum`.

## [0.9.0] - 2021-12-10

### Added

- `prefix_separator` for separating non-executable node types from executable ones.

- `subscript_prefix`, `generator_prefix`, `sublattice_prefix`, `attr_prefix` for prefixes of subscripts, generators,
  sublattices, and attributes, when called on an electron and added to the transport graph.

- `exclude_from_postprocess` list of prefixes to denote those nodes which won't be used in post processing the workflow.

- `__int__()`, `__float__()`, `__complex__()` for converting a node to an integer, float, or complex to a value of 0 then handling those types in post processing.

- `__iter__()` generator added to Electron for supporting multiple return values from an electron execution.

- `__getattr__()` added to Electron for supporting attribute access on the node output.

- `__getitem__()` added to Electron for supporting subscripting on the node output.

- `electron_outputs` added as an attribute to lattice.

### Changed

- `electron_list_prefix`, `electron_dict_prefix`, `parameter_prefix` modified to reflect new way to assign prefixes to nodes.

- In `build_graph` instead of ignoring all exceptions, now the exception is shown alongwith the runtime error notifying that object manipulation should be avoided inside a lattice.

- `node_id` changed to `self.node_id` in Electron's `__call__()`.

- `parameter` type electrons now have the default metadata instead of empty dictionary.

- Instead of deserializing and checking whether a sublattice is there, now a `sublattice_prefix` is used to denote when a node is a sublattice.

- In `dispatcher_stack_test`, `test_dispatcher_flow` updated to indicate the new use of `parameter_prefix`.

### Fixed

- When an execution fails due to something happening in `run_workflow`, then result object's status is now failed and the object is saved alongwith throwing the appropriate exception.

## [0.8.5] - 2021-12-10

### Added

- Added tests for choosing specific executors inside electron initialization.
- Added test for choosing specific Conda environments inside electron initialization.

## [0.8.4] - 2021-12-10

### Changed

- Removed _shared_files directory and contents from covalent_dispatcher. Logging in covalent_dispatcher now uses the logger in covalent/_shared_files/logging.py.

## [0.8.3] - 2021-12-10

### Fixed

- Decorator symbols were added to the pseudo-code in the quantum chemistry tutorial.

## [0.8.2] - 2021-12-06

### Added

- Quantum chemistry tutorial.

## [0.8.1] - 2021-12-08

### Added

- Docstrings with typehints for covalent dispatcher functions added.

### Changed

- Replaced `node` to `node_id` in `electron.py`.

- Removed unnecessary `enumerate` in `covalent_dispatcher/_core/__init__.py`.

- Removed `get_node_device_mapping` function from `covalent_dispatcher/_core/__init__.py`
  and moved the definition to directly add the mapping to `workflow_schedule`.

- Replaced iterable length comparison for `executor_specific_exec_cmds` from `if len(executor_specific_exec_cmds) > 0`
  to `if executor_specific_exec_cmds`.

## [0.8.0] - 2021-12-03

### Added

- Executors can now accept the name of a Conda environment. If that environment exists, the operations of any electron using that executor are performed in that Conda environment.

## [0.7.6] - 2021-12-02

### Changed

- How to estimate lattice execution time has been renamed to How to query lattice execution time.
- Change result querying syntax in how-to guides from `lattice.get_result` to
  `covalent.get_result`.
- Choose random port for Dask dashboard address by setting `dashboard_address` to ':0' in
  `LocalCluster`.

## [0.7.5] - 2021-12-02

### Fixed

- "Default" executor plugins are included as part of the package upon install.

## [0.7.4] - 2021-12-02

### Fixed

- Upgraded dask to 2021.10.0 based on a vulnerability report

## [0.7.3] - 2021-12-02

### Added

- Transportable object tests
- Transport graph tests

### Changed

- Variable name node_num to node_id
- Variable name node_idx to node_id

### Fixed

- Transport graph `get_dependencies()` method return type was changed from Dict to List

## [0.7.2] - 2021-12-01

### Fixed

- Date handling in changelog validation

### Removed

- GitLab CI YAML

## [0.7.1] - 2021-12-02

### Added

- A new parameter to a node's result called `sublattice_result` is added.
  This will be of a `Result` type and will contain the result of that sublattice's
  execution. If a normal electron is executed, this will be `None`.

- In `_delete_result` function in `results_manager.py`, an empty results directory
  will now be deleted.

- Name of a sublattice node will also contain `(sublattice)`.

- Added `_dispatch_sync_serverless` which synchronously dispatches without a server
  and waits for a result to be returned. This is the method used to dispatch a sublattice.

- Test for sublatticing is added.

- How-to guide added for sublatticing explaining the new features.

### Changed

- Partially changed `draw` function in `lattice.py` to also draw the subgraph
  of the sublattice when drawing the main graph of the lattice. The change is
  incomplete as we intend to add this feature later.

- Instead of returning `plt`, `draw` now returns the `ax` object.

- `__call__` function in `lattice.py` now runs the lattice's function normally
  instead of dispatching it.

- `_run_task` function now checks whether current node is a sublattice and acts
  accordingly.

### Fixed

- Unnecessary lines to rename the node's name in `covalent_dispatcher/_core/__init__.py` are removed.

- `test_electron_takes_nested_iterables` test was being ignored due to a spelling mistake. Fixed and
  modified to follow the new pattern.

## [0.7.0] - 2021-12-01

### Added

- Electrons can now accept an executor object using the "backend" keyword argument. "backend" can still take a string naming the executor module.
- Electrons and lattices no longer have Slurm metadata associated with the executor, as that information should be contained in the executor object being used as an input argument.
- The "backend" keyword can still be a string specifying the executor module, but only if the executor doesn't need any metadata.
- Executor plugin classes are now directly available to covalent, eg: covalent.executor.LocalExecutor().

## [0.6.7] - 2021-12-01

### Added

- Docstrings without examples for all the functions in core covalent.
- Typehints in those functions as well.
- Used `typing.TYPE_CHECKING` to prevent cyclic imports when writing typehints.

### Changed

- `convert_to_lattice_function` renamed to `convert_to_lattice_function_call`.
- Context managers now raise a `ValueError` instead of a generic `Exception`.

## [0.6.6] - 2021-11-30

### Fixed

- Fixed the version used in the documentation
- Fixed the badge URLs to prevent caching

## [0.6.5] - 2021-11-30

### Fixed

- Broken how-to links

### Removed

- Redundant lines from .gitignore
- *.ipynb from .gitignore

## [0.6.4] - 2021-11-30

### Added

- How-to guides for workflow orchestration.
  - How to construct an electron
  - How to construct a lattice
  - How to add an electron to lattice
  - How to visualize the lattice
  - How to add constraints to lattices
- How-to guides for workflow and subtask execution.
  - How to execute individual electrons
  - How to execute a lattice
  - How to execute multiple lattices
- How-to guides for status querying.
  - How to query electron execution status
  - How to query lattice execution status
  - How to query lattice execution time
- How-to guides for results collection
  - How to query electron execution results
  - How to query lattice execution results
  - How to query multiple lattice execution results
- Str method for the results object.

### Fixed

- Saving the electron execution status when the subtask is running.

## [0.6.3] - 2021-11-29

### Removed

- JWT token requirement.
- Covalent dispatcher login requirement.
- Update covalent login reference in README.md.
- Changed the default dispatcher server port from 5000 to 47007.

## [0.6.2] - 2021-11-28

### Added

- Github action for tests and coverage
- Badges for tests and coverage
- If tests pass then develop is pushed to master
- Add release action which tags and creates a release for minor version upgrades
- Add badges action which runs linter, and upload badges for version, linter score, and platform
- Add publish action (and badge) which builds a Docker image and uploads it to the AWS ECR

## [0.6.1] - 2021-11-27

### Added

- Github action which checks version increment and changelog entry

## [0.6.0] - 2021-11-26

### Added

- New Covalent RTD theme
- sphinx extension sphinx-click for CLI RTD
- Sections in RTD
- init.py in both covalent-dispatcher logger module and cli module for it to be importable in sphinx

### Changed

- docutils version that was conflicting with sphinx

### Removed

- Old aq-theme

## [0.5.1] - 2021-11-25

### Added

- Integration tests combining both covalent and covalent-dispatcher modules to test that
  lattice workflow are properly planned and executed.
- Integration tests for the covalent-dispatcher init module.
- pytest-asyncio added to requirements.

## [0.5.0] - 2021-11-23

### Added

- Results manager file to get results from a file, delete a result, and redispatch a result object.
- Results can also be awaited to only return a result if it has either been completed or failed.
- Results class which is used to store the results with all the information needed to be used again along with saving the results to a file functionality.
- A result object will be a mercurial object which will be updated by the dispatcher and saved to a file throughout the dispatching and execution parts.
- Direct manipulation of the transport graph inside a result object takes place.
- Utility to convert a function definition string to a function and vice-versa.
- Status class to denote the status of a result object and of each node execution in the transport graph.
- Start and end times are now also stored for each node execution as well as for the whole dispatch.
- Logging of `stdout` and `stderr` can be done by passing in the `log_stdout`, `log_stderr` named metadata respectively while dispatching.
- In order to get the result of a certain dispatch, the `dispatch_id`, the `results_dir`, and the `wait` parameter can be passed in. If everything is default, then only the dispatch id is required, waiting will not be done, and the result directory will be in the current working directory with folder name as `results/` inside which every new dispatch will have a new folder named according to their respective dispatch ids, containing:
  - `result.pkl` - (Cloud)pickled result object.
  - `result_info.yaml` - yaml file with high level information about the result and its execution.
  - `dispatch_source.py` - python file generated, containing the original function definitions of lattice and electrons which can be used to dispatch again.

### Changed

- `logfile` named metadata is now `slurm_logfile`.
- Instead of using `jsonpickle`, `cloudpickle` is being used everywhere to maintain consistency.
- `to_json` function uses `json` instead of `jsonpickle` now in electron and lattice definitions.
- `post_processing` moved to the dispatcher, so the dispatcher will now store a finished execution result in the results folder as specified by the user with no requirement of post processing it from the client/user side.
- `run_task` function in dispatcher modified to check if a node has completed execution and return it if it has, else continue its execution. This also takes care of cases if the server has been closed mid execution, then it can be started again from the last saved state, and the user won't have to wait for the whole execution.
- Instead of passing in the transport graph and dispatch id everywhere, the result object is being passed around, except for the `asyncio` part where the dispatch id and results directory is being passed which afterwards lets the core dispatcher know where to get the result object from and operate on it.
- Getting result of parent node executions of the graph, is now being done using the result object's graph. Storing of each execution's result is also done there.
- Tests updated to reflect the changes made. They are also being run in a serverless manner.

### Removed

- `LatticeResult` class removed.
- `jsonpickle` requirement removed.
- `WorkflowExecutionResult`, `TaskExecutionResult`, and `ExecutionError` singleton classes removed.

### Fixed

- Commented out the `jwt_required()` part in `covalent-dispatcher/_service/app.py`, may be removed in later iterations.
- Dispatcher server will now return the error message in the response of getting result if it fails instead of sending every result ever as a response.

## [0.4.3] - 2021-11-23

### Added

- Added a note in Known Issues regarding port conflict warning.

## [0.4.2] - 2021-11-24

### Added

- Added badges to README.md

## [0.4.1] - 2021-11-23

### Changed

- Removed old coverage badge and fixed the badge URL

## [0.4.0] - 2021-11-23

### Added

- Codecov integrations and badge

### Fixed

- Detached pipelines no longer created

## [0.3.0] - 2021-11-23

### Added

- Wrote a Code of Conduct based on <https://www.contributor-covenant.org/>
- Added installation and environment setup details in CONTRIBUTING
- Added Known Issues section to README

## [0.2.0] - 2021-11-22

### Changed

- Removed non-open-source executors from Covalent. The local SLURM executor is now
- a separate repo. Executors are now plugins.

## [0.1.0] - 2021-11-19

### Added

- Pythonic CLI tool. Install the package and run `covalent --help` for a usage description.
- Login and logout functionality.
- Executor registration/deregistration skeleton code.
- Dispatcher service start, stop, status, and restart.

### Changed

- JWT token is stored to file instead of in an environment variable.
- The Dask client attempts to connect to an existing server.

### Removed

- Removed the Bash CLI tool.

### Fixed

- Version assignment in the covalent init file.

## [0.0.3] - 2021-11-17

### Fixed

- Fixed the Dockerfile so that it runs the dispatcher server from the covalent repo.

## [0.0.2] - 2021-11-15

### Changed

- Single line change in ci script so that it doesn't exit after validating the version.
- Using `rules` in `pytest` so that the behavior in test stage is consistent.

## [0.0.1] - 2021-11-15

### Added

- CHANGELOG.md to track changes (this file).
- Semantic versioning in VERSION.
- CI pipeline job to enforce versioning.<|MERGE_RESOLUTION|>--- conflicted
+++ resolved
@@ -7,15 +7,13 @@
 
 ## [UNRELEASED]
 
-<<<<<<< HEAD
 ### Fixed
 
 - Resolving correct python executable
-=======
+
 ### Operations
 
 - Nightly frequency set to midnight EST 
->>>>>>> f513222e
 
 ## [0.223.1-rc.0] - 2023-05-17
 
