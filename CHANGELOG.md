--- conflicted
+++ resolved
@@ -5,14 +5,13 @@
 The format is based on [Keep a Changelog](https://keepachangelog.com/en/1.0.0/),
 and this project adheres to [Semantic Versioning](https://semver.org/spec/v2.0.0.html).
 
-<<<<<<< HEAD
-## [0.25.0] - 2022-02-03
+## [0.25.0] - 2022-02-09
 
 ### Added
 
 - Imports needed for dispatch_source.py are now optionally included in that file. However, it is slow, and does not work in Jupyter notebooks.
 - A set of all imports utilized, including those imported by end-user modules, is available to executor plugins.
-=======
+
 ## [0.24.8] - 2022-02-07
 
 ### Fixed
@@ -72,7 +71,6 @@
 ### Changed
 
 - Changelog entries are now required to have the current date to enforce ordering.
->>>>>>> fb7f432c
 
 ## [0.24.0] - 2022-02-03
 
