--- conflicted
+++ resolved
@@ -7,11 +7,10 @@
 
 ## [UNRELEASED]
 
-<<<<<<< HEAD
 ### Changed
 
 - `sync` method now uses `requests` to query the results service
-=======
+
 ## [0.85.1] - 2022-04-18
 
 ### Fixed
@@ -33,7 +32,6 @@
 ### Fixed
 
 - Nats server shuts down properly when using `covalent stop` or `covalent restart`
->>>>>>> 52eaed64
 
 ## [0.84.0] - 2022-04-18
 
