--- conflicted
+++ resolved
@@ -7,11 +7,10 @@
 
 ## [UNRELEASED]
 
-<<<<<<< HEAD
 ### Tests
 
 - Check that user data is not unpickled by the Covalent server process
-=======
+
 ## [0.145.0] - 2022-07-20
 
 ### Authors
@@ -28,7 +27,6 @@
 ### Changed
 
 - get_result to query an HTTP endpoint instead of a DB session
->>>>>>> f0ed7b62
 
 ## [0.144.0] - 2022-07-20
 
