# Changelog

All notable changes to this project will be documented in this file.

The format is based on [Keep a Changelog](https://keepachangelog.com/en/1.0.0/),
and this project adheres to [Semantic Versioning](https://semver.org/spec/v2.0.0.html).

## [UNRELEASED]

<<<<<<< HEAD
### Fixed

- Added `deps` metadata to Lepton
=======
### Operations

- `codeql.yml` and `condabuild.yml` run nightly instead of on every PR.
- Style fixes in changelog

## [0.122.1] - 2022-07-06

### Authors

Will Cunningham <wjcunningham7@users.noreply.github.com>
Co-authored-by: Scott Wyman Neagle <scott@agnostiq.ai>


### Operations

- Added license scanner action
- Pre-commit autoupdate

### Tests

- Tests for running workflows with more than one iteration

### Fixed

- Attribute error caused by attempts to retrieve the name from the node function when the node function is set to None

## [0.122.0] - 2022-07-04

### Authors

Faiyaz Hasan <faiyaz@agnostiq.ai>
Co-authored-by: pre-commit-ci[bot] <66853113+pre-commit-ci[bot]@users.noreply.github.com>


### Added

- `covalent/_results_manager/write_result_to_db.py` module and methods to insert / update data in the DB.
- `tests/covalent_tests/results_manager_tests/write_result_to_db_test.py` containing the unit tests for corresponding functions.

### Changed

- Electron `type` column to a string type rather than an `ElectronType` in DB models.
- Primary keys from `BigInteger` to `Integer` in DB models.

## [0.121.0] - 2022-07-04

### Authors

Will Cunningham <wjcunningham7@users.noreply.github.com>
Co-authored-by: Alejandro Esquivel <ae@alejandro.ltd>
Co-authored-by: pre-commit-ci[bot] <66853113+pre-commit-ci[bot]@users.noreply.github.com>


### Removed

- Unused requirements `gunicorn` and `eventlet` in `requirements.txt` as well as `dask` in `tests/requirements.txt`, since it is already included in the core requirements.

### Docs

- Updated the compatibility matrix in the docs.

## [0.120.0] - 2022-07-04

### Authors

Okechukwu  Emmanuel Ochia <okechukwu@agnostiq.ai>
Co-authored-by: Venkat Bala <venkat@agnostiq.ai>
Co-authored-by: pre-commit-ci[bot] <66853113+pre-commit-ci[bot]@users.noreply.github.com>
Co-authored-by: Scott Wyman Neagle <scott@agnostiq.ai>


### Added

- Adding `cluster` CLI options to facilitate interacting with the backend Dask cluster
- Adding options to `covalent start` to enable specifying number of workers, memory limit and threads per worker at cluster startup

### Changed

- Update `DaskAdminWorker` docstring with better explanation

## [0.119.1] - 2022-07-04

### Authors

Scott Wyman Neagle <scott@agnostiq.ai>
Casey Jao <casey@agnostiq.ai>


### Fixed

- `covalent status` checks if the server process is still alive.

### Operations

- Updates to changelog logic to handle multiple authors

## [0.119.0] - 2022-07-03
### Authors
@cjao 


### Added

- Introduce support for pip dependencies

## [0.118.0] - 2022-07-02
### Authors
@AlejandroEsquivel 


### Added

- Introduced File, FileTransfer, and FileTransferStrategy classes to support various File Transfer use cases prior/post electron execution

## [0.117.0] - 2022-07-02
### Authors
@Emmanuel289 


### Added

- Included retry action in 'tests.yaml' workflow.

## [0.116.0] - 2022-06-29
### Authors
@Prasy12 

### Changed

- Changed API socket calls interval for graph optimization.

### Added

- Ability to change to different layouts from the GUI.
>>>>>>> 62920abb

## [0.115.0] - 2022-06-28
### Authors
@cjao 


### Added

- Introduce support for `call_before`, `call_after`, and bash dependencies

### Operations

- Unit tests performed on Python 3.10 on Ubuntu and MacOS images as well as 3.9 on MacOS
- Updated codeowners so that AQ Engineers doesn't own this CHANGELOG
- pre-commit autoupdate

## [0.114.0] - 2022-06-23
### Authors
@dependabot[bot] 


### Changed

- Changed eventsource version on webapp yarn-lock file.

### Operations

- Added Github push changelog workflow to append commiters username
- Reusable JavaScript action to parse changelog and update version

## [0.113.0] - 2022-06-21

### Added

- Introduce new db models and object store backends

### Operations

- Syntax fix in hotfix.yml

### Docs

- Added new tutorial: Linear and convolutional autoencoders

## [0.112.0] - 2022-06-20

### Changed

- Changed async version on webapp package-lock file.

## [0.111.0] - 2022-06-20

### Changed

- Changed eventsource version on webapp package-lock file.

### Docs

- Added new tutorial: Covalentified version of the Pennylane Variational Classifier tutorial.

## [0.110.3] - 2022-06-17

### Fixed

- Fix error when parsing electron positional arguments in workflows

### Docs

- Remove hardcoding version info in README.md

## [0.110.2] - 2022-06-10

### Docs

- Fix MNIST tutorial
- Fix Quantum Gravity tutorial
- Update RTD with migration guide compatible with latest release
- Convert all references to `covalent start` from Jupyter notebooks to markdown statements
- Update release notes summary in README.md
- Fixed display issues with figure (in dark mode) and bullet points in tutorials

### Operations

- Added a retry block to the webapp build step in `tests.yml`

## [0.110.1] - 2022-06-10

### Fixed

- Configure dask to not use daemonic processes when creating a cluster

### Operations

- Sync the VERSION file within `covalent` directory to match the root level VERSION
- Manually patch `covalent/VERSION`

## [0.110.0] - 2022-06-10

### Changed

- Web GUI list size and status label colors changed.
- Web GUI graph running icon changed to non-static icon.

### Docs

- Removed references to the Dask executor in RTD as they are no longer needed.

## [0.109.1] - 2022-06-10

### Fixed

- `covalent --version` now works for PyPI releases

## [0.109.0] - 2022-06-10

### Docs

- Update CLI help statements

### Added

- Add CLI functionality to start covalent with/without Dask
- Add CLI support to parse `covalent_ui.log` file

### Operations

- Updating codeowners to establish engineering & psiog ownership

### Docs

- Added new tutorial: Training quantum embedding kernels for classification.

## [0.108.0] - 2022-06-08

### Added

- WCI yaml file

### Docs

- Add pandoc installation updates to contributing guide

## [0.107.0] - 2022-06-07

### Changed

- Skipping stdout/stderr redirection tests until implemented in Dask parent process

### Added

- Simplifed starting the dask cluster using `multiprocessing`
- Added `bokeh==2.4.3` to requirements.txt to enable view Dask dashboard

### Fixed

- Changelog-reminder action now works for PRs from forks.

## [0.106.2] - 2022-06-06

### Fixed

- Specifying the version for package `furo` to `2022.4.7` to prevent breaking doc builds

### Docs

- Added new tutorial: Using Covalent with PennyLane for hybrid computation.

## [0.106.1] - 2022-06-01

### Fixed

- Changelog-reminder action now works for PRs from forks

### Docs

- Removed references to microservices in RTD
- Updated README.md.
- Changed `ct.electron` to `ct.lattice(executor=dask_executor)` in MNIST classifier tutorial

## [0.106.0] - 2022-05-26

### Changed

- Visual theme for Webapp GUI changed in accordance to new theme
- Fonts, colors, icons have been updated

## [0.105.0] - 2022-05-25

### Added

- Add a pre-commit hook for `detect-secrets`.
- Updated the actions in accordance with the migration done in the previous version.

## [0.104.0] - 2022-05-23

### Changed

- Services have been moved to a different codebase. This repo is now hosting the Covalent SDK, local dispatcher backend, Covalent web GUI, and documentation. Version is bumped to `0.104.0` in order to avoid conflicts.
- Update tests to match the current dispatcher api
- Skip testing dask executor until dask executor plugin is made public
- Using 2 thread pools to manage multiple workflows better and the other one for executing electrons in parallel.

### Fixed

- Add psutil and PyYAML to requirements.txt
- Passing the same Electron to multiple inputs of an Electron now works. UI fix pending.
- Dask from `requirements.txt`.

### Removed

- Asyncio usage for electron level concurrency.
- References to dask

### Added

- Functional test added for dask executor with the cluster running locally.
- Scalability tests for different workflows and workflow sizes under `tests/stress_tests/scripts`
- Add sample performance testing workflows under `tests/stress_tests`
- Add pipelines to continuously run the tutorial notebooks
- Create notebook with tasks from RTD

## [0.32.3] - 2022-03-16

### Fixed

- Fix missing UI graph edges between parameters and electrons in certain cases.
- Fix UI crashes in cases where legacy localStorage state was being loaded.

## [0.32.2] - 2022-03-16

### Added

- Images for graphs generated in tutorials and how-tos.
- Note for quantum gravity tutorial to tell users that `tensorflow` doesn't work on M1 Macs.
- `Known Issues` added to `README.md`

### Fixed

- `draw` function usage in tutorials and how-tos now reflects the UI images generated instead of using graphviz.
- Images now render properly in RTD of how-tos.

### Changed

- Reran all the tutorials that could run, generating the outputs again.

## [0.32.1] - 2022-03-15

### Fixed

- CLI now starts server directly in the subprocess instead of as a daemon
- Logs are provided as pipes to Popen instead of using a shell redirect
- Restart behavior fixed
- Default port in `covalent_ui/app.py` uses the config manager

### Removed

- `_graceful_restart` function no longer needed without gunicorn

## [0.32.0] - 2022-03-11

### Added

- Dispatcher microservice API endpoint to dispatch and update workflow.
- Added get runnable task endpoint.

## [0.31.0] - 2022-03-11

### Added

- Runner component's main functionality to run a set of tasks, cancel a task, and get a task's status added to its api.

## [0.30.5] - 2022-03-11

### Updated

- Updated Workflow endpoints & API spec to support upload & download of result objects as pickle files

## [0.30.4] - 2022-03-11

### Fixed

- When executing a task on an alternate Conda environment, Covalent no longer has to be installed on that environment. Previously, a Covalent object (the execution function as a TransportableObject) was passed to the environment. Now it is deserialized to a "normal" Python function, which is passed to the alternate Conda environment.

## [0.30.3] - 2022-03-11

### Fixed

- Fixed the order of output storage in `post_process` which should have been the order in which the electron functions are called instead of being the order in which they are executed. This fixes the order in which the replacement of function calls with their output happens, which further fixes any discrepencies in the results obtained by the user.

- Fixed the `post_process` test to check the order as well.

## [0.30.2] - 2022-03-11

### Changed

- Updated eventlet to 0.31.0

## [0.30.1] - 2022-03-10

### Fixed

- Eliminate unhandled exception in Covalent UI backend when calling fetch_result.

## [0.30.0] - 2022-03-09

### Added

- Skeleton code for writing the different services corresponding to each component in the open source refactor.
- OpenAPI specifications for each of the services.

## [0.29.3] - 2022-03-09

### Fixed

- Covalent UI is built in the Dockerfile, the setup file, the pypi workflow, the tests workflow, and the conda build script.

## [0.29.2] - 2022-03-09

### Added

- Defaults defined in executor plugins are read and used to update the in-memory config, as well as the user config file. But only if the parameter in question wasn't already defined.

### Changed

- Input parameter names and docstrings in _shared_files.config.update_config were changed for clarity.

## [0.29.1] - 2022-03-07

### Changed

- Updated fail-fast strategy to run all tests.

## [0.29.0] - 2022-03-07

### Added

- DispatchDB for storing dispatched results

### Changed

- UI loads dispatches from DispatchDB instead of browser local storage

## [0.28.3] - 2022-03-03

### Fixed

Installed executor plugins don't have to be referred to by their full module name. Eg, use "custom_executor", instead of "covalent_custom_plugin.custom_executor".

## [0.28.2] - 2022-03-03

### Added

- A brief overview of the tutorial structure in the MNIST classification tutorial.

## [0.28.1] - 2022-03-02

### Added

- Conda installation is only supported for Linux in the `Getting Started` guide.
- MNIST classifier tutorial.

### Removed

- Removed handling of default values of function parameters in `get_named_params` in `covalent/_shared_files/utils.py`. So, it is actually being handled by not being handled since now `named_args` and `named_kwargs` will only contain parameters that were passed during the function call and not all of them.

## [0.28.0] - 2022-03-02

### Added

- Lepton support, including for Python modules and C libraries
- How-to guides showing how to use leptons for each of these

## [0.27.6] - 2022-03-01

### Added

- Added feature development basic steps in CONTRIBUTING.md.
- Added section on locally building RTD (read the docs) in the contributing guide.

## [0.27.5] - 2022-03-01

### Fixed

- Missing UI input data after backend change - needed to be derived from graph for electrons, lattice inputs fixed on server-side, combining name and positional args
- Broken UI graph due to variable->edge_name renaming
- Missing UI executor data after server-side renaming

## [0.27.4] - 2022-02-28

### Fixed

- Path used in `covalent/executor/__init__.py` for executor plugin modules needed updating to `covalent/executor/executor_plugins`

### Removed

- Disabled workflow cancellation test due to inconsistent outcomes. Test will be re-enabled after cancellation mechanisms are investigated further.

## [0.27.3] - 2022-02-25

### Added

- Added `USING_DOCKER.md` guide for running docker container.
- Added cli args to covalent UI flask server `covalent_ui/app.py` to modify port and log file path.

### Removed

- Removed gunicorn from cli and Dockerfile.

### Changed

- Updated cli `covalent_dispatcher/_cli/service.py` to run flask server directly, and removed dispatcher and UI flags.
- Using Flask blueprints to merge Dispatcher and UI servers.
- Updated Dockerfile to run flask server directly.
- Creating server PID file manually in `covalent_dispatcher/_cli/service.py`.
- Updated tests and docs to reflect merged servers.
- Changed all mentions of port 47007 (for old UI server) to 48008.

## [0.27.2] - 2022-02-24

### Changed

- Removed unnecessary blockquotes from the How-To guide for creating custom executors
- Changed "Covalent Cloud" to "Covalent" in the main code text

## [0.27.1] - 2022-02-24

### Removed

- Removed AQ-Engineers from CODEOWNERS in order to fix PR review notifications

## [0.27.0] - 2022-02-24

### Added

- Support for positional only, positional or keyword, variable positional, keyword only, variable keyword types of parameters is now added, e.g an electron can now use variable args and variable kwargs if the number/names of parameters are unknown during definition as `def task(*args, **kwargs)` which wasn't possible before.

- `Lattice.args` added to store positional arguments passed to the lattice's workflow function.

- `get_named_params` function added in `_shared_files/utils.py` which will return a tuple containing named positional arguments and named keyword arguments. The names help in showing and storing these parameters in the transport graph.

- Tests to verify whether all kinds of input paramaters are supported by electron or a lattice.

### Changed

- No longer merging positional arguments with keyword arguments, instead they are separately stored in respective nodes in the transport graph.

- `inputs` returned from `_get_inputs` function in `covalent_dispatcher/_core/execution.py` now contains positional as well as keyword arguments which further get passed to the executor.

- Executors now support positional and keyword arguments as inputs to their executable functions.

- Result object's `_inputs` attribute now contains both `args` and `kwargs`.

- `add_node_for_nested_iterables` is renamed to `connect_node_with_others` and `add_node_to_graph` also renamed to `add_collection_node_to_graph` in `electron.py`. Some more variable renames to have appropriate self-explanatory names.

- Nodes and edges in the transport graph now have a better interface to assign attributes to them.

- Edge attribute `variable` renamed to `edge_name`.

- In `serialize` function of the transport graph, if `metadata_only` is True, then only `metadata` attribute of node and `source` and `target` attributes of edge are kept in the then return serialized `data`.

- Updated the tests wherever necessary to reflect the above changes

### Removed

- Deprecated `required_params_passed` since an error will automatically be thrown by the `build_graph` function if any of the required parameters are not passed.

- Removed duplicate attributes from nodes in the transport graph.

## [0.26.1] - 2022-02-23

### Added

- Added Local Executor section to the API read the docs.

## [0.26.0] - 2022-02-23

### Added

- Automated reminders to update the changelog

## [0.25.3] - 2022-02-23

## Added

- Listed common mocking commands in the CONTRIBUTING.md guide.
- Additional guidelines on testing.

## [0.25.2] - 2022-02-21

### Changed

- `backend` metadata name changed to `executor`.
- `_plan_workflow` usage updated to reflect how that executor related information is now stored in the specific executor object.
- Updated tests to reflect the above changes.
- Improved the dispatch cancellation test to provide a robust solution which earlier took 10 minutes to run with uncertainty of failing every now and then.

### Removed

- Removed `TaskExecutionMetadata` as a consequence of removing `execution_args`.

## [0.25.1] - 2022-02-18

### Fixed

- Tracking imports that have been used in the workflow takes less time.

### Added

- User-imports are included in the dispatch_source.py script. Covalent-related imports are commented out.

## [0.25.0] - 2022-02-18

### Added

- UI: Lattice draw() method displays in web UI
- UI: New navigation panel

### Changed

- UI: Animated graph changes, panel opacity

### Fixed

- UI: Fixed "Not Found" pages

## [0.24.21] - 2022-02-18

### Added

- RST document describing the expectations from a tutorial.

## [0.24.20] - 2022-02-17

### Added

- Added how to create custom executors

### Changed

- Changed the description of the hyperlink for choosing executors
- Fixed typos in doc/source/api/getting_started/how_to/execution/creating_custom_executors.ipynb

## [0.24.19] - 2022-02-16

### Added

- CODEOWNERS for certain files.

## [0.24.18] - 2022-02-15

### Added

- The user configuration file can now specify an executor plugin directory.

## [0.24.17] - 2022-02-15

### Added

- Added a how-to for making custom executors.

## [0.24.16] - 2022-02-12

### Added

- Errors now contain the traceback as well as the error message in the result object.
- Added test for `_post_process` in `tests/covalent_dispatcher_tests/_core/execution_test.py`.

### Changed

- Post processing logic in `electron` and dispatcher now relies on the order of execution in the transport graph rather than node's function names to allow for a more reliable pairing of nodes and their outputs.

- Renamed `init_test.py` in `tests/covalent_dispatcher_tests/_core/` to `execution_test.py`.

### Removed

- `exclude_from_postprocess` list which contained some non executable node types removed since only executable nodes are post processed now.

## [0.24.15] - 2022-02-11

### Fixed

- If a user's configuration file does not have a needed exeutor parameter, the default parameter (defined in _shared_files/defaults.py) is used.
- Each executor plugin is no longer initialized upon the import of Covalent. This allows required parameters in executor plugins.

## Changed

- Upon updating the configuration data with a user's configuration file, the complete set is written back to file.

## Added

- Tests for the local and base executors.

## [0.24.14] - 2022-02-11

### Added

- UI: add dashboard cards
- UI: add scaling dots background

### Changed

- UI: reduce sidebar font sizes, refine color theme
- UI: refine scrollbar styling, show on container hover
- UI: format executor parameters as YAML code
- UI: update syntax highlighting scheme
- UI: update index.html description meta tag

## [0.24.13] - 2022-02-11

### Added

- Tests for covalent/_shared_files/config.py

## [0.24.12] - 2022-02-10

### Added

- CodeQL code analyzer

## [0.24.11] - 2022-02-10

### Added

- A new dictionary `_DEFAULT_CONSTRAINTS_DEPRECATED` in defaults.py

### Changed

- The `_DEFAULT_CONSTRAINT_VALUES` dictionary now only contains the `backend` argument

## [0.24.10] - 2022-02-09

### Fixed

- Sporadically failing workflow cancellation test in tests/workflow_stack_test.py

## [0.24.9] - 2022-02-09

## Changed

- Implementation of `_port_from_pid` in covalent_dispatcher/_cli/service.py.

## Added

- Unit tests for command line interface (CLI) functionalities in covalent_dispatcher/_cli/service.py and covalent_dispatcher/_cli/cli.py.

## [0.24.8] - 2022-02-07

### Fixed

- If a user's configuration file does not have a needed parameter, the default parameter (defined in _shared_files/defaults.py) is used.

## [0.24.7] - 2022-02-07

### Added

- Typing: Add Type hint `dispatch_info` parameter.
- Documentation: Updated the return_type description in docstring.

### Changed

- Typing: Change return type annotation to `Generator`.

## [0.24.6] - 2022-02-06

### Added

- Type hint to `deserialize` method of `TransportableObject` of `covalent/_workflow/transport.py`.

### Changed

- Description of `data` in `deserialize` method of `TransportableObject` of `covalent/_workflow/transport.py` from `The serialized transportable object` to `Cloudpickled function`.

## [0.24.5] - 2022-02-05

### Fixed

- Removed dependence on Sentinel module

## [0.24.4] - 2022-02-04

### Added

- Tests across multiple versions of Python and multiple operating systems
- Documentation reflecting supported configurations

## [0.24.3] - 2022-02-04

### Changed

- Typing: Use `bool` in place of `Optional[bool]` as type annotation for `develop` parameter in `covalent_dispatcher.service._graceful_start`
- Typing: Use `Any` in place of `Optional[Any]` as type annotation for `new_value` parameter in `covalent._shared_files.config.get_config`

## [0.24.2] - 2022-02-04

### Fixed

- Updated hyperlink of "How to get the results" from "./collection/query_electron_execution_result" to "./collection/query_multiple_lattice_execution_results" in "doc/source/how_to/index.rst".
- Updated hyperlink of "How to get the result of a particular electron" from "./collection/query_multiple_lattice_execution_results" to "./collection/query_electron_execution_result" in "doc/source/how_to/index.rst".

## [0.24.1] - 2022-02-04

### Changed

- Changelog entries are now required to have the current date to enforce ordering.

## [0.24.0] - 2022-02-03

### Added

- UI: log file output - display in Output tab of all available log file output
- UI: show lattice and electron inputs
- UI: display executor attributes
- UI: display error message on failed status for lattice and electron

### Changed

- UI: re-order sidebar sections according to latest figma designs
- UI: update favicon
- UI: remove dispatch id from tab title
- UI: fit new uuids
- UI: adjust theme text primary and secondary colors

### Fixed

- UI: auto-refresh result state on initial render of listing and graph pages
- UI: graph layout issues: truncate long electron/param names

## [0.23.0] - 2022-02-03

### Added

- Added `BaseDispatcher` class to be used for creating custom dispatchers which allow connection to a dispatcher server.
- `LocalDispatcher` inheriting from `BaseDispatcher` allows connection to a local dispatcher server running on the user's machine.
- Covalent only gives interface to the `LocalDispatcher`'s `dispatch` and `dispatch_sync` methods.
- Tests for both `LocalDispatcher` and `BaseDispatcher` added.

### Changed

- Switched from using `lattice.dispatch` and `lattice.dispatch_sync` to `covalent.dispatch` and `covalent.dispatch_sync`.
- Dispatcher address now is passed as a parameter (`dispatcher_addr`) to `covalent.dispatch` and `covalent.dispatch_sync` instead of a metadata field to lattice.
- Updated tests, how tos, and tutorials to use `covalent.dispatch` and `covalent.dispatch_sync`.
- All the contents of `covalent_dispatcher/_core/__init__.py` are moved to `covalent_dispatcher/_core/execution.py` for better organization. `__init__.py` only contains function imports which are needed by external modules.
- `dispatch`, `dispatch_sync` methods deprecated from `Lattice`.

### Removed

- `_server_dispatch` method removed from `Lattice`.
- `dispatcher` metadata field removed from `lattice`.

## [0.22.19] - 2022-02-03

### Fixed

- `_write_dispatch_to_python_file` isn't called each time a task is saved. It is now only called in the final save in `_run_planned_workflow` (in covalent_dispatcher/_core/__init__.py).

## [0.22.18] - 2022-02-03

### Fixed

- Added type information to result.py

## [0.22.17] - 2022-02-02

### Added

- Replaced `"typing.Optional"` with `"str"` in covalent/executor/base.py
- Added missing type hints to `get_dispatch_context` and `write_streams_to_file` in covalent/executor/base.py, BaseExecutor

## [0.22.16] - 2022-02-02

### Added

- Functions to check if UI and dispatcher servers are running.
- Tests for the `is_ui_running` and `is_server_running` in covalent_dispatcher/_cli/service.py.

## [0.22.15] - 2022-02-01

### Fixed

- Covalent CLI command `covalent purge` will now stop the servers before deleting all the pid files.

### Added

- Test for `purge` method in covalent_dispatcher/_cli/service.py.

### Removed

- Unused `covalent_dispatcher` import from covalent_dispatcher/_cli/service.py.

### Changed

- Moved `_config_manager` import from within the `purge` method to the covalent_dispatcher/_cli/service.py for the purpose of mocking in tests.

## [0.22.14] - 2022-02-01

### Added

- Type hint to `_server_dispatch` method in `covalent/_workflow/lattice.py`.

## [0.22.13] - 2022-01-26

### Fixed

- When the local executor's `log_stdout` and `log_stderr` config variables are relative paths, they should go inside the results directory. Previously that was queried from the config, but now it's queried from the lattice metadata.

### Added

- Tests for the corresponding functions in (`covalent_dispatcher/_core/__init__.py`, `covalent/executor/base.py`, `covalent/executor/executor_plugins/local.py` and `covalent/executor/__init__.py`) affected by the bug fix.

### Changed

- Refactored `_delete_result` in result manager to give the option of deleting the result parent directory.

## [0.22.12] - 2022-01-31

### Added

- Diff check in pypi.yml ensures correct files are packaged

## [0.22.11] - 2022-01-31

### Changed

- Removed codecov token
- Removed Slack notifications from feature branches

## [0.22.10] - 2022-01-29

### Changed

- Running tests, conda, and version workflows on pull requests, not just pushes

## [0.22.9] - 2022-01-27

### Fixed

- Fixing version check action so that it doesn't run on commits that are in develop
- Edited PR template so that markdown checklist appears properly

## [0.22.8] - 2022-01-27

### Fixed

- publish workflow, using `docker buildx` to build images for x86 and ARM, prepare manifest and push to ECR so that pulls will match the correct architecture.
- typo in CONTRIBUTING
- installing `gcc` in Docker image so Docker can build wheels for `dask` and other packages that don't provide ARM wheels

### Changed

- updated versions in `requirements.txt` for `matplotlib` and `dask`

## [0.22.7] - 2022-01-27

### Added

- `MANIFEST.in` did not have `covalent_dispatcher/_service` in it due to which the PyPi package was not being built correctly. Added the `covalent_dispatcher/_service` to the `MANIFEST.in` file.

### Fixed

- setuptools properly including data files during installation

## [0.22.6] - 2022-01-26

### Fixed

- Added service folder in covalent dispatcher to package.

## [0.22.5] - 2022-01-25

### Fixed

- `README.md` images now use master branch's raw image urls hosted on <https://github.com> instead of <https://raw.githubusercontent.com>. Also, switched image rendering from html to markdown.

## [0.22.4] - 2022-01-25

### Fixed

- dispatcher server app included in sdist
- raw image urls properly used

## [0.22.3] - 2022-01-25

### Fixed

- raw image urls used in readme

## [0.22.2] - 2022-01-25

### Fixed

- pypi upload

## [0.22.1] - 2022-01-25

### Added

- Code of conduct
- Manifest.in file
- Citation info
- Action to upload to pypi

### Fixed

- Absolute URLs used in README
- Workflow badges updated URLs
- `install_package_data` -> `include_package_data` in `setup.py`

## [0.22.0] - 2022-01-25

### Changed

- Using public ECR for Docker release

## [0.21.0] - 2022-01-25

### Added

- GitHub pull request templates

## [0.20.0] - 2022-01-25

### Added

- GitHub issue templates

## [0.19.0] - 2022-01-25

### Changed

- Covalent Beta Release

## [0.18.9] - 2022-01-24

### Fixed

- iframe in the docs landing page is now responsive

## [0.18.8] - 2022-01-24

### Changed

- Temporarily removed output tab
- Truncated dispatch id to fit left sidebar, add tooltip to show full id

## [0.18.7] - 2022-01-24

### Changed

- Many stylistic improvements to documentation, README, and CONTRIBUTING.

## [0.18.6] - 2022-01-24

### Added

- Test added to check whether an already decorated function works as expected with Covalent.
- `pennylane` package added to the `requirements-dev.txt` file.

### Changed

- Now using `inspect.signature` instead of `function.__code__` to get the names of function's parameters.

## [0.18.5] - 2022-01-21

### Fixed

- Various CI fixes, including rolling back regression in version validation, caching on s3 hosted badges, applying releases and tags correctly.

## [0.18.4] - 2022-01-21

### Changed

- Removed comments and unused functions in covalent_dispatcher
- `result_class.py` renamed to `result.py`

### Fixed

- Version was not being properly imported inside `covalent/__init__.py`
- `dispatch_sync` was not previously using the `results_dir` metadata field

### Removed

- Credentials in config
- `generate_random_filename_in_cache`
- `is_any_atom`
- `to_json`
- `show_subgraph` option in `draw`
- `calculate_node`

## [0.18.3] - 2022-01-20

### Fixed

- The gunicorn servers now restart more gracefully

## [0.18.2] - 2022-01-21

### Changed

- `tempdir` metadata field removed and replaced with `executor.local.cache_dir`

## [0.18.1] - 2022-01-11

## Added

- Concepts page

## [0.18.0] - 2022-01-20

### Added

- `Result.CANCELLED` status to represent the status of a cancelled dispatch.
- Condition to cancel the whole dispatch if any of the nodes are cancelled.
- `cancel_workflow` function which uses a shared variable provided by Dask (`dask.distributed.Variable`) in a dask client to inform nodes to stop execution.
- Cancel function for dispatcher server API which will allow the server to terminate the dispatch.
- How to notebook for cancelling a dispatched job.
- Test to verify whether cancellation of dispatched jobs is working as expected.
- `cancel` function is available as `covalent.cancel`.

### Changed

- In file `covalent/_shared_files/config.py` instead of using a variable to store and then return the config data, now directly returning the configuration.
- Using `fire_and_forget` to dispatch a job instead of a dictionary of Dask's `Future` objects so that we won't have to manage the lifecycle of those futures.
- The `test_run_dispatcher` test was changed to reflect that the dispatcher no longer uses a dictionary of future objects as it was not being utilized anywhere.

### Removed

- `with dask_client` context was removed as the client created in `covalent_dispatcher/_core/__init__.py` is already being used even without the context. Furthermore, it creates issues when that context is exited which is unnecessary at the first place hence not needed to be resolved.

## [0.17.5] - 2022-01-19

### Changed

- Results directory uses a relative path by default and can be overridden by the environment variable `COVALENT_RESULTS_DIR`.

## [0.17.4] - 2022-01-19

### Changed

- Executor parameters use defaults specified in config TOML
- If relative paths are supplied for stdout and stderr, those files are created inside the results directory

## [0.17.3] - 2022-01-18

### Added

- Sync function
- Covalent CLI tool can restart in developer mode

### Fixed

- Updated the UI address referenced in the README

## [0.17.2] - 2022-01-12

### Added

- Quantum gravity tutorial

### Changed

- Moved VERSION file to top level

## [0.17.1] - 2022-01-19

### Added

- `error` attribute was added to the results object to show which node failed and the reason behind it.
- `stdout` and `stderr` attributes were added to a node's result to store any stdout and stderr printing done inside an electron/node.
- Test to verify whether `stdout` and `stderr` are being stored in the result object.

### Changed

- Redesign of how `redirect_stdout` and `redirect_stderr` contexts in executor now work to allow storing their respective outputs.
- Executors now also return `stdout` and `stderr` strings, along with the execution output, so that they can be stored in their result object.

## [0.17.0] - 2022-01-18

### Added

- Added an attribute `__code__` to electron and lattice which is a copy of their respective function's `__code__` attribute.
- Positional arguments, `args`, are now merged with keyword arguments, `kwargs`, as close as possible to where they are passed. This was done to make sure we support both with minimal changes and without losing the name of variables passed.
- Tests to ensure usage of positional arguments works as intended.

### Changed

- Slight rework to how any print statements in lattice are sent to null.
- Changed `test_dispatcher_functional` in `basic_dispatcher_test.py` to account for the support of `args` and removed a an unnecessary `print` statement.

### Removed

- Removed `args` from electron's `init` as it wasn't being used anywhere.

## [0.16.1] - 2022-01-18

### Changed

- Requirement changed from `dask[complete]` to `dask[distributed]`.

## [0.16.0] - 2022-01-14

### Added

- New UI static demo build
- New UI toolbar functions - orientation, toggle params, minimap
- Sortable and searchable lattice name row

### Changed

- Numerous UI style tweaks, mostly around dispatches table states

### Fixed

- Node sidebar info now updates correctly

## [0.15.11] - 2022-01-18

### Removed

- Unused numpy requirement. Note that numpy is still being installed indirectly as other packages in the requirements rely on it.

## [0.15.10] - 2022-01-16

## Added

- How-to guide for Covalent dispatcher CLI.

## [0.15.9] - 2022-01-18

### Changed

- Switched from using human readable ids to using UUIDs

### Removed

- `human-id` package was removed along with its mention in `requirements.txt` and `meta.yaml`

## [0.15.8] - 2022-01-17

### Removed

- Code breaking text from CLI api documentation.
- Unwanted covalent_dispatcher rst file.

### Changed

- Installation of entire covalent_dispatcher instead of covalent_dispatcher/_service in setup.py.

## [0.15.7] - 2022-01-13

### Fixed

- Functions with multi-line or really long decorators are properly serialized in dispatch_source.py.
- Multi-line Covalent output is properly commented out in dispatch_source.py.

## [0.15.6] - 2022-01-11

### Fixed

- Sub-lattice functions are successfully serialized in the utils.py get_serialized_function_str.

### Added

- Function to scan utilized source files and return a set of imported modules (utils.get_imports_from_source)

## [0.15.5] - 2022-01-12

### Changed

- UI runs on port 47007 and the dispatcher runs on port 48008. This is so that when the servers are later merged, users continue using port 47007 in the browser.
- Small modifications to the documentation
- Small fix to the README

### Removed

- Removed a directory `generated` which was improperly added
- Dispatcher web interface
- sqlalchemy requirement

## [0.15.4] - 2022-01-11

### Changed

- In file `covalent/executor/base.py`, `pickle` was changed to `cloudpickle` because of its universal pickling ability.

### Added

- In docstring of `BaseExecutor`, a note was added specifying that `covalent` with its dependencies is assumed to be installed in the conda environments.
- Above note was also added to the conda env selector how-to.

## [0.15.3] - 2022-01-11

### Changed

- Replaced the generic `RuntimeError` telling users to check if there is an object manipulation taking place inside the lattice to a simple warning. This makes the original error more visible.

## [0.15.2] - 2022-01-11

### Added

- If condition added for handling the case where `__getattr__` of an electron is accessed to detect magic functions.

### Changed

- `ActiveLatticeManager` now subclasses from `threading.local` to make it thread-safe.
- `ValueError` in the lattice manager's `claim` function now also shows the name of the lattice that is currently claimed.
- Changed docstring of `ActiveLatticeManager` to note that now it is thread-safe.
- Sublattice dispatching now no longer deletes the result object file and is dispatched normally instead of in a serverless manner.
- `simulate_nitrogen_and_copper_slab_interaction.ipynb` notebook tutorial now does normal dispatching as well instead of serverless dispatching. Also, now 7 datapoints will be shown instead of 10 earlier.

## [0.15.1] - 2022-01-11

### Fixed

- Passing AWS credentials to reusable workflows as a secret

## [0.15.0] - 2022-01-10

### Added

- Action to push development image to ECR

### Changed

- Made the publish action reusable and callable

## [0.14.1] - 2022-01-02

### Changed

- Updated the README
- Updated classifiers in the setup.py file
- Massaged some RTD pages

## [0.14.0] - 2022-01-07

### Added

- Action to push static UI to S3

## [0.13.2] - 2022-01-07

### Changed

- Completed new UI design work

## [0.13.1] - 2022-01-02

### Added

- Added eventlet requirement

### Changed

- The CLI tool can now manage the UI flask server as well
- [Breaking] The CLI option `-t` has been changed to `-d`, which starts the servers in developer mode and exposes unit tests to the server.

## [0.13.0] - 2022-01-01

### Added

- Config manager in `covalent/_shared_files/config.py`
- Default location for the main config file can be overridden using the environment variable `COVALENT_CONFIG_DIR`
- Ability to set and get configuration using `get_config` and `set_config`

### Changed

- The flask servers now reference the config file
- Defaults reference the config file

### Fixed

- `ValueError` caught when running `covalent stop`
- One of the functional tests was using a malformed path

### Deprecated

- The `electron.to_json` function
- The `generate_random_filename_in_cache` function

### Removed

- The `get_api_token` function

## [0.12.13] - 2022-01-04

## Removed

- Tutorial section headings

## Fixed

- Plot background white color

## [0.12.12] - 2022-01-06

### Fixed

- Having a print statement inside electron and lattice code no longer causes the workflow to fail.

## [0.12.11] - 2022-01-04

### Added

- Completed UI feature set for first release

### Changed

- UI server result serialization improvements
- UI result update webhook no longer fails on request exceptions, logs warning intead

## [0.12.10] - 2021-12-17

### Added

- Astrophysics tutorial

## [0.12.9] - 2022-01-04

### Added

- Added `get_all_node_results` method in `result_class.py` to return result of all node executions.

- Added `test_parallelilization` test to verify whether the execution is now being achieved in parallel.

### Changed

- Removed `LocalCluster` cluster creation usage to a simple `Client` one from Dask.

- Removed unnecessary `to_run` function as we no longer needed to run execution through an asyncio loop.

- Removed `async` from function definition of previously asynchronous functions, `_run_task`, `_run_planned_workflow`, `_plan_workflow`, and `_run_workflow`.

- Removed `uvloop` from requirements.

- Renamed `test_get_results` to `test_get_result`.

- Reran the how to notebooks where execution time was mentioned.

- Changed how `dispatch_info` context manager was working to account for multiple nodes accessing it at the same time.

## [0.12.8] - 2022-01-02

### Changed

- Changed the software license to GNU Affero 3.0

### Removed

- `covalent-ui` directory

## [0.12.7] - 2021-12-29

### Fixed

- Gunicorn logging now uses the `capture-output` flag instead of redirecting stdout and stderr

## [0.12.6] - 2021-12-23

### Changed

- Cleaned up the requirements and moved developer requirements to a separate file inside `tests`

## [0.12.5] - 2021-12-16

### Added

- Conda build CI job

## [0.12.4] - 2021-12-23

### Changed

- Gunicorn server now checks for port availability before starting

### Fixed

- The `covalent start` function now prints the correct port if the server is already running.

## [0.12.3] - 2021-12-14

### Added

- Covalent tutorial comparing quantum support vector machines with support vector machine algorithms implemented in qiskit and scikit-learn.

## [0.12.2] - 2021-12-16

### Fixed

- Now using `--daemon` in gunicorn to start the server, which was the original intention.

## [0.12.1] - 2021-12-16

### Fixed

- Removed finance references from docs
- Fixed some other small errors

### Removed

- Removed one of the failing how-to tests from the functional test suite

## [0.12.0] - 2021-12-16

### Added

- Web UI prototype

## [0.11.1] - 2021-12-14

### Added

- CLI command `covalent status` shows port information

### Fixed

- gunicorn management improved

## [0.11.0] - 2021-12-14

### Added

- Slack notifications for test status

## [0.10.4] - 2021-12-15

### Fixed

- Specifying a non-default results directory in a sub-lattice no longer causes a failure in lattice execution.

## [0.10.3] - 2021-12-14

### Added

- Functional tests for how-to's in documentation

### Changed

- Moved example script to a functional test in the pipeline
- Added a test flag to the CLI tool

## [0.10.2] - 2021-12-14

### Fixed

- Check that only `kwargs` without any default values in the workflow definition need to be passed in `lattice.draw(ax=ax, **kwargs)`.

### Added

- Function to check whether all the parameters without default values for a callable function has been passed added to shared utils.

## [0.10.1] - 2021-12-13

### Fixed

- Content and style fixes for getting started doc.

## [0.10.0] - 2021-12-12

### Changed

- Remove all imports from the `covalent` to the `covalent_dispatcher`, except for `_dispatch_serverless`
- Moved CLI into `covalent_dispatcher`
- Moved executors to `covalent` directory

## [0.9.1] - 2021-12-13

### Fixed

- Updated CONTRIBUTING to clarify docstring style.
- Fixed docstrings for `calculate_node` and `check_constraint_specific_sum`.

## [0.9.0] - 2021-12-10

### Added

- `prefix_separator` for separating non-executable node types from executable ones.

- `subscript_prefix`, `generator_prefix`, `sublattice_prefix`, `attr_prefix` for prefixes of subscripts, generators,
  sublattices, and attributes, when called on an electron and added to the transport graph.

- `exclude_from_postprocess` list of prefixes to denote those nodes which won't be used in post processing the workflow.

- `__int__()`, `__float__()`, `__complex__()` for converting a node to an integer, float, or complex to a value of 0 then handling those types in post processing.

- `__iter__()` generator added to Electron for supporting multiple return values from an electron execution.

- `__getattr__()` added to Electron for supporting attribute access on the node output.

- `__getitem__()` added to Electron for supporting subscripting on the node output.

- `electron_outputs` added as an attribute to lattice.

### Changed

- `electron_list_prefix`, `electron_dict_prefix`, `parameter_prefix` modified to reflect new way to assign prefixes to nodes.

- In `build_graph` instead of ignoring all exceptions, now the exception is shown alongwith the runtime error notifying that object manipulation should be avoided inside a lattice.

- `node_id` changed to `self.node_id` in Electron's `__call__()`.

- `parameter` type electrons now have the default metadata instead of empty dictionary.

- Instead of deserializing and checking whether a sublattice is there, now a `sublattice_prefix` is used to denote when a node is a sublattice.

- In `dispatcher_stack_test`, `test_dispatcher_flow` updated to indicate the new use of `parameter_prefix`.

### Fixed

- When an execution fails due to something happening in `run_workflow`, then result object's status is now failed and the object is saved alongwith throwing the appropriate exception.

## [0.8.5] - 2021-12-10

### Added

- Added tests for choosing specific executors inside electron initialization.
- Added test for choosing specific Conda environments inside electron initialization.

## [0.8.4] - 2021-12-10

### Changed

- Removed _shared_files directory and contents from covalent_dispatcher. Logging in covalent_dispatcher now uses the logger in covalent/_shared_files/logging.py.

## [0.8.3] - 2021-12-10

### Fixed

- Decorator symbols were added to the pseudo-code in the quantum chemistry tutorial.

## [0.8.2] - 2021-12-06

### Added

- Quantum chemistry tutorial.

## [0.8.1] - 2021-12-08

### Added

- Docstrings with typehints for covalent dispatcher functions added.

### Changed

- Replaced `node` to `node_id` in `electron.py`.

- Removed unnecessary `enumerate` in `covalent_dispatcher/_core/__init__.py`.

- Removed `get_node_device_mapping` function from `covalent_dispatcher/_core/__init__.py`
  and moved the definition to directly add the mapping to `workflow_schedule`.

- Replaced iterable length comparison for `executor_specific_exec_cmds` from `if len(executor_specific_exec_cmds) > 0`
  to `if executor_specific_exec_cmds`.

## [0.8.0] - 2021-12-03

### Added

- Executors can now accept the name of a Conda environment. If that environment exists, the operations of any electron using that executor are performed in that Conda environment.

## [0.7.6] - 2021-12-02

### Changed

- How to estimate lattice execution time has been renamed to How to query lattice execution time.
- Change result querying syntax in how-to guides from `lattice.get_result` to
  `covalent.get_result`.
- Choose random port for Dask dashboard address by setting `dashboard_address` to ':0' in
  `LocalCluster`.

## [0.7.5] - 2021-12-02

### Fixed

- "Default" executor plugins are included as part of the package upon install.

## [0.7.4] - 2021-12-02

### Fixed

- Upgraded dask to 2021.10.0 based on a vulnerability report

## [0.7.3] - 2021-12-02

### Added

- Transportable object tests
- Transport graph tests

### Changed

- Variable name node_num to node_id
- Variable name node_idx to node_id

### Fixed

- Transport graph `get_dependencies()` method return type was changed from Dict to List

## [0.7.2] - 2021-12-01

### Fixed

- Date handling in changelog validation

### Removed

- GitLab CI YAML

## [0.7.1] - 2021-12-02

### Added

- A new parameter to a node's result called `sublattice_result` is added.
  This will be of a `Result` type and will contain the result of that sublattice's
  execution. If a normal electron is executed, this will be `None`.

- In `_delete_result` function in `results_manager.py`, an empty results directory
  will now be deleted.

- Name of a sublattice node will also contain `(sublattice)`.

- Added `_dispatch_sync_serverless` which synchronously dispatches without a server
  and waits for a result to be returned. This is the method used to dispatch a sublattice.

- Test for sublatticing is added.

- How-to guide added for sublatticing explaining the new features.

### Changed

- Partially changed `draw` function in `lattice.py` to also draw the subgraph
  of the sublattice when drawing the main graph of the lattice. The change is
  incomplete as we intend to add this feature later.

- Instead of returning `plt`, `draw` now returns the `ax` object.

- `__call__` function in `lattice.py` now runs the lattice's function normally
  instead of dispatching it.

- `_run_task` function now checks whether current node is a sublattice and acts
  accordingly.

### Fixed

- Unnecessary lines to rename the node's name in `covalent_dispatcher/_core/__init__.py` are removed.

- `test_electron_takes_nested_iterables` test was being ignored due to a spelling mistake. Fixed and
  modified to follow the new pattern.

## [0.7.0] - 2021-12-01

### Added

- Electrons can now accept an executor object using the "backend" keyword argument. "backend" can still take a string naming the executor module.
- Electrons and lattices no longer have Slurm metadata associated with the executor, as that information should be contained in the executor object being used as an input argument.
- The "backend" keyword can still be a string specifying the executor module, but only if the executor doesn't need any metadata.
- Executor plugin classes are now directly available to covalent, eg: covalent.executor.LocalExecutor().

## [0.6.7] - 2021-12-01

### Added

- Docstrings without examples for all the functions in core covalent.
- Typehints in those functions as well.
- Used `typing.TYPE_CHECKING` to prevent cyclic imports when writing typehints.

### Changed

- `convert_to_lattice_function` renamed to `convert_to_lattice_function_call`.
- Context managers now raise a `ValueError` instead of a generic `Exception`.

## [0.6.6] - 2021-11-30

### Fixed

- Fixed the version used in the documentation
- Fixed the badge URLs to prevent caching

## [0.6.5] - 2021-11-30

### Fixed

- Broken how-to links

### Removed

- Redundant lines from .gitignore
- *.ipynb from .gitignore

## [0.6.4] - 2021-11-30

### Added

- How-to guides for workflow orchestration.
  - How to construct an electron
  - How to construct a lattice
  - How to add an electron to lattice
  - How to visualize the lattice
  - How to add constraints to lattices
- How-to guides for workflow and subtask execution.
  - How to execute individual electrons
  - How to execute a lattice
  - How to execute multiple lattices
- How-to guides for status querying.
  - How to query electron execution status
  - How to query lattice execution status
  - How to query lattice execution time
- How-to guides for results collection
  - How to query electron execution results
  - How to query lattice execution results
  - How to query multiple lattice execution results
- Str method for the results object.

### Fixed

- Saving the electron execution status when the subtask is running.

## [0.6.3] - 2021-11-29

### Removed

- JWT token requirement.
- Covalent dispatcher login requirement.
- Update covalent login reference in README.md.
- Changed the default dispatcher server port from 5000 to 47007.

## [0.6.2] - 2021-11-28

### Added

- Github action for tests and coverage
- Badges for tests and coverage
- If tests pass then develop is pushed to master
- Add release action which tags and creates a release for minor version upgrades
- Add badges action which runs linter, and upload badges for version, linter score, and platform
- Add publish action (and badge) which builds a Docker image and uploads it to the AWS ECR

## [0.6.1] - 2021-11-27

### Added

- Github action which checks version increment and changelog entry

## [0.6.0] - 2021-11-26

### Added

- New Covalent RTD theme
- sphinx extension sphinx-click for CLI RTD
- Sections in RTD
- init.py in both covalent-dispatcher logger module and cli module for it to be importable in sphinx

### Changed

- docutils version that was conflicting with sphinx

### Removed

- Old aq-theme

## [0.5.1] - 2021-11-25

### Added

- Integration tests combining both covalent and covalent-dispatcher modules to test that
  lattice workflow are properly planned and executed.
- Integration tests for the covalent-dispatcher init module.
- pytest-asyncio added to requirements.

## [0.5.0] - 2021-11-23

### Added

- Results manager file to get results from a file, delete a result, and redispatch a result object.
- Results can also be awaited to only return a result if it has either been completed or failed.
- Results class which is used to store the results with all the information needed to be used again along with saving the results to a file functionality.
- A result object will be a mercurial object which will be updated by the dispatcher and saved to a file throughout the dispatching and execution parts.
- Direct manipulation of the transport graph inside a result object takes place.
- Utility to convert a function definition string to a function and vice-versa.
- Status class to denote the status of a result object and of each node execution in the transport graph.
- Start and end times are now also stored for each node execution as well as for the whole dispatch.
- Logging of `stdout` and `stderr` can be done by passing in the `log_stdout`, `log_stderr` named metadata respectively while dispatching.
- In order to get the result of a certain dispatch, the `dispatch_id`, the `results_dir`, and the `wait` parameter can be passed in. If everything is default, then only the dispatch id is required, waiting will not be done, and the result directory will be in the current working directory with folder name as `results/` inside which every new dispatch will have a new folder named according to their respective dispatch ids, containing:
  - `result.pkl` - (Cloud)pickled result object.
  - `result_info.yaml` - yaml file with high level information about the result and its execution.
  - `dispatch_source.py` - python file generated, containing the original function definitions of lattice and electrons which can be used to dispatch again.

### Changed

- `logfile` named metadata is now `slurm_logfile`.
- Instead of using `jsonpickle`, `cloudpickle` is being used everywhere to maintain consistency.
- `to_json` function uses `json` instead of `jsonpickle` now in electron and lattice definitions.
- `post_processing` moved to the dispatcher, so the dispatcher will now store a finished execution result in the results folder as specified by the user with no requirement of post processing it from the client/user side.
- `run_task` function in dispatcher modified to check if a node has completed execution and return it if it has, else continue its execution. This also takes care of cases if the server has been closed mid execution, then it can be started again from the last saved state, and the user won't have to wait for the whole execution.
- Instead of passing in the transport graph and dispatch id everywhere, the result object is being passed around, except for the `asyncio` part where the dispatch id and results directory is being passed which afterwards lets the core dispatcher know where to get the result object from and operate on it.
- Getting result of parent node executions of the graph, is now being done using the result object's graph. Storing of each execution's result is also done there.
- Tests updated to reflect the changes made. They are also being run in a serverless manner.

### Removed

- `LatticeResult` class removed.
- `jsonpickle` requirement removed.
- `WorkflowExecutionResult`, `TaskExecutionResult`, and `ExecutionError` singleton classes removed.

### Fixed

- Commented out the `jwt_required()` part in `covalent-dispatcher/_service/app.py`, may be removed in later iterations.
- Dispatcher server will now return the error message in the response of getting result if it fails instead of sending every result ever as a response.

## [0.4.3] - 2021-11-23

### Added

- Added a note in Known Issues regarding port conflict warning.

## [0.4.2] - 2021-11-24

### Added

- Added badges to README.md

## [0.4.1] - 2021-11-23

### Changed

- Removed old coverage badge and fixed the badge URL

## [0.4.0] - 2021-11-23

### Added

- Codecov integrations and badge

### Fixed

- Detached pipelines no longer created

## [0.3.0] - 2021-11-23

### Added

- Wrote a Code of Conduct based on <https://www.contributor-covenant.org/>
- Added installation and environment setup details in CONTRIBUTING
- Added Known Issues section to README

## [0.2.0] - 2021-11-22

### Changed

- Removed non-open-source executors from Covalent. The local SLURM executor is now
- a separate repo. Executors are now plugins.

## [0.1.0] - 2021-11-19

### Added

- Pythonic CLI tool. Install the package and run `covalent --help` for a usage description.
- Login and logout functionality.
- Executor registration/deregistration skeleton code.
- Dispatcher service start, stop, status, and restart.

### Changed

- JWT token is stored to file instead of in an environment variable.
- The Dask client attempts to connect to an existing server.

### Removed

- Removed the Bash CLI tool.

### Fixed

- Version assignment in the covalent init file.

## [0.0.3] - 2021-11-17

### Fixed

- Fixed the Dockerfile so that it runs the dispatcher server from the covalent repo.

## [0.0.2] - 2021-11-15

### Changed

- Single line change in ci script so that it doesn't exit after validating the version.
- Using `rules` in `pytest` so that the behavior in test stage is consistent.

## [0.0.1] - 2021-11-15

### Added

- CHANGELOG.md to track changes (this file).
- Semantic versioning in VERSION.
- CI pipeline job to enforce versioning.<|MERGE_RESOLUTION|>--- conflicted
+++ resolved
@@ -7,11 +7,10 @@
 
 ## [UNRELEASED]
 
-<<<<<<< HEAD
 ### Fixed
 
 - Added `deps` metadata to Lepton
-=======
+
 ### Operations
 
 - `codeql.yml` and `condabuild.yml` run nightly instead of on every PR.
@@ -146,7 +145,6 @@
 ### Added
 
 - Ability to change to different layouts from the GUI.
->>>>>>> 62920abb
 
 ## [0.115.0] - 2022-06-28
 ### Authors
