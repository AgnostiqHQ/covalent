--- conflicted
+++ resolved
@@ -7,11 +7,6 @@
 
 ## [UNRELEASED]
 
-<<<<<<< HEAD
-### Fixed
-
-- Fixed ui-backend failing test cases.
-=======
 ### Operations
 
 - Nightly frequency set to midnight EST 
@@ -282,7 +277,6 @@
 
 - Redispatch bug involving copying reusable nodes from old transport graph to new transport graph.
 - Pennylane tutorial notebook.
->>>>>>> f513222e
 
 ### Docs
 
