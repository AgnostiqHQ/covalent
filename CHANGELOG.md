# Changelog

All notable changes to this project will be documented in this file.

The format is based on [Keep a Changelog](https://keepachangelog.com/en/1.0.0/),
and this project adheres to [Semantic Versioning](https://semver.org/spec/v2.0.0.html).

## [UNRELEASED]

<<<<<<< HEAD
### Docs
- Update `AWS Lambda` executor RTD with steps to extend the base executor image for installing custom packages
=======
### Changed

- Enhanced the Dockerfile to include builds from various sources and a differentiation between SDK and Server builds

### Operations

- Updated pre-commit hook versions

## [0.217.0-rc.0] - 2023-02-12

### Authors

- Faiyaz Hasan <faiyaz@agnostiq.ai>
- dwelsch-esi <116022979+dwelsch-esi@users.noreply.github.com>
- Co-authored-by: dwelsch-memverge <david.welsch@memverge.com>
- Co-authored-by: pre-commit-ci[bot] <66853113+pre-commit-ci[bot]@users.noreply.github.com>
- Co-authored-by: Santosh kumar <29346072+santoshkumarradha@users.noreply.github.com>
- Co-authored-by: Will Cunningham <wjcunningham7@gmail.com>

>>>>>>> d5d7da16

### Fixed

- Redispatch bug.

### Changed

- Location of function to load result from the database now moved to load module in covalent_dispatcher/_db folde.

### Added
- API endpoint for redispatching.
- Unit and functional tests for redispatching.

### Docs
- Updated self-deployment (server deployment).

## [0.216.0-rc.0] - 2023-02-05

### Authors

- Venkat Bala <15014089+venkatBala@users.noreply.github.com>
- Co-authored-by: Alejandro Esquivel <ae@alejandro.ltd>
- Faiyaz Hasan <faiyaz@agnostiq.ai>
- Ara Ghukasyan <38226926+araghukas@users.noreply.github.com>


### Removed

- References to specific IBMQ hub/group/project in tutorial 5

### Added

- TransportGraphOps class for diffing operations on transport graphs.
- Added make derived dispatch method.
- Apply electron updates method to _TransportGraph.

### Operations

- Added job in `nightly` to trigger base executor image builds after a Covalent `pre-release`

## [0.215.0-rc.0] - 2023-02-01

### Authors

- Faiyaz Hasan <faiyaz@agnostiq.ai>
- Alejandro Esquivel <ae@alejandro.ltd>

### Docs

- Added IBMQ tutorial

### Added

- Workflow re-dispatching functionality.

## [0.214.0-rc.0] - 2023-01-25

### Authors

- Faiyaz Hasan <faiyaz@agnostiq.ai>
- Alejandro Esquivel <ae@alejandro.ltd>


### Operations

- Fixed stable-changelog action removed `.catch` added `.on('error')`
- Removed AWS base executor deployment from `release.yml`
- Removed experimental tests from nightly test matrix (will be brought back but in different workflow)
- Updated release workflow to continue if release tag already exists

### Removed

- Slurm executor reference from qaoa tutorial since it's not compatible with conda env at the moment.

### Fixed

- Braket pip installation instructions.

## [0.213.2-rc.0] - 2023-01-21

### Authors

- Will Cunningham <wjcunningham7@users.noreply.github.com>


### Fixed

- Removing the entrypoint for SDK-only install
- Updating client requirements to match server versions

## [0.213.1-rc.0] - 2023-01-20

### Authors

- Faiyaz Hasan <faiyaz@agnostiq.ai>
- Alejandro Esquivel <ae@alejandro.ltd>
- dwelsch-esi <116022979+dwelsch-esi@users.noreply.github.com>


### Fixed

- Load plugins only when COVALENT_PLUGIN_LOAD environment variable has been set to a Truthy value.

### Docs
- Published Self-Deployment Guide

## [0.213.0-rc.0] - 2023-01-18

### Authors

- dwelsch-esi <116022979+dwelsch-esi@users.noreply.github.com>
- Co-authored-by: dwelsch-memverge <david.welsch@memverge.com>
- Co-authored-by: pre-commit-ci[bot] <66853113+pre-commit-ci[bot]@users.noreply.github.com>
- Sankalp Sanand <sankalp@agnostiq.ai>
- Co-authored-by: kessler-frost <ssanand@hawk.iit.edu>
- Co-authored-by: Faiyaz Hasan <faiyaz@agnostiq.ai>
- Co-authored-by: Casey Jao <casey@agnostiq.ai>
- Co-authored-by: Santosh kumar <29346072+santoshkumarradha@users.noreply.github.com>
- Co-authored-by: Will Cunningham <wjcunningham7@gmail.com>
- Will Cunningham <wjcunningham7@users.noreply.github.com>
- Co-authored-by: Alejandro Esquivel <ae@alejandro.ltd>


### Fixed

- MNIST tutorial now shows non-Null outputs and the classifier training log image has been updated.
- Minor changes to tutorials: autoencoder, quantum and classical svm, ensemble classification, iris classification with Pennylane, quantum chemistry, DNN tutorial, qaoa, spacetime tutorial etc.
- The range of `networkx` versions in requirements.txt weren't compatible with each other, thus it is pinned to `2.8.6` now
- SDK-only sdist and installation should now work as expected, not packaging the server

### Added

- Added `dispatcher_addr` argument to `ct.get_result` similar to `ct.dispatch` so that it doesn't always fallback to using the default configured address

### Tests

- Updated `_get_result_from_dispatcher` test to verify whether using a link directly works or not

### Docs
- Revised UI reference. Added Settings page documentation.
- Added broken UI links in README

## [0.212.1-rc.0] - 2023-01-14

### Authors

- Casey Jao <casey@agnostiq.ai>


### Fixed

- Fixed naming of collection nodes (was breaking postprocessing)
- Restored compatibility with stable release of AWS executors


## [0.212.0-rc.0] - 2023-01-13

### Authors

- Prasanna Venkatesh <54540812+Prasy12@users.noreply.github.com>
- Co-authored-by: kamalesh.suresh <kamalesh.suresh@psiog.com>
- Co-authored-by: Amalan Jenicious F <amalan.jenicious@psiog.com>
- Co-authored-by: Alejandro Esquivel <ae@alejandro.ltd>


### Added

- Front-end pending unit tests for the GUI.

## [0.211.1-rc.0] - 2023-01-12

### Authors

- Prasanna Venkatesh <54540812+Prasy12@users.noreply.github.com>
- Co-authored-by: Aravind-psiog <aravind.prabaharan@psiog.com>
- Co-authored-by: ArunPsiog <arun.mukesh@psiog.com>
- Co-authored-by: Alejandro Esquivel <ae@alejandro.ltd>

### Fixed

- Optimization of logs on the GUI for large log file sizes.
- Fixed UI pagination not working for more than 11 pages
- Runtime field counting down for select running dispatches

## [0.211.0-rc.0] - 2023-01-10

### Authors

- Alejandro Esquivel <ae@alejandro.ltd>


### Changed
- Changed decode-uri-component package version on webapp yarn-lock file.
- Changed json5 package version on webapp yarn-lock file.

## [0.210.0-rc.0] - 2023-01-05

### Authors

- Alejandro Esquivel <ae@alejandro.ltd>


### Changed

- Reverted nightly frequency back to once a day

### Docs

- Updated compatibility matrix

## [0.209.1-rc.0] - 2022-12-15

### Authors

- Alejandro Esquivel <ae@alejandro.ltd>
- dwelsch-esi <116022979+dwelsch-esi@users.noreply.github.com>
- Co-authored-by: dwelsch-memverge <david.welsch@memverge.com>
- Co-authored-by: Santosh kumar <29346072+santoshkumarradha@users.noreply.github.com>
- Co-authored-by: pre-commit-ci[bot] <66853113+pre-commit-ci[bot]@users.noreply.github.com>
- Co-authored-by: santoshkumarradha <santosh@agnostiq.ai>
- RaviPsiog <111348352+RaviPsiog@users.noreply.github.com>
- Co-authored-by: RaviPsiog <ravieja.gurram@psiog.com>
- Co-authored-by: Faiyaz Hasan <faiyaz@agnostiq.ai>
- Casey Jao <casey@agnostiq.ai>
- Co-authored-by: Will Cunningham <wjcunningham7@users.noreply.github.com>
- Prasanna Venkatesh <54540812+Prasy12@users.noreply.github.com>
- Ara Ghukasyan <38226926+araghukas@users.noreply.github.com>
- Venkat Bala <15014089+venkatBala@users.noreply.github.com>
- Co-authored-by: Venkat Bala <venkat@agnostiq.ai>


### Fixed

- Removed merge conflict symbols in changelog

## [0.209.0-rc.0] - 2022-12-15

### Authors

- Alejandro Esquivel <ae@alejandro.ltd>
- dwelsch-esi <116022979+dwelsch-esi@users.noreply.github.com>
- Co-authored-by: dwelsch-memverge <david.welsch@memverge.com>
- Co-authored-by: Santosh kumar <29346072+santoshkumarradha@users.noreply.github.com>
- Co-authored-by: pre-commit-ci[bot] <66853113+pre-commit-ci[bot]@users.noreply.github.com>
- Co-authored-by: santoshkumarradha <santosh@agnostiq.ai>
- RaviPsiog <111348352+RaviPsiog@users.noreply.github.com>
- Co-authored-by: RaviPsiog <ravieja.gurram@psiog.com>
- Co-authored-by: Faiyaz Hasan <faiyaz@agnostiq.ai>
- Casey Jao <casey@agnostiq.ai>
- Co-authored-by: Will Cunningham <wjcunningham7@users.noreply.github.com>
- Prasanna Venkatesh <54540812+Prasy12@users.noreply.github.com>
- Ara Ghukasyan <38226926+araghukas@users.noreply.github.com>
- Venkat Bala <15014089+venkatBala@users.noreply.github.com>
- Co-authored-by: Venkat Bala <venkat@agnostiq.ai>


### Added

- Adding support for PostgresQL DB backend
- Added check for `COVALENT_DATABASE_URL`, if exists connect sqlalchemy engine using that
- Adding `COVALENT_DATABASE_USER` and `COVALENT_DATABASE_PASSWORD` environment variables
- Adding `COVALENT_DATABASE_HOSTNAME` and `COVALENT_DATABASE_PORT` environment variables for easy configuration

### Changed

- Updated `requirements.txt` to include `pyscopg2`
- Refactored execution.py into loosely coupled modular pieces

### Fixed

- Build graph now sets all unset lattice constraints from defaults
- Fixed all failing functional tests
- Fixed local executor tests on MacOS by adding ProcessPoolExecutor

### Changed

- Updated `directory` like default environment variable paths to avoid creating redundant nested directories when self-hosting

### Docs

- Adding `Deployment` section for self-hosting guide

### Docs

- Rewrote Concepts section in docs
- Split Concepts into API, server, and UI sections
- Added new examples and graphics for Concepts

### Fixed

- Respecting specified AWS profile & region in remote executed S3 file transfers, defaulting to env vars of execution backend

### Added

- Added `TaskRuntimeError` exception for executor plugin implementations to signal to Covalent that a task raised an
  unhandled exception while running in the executor backend.
- Added environment variable for a remote database backend
- Added support for mysql and postgresql

### Changed

- Docs for Covalent's Slurm plugin updated with explanation for optional `srun` parameters.
- Electron errors are segregated by type; task runtime errors are
  stored in `stderr` while the `error` attribute of a node is reserved
  for exceptions raised by Covalent itself.
- When tasks fail in a workflow, the Lattice ErrorCard in the UI summarizes the failed tasks.

### Fixed

- Electrons will inherit the lattice executors.
- Sublattices inherit the parent lattice executor.
- When several electrons are running concurrently, their stdout and stderr are stored in the correct graph nodes.
- Electron errors now appear in the Electron ErrorCard when one clicks on a failed task in the UI.
- When an electron raises an exception during execution, the local and dask executors now try to recover any output that was already
  written.
- Fixed functional tests.
- Added `requirements-client.txt` to MANIFEST file
- Respecting specified AWS profile & region in remote executed S3 file transfers, defaulting to env vars of execution backend
- Fixed local executor tests on MacOS (second attempt)
- The `initialize_results_dir` method attempts to use an environment variable instead of the results directory in the payload
- Modified certain sqlalchemy commands for postgres compatibility
- Removed references to results_dir in the payload

### Docs


- Added DNN tutorial
- Updated AWS Plugins install instructions
- Updated AWS Plugins documentation (minor fixes)
- Rewrote intro material in README.
- Changed "Citation" in the README.
- Renamed "Release Notes" to "What's New?" in the README. Updated What's New with a description of the newest GUI functionality.
- Added "Quick Start" guide.
- Updated and reorganized doc landing page.
- Rewrote "Getting Started" page.
- Broke out "Installing from Source" instructions to separate page.
- Corrected some API class names in headers.
- Added an executors-and-UI graphic.
- Adding `Deployment` section for self-hosting guide


## [0.208.0-rc.0] - 2022-11-05

### Authors

- Faiyaz Hasan <faiyaz@agnostiq.ai>
- Casey Jao <casey@agnostiq.ai>
- Alejandro Esquivel <ae@alejandro.ltd>

### Operations

- Reverted nightly schedule back to daily at 4:00am
- Added Alejandro to PAUL_BLART group to allow trigerring of releases

### Added

- Support for transferring the contents of folders to and from S3 buckets using the file transfer module.

### Docs

- Rewrote intro material in README.
- Changed "Citation" in the README.
- Renamed "Release Notes" to "What's New?" in the README. Updated What's New with a description of the newest GUI functionality.

### Fixed

- Folder transfer unit test.
- Folder transfer download bug
- Result objects now print correctly when nodes fail

### Changed

- Width of lattice name column on dispatch list GUI.
- Optimzing larger graphs for better performance.

## [0.207.0-rc.0] - 2022-10-26

### Authors

- Alejandro Esquivel <ae@alejandro.ltd>
- Co-authored-by: pre-commit-ci[bot] <66853113+pre-commit-ci[bot]@users.noreply.github.com>


### Changed

- Running migrations automatically if none have run in the past (fresh installs, after purging)

## [0.206.0-rc.0] - 2022-10-26

### Authors

- Akalanka <8133713+boneyag@users.noreply.github.com>
- Co-authored-by: Will Cunningham <wjcunningham7@users.noreply.github.com>
- Co-authored-by: Scott Wyman Neagle <scott@agnostiq.ai>
- Scott Wyman Neagle <wymnea@protonmail.com>
- Co-authored-by: Will Cunningham <wjcunningham7@gmail.com>
- Co-authored-by: Alejandro Esquivel <ae@alejandro.ltd>
- Co-authored-by: Faiyaz Hasan <faiyaz@agnostiq.ai>
- Casey Jao <casey@agnostiq.ai>
- Venkat Bala <15014089+venkatBala@users.noreply.github.com>


### Docs

- Updated AWS Lambda executor docs to address conflict with using public ecr registries

### Docs

- Fixed missing RTD content under API section for covalent, cli, leptons, deps, data transfer

### Fixed

- Enabling logging by default
- Removed debugging output
- Clarify cli output when `covalent db migrate` needs to be run

### Changed

- Single line call to join instead of a for loop
- Updated black, mirrors-prettier, and detect-secrets in pre-commit hooks

### Operations

- Updated hotfix logic to run on a merge to a release branch
- CodeQL workflow uses a test matrix to scan all repos in the Covalent ecosystem

## [0.205.0-rc.0] - 2022-10-19

### Authors

- Alejandro Esquivel <ae@alejandro.ltd>
- Venkat Bala <15014089+venkatBala@users.noreply.github.com>
- Casey Jao <casey@agnostiq.ai>


### Changed

- Made `root_dispatch_id` nullable to circumvent migration issues with sqlite in certain platforms

### Operations

- Updated all CI Slack alerts to all go to the #covalent-ci channel

### Fixed

- Rendering newlines in ErrorCard on the UI for displaying error stacktraces
- VERSION incrementing logic in changelog
- Fixed v11 migration to use render as batch to make DROP operations compatible with sqlite

## [0.204.1-rc.0] - 2022-10-18

### Authors

- Alejandro Esquivel <ae@alejandro.ltd>
- Venkat Bala <15014089+venkatBala@users.noreply.github.com>
- Casey Jao <casey@agnostiq.ai>


### Fixed

- `covalent restart` honors the `sdk.no_cluster` setting

### Docs

- Updated RTD with details about the new AWS lambda executor interface

### Operations

- Removed PAUL_BLART check on build sdist step in release.yml
- Consolidated pre & stable build into one step in release.yml

## [0.204.0-rc.0] - 2022-10-17

### Authors

- Alejandro Esquivel <ae@alejandro.ltd>
- Prasanna Venkatesh <54540812+Prasy12@users.noreply.github.com>
- Co-authored-by: Aravind-psiog <aravind.prabaharan@psiog.com>
- Co-authored-by: Manjunath PV <manjunath.poilath@psiog.com>
- Co-authored-by: pre-commit-ci[bot] <66853113+pre-commit-ci[bot]@users.noreply.github.com>
- Co-authored-by: RaviPsiog <raviteja.gurram@psiog.com>
- Co-authored-by: RaviPsiog <ravieja.gurram@psiog.com>
- Aravind <100823292+Aravind-psiog@users.noreply.github.com>
- Co-authored-by: Prasy12 <prasanna.venkatesh@psiog.com>


### Operations

- Fixing the validate distribution step given changes in -rc0 suffix to version

### Added

- RTD for User Interface
- Minor GUI fixes

### Fixed

- Re-applying default executor fix post config file reunification

## [0.203.0-rc.0] - 2022-10-14

### Authors

- Prasanna Venkatesh <54540812+Prasy12@users.noreply.github.com>
- Co-authored-by: Aravind-psiog <aravind.prabaharan@psiog.com>
- Co-authored-by: kamalesh.suresh <kamalesh.suresh@psiog.com>
- Co-authored-by: pre-commit-ci[bot] <66853113+pre-commit-ci[bot]@users.noreply.github.com>
- Casey Jao <casey@agnostiq.ai>
- Scott Wyman Neagle <wymnea@protonmail.com>
- Co-authored-by: Scott Wyman Neagle <scott@agnostiq.ai>
- Co-authored-by: Alejandro Esquivel <ae@alejandro.ltd>
- Will Cunningham <wjcunningham7@users.noreply.github.com>
- Will Cunningham <wjcunningham7@gmail.com>


### Added

- Ability to use terminal on the GUI.

### Fixed

- Exceptions when instantiating executors are handled
- Covalent start now waits for the server to settle before returning

### Operations

- updated hotfix logic to run on a merge to a release branch
- Fixing js github actions dist by re-building from develop
- Fixing syntax in describe action & compiled action manually

## [0.202.0] - 2022-10-11

### Authors

- Prasanna Venkatesh <54540812+Prasy12@users.noreply.github.com>
- Co-authored-by: ArunPsiog <arun.mukesh@psiog.com>
- Co-authored-by: kamalesh.suresh <kamalesh.suresh@psiog.com>
- Co-authored-by: Amalan Jenicious F <amalan.jenicious@psiog.com>
- Co-authored-by: Alejandro Esquivel <ae@alejandro.ltd>
- Casey Jao <casey@agnostiq.ai>


### Added

- Ability to view sublattices list as part of the main lattice
- Ability to view subalattices graph as part of main lattice


### Fixed

- Electron dependencies are no longer written twice to the DB during a workflow

## [0.201.0] - 2022-10-09

### Authors

- Venkat Bala <15014089+venkatBala@users.noreply.github.com>
- Will Cunningham <wjcunningham7@users.noreply.github.com>
- Co-authored-by: Scott Wyman Neagle <scott@agnostiq.ai>
- Co-authored-by: Alejandro Esquivel <ae@alejandro.ltd>
- Aravind <100823292+Aravind-psiog@users.noreply.github.com>
- Co-authored-by: Amalan Jenicious F <amalan.jenicious@psiog.com>
- Co-authored-by: kamalesh.suresh <kamalesh.suresh@psiog.com>
- Co-authored-by: Prasy12 <prasanna.venkatesh@psiog.com>
- Co-authored-by: ArunPsiog <arun.mukesh@psiog.com>
- Co-authored-by: pre-commit-ci[bot] <66853113+pre-commit-ci[bot]@users.noreply.github.com>
- Co-authored-by: Casey Jao <casey@agnostiq.ai>
- Co-authored-by: Will Cunningham <wjcunningham7@gmail.com>
- Okechukwu  Emmanuel Ochia <okechukwu@agnostiq.ai>
- Scott Wyman Neagle <wymnea@protonmail.com>


### Docs

- Added AWS Plugins RTD page

### Fixed

- Updated import statements in alembic `env.py` file to refer to updated location of `DataStore` class
- Imports in entry_point

### Docs

- Fixed the docstring for `get_node_error`

### Changed

- move `upsert_lattice_data()` to dispatcher
- move `upsert_electron_data()` to dispatcher
- move `insert_electron_dependency_data()` to dispatcher
- move `persist()` to dispatcher
- move `get_unique_id()` to dispatcher
- move `initialize_result_object()` to dispatcher

### Removed

- `get_node_value` from `Result`

### Tests

- Updated more functional tests

## [0.200.0] - 2022-10-05

### Authors

- Venkat Bala <15014089+venkatBala@users.noreply.github.com>
- Scott Wyman Neagle <scott@agnostiq.ai>
- Co-authored-by: Faiyaz Hasan <faiyaz@agnostiq.ai>
- Co-authored-by: Will Cunningham <wjcunningham7@gmail.com>
- Will Cunningham <wjcunningham7@users.noreply.github.com>
- Co-authored-by: Alejandro Esquivel <ae@alejandro.ltd>
- Co-authored-by: pre-commit-ci[bot] <66853113+pre-commit-ci[bot]@users.noreply.github.com>
- Aravind <100823292+Aravind-psiog@users.noreply.github.com>
- Co-authored-by: Amalan Jenicious F <amalan.jenicious@psiog.com>
- Co-authored-by: kamalesh.suresh <kamalesh.suresh@psiog.com>
- Co-authored-by: Prasy12 <prasanna.venkatesh@psiog.com>
- Co-authored-by: ArunPsiog <arun.mukesh@psiog.com>
- Co-authored-by: Casey Jao <casey@agnostiq.ai>
- Okechukwu  Emmanuel Ochia <okechukwu@agnostiq.ai>


## Docs

- Updated ECS Executor RTD with config & cloud resources table

### Added

- Ability to view the configuration file on the GUI as settings
- Ability to copy python objects for inputs and results for lattice and electrons

### Fixed

- Minor GUI bugs and improvements

### Docs

- Updated Lambda Executor RTD with config & cloud resources table
- Updated EC2, Braket, and Batch AWS Executors RTD with config & cloud resources table

### Operations

- Fixed syntax issues in `nightly.yml`
- Add `repository` arg to checkout in `version`
- fix `octokit` request action route, update env token
- create stable versions for stable releases
- add `fetch-depth: 0` to fetch entire history
- fix regex for matching version
- add `persist-credentials: false` in nightly
- Update `nightly` schedule to midnight EST
- Added CI for Ubuntu 22.04 / Python 3.8, 3.9
- Added CI for Centos 7 / Python 3.9
- Added experimental CI for Debian 11 / Python 3.11rc2
- Renamed Ubuntu images to Debian for accuracy
- Adding boilerplate workflow
- Syntax fixes in release.yml
- Verbose failure messages in boilerplate workflow
- Change license.yml to pip-license-checker action

## [0.199.0] - 2022-09-29

### Authors

- Venkat Bala <15014089+venkatBala@users.noreply.github.com>
- Co-authored-by: Will Cunningham <wjcunningham7@gmail.com>
- Co-authored-by: Scott Wyman Neagle <scott@agnostiq.ai>
- Will Cunningham <wjcunningham7@users.noreply.github.com>
- Sankalp Sanand <sankalp@agnostiq.ai>
- Casey Jao <casey@agnostiq.ai>
- Prasanna Venkatesh <54540812+Prasy12@users.noreply.github.com>
- Co-authored-by: Manjunath PV <manjunath.poilath@psiog.com>
- Co-authored-by: kamalesh.suresh <kamalesh.suresh@psiog.com>
- Co-authored-by: ArunPsiog <arun.mukesh@psiog.com>
- Co-authored-by: RaviPsiog <raviteja.gurram@psiog.com>
- Co-authored-by: pre-commit-ci[bot] <66853113+pre-commit-ci[bot]@users.noreply.github.com>
- Co-authored-by: Faiyaz Hasan <faiyaz@agnostiq.ai>
- Co-authored-by: Alejandro Esquivel <ae@alejandro.ltd>

### Tests

- Fixed `asserts` in stress tests
- Added unit tests for `defaults.py`
- Updated `test_sync()` to match the new function signature.

### Added

- `requirements-client.txt` file added.
- Logs tab on the GUI which displays the covalent logs and also the ability to download the log file.
- Missing copyrights to the file transfer module.

### Fixed

- Config file is now locked during reads and writes to mitigate concurrency issues
- In `defaults.py/get_default_executor`, condition to return `local` or `dask` is now fixed
- Strip "/" from the S3 bucket download "from file path" and the upload "to file path"
- Correctly return stderr in get_node_result

### Changed

- Installation requirements are now split into client side and server side requirements' files.
- `setup.py` modified to install client side requirements only, if `COVALENT_SDK_ONLY` environment variable is present and `True`.
- Updated `requirements.txt` and `tests/requirements.txt`
- Updated `nbconvert` by dependabot
- Split the `ConfigManager` into `Client` and `Server` components
- Update the `set/get/update` config methods to distinguish between the client and server parts
- `get_all_node_results()` uses in memory `Result` instead of DB
- `get_all_node_outputs()` uses in memory Result instead of DB

### Removed

- The DB dependency in `sync()`
- The ability for `sync()` to wait for all dispatches.

### Docs

- Fixed a notebook which was not rendering

### Operations

- Updating all references to local workflows
- Adding `nightly.yml` workflow for nightly CI
- Updated triggers to `tests` and `changelog` workflows
- Enhanced pre-release workflows
- `codecov` passthrough jobs added for when tests are not run
- Tests are run on one platform on pushes to `develop` to keep codecov reports accurate
- Test matrix source triggers changed from `workflow_call` to `schedule` since contexts are inherited
- Removed badges workflow; version badge is now generated using the latest pre-release tag
- Removed unused `push_to_s3` workflow
- Workflows authenticate to AWS using OIDC with specific roles
- Only the recommended platform is tested on pull requests
- Update check blocks to assert the `workflow_call` event type is replaced with `schedule`
- Create a hotfix when pushing to a release branch
- Update nightly trigger to `hourly` for testing
- Update `changelog` action token to `COVALENT_OPS_BOT_TOKEN`
- Remove `benchmark` workflow from `nightly` schedule
- Removed payload dependency from changelog action so it can run on a schedule
- Remove `benchmark` workflow from `nightly` schedule

## [0.198.0] - 2022-09-14

### Authors

- Scott Wyman Neagle <scott@agnostiq.ai>
- Co-authored-by: Will Cunningham <wjcunningham7@gmail.com>


### Operations

- Fix `release.yml` workflow
- Adding a step in `release.yml/docker` job to trigger the AWS executor base image build in the remote repo `covalent-aws-plugins`
- Pass all the necessary inputs for the triggered workflow as part of the HTTP POST request body
- Added MacOS 12 to test matrix


### Changed

- Skipping stalling `dask_executor` functional test
- Database is initialized in `covalent_ui/app.py` instead of in the CLI's `start` method in order to support management via `start-stop-daemon`.
- Convert `COVALENT_SVC_PORT` to `int` when parsing env var
- Skipping stalling `dask_executor` functional test

### Added

- Modified `_DEFAULT_CONSTRAINT_VALUES` to a dataclass called `DefaultMetadataValues`, it is still used as a dictionary everywhere (named `DEFAULT_METADATA_VALUES` instead) but in an object-like manner.
- Modified `_DEFAULT_CONFIG` to also be a dataclass called `DefaultConfig`, which is initialized whenever needed and used like a dictionary (named `DEFAULT_CONFIG`).
- `ConfigManager` is now thread safe since it is initialized whenever needed instead of one object being accessed by multiple processes/threads leading to corruption of the config file.
- Using `contextlib.supress` to ignore `psutil.NoSuchProcess` errors instead of `try/except` with `pass`.
- Filter workflow dispatches by status on the GUI.
- Delete all workflow dispatches present in the database from the GUI and add filter level deletion of workflow dispatches as well.
- Theme changes as part of latest wireframe.
- Factory functions to generate configurations and default metadata at the time when required. This is because certain values like default executors are only determined when the covalent server starts.
- Respecting the configuration options like default executor, no. of workers, developer mode, etc. when restarting the server.
- Unit tests for `remote_executor.py`
- Added alembic migrations script for DB schema v12
- Environment variables added to `defaults.py` in order to support system services
- Covalent OpenRC init script added

### Removed

- Deprecated `_DEFAULT_CONSTRAINTS_DEPRECATED` removed.
- Confusing `click` argument `no-cluster` instead of flag `--no-cluster` removed; this was also partially responsible for unexpected behaviour with using `no-cluster` option when starting covalent.

### Operations

- Fixed a bug in changelog.yml caused by passing a large list of commits as a var

### Tests

- Updated tests to reflect above changes.
- Updated more tests to DB schema v12
- Improved DB mocking in dispatcher tests

### Fixed

- Removed inheritance of `call_before` metadata related to file transfers from parent electron to collected nodes.
- Executor instances at runtime no longer inadvertently modify
  transport graph nodes when modifying their attributes.
- Syntax error in `tests.yml`

### Docs

- Updated AWS Lambda plugin rtd with mention to its limitations.
- Updated RTD concepts and tutorials to reflect new UI.

## [0.197.0] - 2022-09-08

### Authors

- Will Cunningham <wjcunningham7@users.noreply.github.com>
- Co-authored-by: Scott Wyman Neagle <scott@agnostiq.ai>
- Alejandro Esquivel <ae@alejandro.ltd>
- Co-authored-by: Will Cunningham <wjcunningham7@gmail.com>
- Aravind-psiog <100823292+Aravind-psiog@users.noreply.github.com>
- Faiyaz Hasan <faiyaz@agnostiq.ai>
- Co-authored-by: Venkat Bala <venkat@agnostiq.ai>
- Prasanna Venkatesh <54540812+Prasy12@users.noreply.github.com>
- Co-authored-by: Amalan Jenicious F <amalan.jenicious@psiog.com>
- Okechukwu  Emmanuel Ochia <okechukwu@agnostiq.ai>
- Co-authored-by: pre-commit-ci[bot] <66853113+pre-commit-ci[bot]@users.noreply.github.com>
- Casey Jao <casey@agnostiq.ai>


### Fixed

- Fixed missing lattice and result object attributes after rehydrating from datastore.

### Changed

- Implemented v12 of the DB schema

### Tests

- Enhanced DB tests to check faithfulness of persist and rehydrate operations

### Docs
- Update user interface docs for filter and delete features.
- Added credential management page

## [0.196.0] - 2022-09-07

### Authors

- Will Cunningham <wjcunningham7@users.noreply.github.com>
- Co-authored-by: Scott Wyman Neagle <scott@agnostiq.ai>
- Alejandro Esquivel <ae@alejandro.ltd>
- Co-authored-by: Will Cunningham <wjcunningham7@gmail.com>
- Aravind-psiog <100823292+Aravind-psiog@users.noreply.github.com>
- Faiyaz Hasan <faiyaz@agnostiq.ai>
- Co-authored-by: Venkat Bala <venkat@agnostiq.ai>
- Prasanna Venkatesh <54540812+Prasy12@users.noreply.github.com>
- Co-authored-by: Amalan Jenicious F <amalan.jenicious@psiog.com>
- Okechukwu  Emmanuel Ochia <okechukwu@agnostiq.ai>
- Co-authored-by: pre-commit-ci[bot] <66853113+pre-commit-ci[bot]@users.noreply.github.com>
- Casey Jao <casey@agnostiq.ai>


### Changed

- Sublattices are now run completely internally, without any HTTP calls.
- Lattice-level metadata is persisted atomically for sublattices.

## [0.195.0] - 2022-09-06

### Authors

- Will Cunningham <wjcunningham7@users.noreply.github.com>
- Co-authored-by: Scott Wyman Neagle <scott@agnostiq.ai>
- Alejandro Esquivel <ae@alejandro.ltd>
- Co-authored-by: Will Cunningham <wjcunningham7@gmail.com>
- Aravind-psiog <100823292+Aravind-psiog@users.noreply.github.com>
- Faiyaz Hasan <faiyaz@agnostiq.ai>
- Co-authored-by: Venkat Bala <venkat@agnostiq.ai>
- Prasanna Venkatesh <54540812+Prasy12@users.noreply.github.com>
- Co-authored-by: Amalan Jenicious F <amalan.jenicious@psiog.com>
- Okechukwu  Emmanuel Ochia <okechukwu@agnostiq.ai>
- Co-authored-by: pre-commit-ci[bot] <66853113+pre-commit-ci[bot]@users.noreply.github.com>
- Casey Jao <casey@agnostiq.ai>


### Changed

- `import covalent` no longer pulls in the server components

### Operations

- Fixed `tests.yml` where `RECOMMENDED_PLATFORM` was not properly set

## [0.194.0] - 2022-09-06

### Authors

- Will Cunningham <wjcunningham7@users.noreply.github.com>
- Co-authored-by: Scott Wyman Neagle <scott@agnostiq.ai>
- Alejandro Esquivel <ae@alejandro.ltd>
- Co-authored-by: Will Cunningham <wjcunningham7@gmail.com>
- Aravind-psiog <100823292+Aravind-psiog@users.noreply.github.com>
- Faiyaz Hasan <faiyaz@agnostiq.ai>
- Co-authored-by: Venkat Bala <venkat@agnostiq.ai>
- Prasanna Venkatesh <54540812+Prasy12@users.noreply.github.com>
- Co-authored-by: Amalan Jenicious F <amalan.jenicious@psiog.com>
- Okechukwu  Emmanuel Ochia <okechukwu@agnostiq.ai>
- Co-authored-by: pre-commit-ci[bot] <66853113+pre-commit-ci[bot]@users.noreply.github.com>
- Casey Jao <casey@agnostiq.ai>


### Operations

- Added a workflow which checks for missing or extra requirements
- Added pycln to pre-commit hooks #867

### Removed

- PyYAML
- tailer

## [0.193.0] - 2022-09-06

### Authors

- Will Cunningham <wjcunningham7@users.noreply.github.com>
- Co-authored-by: Scott Wyman Neagle <scott@agnostiq.ai>
- Alejandro Esquivel <ae@alejandro.ltd>
- Co-authored-by: Will Cunningham <wjcunningham7@gmail.com>
- Aravind-psiog <100823292+Aravind-psiog@users.noreply.github.com>
- Faiyaz Hasan <faiyaz@agnostiq.ai>
- Co-authored-by: Venkat Bala <venkat@agnostiq.ai>
- Prasanna Venkatesh <54540812+Prasy12@users.noreply.github.com>
- Co-authored-by: Amalan Jenicious F <amalan.jenicious@psiog.com>
- Okechukwu  Emmanuel Ochia <okechukwu@agnostiq.ai>
- Co-authored-by: pre-commit-ci[bot] <66853113+pre-commit-ci[bot]@users.noreply.github.com>
- Casey Jao <casey@agnostiq.ai>


### Changed

- Refactored executor base classes

### Operations

- pre-commit autoupdate

## [0.192.0] - 2022-09-02

### Authors

- Will Cunningham <wjcunningham7@users.noreply.github.com>
- Co-authored-by: Scott Wyman Neagle <scott@agnostiq.ai>
- Alejandro Esquivel <ae@alejandro.ltd>
- Co-authored-by: Will Cunningham <wjcunningham7@gmail.com>
- Aravind-psiog <100823292+Aravind-psiog@users.noreply.github.com>
- Faiyaz Hasan <faiyaz@agnostiq.ai>
- Co-authored-by: Venkat Bala <venkat@agnostiq.ai>
- Prasanna Venkatesh <54540812+Prasy12@users.noreply.github.com>
- Co-authored-by: Amalan Jenicious F <amalan.jenicious@psiog.com>
- Okechukwu  Emmanuel Ochia <okechukwu@agnostiq.ai>
- Co-authored-by: pre-commit-ci[bot] <66853113+pre-commit-ci[bot]@users.noreply.github.com>


### Changed

- Modified how `no_cluster` is passed to `app.py` from the CLI

## [0.191.0] - 2022-09-01

### Authors

- Will Cunningham <wjcunningham7@users.noreply.github.com>
- Co-authored-by: Scott Wyman Neagle <scott@agnostiq.ai>
- Alejandro Esquivel <ae@alejandro.ltd>
- Co-authored-by: Will Cunningham <wjcunningham7@gmail.com>
- Aravind-psiog <100823292+Aravind-psiog@users.noreply.github.com>
- Faiyaz Hasan <faiyaz@agnostiq.ai>
- Co-authored-by: Venkat Bala <venkat@agnostiq.ai>
- Prasanna Venkatesh <54540812+Prasy12@users.noreply.github.com>
- Co-authored-by: Amalan Jenicious F <amalan.jenicious@psiog.com>
- Okechukwu  Emmanuel Ochia <okechukwu@agnostiq.ai>
- Co-authored-by: pre-commit-ci[bot] <66853113+pre-commit-ci[bot]@users.noreply.github.com>


### Added

- Implementation of RemoteExecutor

## [0.190.0] - 2022-09-01

### Authors

- Will Cunningham <wjcunningham7@users.noreply.github.com>
- Co-authored-by: Scott Wyman Neagle <scott@agnostiq.ai>
- Alejandro Esquivel <ae@alejandro.ltd>
- Co-authored-by: Will Cunningham <wjcunningham7@gmail.com>
- Aravind-psiog <100823292+Aravind-psiog@users.noreply.github.com>
- Faiyaz Hasan <faiyaz@agnostiq.ai>
- Co-authored-by: Venkat Bala <venkat@agnostiq.ai>
- Prasanna Venkatesh <54540812+Prasy12@users.noreply.github.com>
- Co-authored-by: Amalan Jenicious F <amalan.jenicious@psiog.com>
- Okechukwu  Emmanuel Ochia <okechukwu@agnostiq.ai>


### Changed

- Renamed `BaseAsyncExecutor` and its references to `AsyncBaseExecutor`.

## [0.189.0] - 2022-08-31

### Authors

- Will Cunningham <wjcunningham7@users.noreply.github.com>
- Co-authored-by: Scott Wyman Neagle <scott@agnostiq.ai>
- Alejandro Esquivel <ae@alejandro.ltd>
- Co-authored-by: Will Cunningham <wjcunningham7@gmail.com>
- Aravind-psiog <100823292+Aravind-psiog@users.noreply.github.com>
- Faiyaz Hasan <faiyaz@agnostiq.ai>
- Co-authored-by: Venkat Bala <venkat@agnostiq.ai>
- Prasanna Venkatesh <54540812+Prasy12@users.noreply.github.com>
- Co-authored-by: Amalan Jenicious F <amalan.jenicious@psiog.com>


### Added

- Added capability to take screenshot of the graph with covalent logo on the GUI.

### Operations

- Changed the environment switches in tests.yml to be `true`/empty instead of 1/0

- Adding `benchmark.yml` workflow

### Tests

- Adding scripts in `tests/stress_tests/benchmarks`

## [0.188.0] - 2022-08-31

### Authors

- Will Cunningham <wjcunningham7@users.noreply.github.com>
- Co-authored-by: Scott Wyman Neagle <scott@agnostiq.ai>
- Alejandro Esquivel <ae@alejandro.ltd>
- Co-authored-by: Will Cunningham <wjcunningham7@gmail.com>
- Aravind-psiog <100823292+Aravind-psiog@users.noreply.github.com>


### Added

- Created a prototype of a production Dockerfile
- The old Dockerfile has been moved to Dockerfile.dev

### Docs

- Added db schema migration error guide in RTD
- Removed `get_data_store` from quantum chemistry tutorial #1046

### Operations

- Front-end test coverage measured and reported in CI
- Added reusable version action

- Added read the docs for user interface

## [0.187.0] - 2022-08-28

### Authors

- Prasanna Venkatesh <54540812+Prasy12@users.noreply.github.com>
- Co-authored-by: Kamalesh-suresh <kamalesh.suresh@psiog.com>
- Co-authored-by: Amalan Jenicious F <amalan.jenicious@psiog.com>
- Co-authored-by: pre-commit-ci[bot] <66853113+pre-commit-ci[bot]@users.noreply.github.com>

### Tests

- Fixed `test_using_executor_names` and `test_internal_sublattice_dispatch` tests to also work with `--no-cluster` option.

### Added

- Added test cases for front-end react components.

## [0.186.0] - 2022-08-25

### Authors

- Sankalp Sanand <sankalp@agnostiq.ai>
- Co-authored-by: Alejandro Esquivel <ae@alejandro.ltd>
- Venkat Bala <venkat@agnostiq.ai>
- Okechukwu  Emmanuel Ochia <okechukwu@agnostiq.ai>
- Co-authored-by: pre-commit-ci[bot] <66853113+pre-commit-ci[bot]@users.noreply.github.com>
- Co-authored-by: Will Cunningham <wjcunningham7@gmail.com>
- Co-authored-by: Scott Wyman Neagle <scott@agnostiq.ai>
- Venkat Bala <15014089+venkatBala@users.noreply.github.com>
- Aravind-psiog <100823292+Aravind-psiog@users.noreply.github.com>
- Co-authored-by: Kamalesh-suresh <kamalesh.suresh@psiog.com>
- Co-authored-by: Prasy12 <prasanna.venkatesh@psiog.com>

### Operations

- Fix conditional logic around dumping of `covalent` logs to stdout in test workflows
- Build test matrix by parsing configs from json
- Dump covalent logs if any of the tests step fail
- changed-files action uses the proper sha in version.yml

### Docs

- Added RTD and header for the AWS EC2 executor plugin.
- Refactored tutorials for better organization

### Added

- Added executor label, node id and node type to graph node UI

### Changed

- Runtime has been modified to be more precise on the lattice and electron sidebar

## [0.185.0] - 2022-08-23

### Authors

- Sankalp Sanand <sankalp@agnostiq.ai>
- Co-authored-by: Alejandro Esquivel <ae@alejandro.ltd>
- Venkat Bala <venkat@agnostiq.ai>

### Added

- Adding `load_tests` subdirectory to tests to facilitate execution of Covalent benchmarks during nightly runs
- Added `locust` requirements to tests `requirements.txt`

## [0.184.2] - 2022-08-23

### Authors

- Sankalp Sanand <sankalp@agnostiq.ai>
- Co-authored-by: Alejandro Esquivel <ae@alejandro.ltd>


### Fixed

- Switched the `render_as_batch` flag in the alembic env context so that `ALTER` commands are supported in SQLite migrations.

### Docs

- Updated custom executor RTD to show a simpler example

### Operations

- pre-commit autoupdate

## [0.184.1] - 2022-08-23

### Authors

- Alejandro Esquivel <ae@alejandro.ltd>
- Venkat Bala <venkat@agnostiq.ai>
- Co-authored-by: Scott Wyman Neagle <scott@agnostiq.ai>
- Casey Jao <casey@agnostiq.ai>
- Sankalp Sanand <sankalp@agnostiq.ai>


### Fixed

- Function's `__doc__` and `__name__` storage in dict/json for transportable object fixed.

### Tests

- Added unit test for the above fix.

## [0.184.0] - 2022-08-22

### Authors

- Alejandro Esquivel <ae@alejandro.ltd>
- Venkat Bala <venkat@agnostiq.ai>
- Co-authored-by: Scott Wyman Neagle <scott@agnostiq.ai>
- Casey Jao <casey@agnostiq.ai>


### Changed

- Electron metadata is serialized earlier during workflow construction
  to reduce unexpected executor pip requirements.

### Operations

- Updating conditional logic for the different steps in `release` workflow
- Dependabot update

### Docs

- Removed "How to synchronize lattices" section from RTD

## [0.183.0] - 2022-08-18

### Authors

- Scott Wyman Neagle <scott@agnostiq.ai>
- Venkat Bala <venkat@agnostiq.ai>


### Added

- Adding tests to update patch coverage for the `covalent logs` cli

### Changed

- Modify the `covalent logs` CLI handler to read logs line by line

### Operations

- Update release workflow
- Adding a `wait` input for the Conda action

## [0.182.2] - 2022-08-18

### Authors

- Scott Wyman Neagle <scott@agnostiq.ai>
- Will Cunningham <wjcunningham7@users.noreply.github.com>
- Alejandro Esquivel <ae@alejandro.ltd>
- Co-authored-by: Will Cunningham <wjcunningham7@gmail.com>
- Co-authored-by: Faiyaz Hasan <faiyaz@agnostiq.ai>


### Fixed

- CLI `service.py` tests to run without the server needing to be started.

### Docs

- Added `covalent db` cli command to API section of RTD

### Docs

- Fixed RTD downloads badge image to point to `covalent` rather than `cova`

### Operations

- Use conda skeleton action for build and upload

### Docs

- Updating WCI yaml with new file transfer protocols

## [0.182.1] - 2022-08-17

### Authors

- Will Cunningham <wjcunningham7@users.noreply.github.com>
- Venkat Bala <venkat@agnostiq.ai>
- Co-authored-by: santoshkumarradha <santosh@agnostiq.ai>
- Co-authored-by: pre-commit-ci[bot] <66853113+pre-commit-ci[bot]@users.noreply.github.com>
- Co-authored-by: Santosh kumar <29346072+santoshkumarradha@users.noreply.github.com>
- Co-authored-by: Scott Wyman Neagle <scott@agnostiq.ai>
- Prasanna Venkatesh <54540812+Prasy12@users.noreply.github.com>
- Co-authored-by: Will Cunningham <wjcunningham7@gmail.com>


### Fixed

- lattice.draw() fix on the GUI.

## [0.182.0] - 2022-08-17

### Authors

- Will Cunningham <wjcunningham7@users.noreply.github.com>
- Venkat Bala <venkat@agnostiq.ai>
- Co-authored-by: santoshkumarradha <santosh@agnostiq.ai>
- Co-authored-by: pre-commit-ci[bot] <66853113+pre-commit-ci[bot]@users.noreply.github.com>
- Co-authored-by: Santosh kumar <29346072+santoshkumarradha@users.noreply.github.com>
- Co-authored-by: Scott Wyman Neagle <scott@agnostiq.ai>


### Added

- Update RTD for `AWS Batch` executor
- Removed `AWS Lambda` executor RTD from this branch in order to keep changes atomic

### Changed

- Synced with latest develop

### Docs

- Adding RTD for `AWS Braket` executor
- Adding dropdown menu for the IAM policy
- Delete RTD for other cloud executor to keep changes atomic
- Renamed `executers` folder to `executors`

### Docs

- Updated short release notes

## [0.181.0] - 2022-08-17

### Authors

- Alejandro Esquivel <ae@alejandro.ltd>
- Will Cunningham <wjcunningham7@users.noreply.github.com>
- Scott Wyman Neagle <scott@agnostiq.ai>
- Venkat Bala <venkat@agnostiq.ai>
- Co-authored-by: santoshkumarradha <santosh@agnostiq.ai>
- Co-authored-by: pre-commit-ci[bot] <66853113+pre-commit-ci[bot]@users.noreply.github.com>
- Co-authored-by: Santosh kumar <29346072+santoshkumarradha@users.noreply.github.com>
- Co-authored-by: Will Cunningham <wjcunningham7@gmail.com>
- Prasanna Venkatesh <54540812+Prasy12@users.noreply.github.com>
- Co-authored-by: Kamalesh-suresh <kamalesh.suresh@psiog.com>
- Co-authored-by: Manjunath PV <manjunath.poilath@psiog.com>
- Co-authored-by: ArunPsiog <arun.mukesh@psiog.com>


### Changed

- Lazy loading mechanism on the GUI.

### Fixed

- Displaying electron executor and inputs information on the GUI.
- Animated spinner for running statuses on the GUI.

## Docs

- Add `AWSLambdaExecutor` RTD
- Update `api.rst` to include `cluster` CLI command option
- Added version migration guide section in RTD
- Update RTD for `AWS ECS` executor
- Remove AWS Lambda and Batch RTDs to keep changes atomic
- Adding dropdowns to IAM policy documents
- Updated compatibility matrix
- Updated pip, bash and callable deps how-to guides

### Operations

- NPM install on CentOS done explicitly
- `-y` flag for `conda install`

## [0.180.0] - 2022-08-16

### Authors

- Casey Jao <casey@agnostiq.ai>
- Co-authored-by: Alejandro Esquivel <ae@alejandro.ltd>
- Okechukwu  Emmanuel Ochia <okechukwu@agnostiq.ai>
- Scott Wyman Neagle <scott@agnostiq.ai>
- Co-authored-by: pre-commit-ci[bot] <66853113+pre-commit-ci[bot]@users.noreply.github.com>
- Co-authored-by: Will Cunningham <wjcunningham7@gmail.com>
- Sankalp Sanand <sankalp@agnostiq.ai>


### Removed

- Removed `ct.wait.LONG` etc. constants from covalent's init

### Changed

- `wait` in `_get_result_from_dispatcher` will now use `_results_manager.wait.EXTREME` if `True` has been passed to it.

### Operations

- Prettierified release.yml
- Cleaned up pre-commit-config.yml

### Docs

- Updated Bash Lepton tutorial to conform with the latest Lepton interface changes
- Disabling how-to guide for executing an electron with a specified Conda environment.
- Fixed "How To" for Python leptons

## [0.179.0] - 2022-08-16

### Authors



### Changed

- Changed terser package version on webapp yarn-lock file.

## [0.178.0] - 2022-08-15

### Authors

- Will Cunningham <wjcunningham7@users.noreply.github.com>
- Co-authored-by: Alejandro Esquivel <ae@alejandro.ltd>
- Casey Jao <casey@agnostiq.ai>


### Changed

- Dispatch workflows as asyncio tasks on the FastAPI event loop instead of in separate threads

### Fixed

- Deconflict wait enum with `ct.wait` function; `wait` -> `WAIT`

### Operations

- Conda package is built and tested on a nightly schedule
- Conda deployment step is added to `release.yml`
- Install yarn and npm on Ubuntu whenever the webapp needs to be built

## [0.177.0] - 2022-08-11

### Authors

- Scott Wyman Neagle <scott@agnostiq.ai>
- Co-authored-by: Faiyaz Hasan <faiyaz@agnostiq.ai>
- Casey Jao <casey@agnostiq.ai>
- Venkat Bala <venkat@agnostiq.ai>
- Co-authored-by: pre-commit-ci[bot] <66853113+pre-commit-ci[bot]@users.noreply.github.com>

### Removed

- `while True` in `app.get_result`

### Changed

- Flask route logic to return 503 when the result is not ready

### Tests

- results_manager tests

### Operations

- Fix conditional checks for `pre-release` and `stable` Covalent docker image builds

## [0.176.0] - 2022-08-11

### Authors

- Scott Wyman Neagle <scott@agnostiq.ai>
- Co-authored-by: Faiyaz Hasan <faiyaz@agnostiq.ai>
- Casey Jao <casey@agnostiq.ai>


### Operations

- Update precommit yaml.

### Removed

- `Lattice.check_consumables()`, `_TransportGraph.get_topologically_sorted_graph()`

### Operations

- Trigger webapp build if `build==true`

## [0.175.0] - 2022-08-11

### Authors

- Scott Wyman Neagle <scott@agnostiq.ai>
- Co-authored-by: Faiyaz Hasan <faiyaz@agnostiq.ai>
- Casey Jao <casey@agnostiq.ai>


### Operations

- Trigger Slack alert for failed tests on `workflow_run`

## [0.174.0] - 2022-08-11

### Authors

- Casey Jao <casey@agnostiq.ai>
- Alejandro Esquivel <ae@alejandro.ltd>


### Changed

- Changed return value for TransferFromRemote and TransferToRemote (download/upload) operations to be consistent and always return filepath tuples

### Docs

- Updated docs with File Transfer return value changes and `files` kwarg injections

### Fixed

- Fixed postprocessing workflows that return an electron with an incoming wait_for edge

## [0.173.0] - 2022-08-10

### Authors

- Sankalp Sanand <sankalp@agnostiq.ai>


### Added

- `--hard` and `--yes` flags added to `covalent purge` for hard purging (also deletes the databse) and autoapproving respectively.

### Changed

- `covalent purge` now shows the user a prompt informing them what dirs and files will be deleted.
- Improved shown messages in some commands.

### Tests

- Updated tests to reflect above changes.

## [0.172.0] - 2022-08-10

### Authors

- Will Cunningham <wjcunningham7@users.noreply.github.com>
- Prasanna Venkatesh <54540812+Prasy12@users.noreply.github.com>
- Co-authored-by: pre-commit-ci[bot] <66853113+pre-commit-ci[bot]@users.noreply.github.com>
- Co-authored-by: Aravind-psiog <100823292+Aravind-psiog@users.noreply.github.com>
- Co-authored-by: ArunPsiog <arun.mukesh@psiog.com>
- Co-authored-by: manjunath.poilath <manjunath.poilath@psiog.com>
- Co-authored-by: Kamalesh-suresh <kamalesh.suresh@psiog.com>
- Co-authored-by: Amalan Jenicious F <amalan.jenicious@psiog.com>
- Co-authored-by: M Shrikanth <shrikanth.mohan@psiog.com>
- Co-authored-by: Casey Jao <casey@agnostiq.ai>
- Co-authored-by: Aravind-psiog <aravind.prabaharan@psiog.com>
- Co-authored-by: Will Cunningham <wjcunningham7@gmail.com>
- Co-authored-by: Alejandro Esquivel <ae@alejandro.ltd>


### Changed

- Covalent dispatcher flask web apis ported to FastAPI in `covalent_dispatcher/_service/app.py`
- Unit tests written for Covalent dispatcher flask web apis ported to FastAPI in `covalent_dispatcher_tests/_service/app.test.py`
- Web apis of `covalent_ui` refactored to adhere to v11 DB schema
- Electron graph mini map has been moved next to controls on the GUI.
- Lattice status and count of completed & total electrons has been moved to the top of the graph on the GUI.
- Some of the Flask APIs earlier consumed by the GUI have been deprecated & removed from the code base.
- APIs exposed by the web app back end have been re-factored to adhere to the new DB schema v10

### Added

- Added count of dispatches by status on the dispatch list section of the GUI.
- APIs that the GUI consumes have been re-written using FastAPI. This includes re-factoring of older APIs and adding of new APIs.
- Added COVALENT_SERVER_IFACE_ANY flag for uvicorn to start with 0.0.0.0

### Docs

- ReadTheDocs landing page has been improved

## [0.171.0] - 2022-08-10

### Authors

- Casey Jao <casey@agnostiq.ai>
- Co-authored-by: Scott Wyman Neagle <scott@agnostiq.ai>

### Added

- Added `covalent migrate_legacy_result_object` command to save pickled Result objects to the DataStore

## [0.170.1] - 2022-08-09

### Authors

- Venkat Bala <venkat@agnostiq.ai>

### Fixed

- Remove `attr` import added inadvertently

### Tests

- Fix `start` cli test, update `set_config` call count

## [0.170.0] - 2022-08-08

### Authors

- Venkat Bala <venkat@agnostiq.ai>
- Co-authored-by: pre-commit-ci[bot] <66853113+pre-commit-ci[bot]@users.noreply.github.com>


### Changed

- Temporarily allow executor plugin variable name to be either in uppercase or lowercase

## [0.169.0] - 2022-08-08

### Authors

- Venkat Bala <venkat@agnostiq.ai>
- Co-authored-by: pre-commit-ci[bot] <66853113+pre-commit-ci[bot]@users.noreply.github.com>


### Added

- Adding a `covalent config` convenience CLI to quickly view retrive the covalent configuration

## [0.168.0] - 2022-08-08

### Authors

- Venkat Bala <venkat@agnostiq.ai>
- Co-authored-by: pre-commit-ci[bot] <66853113+pre-commit-ci[bot]@users.noreply.github.com>


### Added

- Adding `setup/teardown` methods as placeholders for any executor specific setup and teardown tasks

## [0.167.0] - 2022-08-08

### Authors

- Poojith U Rao <106616820+poojithurao@users.noreply.github.com>
- Co-authored-by: Venkat Bala <venkat@agnostiq.ai>
- Co-authored-by: Faiyaz Hasan <faiyaz@agnostiq.ai>
- Co-authored-by: pre-commit-ci[bot] <66853113+pre-commit-ci[bot]@users.noreply.github.com>
- Co-authored-by: Alejandro Esquivel <ae@alejandro.ltd>


### Added

- S3 File transfer strategy

### Fixed

- Adding maximum number of retries and timeout parameter to the get result http call.

## [0.166.0] - 2022-08-07

### Authors

- Venkat Bala <venkat@agnostiq.ai>


### Tests

- Update dask cli test to match Covalent Dask cluster configuration


### Changed

- Remove newline from log stream formatter for better log statment output
- Jsonify covalent cluster cli outputs

## [0.165.0] - 2022-08-06

### Authors

- Casey Jao <casey@agnostiq.ai>


### Changed

- Make `BaseExecutor` and `BaseAsyncExecutor` class siblings, not parent and child.

### Operations

- Only validate webapp if the webapp was built

### Tests

- Fixed randomly failing lattice json serialization test

## [0.164.0] - 2022-08-05

### Authors

- Sankalp Sanand <sankalp@agnostiq.ai>
- Faiyaz Hasan <faiyaz@agnostiq.ai>
- Co-authored-by: pre-commit-ci[bot] <66853113+pre-commit-ci[bot]@users.noreply.github.com>
- Co-authored-by: Venkat Bala <venkat@agnostiq.ai>
- Co-authored-by: Will Cunningham <wjcunningham7@gmail.com>


### Changed

- Use `update_config` to modify dask configuration from the cluster process
- Simplify `set_config` logic for dask configuration options on `covalent start`
- Removed default values from click options for dask configuration related values

### Added

- Configured default dask configuration options in `defaults.py`

### Fixed

- Overwriting config address issue.

### Tests

- Moved misplaced functional/integration tests from the unit tests folder to their respective folders.
- All of the unit tests now use test DB instead of hitting a live DB.
- Updated `tests.yml` so that functional tests are run whenever tests get changed or github actions are changed.
- Several broken tests were also fixed.

## [0.163.0] - 2022-08-04

### Authors

- Alejandro Esquivel <ae@alejandro.ltd>
- Co-authored-by: Casey Jao <casey@agnostiq.ai>
- Will Cunningham <wjcunningham7@users.noreply.github.com>
- Co-authored-by: Scott Wyman Neagle <scott@agnostiq.ai>


### Added

- Added `rsync` dependency in `Dockerfile`

### Removed

- `Makefile` which was previously improperly committed

### Operations

- Functional tests are run only on `develop`
- `tests.yml` can be run manually provided a commit SHA
- `tests.yml` uses a `build` filter to conditionally install and build Covalent if build files are modified
- `docker.yml` is now only for dev work, and is manually triggered given an SHA
- `release.yml` is enhanced to push stable and pre-release images to a public ECR repo

## [0.162.0] - 2022-08-04

### Authors

- Alejandro Esquivel <ae@alejandro.ltd>
- Co-authored-by: Casey Jao <casey@agnostiq.ai>


### Changed

- Updated Base executor to support non-unique `retval_key`s, particularly for use in File Transfer where we may have several CallDeps with the reserved `retval_key` of value `files`.

## [0.161.2] - 2022-08-04

### Authors

- Alejandro Esquivel <ae@alejandro.ltd>
- Co-authored-by: pre-commit-ci[bot] <66853113+pre-commit-ci[bot]@users.noreply.github.com>


### Fixed

- Updated `covalent db migrations` to overwrite `alembic.ini` `script_location` with absolute path to migrations folder
- Updated `covalent db alembic [args]` command to use project root as `cwd` for alembic subprocess  

## [0.161.1] - 2022-08-03

### Authors

- Alejandro Esquivel <ae@alejandro.ltd>
- Scott Wyman Neagle <scott@agnostiq.ai>
- Co-authored-by: Faiyaz Hasan <faiyaz@agnostiq.ai>
- Poojith U Rao <106616820+poojithurao@users.noreply.github.com>
- Co-authored-by: Casey Jao <casey@agnostiq.ai>


### Fixed

- When a list was passed to an electron, the generated electron list
  had metadata copied from the electron. This was resulting in
  call_before and call_after functions being called by the electron
  list as well. The metadata (apart from executor) is now set to
  default values for the electron list.

## [0.161.0] - 2022-08-03

### Authors

- Alejandro Esquivel <ae@alejandro.ltd>
- Scott Wyman Neagle <scott@agnostiq.ai>
- Co-authored-by: Faiyaz Hasan <faiyaz@agnostiq.ai>


### Changed

- Replaced `Session(DispatchDB()._get_data_store().engine)` with `workflow_db.session()`

### Removed

- `DevDataStore` class from `datastore.py`
- workflows manager

## [0.160.1] - 2022-08-02

### Authors

- Alejandro Esquivel <ae@alejandro.ltd>
- Scott Wyman Neagle <scott@agnostiq.ai>


### Fixed

- `script_location` key not found issue when installing with pip (second attempt)

### Docs

- Remove migration guide reference from README

### Operations

- Explicitly check `release == true` in tests.yml

## [0.160.0] - 2022-08-02

### Authors

- Casey Jao <casey@agnostiq.ai>
- Co-authored-by: Faiyaz Hasan <faiyaz@agnostiq.ai>


### Changed

- `Executor.run()` now accepts a `task_metadata` dictionary. Current
  keys consist of `dispatch_id` and `node_id`.

## [0.159.0] - 2022-08-02

### Authors

- Casey Jao <casey@agnostiq.ai>
- Co-authored-by: Faiyaz Hasan <faiyaz@agnostiq.ai>


### Changed

- Database schema has been updated to v11

### Operations

- `paths-filter` will only be run on PRs, i.e on workflow runs, the whole test suite will be run.
- Removed retry action from running on `pytest` steps since they instead use `pytest` retries.
- `codecov.yml` added to enable carry-forward flags
- UI front-end is only built for pull requests when the source changes
- Packaging is only validated on the `develop` branch

## [0.158.0] - 2022-07-29

### Authors

- Okechukwu  Emmanuel Ochia <okechukwu@agnostiq.ai>
- Co-authored-by: Scott Wyman Neagle <scott@agnostiq.ai>
- Will Cunningham <wjcunningham7@users.noreply.github.com>
- Alejandro Esquivel <ae@alejandro.ltd>
- Co-authored-by: pre-commit-ci[bot] <66853113+pre-commit-ci[bot]@users.noreply.github.com>
- Casey Jao <casey@agnostiq.ai>
- Co-authored-by: Faiyaz Hasan <faiyaz@agnostiq.ai>


### Changed

- Construct the result object in the dispatcher `entry_point.py` module in order to avoid the Missing Latticed Id error so frequently.
- Update the sleep statement length to 0.1 seconds in the results.manager.

## [0.157.1] - 2022-07-29

### Authors

- Okechukwu  Emmanuel Ochia <okechukwu@agnostiq.ai>
- Co-authored-by: Scott Wyman Neagle <scott@agnostiq.ai>
- Will Cunningham <wjcunningham7@users.noreply.github.com>
- Alejandro Esquivel <ae@alejandro.ltd>
- Co-authored-by: pre-commit-ci[bot] <66853113+pre-commit-ci[bot]@users.noreply.github.com>
- Casey Jao <casey@agnostiq.ai>

### Fixed

- Pass non-kwargs to electrons in the correct order during dispatch.

## [0.157.0] - 2022-07-28

### Authors

- Okechukwu  Emmanuel Ochia <okechukwu@agnostiq.ai>
- Co-authored-by: Scott Wyman Neagle <scott@agnostiq.ai>
- Will Cunningham <wjcunningham7@users.noreply.github.com>
- Alejandro Esquivel <ae@alejandro.ltd>
- Co-authored-by: pre-commit-ci[bot] <66853113+pre-commit-ci[bot]@users.noreply.github.com>
- Casey Jao <casey@agnostiq.ai>


### Changed

- Expose a public `wait()` function compatible with both calling and dispatching lattices

### Docs

- Updated the RTD on `wait_for()` to use the static `wait()` function

### Operations

- pre-commit autoupdate

### Docs

- Changed the custom executor how-to to be shorter and more concise.
- Re-structured the docs

## [0.156.0] - 2022-07-27

### Authors

- Okechukwu  Emmanuel Ochia <okechukwu@agnostiq.ai>
- Co-authored-by: Scott Wyman Neagle <scott@agnostiq.ai>
- Will Cunningham <wjcunningham7@users.noreply.github.com>
- Alejandro Esquivel <ae@alejandro.ltd>
- Co-authored-by: pre-commit-ci[bot] <66853113+pre-commit-ci[bot]@users.noreply.github.com>


### Added

- Bash decorator is introduced
- Lepton commands can be specified as a list of strings rather than strings alone.

## [0.155.1] - 2022-07-26

### Authors

- Okechukwu  Emmanuel Ochia <okechukwu@agnostiq.ai>
- Co-authored-by: Scott Wyman Neagle <scott@agnostiq.ai>
- Will Cunningham <wjcunningham7@users.noreply.github.com>
- Alejandro Esquivel <ae@alejandro.ltd>
- Co-authored-by: pre-commit-ci[bot] <66853113+pre-commit-ci[bot]@users.noreply.github.com>


### Fixed

- `script_location` key not found issue when running alembic programatically

### Operations

- Fixed syntax errors in `stale.yml` and in `hotfix.yml`
- `docker.yml` triggered after version bump in `develop` instead of before
- Enhanced `tests.yml` to upload coverage reports by domain

## [0.155.0] - 2022-07-26

### Authors

- Alejandro Esquivel <ae@alejandro.ltd>


### Added

- Exposing `alembic {args}` cli commands through: `covalent db alembic {args}`

## [0.154.0] - 2022-07-25

### Authors

- Casey Jao <casey@agnostiq.ai>
- Co-authored-by: Venkat Bala <venkat@agnostiq.ai>
- Alejandro Esquivel <ae@alejandro.ltd>


### Added

- Added methods to programatically fetch information from Alembic without needing subprocess

## [0.153.1] - 2022-07-25

### Authors

- Casey Jao <casey@agnostiq.ai>
- Co-authored-by: Venkat Bala <venkat@agnostiq.ai>


### Fixed

- Stdout and stderr are now captured when using the dask executor.


### Tests

- Fixed Dask cluster CLI tests

## [0.153.0] - 2022-07-25

### Authors

- Faiyaz Hasan <faiyaz@agnostiq.ai>


### Added

- Helper function to load and save files corresponding to the DB filenames.

### Changed

- Files with .txt, .log extensions are stored as strings.
- Get result web request timeout to 2 seconds.

## [0.152.0] - 2022-07-25

### Authors

- Faiyaz Hasan <faiyaz@agnostiq.ai>
- Co-authored-by: Scott Wyman Neagle <scott@agnostiq.ai>


### Changed

- Pass default DataStore object to node value retrieval method in the Results object.

## [0.151.1] - 2022-07-22

### Authors

- Faiyaz Hasan <faiyaz@agnostiq.ai>
- Co-authored-by: Scott Wyman Neagle <scott@agnostiq.ai>


### Fixed

- Adding maximum number of retries and timeout parameter to the get result http call.
- Disabling result_webhook for now.

## [0.151.0] - 2022-07-22

### Authors

- Scott Wyman Neagle <scott@agnostiq.ai>
- Co-authored-by: Will Cunningham <wjcunningham7@gmail.com>
- Sankalp Sanand <sankalp@agnostiq.ai>


### Added

- `BaseAsyncExecutor` has been added which can be inherited by new async-aware executors.

### Changed

- Since tasks were basically submitting the functions to a Dask cluster by default, they have been converted into asyncio `Tasks` instead which support a far larger number of concurrent tasks than previously used `ThreadPool`.

- `tasks_pool` will still be used to schedule tasks which use non-async executors.

- Executor's `executor` will now receive a callable instead of a serialized function. This allows deserializing the function where it is going to be executed while providing a simplified `execute` at the same time.

- `uvloop` is being used instead of the default event loop of `asyncio` for better performance.

- Tests have also been updated to reflect above changes.

### Operations

- Made Santosh the sole owner of `/docs`

## [0.150.0] - 2022-07-22

### Authors

- Faiyaz Hasan <faiyaz@agnostiq.ai>


### Added

- Initialize database tables when the covalent server is started.

## [0.149.0] - 2022-07-21

### Authors

- Scott Wyman Neagle <scott@agnostiq.ai>
- Co-authored-by: Venkat Bala <venkat@agnostiq.ai>


### Removed

- `result.save()`
- `result._write_dispatch_to_python_file()`

## [0.148.0] - 2022-07-21

### Authors

- Alejandro Esquivel <ae@alejandro.ltd>


### Changed

- Changed DataStore default db path to correspond to dispatch db config path

### Operations

- Added workflow to stale and close pull requests


### Docs

- Fixed `get_metadata` calls in examples to remove `results_dir` argument
- Removed YouTube video temporarily

## [0.147.0] - 2022-07-21

### Authors

- Casey Jao <casey@agnostiq.ai>


### Changed

- Simplified interface for custom executors. All the boilerplate has
  been moved to `BaseExecutor`.

## [0.146.0] - 2022-07-20

### Authors

- Casey Jao <casey@agnostiq.ai>
- Co-authored-by: Venkat Bala <venkat@agnostiq.ai>
- Faiyaz Hasan <faiyaz@agnostiq.ai>



### Added

- Ensure that transportable objects are rendered correctly when printing the result object.

### Tests

- Check that user data is not unpickled by the Covalent server process

## [0.145.0] - 2022-07-20

### Authors

- Scott Wyman Neagle <scott@agnostiq.ai>
- Co-authored-by: Venkat Bala <venkat@agnostiq.ai>
- Co-authored-by: Faiyaz Hasan <faiyaz@agnostiq.ai>


### Removed

- `entry_point.get_result()`

### Changed

- get_result to query an HTTP endpoint instead of a DB session

## [0.144.0] - 2022-07-20

### Authors

- Will Cunningham <wjcunningham7@users.noreply.github.com>
- Co-authored-by: Scott Wyman Neagle <scott@agnostiq.ai>
- Alejandro Esquivel <ae@alejandro.ltd>


### Added

- Set up alembic migrations & added migration guide (`alembic/README.md`)

## [0.143.0] - 2022-07-19

### Authors

- Will Cunningham <wjcunningham7@users.noreply.github.com>
- Co-authored-by: Scott Wyman Neagle <scott@agnostiq.ai>


### Changed

- Installation will fail if `cova` is installed while trying to install `covalent`.

## [0.142.0] - 2022-07-19

### Authors

- Poojith U Rao <106616820+poojithurao@users.noreply.github.com>
- Co-authored-by: Will Cunningham <wjcunningham7@gmail.com>
- Anna Hughes <annagwen42@gmail.com>
- Co-authored-by: Poojith <poojith@agnostiq.ai>
- Co-authored-by: Scott Wyman Neagle <scott@agnostiq.ai>
- Casey Jao <casey@agnostiq.ai>
- Co-authored-by: Venkat Bala <venkat@agnostiq.ai>
- Co-authored-by: pre-commit-ci[bot] <66853113+pre-commit-ci[bot]@users.noreply.github.com>
- Faiyaz Hasan <faiyaz@agnostiq.ai>


### Added

- `electron_num`, `completed_electron_num` fields to the Lattice table.

## [0.141.0] - 2022-07-19

### Authors

- Poojith U Rao <106616820+poojithurao@users.noreply.github.com>
- Co-authored-by: Will Cunningham <wjcunningham7@gmail.com>
- Anna Hughes <annagwen42@gmail.com>
- Co-authored-by: Poojith <poojith@agnostiq.ai>
- Co-authored-by: Scott Wyman Neagle <scott@agnostiq.ai>
- Casey Jao <casey@agnostiq.ai>
- Co-authored-by: Venkat Bala <venkat@agnostiq.ai>
- Co-authored-by: pre-commit-ci[bot] <66853113+pre-commit-ci[bot]@users.noreply.github.com>


### Changed

- Deprecate topological sort in favor of inspect in-degree of nodes until they are zero before dispatching task
- Use deepcopy to generate a copy of the metadata dictionary before saving result object to the database

### Docs

- Adding incomplete pennylane kernel tutorial
- Adding quantum ensemble tutorial

## [0.140.0] - 2022-07-19

### Authors

- Faiyaz Hasan <faiyaz@agnostiq.ai>
- Co-authored-by: Venkat Bala <venkat@agnostiq.ai>


### Added

- Fields `deps_filename`, `call_before_filename` and `call_after_filename` to the `Electron` table.
- Re-write the deps / call before and after file contents when inserting / updating electron record in the database.

### Changed

- Modify the test and implementation logic of inserting the electron record with these new fields.
- Field `key` to `key_filename` in `Electron` table.

## [0.139.1] - 2022-07-19

### Authors

- Divyanshu Singh <55018955+divshacker@users.noreply.github.com>
- Co-authored-by: Scott Wyman Neagle <wymnea@protonmail.com>
- Co-authored-by: Scott Wyman Neagle <scott@agnostiq.ai>
- Co-authored-by: Will Cunningham <wjcunningham7@users.noreply.github.com>


### Fixed

- Fixes Reverse IP problem. All References to `0.0.0.0` are changed to `localhost` . More details can be found [here](https://github.com/AgnostiqHQ/covalent/issues/202)

## [0.139.0] - 2022-07-19

### Authors

- Venkat Bala <venkat@agnostiq.ai>
- Co-authored-by: Scott Wyman Neagle <scott@agnostiq.ai>
- Faiyaz Hasan <faiyaz@agnostiq.ai>
- Co-authored-by: Will Cunningham <wjcunningham7@gmail.com>


### Added

- Columns `is_active` in the lattice, eLectron and Electron dependency tables.

### Docs

- Adding a RTD tutorial/steps on creating a custom executor

## [0.138.0] - 2022-07-19

### Authors

- Anna Hughes <annagwen42@gmail.com>
- Co-authored-by: Will Cunningham <wjcunningham7@gmail.com>
- Will Cunningham <wjcunningham7@users.noreply.github.com>
- Co-authored-by: Venkat Bala <venkat@agnostiq.ai>


### Added

- Docker build workflow

### Changed

- Dockerfile uses multi-stage build

### Docs

- New tutorial demonstrating how to solve the MaxCut Problem with QAOA and Covalent

## [0.137.0] - 2022-07-19

### Authors

- Prasanna Venkatesh <54540812+Prasy12@users.noreply.github.com>
- Co-authored-by: Alejandro Esquivel <ae@alejandro.ltd>


### Added

- Ability to hide/show labels on the graph
- Graph layout with elk configurations

### Changed

- Changed API socket calls interval for graph optimization.

### Tests

- Disabled several dask functional tests

## [0.136.0] - 2022-07-18

### Authors

- Scott Wyman Neagle <scott@agnostiq.ai>
- Co-authored-by: Faiyaz Hasan <faiyaz@agnostiq.ai>


### Changed

- Result.save() has been deprecated in favor of Result.persist() and querying the database directly.

## [0.135.0] - 2022-07-18

### Authors

- Casey Jao <casey@agnostiq.ai>
- Co-authored-by: Scott Wyman Neagle <scott@agnostiq.ai>
- Co-authored-by: Alejandro Esquivel <ae@alejandro.ltd>


### Operations

- Psiog is only codeowner of js files
- Fix in changelog action to handle null author when a bot is committing

### Added

- Support injecting return values of calldeps into electrons during workflow execution

## [0.134.0] - 2022-07-15

### Authors

- Casey Jao <casey@agnostiq.ai>
- Co-authored-by: Scott Wyman Neagle <scott@agnostiq.ai>


### Changed

- Covalent server can now process workflows without having their deps installed

## [0.133.0] - 2022-07-15

### Authors

- Will Cunningham <wjcunningham7@users.noreply.github.com>


### Removed

- Removed the deprecated function `draw_inline` as well as the `matplotlib` dependency.

### Operations

- Fixing the retry block for tests

## [0.132.0] - 2022-07-14

### Authors

- Will Cunningham <wjcunningham7@users.noreply.github.com>


### Added

- Bash lepton support reintroduced with some UX modifications to the Lepton class. Leptons which use scripting languages can be specified as either (1) a command run in the shell/console or (2) a call to a function in a library/script. Leptons which use compiled languages must specify a library and a function name.
- The keyword argument `display_name` can be used to override the name appearing in the UI. Particularly useful when the lepton is a command.
- All arguments except for language are now keyword arguments.
- Keyword arguments passed to a Bash lepton are understood to define environment variables within the shell.
- Non-keyword arguments fill in `$1`, `$2`, etc.
- Named outputs enumerate variables within the shell which will be returned to the user. These can be either `Lepton.OUTPUT` or `Lepton.INPUT_OUTPUT` types.

### Added

- New fields to the decomposed result object Database:

## [0.131.0] - 2022-07-13

### Authors

- Sankalp Sanand <sankalp@agnostiq.ai>
- Co-authored-by: Venkat Bala <venkat@agnostiq.ai>


### Fixed

- `covalent --version` now looks for `covalent` metadata instead of `cova`

### Tests

- Updated the cli test to include whether the correct version number is shown when `covalent --version` is run

### Added

- Method to write electron id corresponding to sublattices in `execution.py` when running `_run_task`.

## [0.130.0] - 2022-07-12

### Authors

- Venkat Bala <venkat@agnostiq.ai>
- Co-authored-by: Scott Wyman Neagle <scott@agnostiq.ai>

### Changed

- Ignoring tests for `cancel_dispatch` and `construct_bash`
- Create a dummy requirements.txt file for pip deps tests
- Fix version of `Werkzeug` package to avoid running into ValueError (unexpected kwarg `as_tuple`)
- Update `customization` how to test by specifying the section header `sdk`

## [0.129.0] - 2022-07-12

### Authors

- Sankalp Sanand <sankalp@agnostiq.ai>
- Co-authored-by: Alejandro Esquivel <ae@alejandro.ltd>

### Added

- Support for `wait_for` type edges when two electrons are connected by their execution side effects instead of output-input relation.

### Changed

- `active_lattice.electron_outputs` now contains the node ids as well for the electron which is being post processed.

## [0.128.1] - 2022-07-12

### Authors

- Faiyaz Hasan <faiyaz@agnostiq.ai>


### Fixed

- `Result.persist` test in `result_test.py`.
- Electron dependency `arg_index` is changed back to Nullable.

## [0.128.0] - 2022-07-12

### Authors

- Okechukwu  Emmanuel Ochia <okechukwu@agnostiq.ai>
- Co-authored-by: Casey Jao <casey@agnostiq.ai>
- Co-authored-by: Alejandro Esquivel <ae@alejandro.ltd>
- Co-authored-by: pre-commit-ci[bot] <66853113+pre-commit-ci[bot]@users.noreply.github.com>

### Added

- File transfer support for leptons

## [0.127.0] - 2022-07-11

### Authors

- Scott Wyman Neagle <scott@agnostiq.ai>
- Co-authored-by: Faiyaz Hasan <faiyaz@agnostiq.ai>
- Co-authored-by: Venkat Bala <venkat@agnostiq.ai>


### Added

- When saving to DB, also persist to the new DB if running in develop mode

### Tests

- Flask app route tests

## [0.126.0] - 2022-07-11

### Authors

- Will Cunningham <wjcunningham7@users.noreply.github.com>
- Alejandro Esquivel <ae@alejandro.ltd>
- Co-authored-by: pre-commit-ci[bot] <66853113+pre-commit-ci[bot]@users.noreply.github.com>
- Co-authored-by: Sankalp Sanand <sankalp@agnostiq.ai>


### Added

- Added Folder class
- Added internal call before/after deps to execute File Transfer operations pre/post electron execution.

### Operations

- Enhanced hotfix action to create branches from existing commits

## [0.125.0] - 2022-07-09

### Authors

- Okechukwu  Emmanuel Ochia <okechukwu@agnostiq.ai>
- Co-authored-by: pre-commit-ci[bot] <66853113+pre-commit-ci[bot]@users.noreply.github.com>
- Co-authored-by: Alejandro Esquivel <ae@alejandro.ltd>
- Venkat Bala <venkat@agnostiq.ai>
- Co-authored-by: Okechukwu Ochia <emmirald@gmail.com>
- Co-authored-by: Scott Wyman Neagle <scott@agnostiq.ai>


### Added

- Dask Cluster CLI functional/unit tests

### Docs

- Updated RTD concepts, how-to-guides, and api docs with electron dependencies.

### Operations

- Separate out running tests and uploading coverage report to circumvent bug in
  retry action

## [0.124.0] - 2022-07-07

### Authors

- Will Cunningham <wjcunningham7@users.noreply.github.com>
- Co-authored-by: Scott Wyman Neagle <scott@agnostiq.ai>
- Faiyaz Hasan <faiyaz@agnostiq.ai>


### Added

- `Result.persist` method in `covalent/_results_manager/result.py`.

### Operations

- Package pre-releases go to `covalent` instead of `cova` on PyPI.

## [0.123.0] - 2022-07-07

### Authors

- Scott Wyman Neagle <scott@agnostiq.ai>
- Co-authored-by: Faiyaz Hasan <faiyaz@agnostiq.ai>
- Will Cunningham <wjcunningham7@users.noreply.github.com>
- Alejandro Esquivel <ae@alejandro.ltd>
- Co-authored-by: pre-commit-ci[bot] <66853113+pre-commit-ci[bot]@users.noreply.github.com>


### Added

- Added Folder class
- Added internal call before/after deps to execute File Transfer operations pre/post electron execution.

### Operations

- `codeql.yml` and `condabuild.yml` run nightly instead of on every PR.
- Style fixes in changelog

## [0.122.1] - 2022-07-06

### Authors

Will Cunningham <wjcunningham7@users.noreply.github.com>
Co-authored-by: Scott Wyman Neagle <scott@agnostiq.ai>


### Operations

- Added license scanner action
- Pre-commit autoupdate

### Tests

- Tests for running workflows with more than one iteration

### Fixed

- Attribute error caused by attempts to retrieve the name from the node function when the node function is set to None

## [0.122.0] - 2022-07-04

### Authors

Faiyaz Hasan <faiyaz@agnostiq.ai>
Co-authored-by: pre-commit-ci[bot] <66853113+pre-commit-ci[bot]@users.noreply.github.com>


### Added

- `covalent/_results_manager/write_result_to_db.py` module and methods to insert / update data in the DB.
- `tests/covalent_tests/results_manager_tests/write_result_to_db_test.py` containing the unit tests for corresponding functions.

### Changed

- Electron `type` column to a string type rather than an `ElectronType` in DB models.
- Primary keys from `BigInteger` to `Integer` in DB models.

## [0.121.0] - 2022-07-04

### Authors

Will Cunningham <wjcunningham7@users.noreply.github.com>
Co-authored-by: Alejandro Esquivel <ae@alejandro.ltd>
Co-authored-by: pre-commit-ci[bot] <66853113+pre-commit-ci[bot]@users.noreply.github.com>


### Removed

- Unused requirements `gunicorn` and `eventlet` in `requirements.txt` as well as `dask` in `tests/requirements.txt`, since it is already included in the core requirements.

### Docs

- Updated the compatibility matrix in the docs.

## [0.120.0] - 2022-07-04

### Authors

Okechukwu  Emmanuel Ochia <okechukwu@agnostiq.ai>
Co-authored-by: Venkat Bala <venkat@agnostiq.ai>
Co-authored-by: pre-commit-ci[bot] <66853113+pre-commit-ci[bot]@users.noreply.github.com>
Co-authored-by: Scott Wyman Neagle <scott@agnostiq.ai>


### Added

- Adding `cluster` CLI options to facilitate interacting with the backend Dask cluster
- Adding options to `covalent start` to enable specifying number of workers, memory limit and threads per worker at cluster startup

### Changed

- Update `DaskAdminWorker` docstring with better explanation

## [0.119.1] - 2022-07-04

### Authors

Scott Wyman Neagle <scott@agnostiq.ai>
Casey Jao <casey@agnostiq.ai>


### Fixed

- `covalent status` checks if the server process is still alive.

### Operations

- Updates to changelog logic to handle multiple authors

## [0.119.0] - 2022-07-03
### Authors
@cjao


### Added

- Introduce support for pip dependencies

## [0.118.0] - 2022-07-02
### Authors
@AlejandroEsquivel


### Added

- Introduced File, FileTransfer, and FileTransferStrategy classes to support various File Transfer use cases prior/post electron execution

## [0.117.0] - 2022-07-02
### Authors
@Emmanuel289


### Added

- Included retry action in 'tests.yaml' workflow.

## [0.116.0] - 2022-06-29
### Authors
@Prasy12

### Changed

- Changed API socket calls interval for graph optimization.

### Added

- Ability to change to different layouts from the GUI.

## [0.115.0] - 2022-06-28
### Authors
@cjao


### Added

- Introduce support for `call_before`, `call_after`, and bash dependencies

### Operations

- Unit tests performed on Python 3.10 on Ubuntu and MacOS images as well as 3.9 on MacOS
- Updated codeowners so that AQ Engineers doesn't own this CHANGELOG
- pre-commit autoupdate

## [0.114.0] - 2022-06-23
### Authors
@dependabot[bot]


### Changed

- Changed eventsource version on webapp yarn-lock file.

### Operations

- Added Github push changelog workflow to append commiters username
- Reusable JavaScript action to parse changelog and update version

## [0.113.0] - 2022-06-21

### Added

- Introduce new db models and object store backends

### Operations

- Syntax fix in hotfix.yml

### Docs

- Added new tutorial: Linear and convolutional autoencoders

## [0.112.0] - 2022-06-20

### Changed

- Changed async version on webapp package-lock file.

## [0.111.0] - 2022-06-20

### Changed

- Changed eventsource version on webapp package-lock file.

### Docs

- Added new tutorial: Covalentified version of the Pennylane Variational Classifier tutorial.

## [0.110.3] - 2022-06-17

### Fixed

- Fix error when parsing electron positional arguments in workflows

### Docs

- Remove hardcoding version info in README.md

## [0.110.2] - 2022-06-10

### Docs

- Fix MNIST tutorial
- Fix Quantum Gravity tutorial
- Update RTD with migration guide compatible with latest release
- Convert all references to `covalent start` from Jupyter notebooks to markdown statements
- Update release notes summary in README.md
- Fixed display issues with figure (in dark mode) and bullet points in tutorials

### Operations

- Added a retry block to the webapp build step in `tests.yml`

## [0.110.1] - 2022-06-10

### Fixed

- Configure dask to not use daemonic processes when creating a cluster

### Operations

- Sync the VERSION file within `covalent` directory to match the root level VERSION
- Manually patch `covalent/VERSION`

## [0.110.0] - 2022-06-10

### Changed

- Web GUI list size and status label colors changed.
- Web GUI graph running icon changed to non-static icon.

### Docs

- Removed references to the Dask executor in RTD as they are no longer needed.

## [0.109.1] - 2022-06-10

### Fixed

- `covalent --version` now works for PyPI releases

## [0.109.0] - 2022-06-10

### Docs

- Update CLI help statements

### Added

- Add CLI functionality to start covalent with/without Dask
- Add CLI support to parse `covalent_ui.log` file

### Operations

- Updating codeowners to establish engineering & psiog ownership

### Docs

- Added new tutorial: Training quantum embedding kernels for classification.

## [0.108.0] - 2022-06-08

### Added

- WCI yaml file

### Docs

- Add pandoc installation updates to contributing guide

## [0.107.0] - 2022-06-07

### Changed

- Skipping stdout/stderr redirection tests until implemented in Dask parent process

### Added

- Simplifed starting the dask cluster using `multiprocessing`
- Added `bokeh==2.4.3` to requirements.txt to enable view Dask dashboard

### Fixed

- Changelog-reminder action now works for PRs from forks.

## [0.106.2] - 2022-06-06

### Fixed

- Specifying the version for package `furo` to `2022.4.7` to prevent breaking doc builds

### Docs

- Added new tutorial: Using Covalent with PennyLane for hybrid computation.

## [0.106.1] - 2022-06-01

### Fixed

- Changelog-reminder action now works for PRs from forks

### Docs

- Removed references to microservices in RTD
- Updated README.md.
- Changed `ct.electron` to `ct.lattice(executor=dask_executor)` in MNIST classifier tutorial

## [0.106.0] - 2022-05-26

### Changed

- Visual theme for Webapp GUI changed in accordance to new theme
- Fonts, colors, icons have been updated

## [0.105.0] - 2022-05-25

### Added

- Add a pre-commit hook for `detect-secrets`.
- Updated the actions in accordance with the migration done in the previous version.

## [0.104.0] - 2022-05-23

### Changed

- Services have been moved to a different codebase. This repo is now hosting the Covalent SDK, local dispatcher backend, Covalent web GUI, and documentation. Version is bumped to `0.104.0` in order to avoid conflicts.
- Update tests to match the current dispatcher api
- Skip testing dask executor until dask executor plugin is made public
- Using 2 thread pools to manage multiple workflows better and the other one for executing electrons in parallel.

### Fixed

- Add psutil and PyYAML to requirements.txt
- Passing the same Electron to multiple inputs of an Electron now works. UI fix pending.
- Dask from `requirements.txt`.

### Removed

- Asyncio usage for electron level concurrency.
- References to dask

### Added

- Functional test added for dask executor with the cluster running locally.
- Scalability tests for different workflows and workflow sizes under `tests/stress_tests/scripts`
- Add sample performance testing workflows under `tests/stress_tests`
- Add pipelines to continuously run the tutorial notebooks
- Create notebook with tasks from RTD

## [0.32.3] - 2022-03-16

### Fixed

- Fix missing UI graph edges between parameters and electrons in certain cases.
- Fix UI crashes in cases where legacy localStorage state was being loaded.

## [0.32.2] - 2022-03-16

### Added

- Images for graphs generated in tutorials and how-tos.
- Note for quantum gravity tutorial to tell users that `tensorflow` doesn't work on M1 Macs.
- `Known Issues` added to `README.md`

### Fixed

- `draw` function usage in tutorials and how-tos now reflects the UI images generated instead of using graphviz.
- Images now render properly in RTD of how-tos.

### Changed

- Reran all the tutorials that could run, generating the outputs again.

## [0.32.1] - 2022-03-15

### Fixed

- CLI now starts server directly in the subprocess instead of as a daemon
- Logs are provided as pipes to Popen instead of using a shell redirect
- Restart behavior fixed
- Default port in `covalent_ui/app.py` uses the config manager

### Removed

- `_graceful_restart` function no longer needed without gunicorn

## [0.32.0] - 2022-03-11

### Added

- Dispatcher microservice API endpoint to dispatch and update workflow.
- Added get runnable task endpoint.

## [0.31.0] - 2022-03-11

### Added

- Runner component's main functionality to run a set of tasks, cancel a task, and get a task's status added to its api.

## [0.30.5] - 2022-03-11

### Updated

- Updated Workflow endpoints & API spec to support upload & download of result objects as pickle files

## [0.30.4] - 2022-03-11

### Fixed

- When executing a task on an alternate Conda environment, Covalent no longer has to be installed on that environment. Previously, a Covalent object (the execution function as a TransportableObject) was passed to the environment. Now it is deserialized to a "normal" Python function, which is passed to the alternate Conda environment.

## [0.30.3] - 2022-03-11

### Fixed

- Fixed the order of output storage in `post_process` which should have been the order in which the electron functions are called instead of being the order in which they are executed. This fixes the order in which the replacement of function calls with their output happens, which further fixes any discrepencies in the results obtained by the user.

- Fixed the `post_process` test to check the order as well.

## [0.30.2] - 2022-03-11

### Changed

- Updated eventlet to 0.31.0

## [0.30.1] - 2022-03-10

### Fixed

- Eliminate unhandled exception in Covalent UI backend when calling fetch_result.

## [0.30.0] - 2022-03-09

### Added

- Skeleton code for writing the different services corresponding to each component in the open source refactor.
- OpenAPI specifications for each of the services.

## [0.29.3] - 2022-03-09

### Fixed

- Covalent UI is built in the Dockerfile, the setup file, the pypi workflow, the tests workflow, and the conda build script.

## [0.29.2] - 2022-03-09

### Added

- Defaults defined in executor plugins are read and used to update the in-memory config, as well as the user config file. But only if the parameter in question wasn't already defined.

### Changed

- Input parameter names and docstrings in _shared_files.config.update_config were changed for clarity.

## [0.29.1] - 2022-03-07

### Changed

- Updated fail-fast strategy to run all tests.

## [0.29.0] - 2022-03-07

### Added

- DispatchDB for storing dispatched results

### Changed

- UI loads dispatches from DispatchDB instead of browser local storage

## [0.28.3] - 2022-03-03

### Fixed

Installed executor plugins don't have to be referred to by their full module name. Eg, use "custom_executor", instead of "covalent_custom_plugin.custom_executor".

## [0.28.2] - 2022-03-03

### Added

- A brief overview of the tutorial structure in the MNIST classification tutorial.

## [0.28.1] - 2022-03-02

### Added

- Conda installation is only supported for Linux in the `Getting Started` guide.
- MNIST classifier tutorial.

### Removed

- Removed handling of default values of function parameters in `get_named_params` in `covalent/_shared_files/utils.py`. So, it is actually being handled by not being handled since now `named_args` and `named_kwargs` will only contain parameters that were passed during the function call and not all of them.

## [0.28.0] - 2022-03-02

### Added

- Lepton support, including for Python modules and C libraries
- How-to guides showing how to use leptons for each of these

## [0.27.6] - 2022-03-01

### Added

- Added feature development basic steps in CONTRIBUTING.md.
- Added section on locally building RTD (read the docs) in the contributing guide.

## [0.27.5] - 2022-03-01

### Fixed

- Missing UI input data after backend change - needed to be derived from graph for electrons, lattice inputs fixed on server-side, combining name and positional args
- Broken UI graph due to variable->edge_name renaming
- Missing UI executor data after server-side renaming

## [0.27.4] - 2022-02-28

### Fixed

- Path used in `covalent/executor/__init__.py` for executor plugin modules needed updating to `covalent/executor/executor_plugins`

### Removed

- Disabled workflow cancellation test due to inconsistent outcomes. Test will be re-enabled after cancellation mechanisms are investigated further.

## [0.27.3] - 2022-02-25

### Added

- Added `USING_DOCKER.md` guide for running docker container.
- Added cli args to covalent UI flask server `covalent_ui/app.py` to modify port and log file path.

### Removed

- Removed gunicorn from cli and Dockerfile.

### Changed

- Updated cli `covalent_dispatcher/_cli/service.py` to run flask server directly, and removed dispatcher and UI flags.
- Using Flask blueprints to merge Dispatcher and UI servers.
- Updated Dockerfile to run flask server directly.
- Creating server PID file manually in `covalent_dispatcher/_cli/service.py`.
- Updated tests and docs to reflect merged servers.
- Changed all mentions of port 47007 (for old UI server) to 48008.

## [0.27.2] - 2022-02-24

### Changed

- Removed unnecessary blockquotes from the How-To guide for creating custom executors
- Changed "Covalent Cloud" to "Covalent" in the main code text

## [0.27.1] - 2022-02-24

### Removed

- Removed AQ-Engineers from CODEOWNERS in order to fix PR review notifications

## [0.27.0] - 2022-02-24

### Added

- Support for positional only, positional or keyword, variable positional, keyword only, variable keyword types of parameters is now added, e.g an electron can now use variable args and variable kwargs if the number/names of parameters are unknown during definition as `def task(*args, **kwargs)` which wasn't possible before.

- `Lattice.args` added to store positional arguments passed to the lattice's workflow function.

- `get_named_params` function added in `_shared_files/utils.py` which will return a tuple containing named positional arguments and named keyword arguments. The names help in showing and storing these parameters in the transport graph.

- Tests to verify whether all kinds of input paramaters are supported by electron or a lattice.

### Changed

- No longer merging positional arguments with keyword arguments, instead they are separately stored in respective nodes in the transport graph.

- `inputs` returned from `_get_inputs` function in `covalent_dispatcher/_core/execution.py` now contains positional as well as keyword arguments which further get passed to the executor.

- Executors now support positional and keyword arguments as inputs to their executable functions.

- Result object's `_inputs` attribute now contains both `args` and `kwargs`.

- `add_node_for_nested_iterables` is renamed to `connect_node_with_others` and `add_node_to_graph` also renamed to `add_collection_node_to_graph` in `electron.py`. Some more variable renames to have appropriate self-explanatory names.

- Nodes and edges in the transport graph now have a better interface to assign attributes to them.

- Edge attribute `variable` renamed to `edge_name`.

- In `serialize` function of the transport graph, if `metadata_only` is True, then only `metadata` attribute of node and `source` and `target` attributes of edge are kept in the then return serialized `data`.

- Updated the tests wherever necessary to reflect the above changes

### Removed

- Deprecated `required_params_passed` since an error will automatically be thrown by the `build_graph` function if any of the required parameters are not passed.

- Removed duplicate attributes from nodes in the transport graph.

## [0.26.1] - 2022-02-23

### Added

- Added Local Executor section to the API read the docs.

## [0.26.0] - 2022-02-23

### Added

- Automated reminders to update the changelog

## [0.25.3] - 2022-02-23

## Added

- Listed common mocking commands in the CONTRIBUTING.md guide.
- Additional guidelines on testing.

## [0.25.2] - 2022-02-21

### Changed

- `backend` metadata name changed to `executor`.
- `_plan_workflow` usage updated to reflect how that executor related information is now stored in the specific executor object.
- Updated tests to reflect the above changes.
- Improved the dispatch cancellation test to provide a robust solution which earlier took 10 minutes to run with uncertainty of failing every now and then.

### Removed

- Removed `TaskExecutionMetadata` as a consequence of removing `execution_args`.

## [0.25.1] - 2022-02-18

### Fixed

- Tracking imports that have been used in the workflow takes less time.

### Added

- User-imports are included in the dispatch_source.py script. Covalent-related imports are commented out.

## [0.25.0] - 2022-02-18

### Added

- UI: Lattice draw() method displays in web UI
- UI: New navigation panel

### Changed

- UI: Animated graph changes, panel opacity

### Fixed

- UI: Fixed "Not Found" pages

## [0.24.21] - 2022-02-18

### Added

- RST document describing the expectations from a tutorial.

## [0.24.20] - 2022-02-17

### Added

- Added how to create custom executors

### Changed

- Changed the description of the hyperlink for choosing executors
- Fixed typos in doc/source/api/getting_started/how_to/execution/creating_custom_executors.ipynb

## [0.24.19] - 2022-02-16

### Added

- CODEOWNERS for certain files.

## [0.24.18] - 2022-02-15

### Added

- The user configuration file can now specify an executor plugin directory.

## [0.24.17] - 2022-02-15

### Added

- Added a how-to for making custom executors.

## [0.24.16] - 2022-02-12

### Added

- Errors now contain the traceback as well as the error message in the result object.
- Added test for `_post_process` in `tests/covalent_dispatcher_tests/_core/execution_test.py`.

### Changed

- Post processing logic in `electron` and dispatcher now relies on the order of execution in the transport graph rather than node's function names to allow for a more reliable pairing of nodes and their outputs.

- Renamed `init_test.py` in `tests/covalent_dispatcher_tests/_core/` to `execution_test.py`.

### Removed

- `exclude_from_postprocess` list which contained some non executable node types removed since only executable nodes are post processed now.

## [0.24.15] - 2022-02-11

### Fixed

- If a user's configuration file does not have a needed exeutor parameter, the default parameter (defined in _shared_files/defaults.py) is used.
- Each executor plugin is no longer initialized upon the import of Covalent. This allows required parameters in executor plugins.

## Changed

- Upon updating the configuration data with a user's configuration file, the complete set is written back to file.

## Added

- Tests for the local and base executors.

## [0.24.14] - 2022-02-11

### Added

- UI: add dashboard cards
- UI: add scaling dots background

### Changed

- UI: reduce sidebar font sizes, refine color theme
- UI: refine scrollbar styling, show on container hover
- UI: format executor parameters as YAML code
- UI: update syntax highlighting scheme
- UI: update index.html description meta tag

## [0.24.13] - 2022-02-11

### Added

- Tests for covalent/_shared_files/config.py

## [0.24.12] - 2022-02-10

### Added

- CodeQL code analyzer

## [0.24.11] - 2022-02-10

### Added

- A new dictionary `_DEFAULT_CONSTRAINTS_DEPRECATED` in defaults.py

### Changed

- The `_DEFAULT_CONSTRAINT_VALUES` dictionary now only contains the `backend` argument

## [0.24.10] - 2022-02-09

### Fixed

- Sporadically failing workflow cancellation test in tests/workflow_stack_test.py

## [0.24.9] - 2022-02-09

## Changed

- Implementation of `_port_from_pid` in covalent_dispatcher/_cli/service.py.

## Added

- Unit tests for command line interface (CLI) functionalities in covalent_dispatcher/_cli/service.py and covalent_dispatcher/_cli/cli.py.

## [0.24.8] - 2022-02-07

### Fixed

- If a user's configuration file does not have a needed parameter, the default parameter (defined in _shared_files/defaults.py) is used.

## [0.24.7] - 2022-02-07

### Added

- Typing: Add Type hint `dispatch_info` parameter.
- Documentation: Updated the return_type description in docstring.

### Changed

- Typing: Change return type annotation to `Generator`.

## [0.24.6] - 2022-02-06

### Added

- Type hint to `deserialize` method of `TransportableObject` of `covalent/_workflow/transport.py`.

### Changed

- Description of `data` in `deserialize` method of `TransportableObject` of `covalent/_workflow/transport.py` from `The serialized transportable object` to `Cloudpickled function`.

## [0.24.5] - 2022-02-05

### Fixed

- Removed dependence on Sentinel module

## [0.24.4] - 2022-02-04

### Added

- Tests across multiple versions of Python and multiple operating systems
- Documentation reflecting supported configurations

## [0.24.3] - 2022-02-04

### Changed

- Typing: Use `bool` in place of `Optional[bool]` as type annotation for `develop` parameter in `covalent_dispatcher.service._graceful_start`
- Typing: Use `Any` in place of `Optional[Any]` as type annotation for `new_value` parameter in `covalent._shared_files.config.get_config`

## [0.24.2] - 2022-02-04

### Fixed

- Updated hyperlink of "How to get the results" from "./collection/query_electron_execution_result" to "./collection/query_multiple_lattice_execution_results" in "doc/source/how_to/index.rst".
- Updated hyperlink of "How to get the result of a particular electron" from "./collection/query_multiple_lattice_execution_results" to "./collection/query_electron_execution_result" in "doc/source/how_to/index.rst".

## [0.24.1] - 2022-02-04

### Changed

- Changelog entries are now required to have the current date to enforce ordering.

## [0.24.0] - 2022-02-03

### Added

- UI: log file output - display in Output tab of all available log file output
- UI: show lattice and electron inputs
- UI: display executor attributes
- UI: display error message on failed status for lattice and electron

### Changed

- UI: re-order sidebar sections according to latest figma designs
- UI: update favicon
- UI: remove dispatch id from tab title
- UI: fit new uuids
- UI: adjust theme text primary and secondary colors

### Fixed

- UI: auto-refresh result state on initial render of listing and graph pages
- UI: graph layout issues: truncate long electron/param names

## [0.23.0] - 2022-02-03

### Added

- Added `BaseDispatcher` class to be used for creating custom dispatchers which allow connection to a dispatcher server.
- `LocalDispatcher` inheriting from `BaseDispatcher` allows connection to a local dispatcher server running on the user's machine.
- Covalent only gives interface to the `LocalDispatcher`'s `dispatch` and `dispatch_sync` methods.
- Tests for both `LocalDispatcher` and `BaseDispatcher` added.

### Changed

- Switched from using `lattice.dispatch` and `lattice.dispatch_sync` to `covalent.dispatch` and `covalent.dispatch_sync`.
- Dispatcher address now is passed as a parameter (`dispatcher_addr`) to `covalent.dispatch` and `covalent.dispatch_sync` instead of a metadata field to lattice.
- Updated tests, how tos, and tutorials to use `covalent.dispatch` and `covalent.dispatch_sync`.
- All the contents of `covalent_dispatcher/_core/__init__.py` are moved to `covalent_dispatcher/_core/execution.py` for better organization. `__init__.py` only contains function imports which are needed by external modules.
- `dispatch`, `dispatch_sync` methods deprecated from `Lattice`.

### Removed

- `_server_dispatch` method removed from `Lattice`.
- `dispatcher` metadata field removed from `lattice`.

## [0.22.19] - 2022-02-03

### Fixed

- `_write_dispatch_to_python_file` isn't called each time a task is saved. It is now only called in the final save in `_run_planned_workflow` (in covalent_dispatcher/_core/__init__.py).

## [0.22.18] - 2022-02-03

### Fixed

- Added type information to result.py

## [0.22.17] - 2022-02-02

### Added

- Replaced `"typing.Optional"` with `"str"` in covalent/executor/base.py
- Added missing type hints to `get_dispatch_context` and `write_streams_to_file` in covalent/executor/base.py, BaseExecutor

## [0.22.16] - 2022-02-02

### Added

- Functions to check if UI and dispatcher servers are running.
- Tests for the `is_ui_running` and `is_server_running` in covalent_dispatcher/_cli/service.py.

## [0.22.15] - 2022-02-01

### Fixed

- Covalent CLI command `covalent purge` will now stop the servers before deleting all the pid files.

### Added

- Test for `purge` method in covalent_dispatcher/_cli/service.py.

### Removed

- Unused `covalent_dispatcher` import from covalent_dispatcher/_cli/service.py.

### Changed

- Moved `_config_manager` import from within the `purge` method to the covalent_dispatcher/_cli/service.py for the purpose of mocking in tests.

## [0.22.14] - 2022-02-01

### Added

- Type hint to `_server_dispatch` method in `covalent/_workflow/lattice.py`.

## [0.22.13] - 2022-01-26

### Fixed

- When the local executor's `log_stdout` and `log_stderr` config variables are relative paths, they should go inside the results directory. Previously that was queried from the config, but now it's queried from the lattice metadata.

### Added

- Tests for the corresponding functions in (`covalent_dispatcher/_core/__init__.py`, `covalent/executor/base.py`, `covalent/executor/executor_plugins/local.py` and `covalent/executor/__init__.py`) affected by the bug fix.

### Changed

- Refactored `_delete_result` in result manager to give the option of deleting the result parent directory.

## [0.22.12] - 2022-01-31

### Added

- Diff check in pypi.yml ensures correct files are packaged

## [0.22.11] - 2022-01-31

### Changed

- Removed codecov token
- Removed Slack notifications from feature branches

## [0.22.10] - 2022-01-29

### Changed

- Running tests, conda, and version workflows on pull requests, not just pushes

## [0.22.9] - 2022-01-27

### Fixed

- Fixing version check action so that it doesn't run on commits that are in develop
- Edited PR template so that markdown checklist appears properly

## [0.22.8] - 2022-01-27

### Fixed

- publish workflow, using `docker buildx` to build images for x86 and ARM, prepare manifest and push to ECR so that pulls will match the correct architecture.
- typo in CONTRIBUTING
- installing `gcc` in Docker image so Docker can build wheels for `dask` and other packages that don't provide ARM wheels

### Changed

- updated versions in `requirements.txt` for `matplotlib` and `dask`

## [0.22.7] - 2022-01-27

### Added

- `MANIFEST.in` did not have `covalent_dispatcher/_service` in it due to which the PyPi package was not being built correctly. Added the `covalent_dispatcher/_service` to the `MANIFEST.in` file.

### Fixed

- setuptools properly including data files during installation

## [0.22.6] - 2022-01-26

### Fixed

- Added service folder in covalent dispatcher to package.

## [0.22.5] - 2022-01-25

### Fixed

- `README.md` images now use master branch's raw image urls hosted on <https://github.com> instead of <https://raw.githubusercontent.com>. Also, switched image rendering from html to markdown.

## [0.22.4] - 2022-01-25

### Fixed

- dispatcher server app included in sdist
- raw image urls properly used

## [0.22.3] - 2022-01-25

### Fixed

- raw image urls used in readme

## [0.22.2] - 2022-01-25

### Fixed

- pypi upload

## [0.22.1] - 2022-01-25

### Added

- Code of conduct
- Manifest.in file
- Citation info
- Action to upload to pypi

### Fixed

- Absolute URLs used in README
- Workflow badges updated URLs
- `install_package_data` -> `include_package_data` in `setup.py`

## [0.22.0] - 2022-01-25

### Changed

- Using public ECR for Docker release

## [0.21.0] - 2022-01-25

### Added

- GitHub pull request templates

## [0.20.0] - 2022-01-25

### Added

- GitHub issue templates

## [0.19.0] - 2022-01-25

### Changed

- Covalent Beta Release

## [0.18.9] - 2022-01-24

### Fixed

- iframe in the docs landing page is now responsive

## [0.18.8] - 2022-01-24

### Changed

- Temporarily removed output tab
- Truncated dispatch id to fit left sidebar, add tooltip to show full id

## [0.18.7] - 2022-01-24

### Changed

- Many stylistic improvements to documentation, README, and CONTRIBUTING.

## [0.18.6] - 2022-01-24

### Added

- Test added to check whether an already decorated function works as expected with Covalent.
- `pennylane` package added to the `requirements-dev.txt` file.

### Changed

- Now using `inspect.signature` instead of `function.__code__` to get the names of function's parameters.

## [0.18.5] - 2022-01-21

### Fixed

- Various CI fixes, including rolling back regression in version validation, caching on s3 hosted badges, applying releases and tags correctly.

## [0.18.4] - 2022-01-21

### Changed

- Removed comments and unused functions in covalent_dispatcher
- `result_class.py` renamed to `result.py`

### Fixed

- Version was not being properly imported inside `covalent/__init__.py`
- `dispatch_sync` was not previously using the `results_dir` metadata field

### Removed

- Credentials in config
- `generate_random_filename_in_cache`
- `is_any_atom`
- `to_json`
- `show_subgraph` option in `draw`
- `calculate_node`

## [0.18.3] - 2022-01-20

### Fixed

- The gunicorn servers now restart more gracefully

## [0.18.2] - 2022-01-21

### Changed

- `tempdir` metadata field removed and replaced with `executor.local.cache_dir`

## [0.18.1] - 2022-01-11

## Added

- Concepts page

## [0.18.0] - 2022-01-20

### Added

- `Result.CANCELLED` status to represent the status of a cancelled dispatch.
- Condition to cancel the whole dispatch if any of the nodes are cancelled.
- `cancel_workflow` function which uses a shared variable provided by Dask (`dask.distributed.Variable`) in a dask client to inform nodes to stop execution.
- Cancel function for dispatcher server API which will allow the server to terminate the dispatch.
- How to notebook for cancelling a dispatched job.
- Test to verify whether cancellation of dispatched jobs is working as expected.
- `cancel` function is available as `covalent.cancel`.

### Changed

- In file `covalent/_shared_files/config.py` instead of using a variable to store and then return the config data, now directly returning the configuration.
- Using `fire_and_forget` to dispatch a job instead of a dictionary of Dask's `Future` objects so that we won't have to manage the lifecycle of those futures.
- The `test_run_dispatcher` test was changed to reflect that the dispatcher no longer uses a dictionary of future objects as it was not being utilized anywhere.

### Removed

- `with dask_client` context was removed as the client created in `covalent_dispatcher/_core/__init__.py` is already being used even without the context. Furthermore, it creates issues when that context is exited which is unnecessary at the first place hence not needed to be resolved.

## [0.17.5] - 2022-01-19

### Changed

- Results directory uses a relative path by default and can be overridden by the environment variable `COVALENT_RESULTS_DIR`.

## [0.17.4] - 2022-01-19

### Changed

- Executor parameters use defaults specified in config TOML
- If relative paths are supplied for stdout and stderr, those files are created inside the results directory

## [0.17.3] - 2022-01-18

### Added

- Sync function
- Covalent CLI tool can restart in developer mode

### Fixed

- Updated the UI address referenced in the README

## [0.17.2] - 2022-01-12

### Added

- Quantum gravity tutorial

### Changed

- Moved VERSION file to top level

## [0.17.1] - 2022-01-19

### Added

- `error` attribute was added to the results object to show which node failed and the reason behind it.
- `stdout` and `stderr` attributes were added to a node's result to store any stdout and stderr printing done inside an electron/node.
- Test to verify whether `stdout` and `stderr` are being stored in the result object.

### Changed

- Redesign of how `redirect_stdout` and `redirect_stderr` contexts in executor now work to allow storing their respective outputs.
- Executors now also return `stdout` and `stderr` strings, along with the execution output, so that they can be stored in their result object.

## [0.17.0] - 2022-01-18

### Added

- Added an attribute `__code__` to electron and lattice which is a copy of their respective function's `__code__` attribute.
- Positional arguments, `args`, are now merged with keyword arguments, `kwargs`, as close as possible to where they are passed. This was done to make sure we support both with minimal changes and without losing the name of variables passed.
- Tests to ensure usage of positional arguments works as intended.

### Changed

- Slight rework to how any print statements in lattice are sent to null.
- Changed `test_dispatcher_functional` in `basic_dispatcher_test.py` to account for the support of `args` and removed a an unnecessary `print` statement.

### Removed

- Removed `args` from electron's `init` as it wasn't being used anywhere.

## [0.16.1] - 2022-01-18

### Changed

- Requirement changed from `dask[complete]` to `dask[distributed]`.

## [0.16.0] - 2022-01-14

### Added

- New UI static demo build
- New UI toolbar functions - orientation, toggle params, minimap
- Sortable and searchable lattice name row

### Changed

- Numerous UI style tweaks, mostly around dispatches table states

### Fixed

- Node sidebar info now updates correctly

## [0.15.11] - 2022-01-18

### Removed

- Unused numpy requirement. Note that numpy is still being installed indirectly as other packages in the requirements rely on it.

## [0.15.10] - 2022-01-16

## Added

- How-to guide for Covalent dispatcher CLI.

## [0.15.9] - 2022-01-18

### Changed

- Switched from using human readable ids to using UUIDs

### Removed

- `human-id` package was removed along with its mention in `requirements.txt` and `meta.yaml`

## [0.15.8] - 2022-01-17

### Removed

- Code breaking text from CLI api documentation.
- Unwanted covalent_dispatcher rst file.

### Changed

- Installation of entire covalent_dispatcher instead of covalent_dispatcher/_service in setup.py.

## [0.15.7] - 2022-01-13

### Fixed

- Functions with multi-line or really long decorators are properly serialized in dispatch_source.py.
- Multi-line Covalent output is properly commented out in dispatch_source.py.

## [0.15.6] - 2022-01-11

### Fixed

- Sub-lattice functions are successfully serialized in the utils.py get_serialized_function_str.

### Added

- Function to scan utilized source files and return a set of imported modules (utils.get_imports_from_source)

## [0.15.5] - 2022-01-12

### Changed

- UI runs on port 47007 and the dispatcher runs on port 48008. This is so that when the servers are later merged, users continue using port 47007 in the browser.
- Small modifications to the documentation
- Small fix to the README

### Removed

- Removed a directory `generated` which was improperly added
- Dispatcher web interface
- sqlalchemy requirement

## [0.15.4] - 2022-01-11

### Changed

- In file `covalent/executor/base.py`, `pickle` was changed to `cloudpickle` because of its universal pickling ability.

### Added

- In docstring of `BaseExecutor`, a note was added specifying that `covalent` with its dependencies is assumed to be installed in the conda environments.
- Above note was also added to the conda env selector how-to.

## [0.15.3] - 2022-01-11

### Changed

- Replaced the generic `RuntimeError` telling users to check if there is an object manipulation taking place inside the lattice to a simple warning. This makes the original error more visible.

## [0.15.2] - 2022-01-11

### Added

- If condition added for handling the case where `__getattr__` of an electron is accessed to detect magic functions.

### Changed

- `ActiveLatticeManager` now subclasses from `threading.local` to make it thread-safe.
- `ValueError` in the lattice manager's `claim` function now also shows the name of the lattice that is currently claimed.
- Changed docstring of `ActiveLatticeManager` to note that now it is thread-safe.
- Sublattice dispatching now no longer deletes the result object file and is dispatched normally instead of in a serverless manner.
- `simulate_nitrogen_and_copper_slab_interaction.ipynb` notebook tutorial now does normal dispatching as well instead of serverless dispatching. Also, now 7 datapoints will be shown instead of 10 earlier.

## [0.15.1] - 2022-01-11

### Fixed

- Passing AWS credentials to reusable workflows as a secret

## [0.15.0] - 2022-01-10

### Added

- Action to push development image to ECR

### Changed

- Made the publish action reusable and callable

## [0.14.1] - 2022-01-02

### Changed

- Updated the README
- Updated classifiers in the setup.py file
- Massaged some RTD pages

## [0.14.0] - 2022-01-07

### Added

- Action to push static UI to S3

## [0.13.2] - 2022-01-07

### Changed

- Completed new UI design work

## [0.13.1] - 2022-01-02

### Added

- Added eventlet requirement

### Changed

- The CLI tool can now manage the UI flask server as well
- [Breaking] The CLI option `-t` has been changed to `-d`, which starts the servers in developer mode and exposes unit tests to the server.

## [0.13.0] - 2022-01-01

### Added

- Config manager in `covalent/_shared_files/config.py`
- Default location for the main config file can be overridden using the environment variable `COVALENT_CONFIG_DIR`
- Ability to set and get configuration using `get_config` and `set_config`

### Changed

- The flask servers now reference the config file
- Defaults reference the config file

### Fixed

- `ValueError` caught when running `covalent stop`
- One of the functional tests was using a malformed path

### Deprecated

- The `electron.to_json` function
- The `generate_random_filename_in_cache` function

### Removed

- The `get_api_token` function

## [0.12.13] - 2022-01-04

## Removed

- Tutorial section headings

## Fixed

- Plot background white color

## [0.12.12] - 2022-01-06

### Fixed

- Having a print statement inside electron and lattice code no longer causes the workflow to fail.

## [0.12.11] - 2022-01-04

### Added

- Completed UI feature set for first release

### Changed

- UI server result serialization improvements
- UI result update webhook no longer fails on request exceptions, logs warning intead

## [0.12.10] - 2021-12-17

### Added

- Astrophysics tutorial

## [0.12.9] - 2022-01-04

### Added

- Added `get_all_node_results` method in `result_class.py` to return result of all node executions.

- Added `test_parallelilization` test to verify whether the execution is now being achieved in parallel.

### Changed

- Removed `LocalCluster` cluster creation usage to a simple `Client` one from Dask.

- Removed unnecessary `to_run` function as we no longer needed to run execution through an asyncio loop.

- Removed `async` from function definition of previously asynchronous functions, `_run_task`, `_run_planned_workflow`, `_plan_workflow`, and `_run_workflow`.

- Removed `uvloop` from requirements.

- Renamed `test_get_results` to `test_get_result`.

- Reran the how to notebooks where execution time was mentioned.

- Changed how `dispatch_info` context manager was working to account for multiple nodes accessing it at the same time.

## [0.12.8] - 2022-01-02

### Changed

- Changed the software license to GNU Affero 3.0

### Removed

- `covalent-ui` directory

## [0.12.7] - 2021-12-29

### Fixed

- Gunicorn logging now uses the `capture-output` flag instead of redirecting stdout and stderr

## [0.12.6] - 2021-12-23

### Changed

- Cleaned up the requirements and moved developer requirements to a separate file inside `tests`

## [0.12.5] - 2021-12-16

### Added

- Conda build CI job

## [0.12.4] - 2021-12-23

### Changed

- Gunicorn server now checks for port availability before starting

### Fixed

- The `covalent start` function now prints the correct port if the server is already running.

## [0.12.3] - 2021-12-14

### Added

- Covalent tutorial comparing quantum support vector machines with support vector machine algorithms implemented in qiskit and scikit-learn.

## [0.12.2] - 2021-12-16

### Fixed

- Now using `--daemon` in gunicorn to start the server, which was the original intention.

## [0.12.1] - 2021-12-16

### Fixed

- Removed finance references from docs
- Fixed some other small errors

### Removed

- Removed one of the failing how-to tests from the functional test suite

## [0.12.0] - 2021-12-16

### Added

- Web UI prototype

## [0.11.1] - 2021-12-14

### Added

- CLI command `covalent status` shows port information

### Fixed

- gunicorn management improved

## [0.11.0] - 2021-12-14

### Added

- Slack notifications for test status

## [0.10.4] - 2021-12-15

### Fixed

- Specifying a non-default results directory in a sub-lattice no longer causes a failure in lattice execution.

## [0.10.3] - 2021-12-14

### Added

- Functional tests for how-to's in documentation

### Changed

- Moved example script to a functional test in the pipeline
- Added a test flag to the CLI tool

## [0.10.2] - 2021-12-14

### Fixed

- Check that only `kwargs` without any default values in the workflow definition need to be passed in `lattice.draw(ax=ax, **kwargs)`.

### Added

- Function to check whether all the parameters without default values for a callable function has been passed added to shared utils.

## [0.10.1] - 2021-12-13

### Fixed

- Content and style fixes for getting started doc.

## [0.10.0] - 2021-12-12

### Changed

- Remove all imports from the `covalent` to the `covalent_dispatcher`, except for `_dispatch_serverless`
- Moved CLI into `covalent_dispatcher`
- Moved executors to `covalent` directory

## [0.9.1] - 2021-12-13

### Fixed

- Updated CONTRIBUTING to clarify docstring style.
- Fixed docstrings for `calculate_node` and `check_constraint_specific_sum`.

## [0.9.0] - 2021-12-10

### Added

- `prefix_separator` for separating non-executable node types from executable ones.

- `subscript_prefix`, `generator_prefix`, `sublattice_prefix`, `attr_prefix` for prefixes of subscripts, generators,
  sublattices, and attributes, when called on an electron and added to the transport graph.

- `exclude_from_postprocess` list of prefixes to denote those nodes which won't be used in post processing the workflow.

- `__int__()`, `__float__()`, `__complex__()` for converting a node to an integer, float, or complex to a value of 0 then handling those types in post processing.

- `__iter__()` generator added to Electron for supporting multiple return values from an electron execution.

- `__getattr__()` added to Electron for supporting attribute access on the node output.

- `__getitem__()` added to Electron for supporting subscripting on the node output.

- `electron_outputs` added as an attribute to lattice.

### Changed

- `electron_list_prefix`, `electron_dict_prefix`, `parameter_prefix` modified to reflect new way to assign prefixes to nodes.

- In `build_graph` instead of ignoring all exceptions, now the exception is shown alongwith the runtime error notifying that object manipulation should be avoided inside a lattice.

- `node_id` changed to `self.node_id` in Electron's `__call__()`.

- `parameter` type electrons now have the default metadata instead of empty dictionary.

- Instead of deserializing and checking whether a sublattice is there, now a `sublattice_prefix` is used to denote when a node is a sublattice.

- In `dispatcher_stack_test`, `test_dispatcher_flow` updated to indicate the new use of `parameter_prefix`.

### Fixed

- When an execution fails due to something happening in `run_workflow`, then result object's status is now failed and the object is saved alongwith throwing the appropriate exception.

## [0.8.5] - 2021-12-10

### Added

- Added tests for choosing specific executors inside electron initialization.
- Added test for choosing specific Conda environments inside electron initialization.

## [0.8.4] - 2021-12-10

### Changed

- Removed _shared_files directory and contents from covalent_dispatcher. Logging in covalent_dispatcher now uses the logger in covalent/_shared_files/logging.py.

## [0.8.3] - 2021-12-10

### Fixed

- Decorator symbols were added to the pseudo-code in the quantum chemistry tutorial.

## [0.8.2] - 2021-12-06

### Added

- Quantum chemistry tutorial.

## [0.8.1] - 2021-12-08

### Added

- Docstrings with typehints for covalent dispatcher functions added.

### Changed

- Replaced `node` to `node_id` in `electron.py`.

- Removed unnecessary `enumerate` in `covalent_dispatcher/_core/__init__.py`.

- Removed `get_node_device_mapping` function from `covalent_dispatcher/_core/__init__.py`
  and moved the definition to directly add the mapping to `workflow_schedule`.

- Replaced iterable length comparison for `executor_specific_exec_cmds` from `if len(executor_specific_exec_cmds) > 0`
  to `if executor_specific_exec_cmds`.

## [0.8.0] - 2021-12-03

### Added

- Executors can now accept the name of a Conda environment. If that environment exists, the operations of any electron using that executor are performed in that Conda environment.

## [0.7.6] - 2021-12-02

### Changed

- How to estimate lattice execution time has been renamed to How to query lattice execution time.
- Change result querying syntax in how-to guides from `lattice.get_result` to
  `covalent.get_result`.
- Choose random port for Dask dashboard address by setting `dashboard_address` to ':0' in
  `LocalCluster`.

## [0.7.5] - 2021-12-02

### Fixed

- "Default" executor plugins are included as part of the package upon install.

## [0.7.4] - 2021-12-02

### Fixed

- Upgraded dask to 2021.10.0 based on a vulnerability report

## [0.7.3] - 2021-12-02

### Added

- Transportable object tests
- Transport graph tests

### Changed

- Variable name node_num to node_id
- Variable name node_idx to node_id

### Fixed

- Transport graph `get_dependencies()` method return type was changed from Dict to List

## [0.7.2] - 2021-12-01

### Fixed

- Date handling in changelog validation

### Removed

- GitLab CI YAML

## [0.7.1] - 2021-12-02

### Added

- A new parameter to a node's result called `sublattice_result` is added.
  This will be of a `Result` type and will contain the result of that sublattice's
  execution. If a normal electron is executed, this will be `None`.

- In `_delete_result` function in `results_manager.py`, an empty results directory
  will now be deleted.

- Name of a sublattice node will also contain `(sublattice)`.

- Added `_dispatch_sync_serverless` which synchronously dispatches without a server
  and waits for a result to be returned. This is the method used to dispatch a sublattice.

- Test for sublatticing is added.

- How-to guide added for sublatticing explaining the new features.

### Changed

- Partially changed `draw` function in `lattice.py` to also draw the subgraph
  of the sublattice when drawing the main graph of the lattice. The change is
  incomplete as we intend to add this feature later.

- Instead of returning `plt`, `draw` now returns the `ax` object.

- `__call__` function in `lattice.py` now runs the lattice's function normally
  instead of dispatching it.

- `_run_task` function now checks whether current node is a sublattice and acts
  accordingly.

### Fixed

- Unnecessary lines to rename the node's name in `covalent_dispatcher/_core/__init__.py` are removed.

- `test_electron_takes_nested_iterables` test was being ignored due to a spelling mistake. Fixed and
  modified to follow the new pattern.

## [0.7.0] - 2021-12-01

### Added

- Electrons can now accept an executor object using the "backend" keyword argument. "backend" can still take a string naming the executor module.
- Electrons and lattices no longer have Slurm metadata associated with the executor, as that information should be contained in the executor object being used as an input argument.
- The "backend" keyword can still be a string specifying the executor module, but only if the executor doesn't need any metadata.
- Executor plugin classes are now directly available to covalent, eg: covalent.executor.LocalExecutor().

## [0.6.7] - 2021-12-01

### Added

- Docstrings without examples for all the functions in core covalent.
- Typehints in those functions as well.
- Used `typing.TYPE_CHECKING` to prevent cyclic imports when writing typehints.

### Changed

- `convert_to_lattice_function` renamed to `convert_to_lattice_function_call`.
- Context managers now raise a `ValueError` instead of a generic `Exception`.

## [0.6.6] - 2021-11-30

### Fixed

- Fixed the version used in the documentation
- Fixed the badge URLs to prevent caching

## [0.6.5] - 2021-11-30

### Fixed

- Broken how-to links

### Removed

- Redundant lines from .gitignore
- *.ipynb from .gitignore

## [0.6.4] - 2021-11-30

### Added

- How-to guides for workflow orchestration.
  - How to construct an electron
  - How to construct a lattice
  - How to add an electron to lattice
  - How to visualize the lattice
  - How to add constraints to lattices
- How-to guides for workflow and subtask execution.
  - How to execute individual electrons
  - How to execute a lattice
  - How to execute multiple lattices
- How-to guides for status querying.
  - How to query electron execution status
  - How to query lattice execution status
  - How to query lattice execution time
- How-to guides for results collection
  - How to query electron execution results
  - How to query lattice execution results
  - How to query multiple lattice execution results
- Str method for the results object.

### Fixed

- Saving the electron execution status when the subtask is running.

## [0.6.3] - 2021-11-29

### Removed

- JWT token requirement.
- Covalent dispatcher login requirement.
- Update covalent login reference in README.md.
- Changed the default dispatcher server port from 5000 to 47007.

## [0.6.2] - 2021-11-28

### Added

- Github action for tests and coverage
- Badges for tests and coverage
- If tests pass then develop is pushed to master
- Add release action which tags and creates a release for minor version upgrades
- Add badges action which runs linter, and upload badges for version, linter score, and platform
- Add publish action (and badge) which builds a Docker image and uploads it to the AWS ECR

## [0.6.1] - 2021-11-27

### Added

- Github action which checks version increment and changelog entry

## [0.6.0] - 2021-11-26

### Added

- New Covalent RTD theme
- sphinx extension sphinx-click for CLI RTD
- Sections in RTD
- init.py in both covalent-dispatcher logger module and cli module for it to be importable in sphinx

### Changed

- docutils version that was conflicting with sphinx

### Removed

- Old aq-theme

## [0.5.1] - 2021-11-25

### Added

- Integration tests combining both covalent and covalent-dispatcher modules to test that
  lattice workflow are properly planned and executed.
- Integration tests for the covalent-dispatcher init module.
- pytest-asyncio added to requirements.

## [0.5.0] - 2021-11-23

### Added

- Results manager file to get results from a file, delete a result, and redispatch a result object.
- Results can also be awaited to only return a result if it has either been completed or failed.
- Results class which is used to store the results with all the information needed to be used again along with saving the results to a file functionality.
- A result object will be a mercurial object which will be updated by the dispatcher and saved to a file throughout the dispatching and execution parts.
- Direct manipulation of the transport graph inside a result object takes place.
- Utility to convert a function definition string to a function and vice-versa.
- Status class to denote the status of a result object and of each node execution in the transport graph.
- Start and end times are now also stored for each node execution as well as for the whole dispatch.
- Logging of `stdout` and `stderr` can be done by passing in the `log_stdout`, `log_stderr` named metadata respectively while dispatching.
- In order to get the result of a certain dispatch, the `dispatch_id`, the `results_dir`, and the `wait` parameter can be passed in. If everything is default, then only the dispatch id is required, waiting will not be done, and the result directory will be in the current working directory with folder name as `results/` inside which every new dispatch will have a new folder named according to their respective dispatch ids, containing:
  - `result.pkl` - (Cloud)pickled result object.
  - `result_info.yaml` - yaml file with high level information about the result and its execution.
  - `dispatch_source.py` - python file generated, containing the original function definitions of lattice and electrons which can be used to dispatch again.

### Changed

- `logfile` named metadata is now `slurm_logfile`.
- Instead of using `jsonpickle`, `cloudpickle` is being used everywhere to maintain consistency.
- `to_json` function uses `json` instead of `jsonpickle` now in electron and lattice definitions.
- `post_processing` moved to the dispatcher, so the dispatcher will now store a finished execution result in the results folder as specified by the user with no requirement of post processing it from the client/user side.
- `run_task` function in dispatcher modified to check if a node has completed execution and return it if it has, else continue its execution. This also takes care of cases if the server has been closed mid execution, then it can be started again from the last saved state, and the user won't have to wait for the whole execution.
- Instead of passing in the transport graph and dispatch id everywhere, the result object is being passed around, except for the `asyncio` part where the dispatch id and results directory is being passed which afterwards lets the core dispatcher know where to get the result object from and operate on it.
- Getting result of parent node executions of the graph, is now being done using the result object's graph. Storing of each execution's result is also done there.
- Tests updated to reflect the changes made. They are also being run in a serverless manner.

### Removed

- `LatticeResult` class removed.
- `jsonpickle` requirement removed.
- `WorkflowExecutionResult`, `TaskExecutionResult`, and `ExecutionError` singleton classes removed.

### Fixed

- Commented out the `jwt_required()` part in `covalent-dispatcher/_service/app.py`, may be removed in later iterations.
- Dispatcher server will now return the error message in the response of getting result if it fails instead of sending every result ever as a response.

## [0.4.3] - 2021-11-23

### Added

- Added a note in Known Issues regarding port conflict warning.

## [0.4.2] - 2021-11-24

### Added

- Added badges to README.md

## [0.4.1] - 2021-11-23

### Changed

- Removed old coverage badge and fixed the badge URL

## [0.4.0] - 2021-11-23

### Added

- Codecov integrations and badge

### Fixed

- Detached pipelines no longer created

## [0.3.0] - 2021-11-23

### Added

- Wrote a Code of Conduct based on <https://www.contributor-covenant.org/>
- Added installation and environment setup details in CONTRIBUTING
- Added Known Issues section to README

## [0.2.0] - 2021-11-22

### Changed

- Removed non-open-source executors from Covalent. The local SLURM executor is now
- a separate repo. Executors are now plugins.

## [0.1.0] - 2021-11-19

### Added

- Pythonic CLI tool. Install the package and run `covalent --help` for a usage description.
- Login and logout functionality.
- Executor registration/deregistration skeleton code.
- Dispatcher service start, stop, status, and restart.

### Changed

- JWT token is stored to file instead of in an environment variable.
- The Dask client attempts to connect to an existing server.

### Removed

- Removed the Bash CLI tool.

### Fixed

- Version assignment in the covalent init file.

## [0.0.3] - 2021-11-17

### Fixed

- Fixed the Dockerfile so that it runs the dispatcher server from the covalent repo.

## [0.0.2] - 2021-11-15

### Changed

- Single line change in ci script so that it doesn't exit after validating the version.
- Using `rules` in `pytest` so that the behavior in test stage is consistent.

## [0.0.1] - 2021-11-15

### Added

- CHANGELOG.md to track changes (this file).
- Semantic versioning in VERSION.
- CI pipeline job to enforce versioning.<|MERGE_RESOLUTION|>--- conflicted
+++ resolved
@@ -7,10 +7,10 @@
 
 ## [UNRELEASED]
 
-<<<<<<< HEAD
-### Docs
+### Docs
+
 - Update `AWS Lambda` executor RTD with steps to extend the base executor image for installing custom packages
-=======
+
 ### Changed
 
 - Enhanced the Dockerfile to include builds from various sources and a differentiation between SDK and Server builds
@@ -29,8 +29,6 @@
 - Co-authored-by: pre-commit-ci[bot] <66853113+pre-commit-ci[bot]@users.noreply.github.com>
 - Co-authored-by: Santosh kumar <29346072+santoshkumarradha@users.noreply.github.com>
 - Co-authored-by: Will Cunningham <wjcunningham7@gmail.com>
-
->>>>>>> d5d7da16
 
 ### Fixed
 
