# Changelog

All notable changes to this project will be documented in this file.

The format is based on [Keep a Changelog](https://keepachangelog.com/en/1.0.0/),
and this project adheres to [Semantic Versioning](https://semver.org/spec/v2.0.0.html).

## [UNRELEASED]

<<<<<<< HEAD
### Fixes

- Release action issues with inconsistent GitHub context typing
=======
### Fixed

- Fixed high CPU consumption on UI backend by disabling uvicorn reload.
>>>>>>> c58f0fb7

### Docs

- Updated the video URL

### Changed

- Disabled ops bot in workflows

## [0.95.0] - 2022-04-25

### Added

- Support for Bash tasks
- How-to guide demonstrating usage
- Unit test for bash lepton

### Docs

- Updated server management how-to guide

## [0.94.0] - 2022-04-25

### Added

- Coverage reports now granular per service plus SDK.

## [0.93.1] - 2022-04-24

### Fixed

- Test action.

### Docs

- Added migration guide from `0.3x` to Read The Docs and `README.md`

## [0.93.0] - 2022-04-22

### Added

- Automatic hotfix action

## [0.92.0] - 2022-04-22


### Changed

- Moved sublattice's node update in parent lattice from `get_runnable_tasks` to `update_workflow` to accurately represent when a sublattice actually starts executing.

### Fixed

- Fixed the cancel url endpoint.

- Cancelling a workflow for lattices and sublattices works even if they are partially run.

## [0.91.0] - 2022-04-21

### Fixed

- Don't send the whole result object when only one node needs to be updated.

- The input arguments are being shown correctly in the UI.

### Changed

- Ensured that the lattice / sublattices tasks order are stored in the tasks queue correctly.

- Accomodated the conditions in tasks queue where remaining tasks are non-executable, in order to correctly update the workflow status.

### Docs

- Update microservice documentation

## [0.90.0] - 2022-04-21

### Added

- Enabled inactive unit tests in Actions.

### Docs

- Updated the Python badge
- Changed a relative URL in the README to an absolute URL
- Added link to SwaggerHub in README

## [0.89.6] - 2022-04-21

### Fixed

- Correctly pass inputs when calling workflows

### Docs

- Restructured the README
- Updated the README
- Updated Getting Started, How-To Configuration Guide, CLI API documentation

## [0.89.5] - 2022-04-20

### Fixed

- Don't duplicate tags
- Release conditions
- Pypi version syntax

## [0.89.4] - 2022-04-20

### Docs

- Updated the how-to notebooks for compatibility with the micro-services refactor.
- Updated machine learning and quantum gravity tutorials to point to the correct web UI address.
- Updated the quantum chemistry tutorial.
- Update the concepts page according to the new web UI.

### Fixed

- Fixed how environment variables are loaded on startup

## [0.89.3] - 2022-04-20

### Fixed

- Push-to-ECR steps for `master` and `develop` workflows.
- Don't specify runs-on for reusable call

## [0.89.2] - 2022-04-19

### Fixed

- Use workflow_call to automatically call reusable workflow

## [0.89.1] - 2022-04-19

### Fixed

- Reusable workflow called at job level

## [0.89.0] - 2022-04-19

### Changed

- Made release.yml callable and moved the pypi job into that workflow

### Docs

- Updated the astronomy tutorial with cosmetic changes

## [0.88.1] - 2022-04-19

### Fixed

- Setup on MacOS installs nats similar to how it's done on Linux.

## [0.88.0] - 2022-04-19

### Changed

- Lattice in the result object is now pickled separately and a different instance of transport graph is used for modifications than the one in lattice in order to prevent unpickling the lattice everytime result object is read/written to.

- Updated tests to match above change.

## [0.87.1] - 2022-04-19

### Fixed

- Detect secrets syntax in Dockerfile

## [0.87.0] - 2022-04-18

### Changed

- Removed unused `DATA_OS_SVC_HOST_URI` env var from docker compose file & Dockerfile placeholders

## [0.86.1] - 2022-04-18

### Fixed

- Updated the README banner url

## [0.86.0] - 2022-04-18

### Changed

- `sync` method now uses `requests` to query the results service

## [0.85.1] - 2022-04-18

### Fixed

- Fix container networking for the local covalent stack in `docker-compose.yml`

## Changed

- UI refresh: updated covalent logo, new font, nav icons, status colors

## [0.85.0] - 2022-04-18

### Changed

- Covalent branding updated using new guidelines

## [0.84.1] - 2022-04-18

### Fixed

- Nats server shuts down properly when using `covalent stop` or `covalent restart`

## [0.84.0] - 2022-04-18

### Changed

- Updated the "How to create a custom executor" how-to Jupyter notebook.

## [0.83.1] - 2022-04-18

### Fixed

- Revert exclude in setup.py

## [0.83.0] - 2022-04-18

### Changed

- Increased `connect_timeout` on Dispatcher Queue Consumer NATS connection

## [0.82.0] - 2022-04-18

### Added

- Add a pre-commit hook for `detect-secrets`.

## [0.81.2] - 2022-04-18

### Fixed

- Dispatcher unit test fixed by removing `turtle` import

## [0.81.1] - 2022-04-14

### Fixed

- Fixed bug where `covalent stop` and `covalent start` would not bring the services back up

## [0.81.0] - 2022-04-14

### Changed

- Made `supervisord` use a specific configuration file instead of looking at root directory.

### Fixed

- Fixed string comparison to determine whether `COVA_SDK` env variable exists or not.

## [0.80.3] - 2022-04-14

### Fixed

- Re-enabling test actions
- Resolving ui backend endpoint in draw function using config manager

## [0.80.2] - 2022-04-14

### Fixed

- Some legacy config variables are removed.
- The config references `ENV_DEST_DIR` everywhere now

## [0.80.1] - 2022-04-14

### Fixed

- Accessing `ENV_DEST_DIR` env var using `os.environ.get`
- Missing requirements `pyyaml`, `jinja`, and `psutil` added to reqs file

## [0.80.0] - 2022-04-14

### Changed

- Repository is restructured to accomodate the microservices

## [0.79.1] - 2022-04-14

### Fixed

- Installation using `pip install -e .` is fixed with regards to the nats installation.
- Several missing `__init__.py` files are now included.

## [0.79.0] - 2022-04-14

### Added

- Covalent `config` cli command to alter config values or display covalent configuration

### Changed

- Removed environment section from Supervisord config in order to read from root `.env` file instead
- Refactored config manager to use project root `.env` file for configuration

## [0.78.0] - 2022-04-13

### Changed

- `ct.get_result` will return result object if no wait is used.

- Using initial resource as 1 until there is better resource management in runner.

### Fixed

- Fix errors in Dockerfiles

- Update Dockerfiles to use `multi-stage` container builds to reduce final image size

- Install all necessary Python modules in all containers

## [0.77.0] - 2022-04-13

### Added

- nats is installed in the wheel build if not otherwise installed.

## [0.76.0] - 2022-04-13

### Added

- `wait` argument to `ct.get_result`.

### Changed

- Switched to the local executor which is compatible with covalent microservices and removed the old executor.

## [0.75.0] - 2022-04-13

### Tests

- Tests for update workflow in Dispatcher service update_workflow.py module.

### Changed

- Implementation of update_workflow_results in update_workflow.py module in Dispatcher service.

## [0.74.0] - 2022-04-12

### Changed

- Removed misnamed dispatcher plugin stuff and now using the interface functions directly (dispatch, dispatch_sync, get_result).

- `ct.dispatch`, `ct.dispatch_sync`, `ct.get_result`, etc. are going to use the covalent services instead.

## [0.73.0] - 2022-04-12

### Changed

- Arguments and keyword arguments to the function are pickled with cloudpickle, allowing objects that are not pickleable with "normal" pickle to be sent to different processes with the multiprocessing module.

## [0.72.0] - 2022-04-12

### Changed

- Updated the example to use a sublattice.

### Fixed

- Fixed updation of result objects for sublattice and parent lattice.
- Fixed the regular expression to show sublattice results in the UI.

## [0.71.0] - 2022-04-11

### Changed

- Updated Supervisord template configuration to bring up NATS server with high priority before all other services

## [0.70.0] - 2022-04-11

### Tests

- Dispatcher service tests for the `dispatch_workflow.py` module.

### Changed

- Minor refactor of `dispatch_workflow.py` module in Dispatcher service.

## [0.69.0] - 2022-04-08

### Added

- Added Microservices section with links to Swagger hub for individual API docs

## [0.68.0] - 2022-04-07

### Added

- Tests for data and results services

## [0.67.4] - 2022-04-07

### Fixed

- Fix handling of webapp url paths by ui_backend.

## [0.67.3] - 2022-04-07

### Fixed

- The `package-lock.json` file is no longer committed to the codebase

## [0.67.2] - 2022-04-07

### Fixed

- PyPI uploads use a token instead of a username/password pair

## [0.67.1] - 2022-04-07

### Fixed

- Switched UI to results service delete API

## [0.67.0] - 2022-04-07

### Added
- Added environment variables to service declarations in ``docker-compose``.
- Added the Dockerfile and docker-compose configurations for the ``queue-consumer``.

## [0.66.0] - 2022-04-07

### Added

- Batch cancellation endpoint to dispatcher, e.g., `DELETE /api/v0/workflow/cancel?dispatch_id1,dispatch_id2`

### Tests

- Added tests for UI backend endpoints

## [0.65.3] - 2022-04-07

### Fixed

- Syntax error in the `tests.yml` workflow

## [0.65.2] - 2022-04-07

### Fixed

- pypi validation using pre-release tag

## [0.65.1] - 2022-04-07

### Fixed

- Don't fail the CI workflow just because we aren't doing a release

## [0.65.0] - 2022-04-06

### Changed

- Only one docker-compose

## [0.64.2] - 2022-04-06

### Fixed

- The `.dockerignore` file now ignores any unnecessary front-end build files

## [0.64.1] - 2022-04-06

### Fixed

- egg_info invocation

## [0.64.0] - 2022-04-06

### Fixed

- Style fixes via `pre-commit run --all-files`

### Changed

- Pushing microservice images to public ECR

## [0.63.1] - 2022-04-06

### Fixed

- Fixed the version validation in pypi workflow

## [0.63.0] - 2022-04-06

### Changed

- Mark pypi releases as pre

## [0.62.1] - 2022-04-06

### Fixed

- Workflows which run on `develop` or `master` will send Slack alerts to the dev team if they fail.

## [0.62.0] - 2022-04-06

### Changed

- Update `covalent-ui` service in `docker-compose.yaml` to ensure that the uvicorn server listens on `0.0.0.0` for all incoming requests
- Using `ENTRYPOINT` in dockerfiles instead of `CMD`
- Remove `command` option from all services in `docker-compose.yml`

## [0.61.1] - 2022-04-06

### Fixed

- Fixed failures in pushing images to ECR.

## [0.61.0] - 2022-04-06

### Changed

- The results and data service now support batch deleting via query strings

## [0.60.0] - 2022-04-06

### Changed

- List type removed from type annotation for the executor argument in electron/lattice/lepton definitions.
- Input executor argument is converted to an executor class object (if it were a string) in electron/lattice/lepton definitions instead of just before execution in execution.py. As a result, calls to _executor_manager.get_executor are removed from execution.py.
- Rewritten tests to take into account the type change of executor identifiers from strings to executor class objects.

### Fixed

- In covalent/executor/__init__.py, `from importlib import metadata` is used instead of `importlib.metadata`.
- Electron.get_op_function.rename now uses the correct separator string when renaming a function.

## [0.59.0] - 2022-04-06

### Changed

- Fixes for making the whole pipeline work in tandem.

## [0.58.0] - 2022-04-06

### Added

- `nats` service in `docker-compose` files

## [0.57.0] - 2022-04-05

### Added

- Variables to assign service hosts

## [0.56.1] - 2022-04-05

### Fixed

- Fixed various module import errors in the containers for the microservices.

### Tests

- Added tests for post-refactor covalent cli commands: start, stop, restart, status, and logs

## [0.56.0] - 2022-04-05

### Changed

- Changed global variable executor_plugin_name to EXECUTOR_PLUGIN_NAME in executors to conform with PEP8.

## [0.55.0] - 2022-04-04

### Changed

- Changed supervisord http server's default to listen on all interfaces, so that covalent can run on any computer in a trusted LAN (without firewalls/auth).

## [0.54.0] - 2022-04-04

### Added

- Draw workflow draft API to ui_backend service


## [0.53.0] - 2022-04-04

### Added

- Added docker-compose file to run covalent microservices.

## [0.52.0] - 2022-04-04

### Added

- Added delete endpoint to data and results services.

## [0.51.0] - 2022-04-04

### Added

- Folders for tests.

### Changed

- Organization of covalent tests.

## [0.50.0] - 2022-04-03

### Added

- Added GET all results endpoint in Results service
- Optional formatting of GET result endpoint that supports: `binary` or `json`

### Changed

- Changed frontend to support updated result service endpoints with json format

### Removed

- Removed redundant local storage cache on frontend

## [0.49.1] - 2022-04-01

### Fixed

- Using `io.BytesIO` in `update_result` in the results service to prevent creation of a new file in the file system.

## [0.49.0] - 2022-04-01

### Added

- Implement an `overwrite` query param in the `upload` method so that we don't create a new object for every result update

## [0.48.0] - 2022-04-01

### Added

- Added updated dispatching and getting result functions with the option to download result as a file.

### Changed

- Hardcoded filepaths to standardized ServiceURL.`get_route(...)` method when making API requests.

## [0.47.2] - 2022-04-01

### Fixed

- Queue consumer import paths fixed
- Syntax errors in the supervisord template fixed

## [0.47.1] - 2022-04-01

### Fixed

- Supervisord now brings up dispatcher queue consumer worker

## [0.47.0] - 2022-04-01

### Changed

- Updated API calls accross services to use standarized env vars from Settings class
- Normalized env vars accross services and updated Supervisord template

## [0.46.0] - 2022-03-31

### Changed

- Consumers of results service now specify `stream=True` in their get requests.

## [0.45.0] - 2022-03-31

### Changed

- Using `Result.RUNNING` instead of str "RUNNING"
- Using process safe `is_empty` method rather than `empty()` method for multiprocessing queue.
- Multprocessing `is_queue` method.

### Added

- Workflow status as running in the `workflow_status_queue`.

### Tests

- Added a test for the `_check_version` method in `covalent/executor/__init__.py`.

## [0.44.0] - 2022-03-31

### Added

- A version check is done at Covalent startup to ensure that executor plugins are compatible.

## [0.43.0] - 2022-03-31

### Added

- Function to call UI update method in the UI microservice for use in the Dispatcher micro-service.
- Refactor updating results and ui into one function.

## [0.42.2] - 2022-03-31

### Fixed

- Using functions for getting result object in cancel endpoint and sending cancel task signal to runner in the dispatcher.

## [0.42.1] - 2022-03-31

### Fixed

- `update_workflow_results` in `update_workflow.py` now also takes care of sending the next set of tasks to the runner.

- Also handling the cases of sublattices in `update_workflow_results`.

## [0.42.0] - 2022-03-31

### Changed

- Moved some unused for-the-future files to the refactor directory and out of the main codebase.

## [0.41.3] - 2022-03-31

### Fixed

- Dispatch DB is now created upon server start.

## [0.41.2] - 2022-03-30

### Fixed

- Oneline bugfix to remove `fetch --unshallow`

## [0.41.1] - 2022-03-30

### Fixed

- Get master version from release tags rather than master branch

## [0.41.0] - 2022-03-30

### Added

- Dockerized the Dispatcher and Runner Services.
- Added required packages for running containerized instances of the Dispatcher and Runner.

## [0.40.0] - 2022-03-30

### Added

- Dockerized the Data and UI-backend services.
- Required packages to run containerized instances of the Data and UI-backend.

## [0.39.1] - 2022-03-30

### Fixed

- Supervisord & Results service integration by making results service port configurable by an env var

## [0.39.0] - 2022-03-29

### Changed

- Runner and dispatcher implementation in order to integrate the microservices partially complete.

## [0.38.0] - 2022-03-29

### Added

- Added UI backend component to serve post-refactor frontend and dispatch websocket messages to UI using Socket.io
- Updated UI socket.io configuration to use different ws path, and using localstorage for fetching all results (temporary)
- Added post-refactor cli commands to use Supervisord to manage local service processes
- Added `covalent logs` and `covalent config` cli commands

## [0.37.1] - 2022-03-29

### Fixed

- Oneline bugfix in tests.yml

## [0.37.0] - 2022-03-29

### Added

- Results management endpoints; GET, PUT, POST for results object
- Checks in setup.py to confirm node version compatibility.
- Instructions in CONTRIBUTING to address some common Debian setup issues.

## [0.36.1] - 2022-03-29

### Fixed

- Filesystem service now reads config from environment variables.

## [0.36.0] - 2022-03-29

### Added

- Picking up dispatch jobs from the queue and ensuring that only one workflow is processed (locally) at any given time.

### Changed

- Dispatcher implementation in order to integrate with Queuer microservice.

## [0.35.0] - 2022-03-29

### Added

- Automated changelog and version management
- Added a Dockerfile to build an image for OS Queuer.
- Added the required packages to run a container instance of the Queuer.

### Fixed

- Single quotes in github env
- Don't use for loops to iterate over a variable in bash
- Issue with checkout actions
- Run tests on changelog workflow completion instead of push to develop to avoid race condition
- Use covalent ops bot token for automated pushes to develop
- sed command syntax in changelog.yml

## [0.34.5] - 2022-03-28

### Fixed

- Moved `example_dispatch.py` into `tests/` directory.

## [0.34.4] - 2022-03-28

### Added

- Unit tests for utils, leptons, and base executor

## [0.34.3] - 2022-03-27

### Added

- Tests for lattice.py

## [0.34.2] - 2022-03-27

### Added

- Unit tests for the base executor, the results manager, the logger, and leptons

## [0.34.1] - 2022-03-24

### Fixed

- Pinned jinja2 to less than 3.1.0 so that nbconvert remains stable in the docs build.

## [0.34.0] - 2022-03-24

### Added

- API endpoints to upload and download files

## [0.33.1] - 2022-03-24

### Fixed

- Retrieving results from running container via HTTP
- Adding tests for Docker image in workflows

## [0.33.0] - 2022-03-24

### Added

- Slack and webhook notifications

## [0.32.9] - 2022-03-23

### Fixed

- Updated OS Queuer imports to remove top level modules `refactor.queuer`

## [0.32.8] - 2022-03-22

### Added

- Websocket notify endpoint with leaky bucket algo implementation to rate limit messages to frontend

## [0.32.7] - 2022-03-22

### Added

- Queuer API submit endpoint to publish dispatch message to MQ & send result file to Data Service
- API Service class for interfacing with local services
- Tests covering submit endpoint and API Service

## [0.32.6] - 2022-03-22

### Fixed

- Input path for external libraries in the Lepton wrapper can (and should) now be a full path to the file.

## [0.32.5] - 2022-03-21

### Fixed

- Fix HTTP status code for blank POST requests.

## [0.32.4] - 2022-03-17

### Fixed

- Docker commands in docs

## [0.32.3] - 2022-03-16

### Fixed

- Fix missing UI graph edges between parameters and electrons in certain cases.
- Fix UI crashes in cases where legacy localStorage state was being loaded.

## [0.32.2] - 2022-03-16

### Added

- Images for graphs generated in tutorials and how-tos.
- Note for quantum gravity tutorial to tell users that `tensorflow` doesn't work on M1 Macs.
- `Known Issues` added to `README.md`

### Fixed

- `draw` function usage in tutorials and how-tos now reflects the UI images generated instead of using graphviz.
- Images now render properly in RTD of how-tos.

### Changed

- Reran all the tutorials that could run, generating the outputs again.

## [0.32.1] - 2022-03-15

### Fixed

- CLI now starts server directly in the subprocess instead of as a daemon
- Logs are provided as pipes to Popen instead of using a shell redirect
- Restart behavior fixed
- Default port in `covalent_ui/app.py` uses the config manager

### Removed

- `_graceful_restart` function no longer needed without gunicorn

## [0.32.0] - 2022-03-11

### Added

- Dispatcher microservice API endpoint to dispatch and update workflow.
- Added get runnable task endpoint.

## [0.31.0] - 2022-03-11

### Added

- Runner component's main functionality to run a set of tasks, cancel a task, and get a task's status added to its api.

## [0.30.5] - 2022-03-11

### Updated

- Updated Workflow endpoints & API spec to support upload & download of result objects as pickle files

## [0.30.4] - 2022-03-11

### Fixed

- When executing a task on an alternate Conda environment, Covalent no longer has to be installed on that environment. Previously, a Covalent object (the execution function as a TransportableObject) was passed to the environment. Now it is deserialized to a "normal" Python function, which is passed to the alternate Conda environment.

## [0.30.3] - 2022-03-11

### Fixed

- Fixed the order of output storage in `post_process` which should have been the order in which the electron functions are called instead of being the order in which they are executed. This fixes the order in which the replacement of function calls with their output happens, which further fixes any discrepencies in the results obtained by the user.

- Fixed the `post_process` test to check the order as well.

## [0.30.2] - 2022-03-11

### Changed

- Updated eventlet to 0.31.0

## [0.30.1] - 2022-03-10

### Fixed

- Eliminate unhandled exception in Covalent UI backend when calling fetch_result.

## [0.30.0] - 2022-03-09

### Added

- Skeleton code for writing the different services corresponding to each component in the open source refactor.
- OpenAPI specifications for each of the services.

## [0.29.3] - 2022-03-09

### Fixed

- Covalent UI is built in the Dockerfile, the setup file, the pypi workflow, the tests workflow, and the conda build script.

## [0.29.2] - 2022-03-09

### Added

- Defaults defined in executor plugins are read and used to update the in-memory config, as well as the user config file. But only if the parameter in question wasn't already defined.

### Changed

- Input parameter names and docstrings in _shared_files.config.update_config were changed for clarity.

## [0.29.1] - 2022-03-07

### Changed

- Updated fail-fast strategy to run all tests.

## [0.29.0] - 2022-03-07

### Added

- DispatchDB for storing dispatched results

### Changed

- UI loads dispatches from DispatchDB instead of browser local storage

## [0.28.3] - 2022-03-03

### Fixed

Installed executor plugins don't have to be referred to by their full module name. Eg, use "custom_executor", instead of "covalent_custom_plugin.custom_executor".

## [0.28.2] - 2022-03-03

### Added

- A brief overview of the tutorial structure in the MNIST classification tutorial.

## [0.28.1] - 2022-03-02

### Added

- Conda installation is only supported for Linux in the `Getting Started` guide.
- MNIST classifier tutorial.

### Removed

- Removed handling of default values of function parameters in `get_named_params` in `covalent/_shared_files/utils.py`. So, it is actually being handled by not being handled since now `named_args` and `named_kwargs` will only contain parameters that were passed during the function call and not all of them.

## [0.28.0] - 2022-03-02

### Added

- Lepton support, including for Python modules and C libraries
- How-to guides showing how to use leptons for each of these

## [0.27.6] - 2022-03-01

### Added

- Added feature development basic steps in CONTRIBUTING.md.
- Added section on locally building RTD (read the docs) in the contributing guide.

## [0.27.5] - 2022-03-01

### Fixed

- Missing UI input data after backend change - needed to be derived from graph for electrons, lattice inputs fixed on server-side, combining name and positional args
- Broken UI graph due to variable->edge_name renaming
- Missing UI executor data after server-side renaming

## [0.27.4] - 2022-02-28

### Fixed

- Path used in `covalent/executor/__init__.py` for executor plugin modules needed updating to `covalent/executor/executor_plugins`

### Removed

- Disabled workflow cancellation test due to inconsistent outcomes. Test will be re-enabled after cancellation mechanisms are investigated further.

## [0.27.3] - 2022-02-25

### Added

- Added `USING_DOCKER.md` guide for running docker container.
- Added cli args to covalent UI flask server `covalent_ui/app.py` to modify port and log file path.

### Removed

- Removed gunicorn from cli and Dockerfile.

### Changed

- Updated cli `covalent_dispatcher/_cli/service.py` to run flask server directly, and removed dispatcher and UI flags.
- Using Flask blueprints to merge Dispatcher and UI servers.
- Updated Dockerfile to run flask server directly.
- Creating server PID file manually in `covalent_dispatcher/_cli/service.py`.
- Updated tests and docs to reflect merged servers.
- Changed all mentions of port 47007 (for old UI server) to 48008.

## [0.27.2] - 2022-02-24

### Changed

- Removed unnecessary blockquotes from the How-To guide for creating custom executors
- Changed "Covalent Cloud" to "Covalent" in the main code text

## [0.27.1] - 2022-02-24

### Removed

- Removed AQ-Engineers from CODEOWNERS in order to fix PR review notifications

## [0.27.0] - 2022-02-24

### Added

- Support for positional only, positional or keyword, variable positional, keyword only, variable keyword types of parameters is now added, e.g an electron can now use variable args and variable kwargs if the number/names of parameters are unknown during definition as `def task(*args, **kwargs)` which wasn't possible before.

- `Lattice.args` added to store positional arguments passed to the lattice's workflow function.

- `get_named_params` function added in `_shared_files/utils.py` which will return a tuple containing named positional arguments and named keyword arguments. The names help in showing and storing these parameters in the transport graph.

- Tests to verify whether all kinds of input paramaters are supported by electron or a lattice.

### Changed

- No longer merging positional arguments with keyword arguments, instead they are separately stored in respective nodes in the transport graph.

- `inputs` returned from `_get_inputs` function in `covalent_dispatcher/_core/execution.py` now contains positional as well as keyword arguments which further get passed to the executor.

- Executors now support positional and keyword arguments as inputs to their executable functions.

- Result object's `_inputs` attribute now contains both `args` and `kwargs`.

- `add_node_for_nested_iterables` is renamed to `connect_node_with_others` and `add_node_to_graph` also renamed to `add_collection_node_to_graph` in `electron.py`. Some more variable renames to have appropriate self-explanatory names.

- Nodes and edges in the transport graph now have a better interface to assign attributes to them.

- Edge attribute `variable` renamed to `edge_name`.

- In `serialize` function of the transport graph, if `metadata_only` is True, then only `metadata` attribute of node and `source` and `target` attributes of edge are kept in the then return serialized `data`.

- Updated the tests wherever necessary to reflect the above changes

### Removed

- Deprecated `required_params_passed` since an error will automatically be thrown by the `build_graph` function if any of the required parameters are not passed.

- Removed duplicate attributes from nodes in the transport graph.

## [0.26.1] - 2022-02-23

### Added

- Added Local Executor section to the API read the docs.

## [0.26.0] - 2022-02-23

### Added

- Automated reminders to update the changelog

## [0.25.3] - 2022-02-23

## Added

- Listed common mocking commands in the CONTRIBUTING.md guide.
- Additional guidelines on testing.

## [0.25.2] - 2022-02-21

### Changed

- `backend` metadata name changed to `executor`.
- `_plan_workflow` usage updated to reflect how that executor related information is now stored in the specific executor object.
- Updated tests to reflect the above changes.
- Improved the dispatch cancellation test to provide a robust solution which earlier took 10 minutes to run with uncertainty of failing every now and then.

### Removed

- Removed `TaskExecutionMetadata` as a consequence of removing `execution_args`.

## [0.25.1] - 2022-02-18

### Fixed

- Tracking imports that have been used in the workflow takes less time.

### Added

- User-imports are included in the dispatch_source.py script. Covalent-related imports are commented out.

## [0.25.0] - 2022-02-18

### Added

- UI: Lattice draw() method displays in web UI
- UI: New navigation panel

### Changed

- UI: Animated graph changes, panel opacity

### Fixed

- UI: Fixed "Not Found" pages

## [0.24.21] - 2022-02-18

### Added

- RST document describing the expectations from a tutorial.

## [0.24.20] - 2022-02-17

### Added

- Added how to create custom executors

### Changed

- Changed the description of the hyperlink for choosing executors
- Fixed typos in doc/source/api/getting_started/how_to/execution/creating_custom_executors.ipynb

## [0.24.19] - 2022-02-16

### Added

- CODEOWNERS for certain files.

## [0.24.18] - 2022-02-15

### Added

- The user configuration file can now specify an executor plugin directory.

## [0.24.17] - 2022-02-15

### Added

- Added a how-to for making custom executors.

## [0.24.16] - 2022-02-12

### Added

- Errors now contain the traceback as well as the error message in the result object.
- Added test for `_post_process` in `tests/covalent_dispatcher_tests/_core/execution_test.py`.

### Changed

- Post processing logic in `electron` and dispatcher now relies on the order of execution in the transport graph rather than node's function names to allow for a more reliable pairing of nodes and their outputs.

- Renamed `init_test.py` in `tests/covalent_dispatcher_tests/_core/` to `execution_test.py`.

### Removed

- `exclude_from_postprocess` list which contained some non executable node types removed since only executable nodes are post processed now.

## [0.24.15] - 2022-02-11

### Fixed

- If a user's configuration file does not have a needed exeutor parameter, the default parameter (defined in _shared_files/defaults.py) is used.
- Each executor plugin is no longer initialized upon the import of Covalent. This allows required parameters in executor plugins.

## Changed

- Upon updating the configuration data with a user's configuration file, the complete set is written back to file.

## Added

- Tests for the local and base executors.

## [0.24.14] - 2022-02-11

### Added

- UI: add dashboard cards
- UI: add scaling dots background

### Changed

- UI: reduce sidebar font sizes, refine color theme
- UI: refine scrollbar styling, show on container hover
- UI: format executor parameters as YAML code
- UI: update syntax highlighting scheme
- UI: update index.html description meta tag

## [0.24.13] - 2022-02-11

### Added

- Tests for covalent/_shared_files/config.py

## [0.24.12] - 2022-02-10

### Added

- CodeQL code analyzer

## [0.24.11] - 2022-02-10

### Added

- A new dictionary `_DEFAULT_CONSTRAINTS_DEPRECATED` in defaults.py

### Changed

- The `_DEFAULT_CONSTRAINT_VALUES` dictionary now only contains the `backend` argument

## [0.24.10] - 2022-02-09

### Fixed

- Sporadically failing workflow cancellation test in tests/workflow_stack_test.py

## [0.24.9] - 2022-02-09

## Changed

- Implementation of `_port_from_pid` in covalent_dispatcher/_cli/service.py.

## Added

- Unit tests for command line interface (CLI) functionalities in covalent_dispatcher/_cli/service.py and covalent_dispatcher/_cli/cli.py.

## [0.24.8] - 2022-02-07

### Fixed

- If a user's configuration file does not have a needed parameter, the default parameter (defined in _shared_files/defaults.py) is used.

## [0.24.7] - 2022-02-07

### Added

- Typing: Add Type hint `dispatch_info` parameter.
- Documentation: Updated the return_type description in docstring.

### Changed

- Typing: Change return type annotation to `Generator`.

## [0.24.6] - 2022-02-06

### Added

- Type hint to `deserialize` method of `TransportableObject` of `covalent/_workflow/transport.py`.

### Changed

- Description of `data` in `deserialize` method of `TransportableObject` of `covalent/_workflow/transport.py` from `The serialized transportable object` to `Cloudpickled function`.

## [0.24.5] - 2022-02-05

### Fixed

- Removed dependence on Sentinel module

## [0.24.4] - 2022-02-04

### Added

- Tests across multiple versions of Python and multiple operating systems
- Documentation reflecting supported configurations

## [0.24.3] - 2022-02-04

### Changed

- Typing: Use `bool` in place of `Optional[bool]` as type annotation for `develop` parameter in `covalent_dispatcher.service._graceful_start`
- Typing: Use `Any` in place of `Optional[Any]` as type annotation for `new_value` parameter in `covalent._shared_files.config.get_config`

## [0.24.2] - 2022-02-04

### Fixed

- Updated hyperlink of "How to get the results" from "./collection/query_electron_execution_result" to "./collection/query_multiple_lattice_execution_results" in "doc/source/how_to/index.rst".
- Updated hyperlink of "How to get the result of a particular electron" from "./collection/query_multiple_lattice_execution_results" to "./collection/query_electron_execution_result" in "doc/source/how_to/index.rst".

## [0.24.1] - 2022-02-04

### Changed

- Changelog entries are now required to have the current date to enforce ordering.

## [0.24.0] - 2022-02-03

### Added

- UI: log file output - display in Output tab of all available log file output
- UI: show lattice and electron inputs
- UI: display executor attributes
- UI: display error message on failed status for lattice and electron

### Changed

- UI: re-order sidebar sections according to latest figma designs
- UI: update favicon
- UI: remove dispatch id from tab title
- UI: fit new uuids
- UI: adjust theme text primary and secondary colors

### Fixed

- UI: auto-refresh result state on initial render of listing and graph pages
- UI: graph layout issues: truncate long electron/param names

## [0.23.0] - 2022-02-03

### Added

- Added `BaseDispatcher` class to be used for creating custom dispatchers which allow connection to a dispatcher server.
- `LocalDispatcher` inheriting from `BaseDispatcher` allows connection to a local dispatcher server running on the user's machine.
- Covalent only gives interface to the `LocalDispatcher`'s `dispatch` and `dispatch_sync` methods.
- Tests for both `LocalDispatcher` and `BaseDispatcher` added.

### Changed

- Switched from using `lattice.dispatch` and `lattice.dispatch_sync` to `covalent.dispatch` and `covalent.dispatch_sync`.
- Dispatcher address now is passed as a parameter (`dispatcher_addr`) to `covalent.dispatch` and `covalent.dispatch_sync` instead of a metadata field to lattice.
- Updated tests, how tos, and tutorials to use `covalent.dispatch` and `covalent.dispatch_sync`.
- All the contents of `covalent_dispatcher/_core/__init__.py` are moved to `covalent_dispatcher/_core/execution.py` for better organization. `__init__.py` only contains function imports which are needed by external modules.
- `dispatch`, `dispatch_sync` methods deprecated from `Lattice`.

### Removed

- `_server_dispatch` method removed from `Lattice`.
- `dispatcher` metadata field removed from `lattice`.

## [0.22.19] - 2022-02-03

### Fixed

- `_write_dispatch_to_python_file` isn't called each time a task is saved. It is now only called in the final save in `_run_planned_workflow` (in covalent_dispatcher/_core/__init__.py).

## [0.22.18] - 2022-02-03

### Fixed

- Added type information to result.py

## [0.22.17] - 2022-02-02

### Added

- Replaced `"typing.Optional"` with `"str"` in covalent/executor/base.py
- Added missing type hints to `get_dispatch_context` and `write_streams_to_file` in covalent/executor/base.py, BaseExecutor

## [0.22.16] - 2022-02-02

### Added

- Functions to check if UI and dispatcher servers are running.
- Tests for the `is_ui_running` and `is_server_running` in covalent_dispatcher/_cli/service.py.

## [0.22.15] - 2022-02-01

### Fixed

- Covalent CLI command `covalent purge` will now stop the servers before deleting all the pid files.

### Added

- Test for `purge` method in covalent_dispatcher/_cli/service.py.

### Removed

- Unused `covalent_dispatcher` import from covalent_dispatcher/_cli/service.py.

### Changed

- Moved `_config_manager` import from within the `purge` method to the covalent_dispatcher/_cli/service.py for the purpose of mocking in tests.

## [0.22.14] - 2022-02-01

### Added

- Type hint to `_server_dispatch` method in `covalent/_workflow/lattice.py`.

## [0.22.13] - 2022-01-26

### Fixed

- When the local executor's `log_stdout` and `log_stderr` config variables are relative paths, they should go inside the results directory. Previously that was queried from the config, but now it's queried from the lattice metadata.

### Added

- Tests for the corresponding functions in (`covalent_dispatcher/_core/__init__.py`, `covalent/executor/base.py`, `covalent/executor/executor_plugins/local.py` and `covalent/executor/__init__.py`) affected by the bug fix.

### Changed

- Refactored `_delete_result` in result manager to give the option of deleting the result parent directory.

## [0.22.12] - 2022-01-31

### Added

- Diff check in pypi.yml ensures correct files are packaged

## [0.22.11] - 2022-01-31

### Changed

- Removed codecov token
- Removed Slack notifications from feature branches

## [0.22.10] - 2022-01-29

### Changed

- Running tests, conda, and version workflows on pull requests, not just pushes

## [0.22.9] - 2022-01-27

### Fixed

- Fixing version check action so that it doesn't run on commits that are in develop
- Edited PR template so that markdown checklist appears properly

## [0.22.8] - 2022-01-27

### Fixed

- publish workflow, using `docker buildx` to build images for x86 and ARM, prepare manifest and push to ECR so that pulls will match the correct architecture.
- typo in CONTRIBUTING
- installing `gcc` in Docker image so Docker can build wheels for `dask` and other packages that don't provide ARM wheels

### Changed

- updated versions in `requirements.txt` for `matplotlib` and `dask`

## [0.22.7] - 2022-01-27

### Added

- `MANIFEST.in` did not have `covalent_dispatcher/_service` in it due to which the PyPi package was not being built correctly. Added the `covalent_dispatcher/_service` to the `MANIFEST.in` file.

### Fixed

- setuptools properly including data files during installation

## [0.22.6] - 2022-01-26

### Fixed

- Added service folder in covalent dispatcher to package.

## [0.22.5] - 2022-01-25

### Fixed

- `README.md` images now use master branch's raw image urls hosted on <https://github.com> instead of <https://raw.githubusercontent.com>. Also, switched image rendering from html to markdown.

## [0.22.4] - 2022-01-25

### Fixed

- dispatcher server app included in sdist
- raw image urls properly used

## [0.22.3] - 2022-01-25

### Fixed

- raw image urls used in readme

## [0.22.2] - 2022-01-25

### Fixed

- pypi upload

## [0.22.1] - 2022-01-25

### Added

- Code of conduct
- Manifest.in file
- Citation info
- Action to upload to pypi

### Fixed

- Absolute URLs used in README
- Workflow badges updated URLs
- `install_package_data` -> `include_package_data` in `setup.py`

## [0.22.0] - 2022-01-25

### Changed

- Using public ECR for Docker release

## [0.21.0] - 2022-01-25

### Added

- GitHub pull request templates

## [0.20.0] - 2022-01-25

### Added

- GitHub issue templates

## [0.19.0] - 2022-01-25

### Changed

- Covalent Beta Release

## [0.18.9] - 2022-01-24

### Fixed

- iframe in the docs landing page is now responsive

## [0.18.8] - 2022-01-24

### Changed

- Temporarily removed output tab
- Truncated dispatch id to fit left sidebar, add tooltip to show full id

## [0.18.7] - 2022-01-24

### Changed

- Many stylistic improvements to documentation, README, and CONTRIBUTING.

## [0.18.6] - 2022-01-24

### Added

- Test added to check whether an already decorated function works as expected with Covalent.
- `pennylane` package added to the `requirements-dev.txt` file.

### Changed

- Now using `inspect.signature` instead of `function.__code__` to get the names of function's parameters.

## [0.18.5] - 2022-01-21

### Fixed

- Various CI fixes, including rolling back regression in version validation, caching on s3 hosted badges, applying releases and tags correctly.

## [0.18.4] - 2022-01-21

### Changed

- Removed comments and unused functions in covalent_dispatcher
- `result_class.py` renamed to `result.py`

### Fixed

- Version was not being properly imported inside `covalent/__init__.py`
- `dispatch_sync` was not previously using the `results_dir` metadata field

### Removed

- Credentials in config
- `generate_random_filename_in_cache`
- `is_any_atom`
- `to_json`
- `show_subgraph` option in `draw`
- `calculate_node`

## [0.18.3] - 2022-01-20

### Fixed

- The gunicorn servers now restart more gracefully

## [0.18.2] - 2022-01-21

### Changed

- `tempdir` metadata field removed and replaced with `executor.local.cache_dir`

## [0.18.1] - 2022-01-11

## Added

- Concepts page

## [0.18.0] - 2022-01-20

### Added

- `Result.CANCELLED` status to represent the status of a cancelled dispatch.
- Condition to cancel the whole dispatch if any of the nodes are cancelled.
- `cancel_workflow` function which uses a shared variable provided by Dask (`dask.distributed.Variable`) in a dask client to inform nodes to stop execution.
- Cancel function for dispatcher server API which will allow the server to terminate the dispatch.
- How to notebook for cancelling a dispatched job.
- Test to verify whether cancellation of dispatched jobs is working as expected.
- `cancel` function is available as `covalent.cancel`.

### Changed

- In file `covalent/_shared_files/config.py` instead of using a variable to store and then return the config data, now directly returning the configuration.
- Using `fire_and_forget` to dispatch a job instead of a dictionary of Dask's `Future` objects so that we won't have to manage the lifecycle of those futures.
- The `test_run_dispatcher` test was changed to reflect that the dispatcher no longer uses a dictionary of future objects as it was not being utilized anywhere.

### Removed

- `with dask_client` context was removed as the client created in `covalent_dispatcher/_core/__init__.py` is already being used even without the context. Furthermore, it creates issues when that context is exited which is unnecessary at the first place hence not needed to be resolved.

## [0.17.5] - 2022-01-19

### Changed

- Results directory uses a relative path by default and can be overridden by the environment variable `COVALENT_RESULTS_DIR`.

## [0.17.4] - 2022-01-19

### Changed

- Executor parameters use defaults specified in config TOML
- If relative paths are supplied for stdout and stderr, those files are created inside the results directory

## [0.17.3] - 2022-01-18

### Added

- Sync function
- Covalent CLI tool can restart in developer mode

### Fixed

- Updated the UI address referenced in the README

## [0.17.2] - 2022-01-12

### Added

- Quantum gravity tutorial

### Changed

- Moved VERSION file to top level

## [0.17.1] - 2022-01-19

### Added

- `error` attribute was added to the results object to show which node failed and the reason behind it.
- `stdout` and `stderr` attributes were added to a node's result to store any stdout and stderr printing done inside an electron/node.
- Test to verify whether `stdout` and `stderr` are being stored in the result object.

### Changed

- Redesign of how `redirect_stdout` and `redirect_stderr` contexts in executor now work to allow storing their respective outputs.
- Executors now also return `stdout` and `stderr` strings, along with the execution output, so that they can be stored in their result object.

## [0.17.0] - 2022-01-18

### Added

- Added an attribute `__code__` to electron and lattice which is a copy of their respective function's `__code__` attribute.
- Positional arguments, `args`, are now merged with keyword arguments, `kwargs`, as close as possible to where they are passed. This was done to make sure we support both with minimal changes and without losing the name of variables passed.
- Tests to ensure usage of positional arguments works as intended.

### Changed

- Slight rework to how any print statements in lattice are sent to null.
- Changed `test_dispatcher_functional` in `basic_dispatcher_test.py` to account for the support of `args` and removed a an unnecessary `print` statement.

### Removed

- Removed `args` from electron's `init` as it wasn't being used anywhere.

## [0.16.1] - 2022-01-18

### Changed

- Requirement changed from `dask[complete]` to `dask[distributed]`.

## [0.16.0] - 2022-01-14

### Added

- New UI static demo build
- New UI toolbar functions - orientation, toggle params, minimap
- Sortable and searchable lattice name row

### Changed

- Numerous UI style tweaks, mostly around dispatches table states

### Fixed

- Node sidebar info now updates correctly

## [0.15.11] - 2022-01-18

### Removed

- Unused numpy requirement. Note that numpy is still being installed indirectly as other packages in the requirements rely on it.

## [0.15.10] - 2022-01-16

## Added

- How-to guide for Covalent dispatcher CLI.

## [0.15.9] - 2022-01-18

### Changed

- Switched from using human readable ids to using UUIDs

### Removed

- `human-id` package was removed along with its mention in `requirements.txt` and `meta.yaml`

## [0.15.8] - 2022-01-17

### Removed

- Code breaking text from CLI api documentation.
- Unwanted covalent_dispatcher rst file.

### Changed

- Installation of entire covalent_dispatcher instead of covalent_dispatcher/_service in setup.py.

## [0.15.7] - 2022-01-13

### Fixed

- Functions with multi-line or really long decorators are properly serialized in dispatch_source.py.
- Multi-line Covalent output is properly commented out in dispatch_source.py.

## [0.15.6] - 2022-01-11

### Fixed

- Sub-lattice functions are successfully serialized in the utils.py get_serialized_function_str.

### Added

- Function to scan utilized source files and return a set of imported modules (utils.get_imports_from_source)

## [0.15.5] - 2022-01-12

### Changed

- UI runs on port 47007 and the dispatcher runs on port 48008. This is so that when the servers are later merged, users continue using port 47007 in the browser.
- Small modifications to the documentation
- Small fix to the README

### Removed

- Removed a directory `generated` which was improperly added
- Dispatcher web interface
- sqlalchemy requirement

## [0.15.4] - 2022-01-11

### Changed

- In file `covalent/executor/base.py`, `pickle` was changed to `cloudpickle` because of its universal pickling ability.

### Added

- In docstring of `BaseExecutor`, a note was added specifying that `covalent` with its dependencies is assumed to be installed in the conda environments.
- Above note was also added to the conda env selector how-to.

## [0.15.3] - 2022-01-11

### Changed

- Replaced the generic `RuntimeError` telling users to check if there is an object manipulation taking place inside the lattice to a simple warning. This makes the original error more visible.

## [0.15.2] - 2022-01-11

### Added

- If condition added for handling the case where `__getattr__` of an electron is accessed to detect magic functions.

### Changed

- `ActiveLatticeManager` now subclasses from `threading.local` to make it thread-safe.
- `ValueError` in the lattice manager's `claim` function now also shows the name of the lattice that is currently claimed.
- Changed docstring of `ActiveLatticeManager` to note that now it is thread-safe.
- Sublattice dispatching now no longer deletes the result object file and is dispatched normally instead of in a serverless manner.
- `simulate_nitrogen_and_copper_slab_interaction.ipynb` notebook tutorial now does normal dispatching as well instead of serverless dispatching. Also, now 7 datapoints will be shown instead of 10 earlier.

## [0.15.1] - 2022-01-11

### Fixed

- Passing AWS credentials to reusable workflows as a secret

## [0.15.0] - 2022-01-10

### Added

- Action to push development image to ECR

### Changed

- Made the publish action reusable and callable

## [0.14.1] - 2022-01-02

### Changed

- Updated the README
- Updated classifiers in the setup.py file
- Massaged some RTD pages

## [0.14.0] - 2022-01-07

### Added

- Action to push static UI to S3

## [0.13.2] - 2022-01-07

### Changed

- Completed new UI design work

## [0.13.1] - 2022-01-02

### Added

- Added eventlet requirement

### Changed

- The CLI tool can now manage the UI flask server as well
- [Breaking] The CLI option `-t` has been changed to `-d`, which starts the servers in developer mode and exposes unit tests to the server.

## [0.13.0] - 2022-01-01

### Added

- Config manager in `covalent/_shared_files/config.py`
- Default location for the main config file can be overridden using the environment variable `COVALENT_CONFIG_DIR`
- Ability to set and get configuration using `get_config` and `set_config`

### Changed

- The flask servers now reference the config file
- Defaults reference the config file

### Fixed

- `ValueError` caught when running `covalent stop`
- One of the functional tests was using a malformed path

### Deprecated

- The `electron.to_json` function
- The `generate_random_filename_in_cache` function

### Removed

- The `get_api_token` function

## [0.12.13] - 2022-01-04

## Removed

- Tutorial section headings

## Fixed

- Plot background white color

## [0.12.12] - 2022-01-06

### Fixed

- Having a print statement inside electron and lattice code no longer causes the workflow to fail.

## [0.12.11] - 2022-01-04

### Added

- Completed UI feature set for first release

### Changed

- UI server result serialization improvements
- UI result update webhook no longer fails on request exceptions, logs warning intead

## [0.12.10] - 2021-12-17

### Added

- Astrophysics tutorial

## [0.12.9] - 2022-01-04

### Added

- Added `get_all_node_results` method in `result_class.py` to return result of all node executions.

- Added `test_parallelilization` test to verify whether the execution is now being achieved in parallel.

### Changed

- Removed `LocalCluster` cluster creation usage to a simple `Client` one from Dask.

- Removed unnecessary `to_run` function as we no longer needed to run execution through an asyncio loop.

- Removed `async` from function definition of previously asynchronous functions, `_run_task`, `_run_planned_workflow`, `_plan_workflow`, and `_run_workflow`.

- Removed `uvloop` from requirements.

- Renamed `test_get_results` to `test_get_result`.

- Reran the how to notebooks where execution time was mentioned.

- Changed how `dispatch_info` context manager was working to account for multiple nodes accessing it at the same time.

## [0.12.8] - 2022-01-02

### Changed

- Changed the software license to GNU Affero 3.0

### Removed

- `covalent-ui` directory

## [0.12.7] - 2021-12-29

### Fixed

- Gunicorn logging now uses the `capture-output` flag instead of redirecting stdout and stderr

## [0.12.6] - 2021-12-23

### Changed

- Cleaned up the requirements and moved developer requirements to a separate file inside `tests`

## [0.12.5] - 2021-12-16

### Added

- Conda build CI job

## [0.12.4] - 2021-12-23

### Changed

- Gunicorn server now checks for port availability before starting

### Fixed

- The `covalent start` function now prints the correct port if the server is already running.

## [0.12.3] - 2021-12-14

### Added

- Covalent tutorial comparing quantum support vector machines with support vector machine algorithms implemented in qiskit and scikit-learn.

## [0.12.2] - 2021-12-16

### Fixed

- Now using `--daemon` in gunicorn to start the server, which was the original intention.

## [0.12.1] - 2021-12-16

### Fixed

- Removed finance references from docs
- Fixed some other small errors

### Removed

- Removed one of the failing how-to tests from the functional test suite

## [0.12.0] - 2021-12-16

### Added

- Web UI prototype

## [0.11.1] - 2021-12-14

### Added

- CLI command `covalent status` shows port information

### Fixed

- gunicorn management improved

## [0.11.0] - 2021-12-14

### Added

- Slack notifications for test status

## [0.10.4] - 2021-12-15

### Fixed

- Specifying a non-default results directory in a sub-lattice no longer causes a failure in lattice execution.

## [0.10.3] - 2021-12-14

### Added

- Functional tests for how-to's in documentation

### Changed

- Moved example script to a functional test in the pipeline
- Added a test flag to the CLI tool

## [0.10.2] - 2021-12-14

### Fixed

- Check that only `kwargs` without any default values in the workflow definition need to be passed in `lattice.draw(ax=ax, **kwargs)`.

### Added

- Function to check whether all the parameters without default values for a callable function has been passed added to shared utils.

## [0.10.1] - 2021-12-13

### Fixed

- Content and style fixes for getting started doc.

## [0.10.0] - 2021-12-12

### Changed

- Remove all imports from the `covalent` to the `covalent_dispatcher`, except for `_dispatch_serverless`
- Moved CLI into `covalent_dispatcher`
- Moved executors to `covalent` directory

## [0.9.1] - 2021-12-13

### Fixed

- Updated CONTRIBUTING to clarify docstring style.
- Fixed docstrings for `calculate_node` and `check_constraint_specific_sum`.

## [0.9.0] - 2021-12-10

### Added

- `prefix_separator` for separating non-executable node types from executable ones.

- `subscript_prefix`, `generator_prefix`, `sublattice_prefix`, `attr_prefix` for prefixes of subscripts, generators,
  sublattices, and attributes, when called on an electron and added to the transport graph.

- `exclude_from_postprocess` list of prefixes to denote those nodes which won't be used in post processing the workflow.

- `__int__()`, `__float__()`, `__complex__()` for converting a node to an integer, float, or complex to a value of 0 then handling those types in post processing.

- `__iter__()` generator added to Electron for supporting multiple return values from an electron execution.

- `__getattr__()` added to Electron for supporting attribute access on the node output.

- `__getitem__()` added to Electron for supporting subscripting on the node output.

- `electron_outputs` added as an attribute to lattice.

### Changed

- `electron_list_prefix`, `electron_dict_prefix`, `parameter_prefix` modified to reflect new way to assign prefixes to nodes.

- In `build_graph` instead of ignoring all exceptions, now the exception is shown alongwith the runtime error notifying that object manipulation should be avoided inside a lattice.

- `node_id` changed to `self.node_id` in Electron's `__call__()`.

- `parameter` type electrons now have the default metadata instead of empty dictionary.

- Instead of deserializing and checking whether a sublattice is there, now a `sublattice_prefix` is used to denote when a node is a sublattice.

- In `dispatcher_stack_test`, `test_dispatcher_flow` updated to indicate the new use of `parameter_prefix`.

### Fixed

- When an execution fails due to something happening in `run_workflow`, then result object's status is now failed and the object is saved alongwith throwing the appropriate exception.

## [0.8.5] - 2021-12-10

### Added

- Added tests for choosing specific executors inside electron initialization.
- Added test for choosing specific Conda environments inside electron initialization.

## [0.8.4] - 2021-12-10

### Changed

- Removed _shared_files directory and contents from covalent_dispatcher. Logging in covalent_dispatcher now uses the logger in covalent/_shared_files/logging.py.

## [0.8.3] - 2021-12-10

### Fixed

- Decorator symbols were added to the pseudo-code in the quantum chemistry tutorial.

## [0.8.2] - 2021-12-06

### Added

- Quantum chemistry tutorial.

## [0.8.1] - 2021-12-08

### Added

- Docstrings with typehints for covalent dispatcher functions added.

### Changed

- Replaced `node` to `node_id` in `electron.py`.

- Removed unnecessary `enumerate` in `covalent_dispatcher/_core/__init__.py`.

- Removed `get_node_device_mapping` function from `covalent_dispatcher/_core/__init__.py`
  and moved the definition to directly add the mapping to `workflow_schedule`.

- Replaced iterable length comparison for `executor_specific_exec_cmds` from `if len(executor_specific_exec_cmds) > 0`
  to `if executor_specific_exec_cmds`.

## [0.8.0] - 2021-12-03

### Added

- Executors can now accept the name of a Conda environment. If that environment exists, the operations of any electron using that executor are performed in that Conda environment.

## [0.7.6] - 2021-12-02

### Changed

- How to estimate lattice execution time has been renamed to How to query lattice execution time.
- Change result querying syntax in how-to guides from `lattice.get_result` to
  `covalent.get_result`.
- Choose random port for Dask dashboard address by setting `dashboard_address` to ':0' in
  `LocalCluster`.

## [0.7.5] - 2021-12-02

### Fixed

- "Default" executor plugins are included as part of the package upon install.

## [0.7.4] - 2021-12-02

### Fixed

- Upgraded dask to 2021.10.0 based on a vulnerability report

## [0.7.3] - 2021-12-02

### Added

- Transportable object tests
- Transport graph tests

### Changed

- Variable name node_num to node_id
- Variable name node_idx to node_id

### Fixed

- Transport graph `get_dependencies()` method return type was changed from Dict to List

## [0.7.2] - 2021-12-01

### Fixed

- Date handling in changelog validation

### Removed

- GitLab CI YAML

## [0.7.1] - 2021-12-02

### Added

- A new parameter to a node's result called `sublattice_result` is added.
  This will be of a `Result` type and will contain the result of that sublattice's
  execution. If a normal electron is executed, this will be `None`.

- In `_delete_result` function in `results_manager.py`, an empty results directory
  will now be deleted.

- Name of a sublattice node will also contain `(sublattice)`.

- Added `_dispatch_sync_serverless` which synchronously dispatches without a server
  and waits for a result to be returned. This is the method used to dispatch a sublattice.

- Test for sublatticing is added.

- How-to guide added for sublatticing explaining the new features.

### Changed

- Partially changed `draw` function in `lattice.py` to also draw the subgraph
  of the sublattice when drawing the main graph of the lattice. The change is
  incomplete as we intend to add this feature later.

- Instead of returning `plt`, `draw` now returns the `ax` object.

- `__call__` function in `lattice.py` now runs the lattice's function normally
  instead of dispatching it.

- `_run_task` function now checks whether current node is a sublattice and acts
  accordingly.

### Fixed

- Unnecessary lines to rename the node's name in `covalent_dispatcher/_core/__init__.py` are removed.

- `test_electron_takes_nested_iterables` test was being ignored due to a spelling mistake. Fixed and
  modified to follow the new pattern.

## [0.7.0] - 2021-12-01

### Added

- Electrons can now accept an executor object using the "backend" keyword argument. "backend" can still take a string naming the executor module.
- Electrons and lattices no longer have Slurm metadata associated with the executor, as that information should be contained in the executor object being used as an input argument.
- The "backend" keyword can still be a string specifying the executor module, but only if the executor doesn't need any metadata.
- Executor plugin classes are now directly available to covalent, eg: covalent.executor.LocalExecutor().

## [0.6.7] - 2021-12-01

### Added

- Docstrings without examples for all the functions in core covalent.
- Typehints in those functions as well.
- Used `typing.TYPE_CHECKING` to prevent cyclic imports when writing typehints.

### Changed

- `convert_to_lattice_function` renamed to `convert_to_lattice_function_call`.
- Context managers now raise a `ValueError` instead of a generic `Exception`.

## [0.6.6] - 2021-11-30

### Fixed

- Fixed the version used in the documentation
- Fixed the badge URLs to prevent caching

## [0.6.5] - 2021-11-30

### Fixed

- Broken how-to links

### Removed

- Redundant lines from .gitignore
- *.ipynb from .gitignore

## [0.6.4] - 2021-11-30

### Added

- How-to guides for workflow orchestration.
  - How to construct an electron
  - How to construct a lattice
  - How to add an electron to lattice
  - How to visualize the lattice
  - How to add constraints to lattices
- How-to guides for workflow and subtask execution.
  - How to execute individual electrons
  - How to execute a lattice
  - How to execute multiple lattices
- How-to guides for status querying.
  - How to query electron execution status
  - How to query lattice execution status
  - How to query lattice execution time
- How-to guides for results collection
  - How to query electron execution results
  - How to query lattice execution results
  - How to query multiple lattice execution results
- Str method for the results object.

### Fixed

- Saving the electron execution status when the subtask is running.

## [0.6.3] - 2021-11-29

### Removed

- JWT token requirement.
- Covalent dispatcher login requirement.
- Update covalent login reference in README.md.
- Changed the default dispatcher server port from 5000 to 47007.

## [0.6.2] - 2021-11-28

### Added

- Github action for tests and coverage
- Badges for tests and coverage
- If tests pass then develop is pushed to master
- Add release action which tags and creates a release for minor version upgrades
- Add badges action which runs linter, and upload badges for version, linter score, and platform
- Add publish action (and badge) which builds a Docker image and uploads it to the AWS ECR

## [0.6.1] - 2021-11-27

### Added

- Github action which checks version increment and changelog entry

## [0.6.0] - 2021-11-26

### Added

- New Covalent RTD theme
- sphinx extension sphinx-click for CLI RTD
- Sections in RTD
- init.py in both covalent-dispatcher logger module and cli module for it to be importable in sphinx

### Changed

- docutils version that was conflicting with sphinx

### Removed

- Old aq-theme

## [0.5.1] - 2021-11-25

### Added

- Integration tests combining both covalent and covalent-dispatcher modules to test that
  lattice workflow are properly planned and executed.
- Integration tests for the covalent-dispatcher init module.
- pytest-asyncio added to requirements.

## [0.5.0] - 2021-11-23

### Added

- Results manager file to get results from a file, delete a result, and redispatch a result object.
- Results can also be awaited to only return a result if it has either been completed or failed.
- Results class which is used to store the results with all the information needed to be used again along with saving the results to a file functionality.
- A result object will be a mercurial object which will be updated by the dispatcher and saved to a file throughout the dispatching and execution parts.
- Direct manipulation of the transport graph inside a result object takes place.
- Utility to convert a function definition string to a function and vice-versa.
- Status class to denote the status of a result object and of each node execution in the transport graph.
- Start and end times are now also stored for each node execution as well as for the whole dispatch.
- Logging of `stdout` and `stderr` can be done by passing in the `log_stdout`, `log_stderr` named metadata respectively while dispatching.
- In order to get the result of a certain dispatch, the `dispatch_id`, the `results_dir`, and the `wait` parameter can be passed in. If everything is default, then only the dispatch id is required, waiting will not be done, and the result directory will be in the current working directory with folder name as `results/` inside which every new dispatch will have a new folder named according to their respective dispatch ids, containing:
  - `result.pkl` - (Cloud)pickled result object.
  - `result_info.yaml` - yaml file with high level information about the result and its execution.
  - `dispatch_source.py` - python file generated, containing the original function definitions of lattice and electrons which can be used to dispatch again.

### Changed

- `logfile` named metadata is now `slurm_logfile`.
- Instead of using `jsonpickle`, `cloudpickle` is being used everywhere to maintain consistency.
- `to_json` function uses `json` instead of `jsonpickle` now in electron and lattice definitions.
- `post_processing` moved to the dispatcher, so the dispatcher will now store a finished execution result in the results folder as specified by the user with no requirement of post processing it from the client/user side.
- `run_task` function in dispatcher modified to check if a node has completed execution and return it if it has, else continue its execution. This also takes care of cases if the server has been closed mid execution, then it can be started again from the last saved state, and the user won't have to wait for the whole execution.
- Instead of passing in the transport graph and dispatch id everywhere, the result object is being passed around, except for the `asyncio` part where the dispatch id and results directory is being passed which afterwards lets the core dispatcher know where to get the result object from and operate on it.
- Getting result of parent node executions of the graph, is now being done using the result object's graph. Storing of each execution's result is also done there.
- Tests updated to reflect the changes made. They are also being run in a serverless manner.

### Removed

- `LatticeResult` class removed.
- `jsonpickle` requirement removed.
- `WorkflowExecutionResult`, `TaskExecutionResult`, and `ExecutionError` singleton classes removed.

### Fixed

- Commented out the `jwt_required()` part in `covalent-dispatcher/_service/app.py`, may be removed in later iterations.
- Dispatcher server will now return the error message in the response of getting result if it fails instead of sending every result ever as a response.

## [0.4.3] - 2021-11-23

### Added

- Added a note in Known Issues regarding port conflict warning.

## [0.4.2] - 2021-11-24

### Added

- Added badges to README.md

## [0.4.1] - 2021-11-23

### Changed

- Removed old coverage badge and fixed the badge URL

## [0.4.0] - 2021-11-23

### Added

- Codecov integrations and badge

### Fixed

- Detached pipelines no longer created

## [0.3.0] - 2021-11-23

### Added

- Wrote a Code of Conduct based on <https://www.contributor-covenant.org/>
- Added installation and environment setup details in CONTRIBUTING
- Added Known Issues section to README

## [0.2.0] - 2021-11-22

### Changed

- Removed non-open-source executors from Covalent. The local SLURM executor is now
- a separate repo. Executors are now plugins.

## [0.1.0] - 2021-11-19

### Added

- Pythonic CLI tool. Install the package and run `covalent --help` for a usage description.
- Login and logout functionality.
- Executor registration/deregistration skeleton code.
- Dispatcher service start, stop, status, and restart.

### Changed

- JWT token is stored to file instead of in an environment variable.
- The Dask client attempts to connect to an existing server.

### Removed

- Removed the Bash CLI tool.

### Fixed

- Version assignment in the covalent init file.

## [0.0.3] - 2021-11-17

### Fixed

- Fixed the Dockerfile so that it runs the dispatcher server from the covalent repo.

## [0.0.2] - 2021-11-15

### Changed

- Single line change in ci script so that it doesn't exit after validating the version.
- Using `rules` in `pytest` so that the behavior in test stage is consistent.

## [0.0.1] - 2021-11-15

### Added

- CHANGELOG.md to track changes (this file).
- Semantic versioning in VERSION.
- CI pipeline job to enforce versioning.<|MERGE_RESOLUTION|>--- conflicted
+++ resolved
@@ -7,15 +7,10 @@
 
 ## [UNRELEASED]
 
-<<<<<<< HEAD
-### Fixes
-
+### Fixed
+
+- Fixed high CPU consumption on UI backend by disabling uvicorn reload.
 - Release action issues with inconsistent GitHub context typing
-=======
-### Fixed
-
-- Fixed high CPU consumption on UI backend by disabling uvicorn reload.
->>>>>>> c58f0fb7
 
 ### Docs
 
