# Changelog

All notable changes to this project will be documented in this file.

The format is based on [Keep a Changelog](https://keepachangelog.com/en/1.0.0/),
and this project adheres to [Semantic Versioning](https://semver.org/spec/v2.0.0.html).

## [UNRELEASED]

## [0.208.0-rc.0] - 2022-11-05

### Authors

- Faiyaz Hasan <faiyaz@agnostiq.ai>
- Casey Jao <casey@agnostiq.ai>
- Alejandro Esquivel <ae@alejandro.ltd>


### Operations

- Reverted nightly schedule back to daily at 4:00am
- Added Alejandro to PAUL_BLART group to allow trigerring of releases

### Added

- Support for transferring the contents of folders to and from S3 buckets using the file transfer module.

### Docs

<<<<<<< HEAD
=======
- Rewrote intro material in README.
>>>>>>> d4edeafa
- Changed "Citation" in the README.
- Renamed "Release Notes" to "What's New?" in the README. Updated What's New with a description of the newest GUI functionality.

### Fixed

- Folder transfer unit test.
- Folder transfer download bug
- Result objects now print correctly when nodes fail

## [0.207.0-rc.0] - 2022-10-26

### Authors

- Alejandro Esquivel <ae@alejandro.ltd>
- Co-authored-by: pre-commit-ci[bot] <66853113+pre-commit-ci[bot]@users.noreply.github.com>


### Changed

- Running migrations automatically if none have run in the past (fresh installs, after purging)

## [0.206.0-rc.0] - 2022-10-26

### Authors

- Akalanka <8133713+boneyag@users.noreply.github.com>
- Co-authored-by: Will Cunningham <wjcunningham7@users.noreply.github.com>
- Co-authored-by: Scott Wyman Neagle <scott@agnostiq.ai>
- Scott Wyman Neagle <wymnea@protonmail.com>
- Co-authored-by: Will Cunningham <wjcunningham7@gmail.com>
- Co-authored-by: Alejandro Esquivel <ae@alejandro.ltd>
- Co-authored-by: Faiyaz Hasan <faiyaz@agnostiq.ai>
- Casey Jao <casey@agnostiq.ai>
- Venkat Bala <15014089+venkatBala@users.noreply.github.com>


### Docs

- Updated AWS Lambda executor docs to address conflict with using public ecr registries

### Docs

- Fixed missing RTD content under API section for covalent, cli, leptons, deps, data transfer

### Fixed

- Enabling logging by default
- Removed debugging output
- Clarify cli output when `covalent db migrate` needs to be run

### Changed

- Single line call to join instead of a for loop
- Updated black, mirrors-prettier, and detect-secrets in pre-commit hooks

### Operations

- Updated hotfix logic to run on a merge to a release branch
- CodeQL workflow uses a test matrix to scan all repos in the Covalent ecosystem

## [0.205.0-rc.0] - 2022-10-19

### Authors

- Alejandro Esquivel <ae@alejandro.ltd>
- Venkat Bala <15014089+venkatBala@users.noreply.github.com>
- Casey Jao <casey@agnostiq.ai>


### Changed

- Made `root_dispatch_id` nullable to circumvent migration issues with sqlite in certain platforms

### Operations

- Updated all CI Slack alerts to all go to the #covalent-ci channel

### Fixed

- Rendering newlines in ErrorCard on the UI for displaying error stacktraces
- VERSION incrementing logic in changelog
- Fixed v11 migration to use render as batch to make DROP operations compatible with sqlite

## [0.204.1-rc.0] - 2022-10-18

### Authors

- Alejandro Esquivel <ae@alejandro.ltd>
- Venkat Bala <15014089+venkatBala@users.noreply.github.com>
- Casey Jao <casey@agnostiq.ai>


### Fixed

- `covalent restart` honors the `sdk.no_cluster` setting

### Docs

- Updated RTD with details about the new AWS lambda executor interface

### Operations

- Removed PAUL_BLART check on build sdist step in release.yml
- Consolidated pre & stable build into one step in release.yml

## [0.204.0-rc.0] - 2022-10-17

### Authors

- Alejandro Esquivel <ae@alejandro.ltd>
- Prasanna Venkatesh <54540812+Prasy12@users.noreply.github.com>
- Co-authored-by: Aravind-psiog <aravind.prabaharan@psiog.com>
- Co-authored-by: Manjunath PV <manjunath.poilath@psiog.com>
- Co-authored-by: pre-commit-ci[bot] <66853113+pre-commit-ci[bot]@users.noreply.github.com>
- Co-authored-by: RaviPsiog <raviteja.gurram@psiog.com>
- Co-authored-by: RaviPsiog <ravieja.gurram@psiog.com>
- Aravind <100823292+Aravind-psiog@users.noreply.github.com>
- Co-authored-by: Prasy12 <prasanna.venkatesh@psiog.com>


### Operations

- Fixing the validate distribution step given changes in -rc0 suffix to version

### Added

- RTD for User Interface
- Minor GUI fixes

### Fixed

- Re-applying default executor fix post config file reunification

## [0.203.0-rc.0] - 2022-10-14

### Authors

- Prasanna Venkatesh <54540812+Prasy12@users.noreply.github.com>
- Co-authored-by: Aravind-psiog <aravind.prabaharan@psiog.com>
- Co-authored-by: kamalesh.suresh <kamalesh.suresh@psiog.com>
- Co-authored-by: pre-commit-ci[bot] <66853113+pre-commit-ci[bot]@users.noreply.github.com>
- Casey Jao <casey@agnostiq.ai>
- Scott Wyman Neagle <wymnea@protonmail.com>
- Co-authored-by: Scott Wyman Neagle <scott@agnostiq.ai>
- Co-authored-by: Alejandro Esquivel <ae@alejandro.ltd>
- Will Cunningham <wjcunningham7@users.noreply.github.com>
- Will Cunningham <wjcunningham7@gmail.com>


### Added

- Ability to use terminal on the GUI.

### Fixed

- Exceptions when instantiating executors are handled
- Covalent start now waits for the server to settle before returning

### Operations

- updated hotfix logic to run on a merge to a release branch
- Fixing js github actions dist by re-building from develop
- Fixing syntax in describe action & compiled action manually

## [0.202.0] - 2022-10-11

### Authors

- Prasanna Venkatesh <54540812+Prasy12@users.noreply.github.com>
- Co-authored-by: ArunPsiog <arun.mukesh@psiog.com>
- Co-authored-by: kamalesh.suresh <kamalesh.suresh@psiog.com>
- Co-authored-by: Amalan Jenicious F <amalan.jenicious@psiog.com>
- Co-authored-by: Alejandro Esquivel <ae@alejandro.ltd>
- Casey Jao <casey@agnostiq.ai>


### Added

- Ability to view sublattices list as part of the main lattice
- Ability to view subalattices graph as part of main lattice


### Fixed

- Electron dependencies are no longer written twice to the DB during a workflow

## [0.201.0] - 2022-10-09

### Authors

- Venkat Bala <15014089+venkatBala@users.noreply.github.com>
- Will Cunningham <wjcunningham7@users.noreply.github.com>
- Co-authored-by: Scott Wyman Neagle <scott@agnostiq.ai>
- Co-authored-by: Alejandro Esquivel <ae@alejandro.ltd>
- Aravind <100823292+Aravind-psiog@users.noreply.github.com>
- Co-authored-by: Amalan Jenicious F <amalan.jenicious@psiog.com>
- Co-authored-by: kamalesh.suresh <kamalesh.suresh@psiog.com>
- Co-authored-by: Prasy12 <prasanna.venkatesh@psiog.com>
- Co-authored-by: ArunPsiog <arun.mukesh@psiog.com>
- Co-authored-by: pre-commit-ci[bot] <66853113+pre-commit-ci[bot]@users.noreply.github.com>
- Co-authored-by: Casey Jao <casey@agnostiq.ai>
- Co-authored-by: Will Cunningham <wjcunningham7@gmail.com>
- Okechukwu  Emmanuel Ochia <okechukwu@agnostiq.ai>
- Scott Wyman Neagle <wymnea@protonmail.com>


### Docs

- Added AWS Plugins RTD page

### Fixed

- Updated import statements in alembic `env.py` file to refer to updated location of `DataStore` class
- Imports in entry_point

### Docs

- Fixed the docstring for `get_node_error`

### Changed

- move `upsert_lattice_data()` to dispatcher
- move `upsert_electron_data()` to dispatcher
- move `insert_electron_dependency_data()` to dispatcher
- move `persist()` to dispatcher
- move `get_unique_id()` to dispatcher
- move `initialize_result_object()` to dispatcher

### Removed

- `get_node_value` from `Result`

### Tests

- Updated more functional tests

## [0.200.0] - 2022-10-05

### Authors

- Venkat Bala <15014089+venkatBala@users.noreply.github.com>
- Scott Wyman Neagle <scott@agnostiq.ai>
- Co-authored-by: Faiyaz Hasan <faiyaz@agnostiq.ai>
- Co-authored-by: Will Cunningham <wjcunningham7@gmail.com>
- Will Cunningham <wjcunningham7@users.noreply.github.com>
- Co-authored-by: Alejandro Esquivel <ae@alejandro.ltd>
- Co-authored-by: pre-commit-ci[bot] <66853113+pre-commit-ci[bot]@users.noreply.github.com>
- Aravind <100823292+Aravind-psiog@users.noreply.github.com>
- Co-authored-by: Amalan Jenicious F <amalan.jenicious@psiog.com>
- Co-authored-by: kamalesh.suresh <kamalesh.suresh@psiog.com>
- Co-authored-by: Prasy12 <prasanna.venkatesh@psiog.com>
- Co-authored-by: ArunPsiog <arun.mukesh@psiog.com>
- Co-authored-by: Casey Jao <casey@agnostiq.ai>
- Okechukwu  Emmanuel Ochia <okechukwu@agnostiq.ai>


## Docs

- Updated ECS Executor RTD with config & cloud resources table

### Added

- Ability to view the configuration file on the GUI as settings
- Ability to copy python objects for inputs and results for lattice and electrons

### Fixed

- Minor GUI bugs and improvements

### Docs

- Updated Lambda Executor RTD with config & cloud resources table
- Updated EC2, Braket, and Batch AWS Executors RTD with config & cloud resources table

### Operations

- Fixed syntax issues in `nightly.yml`
- Add `repository` arg to checkout in `version`
- fix `octokit` request action route, update env token
- create stable versions for stable releases
- add `fetch-depth: 0` to fetch entire history
- fix regex for matching version
- add `persist-credentials: false` in nightly
- Update `nightly` schedule to midnight EST
- Added CI for Ubuntu 22.04 / Python 3.8, 3.9
- Added CI for Centos 7 / Python 3.9
- Added experimental CI for Debian 11 / Python 3.11rc2
- Renamed Ubuntu images to Debian for accuracy
- Adding boilerplate workflow
- Syntax fixes in release.yml
- Verbose failure messages in boilerplate workflow
- Change license.yml to pip-license-checker action

## [0.199.0] - 2022-09-29

### Authors

- Venkat Bala <15014089+venkatBala@users.noreply.github.com>
- Co-authored-by: Will Cunningham <wjcunningham7@gmail.com>
- Co-authored-by: Scott Wyman Neagle <scott@agnostiq.ai>
- Will Cunningham <wjcunningham7@users.noreply.github.com>
- Sankalp Sanand <sankalp@agnostiq.ai>
- Casey Jao <casey@agnostiq.ai>
- Prasanna Venkatesh <54540812+Prasy12@users.noreply.github.com>
- Co-authored-by: Manjunath PV <manjunath.poilath@psiog.com>
- Co-authored-by: kamalesh.suresh <kamalesh.suresh@psiog.com>
- Co-authored-by: ArunPsiog <arun.mukesh@psiog.com>
- Co-authored-by: RaviPsiog <raviteja.gurram@psiog.com>
- Co-authored-by: pre-commit-ci[bot] <66853113+pre-commit-ci[bot]@users.noreply.github.com>
- Co-authored-by: Faiyaz Hasan <faiyaz@agnostiq.ai>
- Co-authored-by: Alejandro Esquivel <ae@alejandro.ltd>

### Tests

- Fixed `asserts` in stress tests
- Added unit tests for `defaults.py`
- Updated `test_sync()` to match the new function signature.

### Added

- `requirements-client.txt` file added.
- Logs tab on the GUI which displays the covalent logs and also the ability to download the log file.
- Missing copyrights to the file transfer module.

### Fixed

- Config file is now locked during reads and writes to mitigate concurrency issues
- In `defaults.py/get_default_executor`, condition to return `local` or `dask` is now fixed
- Strip "/" from the S3 bucket download "from file path" and the upload "to file path"
- Correctly return stderr in get_node_result

### Changed

- Installation requirements are now split into client side and server side requirements' files.
- `setup.py` modified to install client side requirements only, if `COVALENT_SDK_ONLY` environment variable is present and `True`.
- Updated `requirements.txt` and `tests/requirements.txt`
- Updated `nbconvert` by dependabot
- Split the `ConfigManager` into `Client` and `Server` components
- Update the `set/get/update` config methods to distinguish between the client and server parts
- `get_all_node_results()` uses in memory `Result` instead of DB
- `get_all_node_outputs()` uses in memory Result instead of DB

### Removed

- The DB dependency in `sync()`
- The ability for `sync()` to wait for all dispatches.

### Docs

- Fixed a notebook which was not rendering

### Operations

- Updating all references to local workflows
- Adding `nightly.yml` workflow for nightly CI
- Updated triggers to `tests` and `changelog` workflows
- Enhanced pre-release workflows
- `codecov` passthrough jobs added for when tests are not run
- Tests are run on one platform on pushes to `develop` to keep codecov reports accurate
- Test matrix source triggers changed from `workflow_call` to `schedule` since contexts are inherited
- Removed badges workflow; version badge is now generated using the latest pre-release tag
- Removed unused `push_to_s3` workflow
- Workflows authenticate to AWS using OIDC with specific roles
- Only the recommended platform is tested on pull requests
- Update check blocks to assert the `workflow_call` event type is replaced with `schedule`
- Create a hotfix when pushing to a release branch
- Update nightly trigger to `hourly` for testing
- Update `changelog` action token to `COVALENT_OPS_BOT_TOKEN`
- Remove `benchmark` workflow from `nightly` schedule
- Removed payload dependency from changelog action so it can run on a schedule
- Remove `benchmark` workflow from `nightly` schedule

## [0.198.0] - 2022-09-14

### Authors

- Scott Wyman Neagle <scott@agnostiq.ai>
- Co-authored-by: Will Cunningham <wjcunningham7@gmail.com>


### Operations

- Fix `release.yml` workflow
- Adding a step in `release.yml/docker` job to trigger the AWS executor base image build in the remote repo `covalent-aws-plugins`
- Pass all the necessary inputs for the triggered workflow as part of the HTTP POST request body
- Added MacOS 12 to test matrix


### Changed

- Skipping stalling `dask_executor` functional test
- Database is initialized in `covalent_ui/app.py` instead of in the CLI's `start` method in order to support management via `start-stop-daemon`.
- Convert `COVALENT_SVC_PORT` to `int` when parsing env var
- Skipping stalling `dask_executor` functional test

### Added

- Modified `_DEFAULT_CONSTRAINT_VALUES` to a dataclass called `DefaultMetadataValues`, it is still used as a dictionary everywhere (named `DEFAULT_METADATA_VALUES` instead) but in an object-like manner.
- Modified `_DEFAULT_CONFIG` to also be a dataclass called `DefaultConfig`, which is initialized whenever needed and used like a dictionary (named `DEFAULT_CONFIG`).
- `ConfigManager` is now thread safe since it is initialized whenever needed instead of one object being accessed by multiple processes/threads leading to corruption of the config file.
- Using `contextlib.supress` to ignore `psutil.NoSuchProcess` errors instead of `try/except` with `pass`.
- Filter workflow dispatches by status on the GUI.
- Delete all workflow dispatches present in the database from the GUI and add filter level deletion of workflow dispatches as well.
- Theme changes as part of latest wireframe.
- Factory functions to generate configurations and default metadata at the time when required. This is because certain values like default executors are only determined when the covalent server starts.
- Respecting the configuration options like default executor, no. of workers, developer mode, etc. when restarting the server.
- Unit tests for `remote_executor.py`
- Added alembic migrations script for DB schema v12
- Environment variables added to `defaults.py` in order to support system services
- Covalent OpenRC init script added

### Removed

- Deprecated `_DEFAULT_CONSTRAINTS_DEPRECATED` removed.
- Confusing `click` argument `no-cluster` instead of flag `--no-cluster` removed; this was also partially responsible for unexpected behaviour with using `no-cluster` option when starting covalent.

### Operations

- Fixed a bug in changelog.yml caused by passing a large list of commits as a var

### Tests

- Updated tests to reflect above changes.
- Updated more tests to DB schema v12
- Improved DB mocking in dispatcher tests

### Fixed

- Removed inheritance of `call_before` metadata related to file transfers from parent electron to collected nodes.
- Executor instances at runtime no longer inadvertently modify
  transport graph nodes when modifying their attributes.
- Syntax error in `tests.yml`

### Docs

- Updated AWS Lambda plugin rtd with mention to its limitations.
- Updated RTD concepts and tutorials to reflect new UI.

## [0.197.0] - 2022-09-08

### Authors

- Will Cunningham <wjcunningham7@users.noreply.github.com>
- Co-authored-by: Scott Wyman Neagle <scott@agnostiq.ai>
- Alejandro Esquivel <ae@alejandro.ltd>
- Co-authored-by: Will Cunningham <wjcunningham7@gmail.com>
- Aravind-psiog <100823292+Aravind-psiog@users.noreply.github.com>
- Faiyaz Hasan <faiyaz@agnostiq.ai>
- Co-authored-by: Venkat Bala <venkat@agnostiq.ai>
- Prasanna Venkatesh <54540812+Prasy12@users.noreply.github.com>
- Co-authored-by: Amalan Jenicious F <amalan.jenicious@psiog.com>
- Okechukwu  Emmanuel Ochia <okechukwu@agnostiq.ai>
- Co-authored-by: pre-commit-ci[bot] <66853113+pre-commit-ci[bot]@users.noreply.github.com>
- Casey Jao <casey@agnostiq.ai>


### Fixed

- Fixed missing lattice and result object attributes after rehydrating from datastore.

### Changed

- Implemented v12 of the DB schema

### Tests

- Enhanced DB tests to check faithfulness of persist and rehydrate operations

### Docs
- Update user interface docs for filter and delete features.
- Added credential management page

## [0.196.0] - 2022-09-07

### Authors

- Will Cunningham <wjcunningham7@users.noreply.github.com>
- Co-authored-by: Scott Wyman Neagle <scott@agnostiq.ai>
- Alejandro Esquivel <ae@alejandro.ltd>
- Co-authored-by: Will Cunningham <wjcunningham7@gmail.com>
- Aravind-psiog <100823292+Aravind-psiog@users.noreply.github.com>
- Faiyaz Hasan <faiyaz@agnostiq.ai>
- Co-authored-by: Venkat Bala <venkat@agnostiq.ai>
- Prasanna Venkatesh <54540812+Prasy12@users.noreply.github.com>
- Co-authored-by: Amalan Jenicious F <amalan.jenicious@psiog.com>
- Okechukwu  Emmanuel Ochia <okechukwu@agnostiq.ai>
- Co-authored-by: pre-commit-ci[bot] <66853113+pre-commit-ci[bot]@users.noreply.github.com>
- Casey Jao <casey@agnostiq.ai>


### Changed

- Sublattices are now run completely internally, without any HTTP calls.
- Lattice-level metadata is persisted atomically for sublattices.

## [0.195.0] - 2022-09-06

### Authors

- Will Cunningham <wjcunningham7@users.noreply.github.com>
- Co-authored-by: Scott Wyman Neagle <scott@agnostiq.ai>
- Alejandro Esquivel <ae@alejandro.ltd>
- Co-authored-by: Will Cunningham <wjcunningham7@gmail.com>
- Aravind-psiog <100823292+Aravind-psiog@users.noreply.github.com>
- Faiyaz Hasan <faiyaz@agnostiq.ai>
- Co-authored-by: Venkat Bala <venkat@agnostiq.ai>
- Prasanna Venkatesh <54540812+Prasy12@users.noreply.github.com>
- Co-authored-by: Amalan Jenicious F <amalan.jenicious@psiog.com>
- Okechukwu  Emmanuel Ochia <okechukwu@agnostiq.ai>
- Co-authored-by: pre-commit-ci[bot] <66853113+pre-commit-ci[bot]@users.noreply.github.com>
- Casey Jao <casey@agnostiq.ai>


### Changed

- `import covalent` no longer pulls in the server components

### Operations

- Fixed `tests.yml` where `RECOMMENDED_PLATFORM` was not properly set

## [0.194.0] - 2022-09-06

### Authors

- Will Cunningham <wjcunningham7@users.noreply.github.com>
- Co-authored-by: Scott Wyman Neagle <scott@agnostiq.ai>
- Alejandro Esquivel <ae@alejandro.ltd>
- Co-authored-by: Will Cunningham <wjcunningham7@gmail.com>
- Aravind-psiog <100823292+Aravind-psiog@users.noreply.github.com>
- Faiyaz Hasan <faiyaz@agnostiq.ai>
- Co-authored-by: Venkat Bala <venkat@agnostiq.ai>
- Prasanna Venkatesh <54540812+Prasy12@users.noreply.github.com>
- Co-authored-by: Amalan Jenicious F <amalan.jenicious@psiog.com>
- Okechukwu  Emmanuel Ochia <okechukwu@agnostiq.ai>
- Co-authored-by: pre-commit-ci[bot] <66853113+pre-commit-ci[bot]@users.noreply.github.com>
- Casey Jao <casey@agnostiq.ai>


### Operations

- Added a workflow which checks for missing or extra requirements
- Added pycln to pre-commit hooks #867

### Removed

- PyYAML
- tailer

## [0.193.0] - 2022-09-06

### Authors

- Will Cunningham <wjcunningham7@users.noreply.github.com>
- Co-authored-by: Scott Wyman Neagle <scott@agnostiq.ai>
- Alejandro Esquivel <ae@alejandro.ltd>
- Co-authored-by: Will Cunningham <wjcunningham7@gmail.com>
- Aravind-psiog <100823292+Aravind-psiog@users.noreply.github.com>
- Faiyaz Hasan <faiyaz@agnostiq.ai>
- Co-authored-by: Venkat Bala <venkat@agnostiq.ai>
- Prasanna Venkatesh <54540812+Prasy12@users.noreply.github.com>
- Co-authored-by: Amalan Jenicious F <amalan.jenicious@psiog.com>
- Okechukwu  Emmanuel Ochia <okechukwu@agnostiq.ai>
- Co-authored-by: pre-commit-ci[bot] <66853113+pre-commit-ci[bot]@users.noreply.github.com>
- Casey Jao <casey@agnostiq.ai>


### Changed

- Refactored executor base classes

### Operations

- pre-commit autoupdate

## [0.192.0] - 2022-09-02

### Authors

- Will Cunningham <wjcunningham7@users.noreply.github.com>
- Co-authored-by: Scott Wyman Neagle <scott@agnostiq.ai>
- Alejandro Esquivel <ae@alejandro.ltd>
- Co-authored-by: Will Cunningham <wjcunningham7@gmail.com>
- Aravind-psiog <100823292+Aravind-psiog@users.noreply.github.com>
- Faiyaz Hasan <faiyaz@agnostiq.ai>
- Co-authored-by: Venkat Bala <venkat@agnostiq.ai>
- Prasanna Venkatesh <54540812+Prasy12@users.noreply.github.com>
- Co-authored-by: Amalan Jenicious F <amalan.jenicious@psiog.com>
- Okechukwu  Emmanuel Ochia <okechukwu@agnostiq.ai>
- Co-authored-by: pre-commit-ci[bot] <66853113+pre-commit-ci[bot]@users.noreply.github.com>


### Changed

- Modified how `no_cluster` is passed to `app.py` from the CLI

## [0.191.0] - 2022-09-01

### Authors

- Will Cunningham <wjcunningham7@users.noreply.github.com>
- Co-authored-by: Scott Wyman Neagle <scott@agnostiq.ai>
- Alejandro Esquivel <ae@alejandro.ltd>
- Co-authored-by: Will Cunningham <wjcunningham7@gmail.com>
- Aravind-psiog <100823292+Aravind-psiog@users.noreply.github.com>
- Faiyaz Hasan <faiyaz@agnostiq.ai>
- Co-authored-by: Venkat Bala <venkat@agnostiq.ai>
- Prasanna Venkatesh <54540812+Prasy12@users.noreply.github.com>
- Co-authored-by: Amalan Jenicious F <amalan.jenicious@psiog.com>
- Okechukwu  Emmanuel Ochia <okechukwu@agnostiq.ai>
- Co-authored-by: pre-commit-ci[bot] <66853113+pre-commit-ci[bot]@users.noreply.github.com>


### Added

- Implementation of RemoteExecutor

## [0.190.0] - 2022-09-01

### Authors

- Will Cunningham <wjcunningham7@users.noreply.github.com>
- Co-authored-by: Scott Wyman Neagle <scott@agnostiq.ai>
- Alejandro Esquivel <ae@alejandro.ltd>
- Co-authored-by: Will Cunningham <wjcunningham7@gmail.com>
- Aravind-psiog <100823292+Aravind-psiog@users.noreply.github.com>
- Faiyaz Hasan <faiyaz@agnostiq.ai>
- Co-authored-by: Venkat Bala <venkat@agnostiq.ai>
- Prasanna Venkatesh <54540812+Prasy12@users.noreply.github.com>
- Co-authored-by: Amalan Jenicious F <amalan.jenicious@psiog.com>
- Okechukwu  Emmanuel Ochia <okechukwu@agnostiq.ai>


### Changed

- Renamed `BaseAsyncExecutor` and its references to `AsyncBaseExecutor`.

## [0.189.0] - 2022-08-31

### Authors

- Will Cunningham <wjcunningham7@users.noreply.github.com>
- Co-authored-by: Scott Wyman Neagle <scott@agnostiq.ai>
- Alejandro Esquivel <ae@alejandro.ltd>
- Co-authored-by: Will Cunningham <wjcunningham7@gmail.com>
- Aravind-psiog <100823292+Aravind-psiog@users.noreply.github.com>
- Faiyaz Hasan <faiyaz@agnostiq.ai>
- Co-authored-by: Venkat Bala <venkat@agnostiq.ai>
- Prasanna Venkatesh <54540812+Prasy12@users.noreply.github.com>
- Co-authored-by: Amalan Jenicious F <amalan.jenicious@psiog.com>


### Added

- Added capability to take screenshot of the graph with covalent logo on the GUI.

### Operations

- Changed the environment switches in tests.yml to be `true`/empty instead of 1/0

- Adding `benchmark.yml` workflow

### Tests

- Adding scripts in `tests/stress_tests/benchmarks`

## [0.188.0] - 2022-08-31

### Authors

- Will Cunningham <wjcunningham7@users.noreply.github.com>
- Co-authored-by: Scott Wyman Neagle <scott@agnostiq.ai>
- Alejandro Esquivel <ae@alejandro.ltd>
- Co-authored-by: Will Cunningham <wjcunningham7@gmail.com>
- Aravind-psiog <100823292+Aravind-psiog@users.noreply.github.com>


### Added

- Created a prototype of a production Dockerfile
- The old Dockerfile has been moved to Dockerfile.dev

### Docs

- Added db schema migration error guide in RTD
- Removed `get_data_store` from quantum chemistry tutorial #1046

### Operations

- Front-end test coverage measured and reported in CI
- Added reusable version action

- Added read the docs for user interface

## [0.187.0] - 2022-08-28

### Authors

- Prasanna Venkatesh <54540812+Prasy12@users.noreply.github.com>
- Co-authored-by: Kamalesh-suresh <kamalesh.suresh@psiog.com>
- Co-authored-by: Amalan Jenicious F <amalan.jenicious@psiog.com>
- Co-authored-by: pre-commit-ci[bot] <66853113+pre-commit-ci[bot]@users.noreply.github.com>

### Tests

- Fixed `test_using_executor_names` and `test_internal_sublattice_dispatch` tests to also work with `--no-cluster` option.

### Added

- Added test cases for front-end react components.

## [0.186.0] - 2022-08-25

### Authors

- Sankalp Sanand <sankalp@agnostiq.ai>
- Co-authored-by: Alejandro Esquivel <ae@alejandro.ltd>
- Venkat Bala <venkat@agnostiq.ai>
- Okechukwu  Emmanuel Ochia <okechukwu@agnostiq.ai>
- Co-authored-by: pre-commit-ci[bot] <66853113+pre-commit-ci[bot]@users.noreply.github.com>
- Co-authored-by: Will Cunningham <wjcunningham7@gmail.com>
- Co-authored-by: Scott Wyman Neagle <scott@agnostiq.ai>
- Venkat Bala <15014089+venkatBala@users.noreply.github.com>
- Aravind-psiog <100823292+Aravind-psiog@users.noreply.github.com>
- Co-authored-by: Kamalesh-suresh <kamalesh.suresh@psiog.com>
- Co-authored-by: Prasy12 <prasanna.venkatesh@psiog.com>

### Operations

- Fix conditional logic around dumping of `covalent` logs to stdout in test workflows
- Build test matrix by parsing configs from json
- Dump covalent logs if any of the tests step fail
- changed-files action uses the proper sha in version.yml

### Docs

- Added RTD and header for the AWS EC2 executor plugin.
- Refactored tutorials for better organization

### Added

- Added executor label, node id and node type to graph node UI

### Changed

- Runtime has been modified to be more precise on the lattice and electron sidebar

## [0.185.0] - 2022-08-23

### Authors

- Sankalp Sanand <sankalp@agnostiq.ai>
- Co-authored-by: Alejandro Esquivel <ae@alejandro.ltd>
- Venkat Bala <venkat@agnostiq.ai>

### Added

- Adding `load_tests` subdirectory to tests to facilitate execution of Covalent benchmarks during nightly runs
- Added `locust` requirements to tests `requirements.txt`

## [0.184.2] - 2022-08-23

### Authors

- Sankalp Sanand <sankalp@agnostiq.ai>
- Co-authored-by: Alejandro Esquivel <ae@alejandro.ltd>


### Fixed

- Switched the `render_as_batch` flag in the alembic env context so that `ALTER` commands are supported in SQLite migrations.

### Docs

- Updated custom executor RTD to show a simpler example

### Operations

- pre-commit autoupdate

## [0.184.1] - 2022-08-23

### Authors

- Alejandro Esquivel <ae@alejandro.ltd>
- Venkat Bala <venkat@agnostiq.ai>
- Co-authored-by: Scott Wyman Neagle <scott@agnostiq.ai>
- Casey Jao <casey@agnostiq.ai>
- Sankalp Sanand <sankalp@agnostiq.ai>


### Fixed

- Function's `__doc__` and `__name__` storage in dict/json for transportable object fixed.

### Tests

- Added unit test for the above fix.

## [0.184.0] - 2022-08-22

### Authors

- Alejandro Esquivel <ae@alejandro.ltd>
- Venkat Bala <venkat@agnostiq.ai>
- Co-authored-by: Scott Wyman Neagle <scott@agnostiq.ai>
- Casey Jao <casey@agnostiq.ai>


### Changed

- Electron metadata is serialized earlier during workflow construction
  to reduce unexpected executor pip requirements.

### Operations

- Updating conditional logic for the different steps in `release` workflow
- Dependabot update

### Docs

- Removed "How to synchronize lattices" section from RTD

## [0.183.0] - 2022-08-18

### Authors

- Scott Wyman Neagle <scott@agnostiq.ai>
- Venkat Bala <venkat@agnostiq.ai>


### Added

- Adding tests to update patch coverage for the `covalent logs` cli

### Changed

- Modify the `covalent logs` CLI handler to read logs line by line

### Operations

- Update release workflow
- Adding a `wait` input for the Conda action

## [0.182.2] - 2022-08-18

### Authors

- Scott Wyman Neagle <scott@agnostiq.ai>
- Will Cunningham <wjcunningham7@users.noreply.github.com>
- Alejandro Esquivel <ae@alejandro.ltd>
- Co-authored-by: Will Cunningham <wjcunningham7@gmail.com>
- Co-authored-by: Faiyaz Hasan <faiyaz@agnostiq.ai>


### Fixed

- CLI `service.py` tests to run without the server needing to be started.

### Docs

- Added `covalent db` cli command to API section of RTD

### Docs

- Fixed RTD downloads badge image to point to `covalent` rather than `cova`

### Operations

- Use conda skeleton action for build and upload

### Docs

- Updating WCI yaml with new file transfer protocols

## [0.182.1] - 2022-08-17

### Authors

- Will Cunningham <wjcunningham7@users.noreply.github.com>
- Venkat Bala <venkat@agnostiq.ai>
- Co-authored-by: santoshkumarradha <santosh@agnostiq.ai>
- Co-authored-by: pre-commit-ci[bot] <66853113+pre-commit-ci[bot]@users.noreply.github.com>
- Co-authored-by: Santosh kumar <29346072+santoshkumarradha@users.noreply.github.com>
- Co-authored-by: Scott Wyman Neagle <scott@agnostiq.ai>
- Prasanna Venkatesh <54540812+Prasy12@users.noreply.github.com>
- Co-authored-by: Will Cunningham <wjcunningham7@gmail.com>


### Fixed

- lattice.draw() fix on the GUI.

## [0.182.0] - 2022-08-17

### Authors

- Will Cunningham <wjcunningham7@users.noreply.github.com>
- Venkat Bala <venkat@agnostiq.ai>
- Co-authored-by: santoshkumarradha <santosh@agnostiq.ai>
- Co-authored-by: pre-commit-ci[bot] <66853113+pre-commit-ci[bot]@users.noreply.github.com>
- Co-authored-by: Santosh kumar <29346072+santoshkumarradha@users.noreply.github.com>
- Co-authored-by: Scott Wyman Neagle <scott@agnostiq.ai>


### Added

- Update RTD for `AWS Batch` executor
- Removed `AWS Lambda` executor RTD from this branch in order to keep changes atomic

### Changed

- Synced with latest develop

### Docs

- Adding RTD for `AWS Braket` executor
- Adding dropdown menu for the IAM policy
- Delete RTD for other cloud executor to keep changes atomic
- Renamed `executers` folder to `executors`

### Docs

- Updated short release notes

## [0.181.0] - 2022-08-17

### Authors

- Alejandro Esquivel <ae@alejandro.ltd>
- Will Cunningham <wjcunningham7@users.noreply.github.com>
- Scott Wyman Neagle <scott@agnostiq.ai>
- Venkat Bala <venkat@agnostiq.ai>
- Co-authored-by: santoshkumarradha <santosh@agnostiq.ai>
- Co-authored-by: pre-commit-ci[bot] <66853113+pre-commit-ci[bot]@users.noreply.github.com>
- Co-authored-by: Santosh kumar <29346072+santoshkumarradha@users.noreply.github.com>
- Co-authored-by: Will Cunningham <wjcunningham7@gmail.com>
- Prasanna Venkatesh <54540812+Prasy12@users.noreply.github.com>
- Co-authored-by: Kamalesh-suresh <kamalesh.suresh@psiog.com>
- Co-authored-by: Manjunath PV <manjunath.poilath@psiog.com>
- Co-authored-by: ArunPsiog <arun.mukesh@psiog.com>


### Changed

- Lazy loading mechanism on the GUI.

### Fixed

- Displaying electron executor and inputs information on the GUI.
- Animated spinner for running statuses on the GUI.

## Docs

- Add `AWSLambdaExecutor` RTD
- Update `api.rst` to include `cluster` CLI command option
- Added version migration guide section in RTD
- Update RTD for `AWS ECS` executor
- Remove AWS Lambda and Batch RTDs to keep changes atomic
- Adding dropdowns to IAM policy documents
- Updated compatibility matrix
- Updated pip, bash and callable deps how-to guides

### Operations

- NPM install on CentOS done explicitly
- `-y` flag for `conda install`

## [0.180.0] - 2022-08-16

### Authors

- Casey Jao <casey@agnostiq.ai>
- Co-authored-by: Alejandro Esquivel <ae@alejandro.ltd>
- Okechukwu  Emmanuel Ochia <okechukwu@agnostiq.ai>
- Scott Wyman Neagle <scott@agnostiq.ai>
- Co-authored-by: pre-commit-ci[bot] <66853113+pre-commit-ci[bot]@users.noreply.github.com>
- Co-authored-by: Will Cunningham <wjcunningham7@gmail.com>
- Sankalp Sanand <sankalp@agnostiq.ai>


### Removed

- Removed `ct.wait.LONG` etc. constants from covalent's init

### Changed

- `wait` in `_get_result_from_dispatcher` will now use `_results_manager.wait.EXTREME` if `True` has been passed to it.

### Operations

- Prettierified release.yml
- Cleaned up pre-commit-config.yml

### Docs

- Updated Bash Lepton tutorial to conform with the latest Lepton interface changes
- Disabling how-to guide for executing an electron with a specified Conda environment.
- Fixed "How To" for Python leptons

## [0.179.0] - 2022-08-16

### Authors



### Changed

- Changed terser package version on webapp yarn-lock file.

## [0.178.0] - 2022-08-15

### Authors

- Will Cunningham <wjcunningham7@users.noreply.github.com>
- Co-authored-by: Alejandro Esquivel <ae@alejandro.ltd>
- Casey Jao <casey@agnostiq.ai>


### Changed

- Dispatch workflows as asyncio tasks on the FastAPI event loop instead of in separate threads

### Fixed

- Deconflict wait enum with `ct.wait` function; `wait` -> `WAIT`

### Operations

- Conda package is built and tested on a nightly schedule
- Conda deployment step is added to `release.yml`
- Install yarn and npm on Ubuntu whenever the webapp needs to be built

## [0.177.0] - 2022-08-11

### Authors

- Scott Wyman Neagle <scott@agnostiq.ai>
- Co-authored-by: Faiyaz Hasan <faiyaz@agnostiq.ai>
- Casey Jao <casey@agnostiq.ai>
- Venkat Bala <venkat@agnostiq.ai>
- Co-authored-by: pre-commit-ci[bot] <66853113+pre-commit-ci[bot]@users.noreply.github.com>

### Removed

- `while True` in `app.get_result`

### Changed

- Flask route logic to return 503 when the result is not ready

### Tests

- results_manager tests

### Operations

- Fix conditional checks for `pre-release` and `stable` Covalent docker image builds

## [0.176.0] - 2022-08-11

### Authors

- Scott Wyman Neagle <scott@agnostiq.ai>
- Co-authored-by: Faiyaz Hasan <faiyaz@agnostiq.ai>
- Casey Jao <casey@agnostiq.ai>


### Operations

- Update precommit yaml.

### Removed

- `Lattice.check_consumables()`, `_TransportGraph.get_topologically_sorted_graph()`

### Operations

- Trigger webapp build if `build==true`

## [0.175.0] - 2022-08-11

### Authors

- Scott Wyman Neagle <scott@agnostiq.ai>
- Co-authored-by: Faiyaz Hasan <faiyaz@agnostiq.ai>
- Casey Jao <casey@agnostiq.ai>


### Operations

- Trigger Slack alert for failed tests on `workflow_run`

## [0.174.0] - 2022-08-11

### Authors

- Casey Jao <casey@agnostiq.ai>
- Alejandro Esquivel <ae@alejandro.ltd>


### Changed

- Changed return value for TransferFromRemote and TransferToRemote (download/upload) operations to be consistent and always return filepath tuples

### Docs

- Updated docs with File Transfer return value changes and `files` kwarg injections

### Fixed

- Fixed postprocessing workflows that return an electron with an incoming wait_for edge

## [0.173.0] - 2022-08-10

### Authors

- Sankalp Sanand <sankalp@agnostiq.ai>


### Added

- `--hard` and `--yes` flags added to `covalent purge` for hard purging (also deletes the databse) and autoapproving respectively.

### Changed

- `covalent purge` now shows the user a prompt informing them what dirs and files will be deleted.
- Improved shown messages in some commands.

### Tests

- Updated tests to reflect above changes.

## [0.172.0] - 2022-08-10

### Authors

- Will Cunningham <wjcunningham7@users.noreply.github.com>
- Prasanna Venkatesh <54540812+Prasy12@users.noreply.github.com>
- Co-authored-by: pre-commit-ci[bot] <66853113+pre-commit-ci[bot]@users.noreply.github.com>
- Co-authored-by: Aravind-psiog <100823292+Aravind-psiog@users.noreply.github.com>
- Co-authored-by: ArunPsiog <arun.mukesh@psiog.com>
- Co-authored-by: manjunath.poilath <manjunath.poilath@psiog.com>
- Co-authored-by: Kamalesh-suresh <kamalesh.suresh@psiog.com>
- Co-authored-by: Amalan Jenicious F <amalan.jenicious@psiog.com>
- Co-authored-by: M Shrikanth <shrikanth.mohan@psiog.com>
- Co-authored-by: Casey Jao <casey@agnostiq.ai>
- Co-authored-by: Aravind-psiog <aravind.prabaharan@psiog.com>
- Co-authored-by: Will Cunningham <wjcunningham7@gmail.com>
- Co-authored-by: Alejandro Esquivel <ae@alejandro.ltd>


### Changed

- Covalent dispatcher flask web apis ported to FastAPI in `covalent_dispatcher/_service/app.py`
- Unit tests written for Covalent dispatcher flask web apis ported to FastAPI in `covalent_dispatcher_tests/_service/app.test.py`
- Web apis of `covalent_ui` refactored to adhere to v11 DB schema
- Electron graph mini map has been moved next to controls on the GUI.
- Lattice status and count of completed & total electrons has been moved to the top of the graph on the GUI.
- Some of the Flask APIs earlier consumed by the GUI have been deprecated & removed from the code base.
- APIs exposed by the web app back end have been re-factored to adhere to the new DB schema v10

### Added

- Added count of dispatches by status on the dispatch list section of the GUI.
- APIs that the GUI consumes have been re-written using FastAPI. This includes re-factoring of older APIs and adding of new APIs.
- Added COVALENT_SERVER_IFACE_ANY flag for uvicorn to start with 0.0.0.0

### Docs

- ReadTheDocs landing page has been improved

## [0.171.0] - 2022-08-10

### Authors

- Casey Jao <casey@agnostiq.ai>
- Co-authored-by: Scott Wyman Neagle <scott@agnostiq.ai>

### Added

- Added `covalent migrate_legacy_result_object` command to save pickled Result objects to the DataStore

## [0.170.1] - 2022-08-09

### Authors

- Venkat Bala <venkat@agnostiq.ai>

### Fixed

- Remove `attr` import added inadvertently

### Tests

- Fix `start` cli test, update `set_config` call count

## [0.170.0] - 2022-08-08

### Authors

- Venkat Bala <venkat@agnostiq.ai>
- Co-authored-by: pre-commit-ci[bot] <66853113+pre-commit-ci[bot]@users.noreply.github.com>


### Changed

- Temporarily allow executor plugin variable name to be either in uppercase or lowercase

## [0.169.0] - 2022-08-08

### Authors

- Venkat Bala <venkat@agnostiq.ai>
- Co-authored-by: pre-commit-ci[bot] <66853113+pre-commit-ci[bot]@users.noreply.github.com>


### Added

- Adding a `covalent config` convenience CLI to quickly view retrive the covalent configuration

## [0.168.0] - 2022-08-08

### Authors

- Venkat Bala <venkat@agnostiq.ai>
- Co-authored-by: pre-commit-ci[bot] <66853113+pre-commit-ci[bot]@users.noreply.github.com>


### Added

- Adding `setup/teardown` methods as placeholders for any executor specific setup and teardown tasks

## [0.167.0] - 2022-08-08

### Authors

- Poojith U Rao <106616820+poojithurao@users.noreply.github.com>
- Co-authored-by: Venkat Bala <venkat@agnostiq.ai>
- Co-authored-by: Faiyaz Hasan <faiyaz@agnostiq.ai>
- Co-authored-by: pre-commit-ci[bot] <66853113+pre-commit-ci[bot]@users.noreply.github.com>
- Co-authored-by: Alejandro Esquivel <ae@alejandro.ltd>


### Added

- S3 File transfer strategy

### Fixed

- Adding maximum number of retries and timeout parameter to the get result http call.

## [0.166.0] - 2022-08-07

### Authors

- Venkat Bala <venkat@agnostiq.ai>


### Tests

- Update dask cli test to match Covalent Dask cluster configuration


### Changed

- Remove newline from log stream formatter for better log statment output
- Jsonify covalent cluster cli outputs

## [0.165.0] - 2022-08-06

### Authors

- Casey Jao <casey@agnostiq.ai>


### Changed

- Make `BaseExecutor` and `BaseAsyncExecutor` class siblings, not parent and child.

### Operations

- Only validate webapp if the webapp was built

### Tests

- Fixed randomly failing lattice json serialization test

## [0.164.0] - 2022-08-05

### Authors

- Sankalp Sanand <sankalp@agnostiq.ai>
- Faiyaz Hasan <faiyaz@agnostiq.ai>
- Co-authored-by: pre-commit-ci[bot] <66853113+pre-commit-ci[bot]@users.noreply.github.com>
- Co-authored-by: Venkat Bala <venkat@agnostiq.ai>
- Co-authored-by: Will Cunningham <wjcunningham7@gmail.com>


### Changed

- Use `update_config` to modify dask configuration from the cluster process
- Simplify `set_config` logic for dask configuration options on `covalent start`
- Removed default values from click options for dask configuration related values

### Added

- Configured default dask configuration options in `defaults.py`

### Fixed

- Overwriting config address issue.

### Tests

- Moved misplaced functional/integration tests from the unit tests folder to their respective folders.
- All of the unit tests now use test DB instead of hitting a live DB.
- Updated `tests.yml` so that functional tests are run whenever tests get changed or github actions are changed.
- Several broken tests were also fixed.

## [0.163.0] - 2022-08-04

### Authors

- Alejandro Esquivel <ae@alejandro.ltd>
- Co-authored-by: Casey Jao <casey@agnostiq.ai>
- Will Cunningham <wjcunningham7@users.noreply.github.com>
- Co-authored-by: Scott Wyman Neagle <scott@agnostiq.ai>


### Added

- Added `rsync` dependency in `Dockerfile`

### Removed

- `Makefile` which was previously improperly committed

### Operations

- Functional tests are run only on `develop`
- `tests.yml` can be run manually provided a commit SHA
- `tests.yml` uses a `build` filter to conditionally install and build Covalent if build files are modified
- `docker.yml` is now only for dev work, and is manually triggered given an SHA
- `release.yml` is enhanced to push stable and pre-release images to a public ECR repo

## [0.162.0] - 2022-08-04

### Authors

- Alejandro Esquivel <ae@alejandro.ltd>
- Co-authored-by: Casey Jao <casey@agnostiq.ai>


### Changed

- Updated Base executor to support non-unique `retval_key`s, particularly for use in File Transfer where we may have several CallDeps with the reserved `retval_key` of value `files`.

## [0.161.2] - 2022-08-04

### Authors

- Alejandro Esquivel <ae@alejandro.ltd>
- Co-authored-by: pre-commit-ci[bot] <66853113+pre-commit-ci[bot]@users.noreply.github.com>


### Fixed

- Updated `covalent db migrations` to overwrite `alembic.ini` `script_location` with absolute path to migrations folder
- Updated `covalent db alembic [args]` command to use project root as `cwd` for alembic subprocess  

## [0.161.1] - 2022-08-03

### Authors

- Alejandro Esquivel <ae@alejandro.ltd>
- Scott Wyman Neagle <scott@agnostiq.ai>
- Co-authored-by: Faiyaz Hasan <faiyaz@agnostiq.ai>
- Poojith U Rao <106616820+poojithurao@users.noreply.github.com>
- Co-authored-by: Casey Jao <casey@agnostiq.ai>


### Fixed

- When a list was passed to an electron, the generated electron list
  had metadata copied from the electron. This was resulting in
  call_before and call_after functions being called by the electron
  list as well. The metadata (apart from executor) is now set to
  default values for the electron list.

## [0.161.0] - 2022-08-03

### Authors

- Alejandro Esquivel <ae@alejandro.ltd>
- Scott Wyman Neagle <scott@agnostiq.ai>
- Co-authored-by: Faiyaz Hasan <faiyaz@agnostiq.ai>


### Changed

- Replaced `Session(DispatchDB()._get_data_store().engine)` with `workflow_db.session()`

### Removed

- `DevDataStore` class from `datastore.py`
- workflows manager

## [0.160.1] - 2022-08-02

### Authors

- Alejandro Esquivel <ae@alejandro.ltd>
- Scott Wyman Neagle <scott@agnostiq.ai>


### Fixed

- `script_location` key not found issue when installing with pip (second attempt)

### Docs

- Remove migration guide reference from README

### Operations

- Explicitly check `release == true` in tests.yml

## [0.160.0] - 2022-08-02

### Authors

- Casey Jao <casey@agnostiq.ai>
- Co-authored-by: Faiyaz Hasan <faiyaz@agnostiq.ai>


### Changed

- `Executor.run()` now accepts a `task_metadata` dictionary. Current
  keys consist of `dispatch_id` and `node_id`.

## [0.159.0] - 2022-08-02

### Authors

- Casey Jao <casey@agnostiq.ai>
- Co-authored-by: Faiyaz Hasan <faiyaz@agnostiq.ai>


### Changed

- Database schema has been updated to v11

### Operations

- `paths-filter` will only be run on PRs, i.e on workflow runs, the whole test suite will be run.
- Removed retry action from running on `pytest` steps since they instead use `pytest` retries.
- `codecov.yml` added to enable carry-forward flags
- UI front-end is only built for pull requests when the source changes
- Packaging is only validated on the `develop` branch

## [0.158.0] - 2022-07-29

### Authors

- Okechukwu  Emmanuel Ochia <okechukwu@agnostiq.ai>
- Co-authored-by: Scott Wyman Neagle <scott@agnostiq.ai>
- Will Cunningham <wjcunningham7@users.noreply.github.com>
- Alejandro Esquivel <ae@alejandro.ltd>
- Co-authored-by: pre-commit-ci[bot] <66853113+pre-commit-ci[bot]@users.noreply.github.com>
- Casey Jao <casey@agnostiq.ai>
- Co-authored-by: Faiyaz Hasan <faiyaz@agnostiq.ai>


### Changed

- Construct the result object in the dispatcher `entry_point.py` module in order to avoid the Missing Latticed Id error so frequently.
- Update the sleep statement length to 0.1 seconds in the results.manager.

## [0.157.1] - 2022-07-29

### Authors

- Okechukwu  Emmanuel Ochia <okechukwu@agnostiq.ai>
- Co-authored-by: Scott Wyman Neagle <scott@agnostiq.ai>
- Will Cunningham <wjcunningham7@users.noreply.github.com>
- Alejandro Esquivel <ae@alejandro.ltd>
- Co-authored-by: pre-commit-ci[bot] <66853113+pre-commit-ci[bot]@users.noreply.github.com>
- Casey Jao <casey@agnostiq.ai>

### Fixed

- Pass non-kwargs to electrons in the correct order during dispatch.

## [0.157.0] - 2022-07-28

### Authors

- Okechukwu  Emmanuel Ochia <okechukwu@agnostiq.ai>
- Co-authored-by: Scott Wyman Neagle <scott@agnostiq.ai>
- Will Cunningham <wjcunningham7@users.noreply.github.com>
- Alejandro Esquivel <ae@alejandro.ltd>
- Co-authored-by: pre-commit-ci[bot] <66853113+pre-commit-ci[bot]@users.noreply.github.com>
- Casey Jao <casey@agnostiq.ai>


### Changed

- Expose a public `wait()` function compatible with both calling and dispatching lattices

### Docs

- Updated the RTD on `wait_for()` to use the static `wait()` function

### Operations

- pre-commit autoupdate

### Docs

- Changed the custom executor how-to to be shorter and more concise.
- Re-structured the docs

## [0.156.0] - 2022-07-27

### Authors

- Okechukwu  Emmanuel Ochia <okechukwu@agnostiq.ai>
- Co-authored-by: Scott Wyman Neagle <scott@agnostiq.ai>
- Will Cunningham <wjcunningham7@users.noreply.github.com>
- Alejandro Esquivel <ae@alejandro.ltd>
- Co-authored-by: pre-commit-ci[bot] <66853113+pre-commit-ci[bot]@users.noreply.github.com>


### Added

- Bash decorator is introduced
- Lepton commands can be specified as a list of strings rather than strings alone.

## [0.155.1] - 2022-07-26

### Authors

- Okechukwu  Emmanuel Ochia <okechukwu@agnostiq.ai>
- Co-authored-by: Scott Wyman Neagle <scott@agnostiq.ai>
- Will Cunningham <wjcunningham7@users.noreply.github.com>
- Alejandro Esquivel <ae@alejandro.ltd>
- Co-authored-by: pre-commit-ci[bot] <66853113+pre-commit-ci[bot]@users.noreply.github.com>


### Fixed

- `script_location` key not found issue when running alembic programatically

### Operations

- Fixed syntax errors in `stale.yml` and in `hotfix.yml`
- `docker.yml` triggered after version bump in `develop` instead of before
- Enhanced `tests.yml` to upload coverage reports by domain

## [0.155.0] - 2022-07-26

### Authors

- Alejandro Esquivel <ae@alejandro.ltd>


### Added

- Exposing `alembic {args}` cli commands through: `covalent db alembic {args}`

## [0.154.0] - 2022-07-25

### Authors

- Casey Jao <casey@agnostiq.ai>
- Co-authored-by: Venkat Bala <venkat@agnostiq.ai>
- Alejandro Esquivel <ae@alejandro.ltd>


### Added

- Added methods to programatically fetch information from Alembic without needing subprocess

## [0.153.1] - 2022-07-25

### Authors

- Casey Jao <casey@agnostiq.ai>
- Co-authored-by: Venkat Bala <venkat@agnostiq.ai>


### Fixed

- Stdout and stderr are now captured when using the dask executor.


### Tests

- Fixed Dask cluster CLI tests

## [0.153.0] - 2022-07-25

### Authors

- Faiyaz Hasan <faiyaz@agnostiq.ai>


### Added

- Helper function to load and save files corresponding to the DB filenames.

### Changed

- Files with .txt, .log extensions are stored as strings.
- Get result web request timeout to 2 seconds.

## [0.152.0] - 2022-07-25

### Authors

- Faiyaz Hasan <faiyaz@agnostiq.ai>
- Co-authored-by: Scott Wyman Neagle <scott@agnostiq.ai>


### Changed

- Pass default DataStore object to node value retrieval method in the Results object.

## [0.151.1] - 2022-07-22

### Authors

- Faiyaz Hasan <faiyaz@agnostiq.ai>
- Co-authored-by: Scott Wyman Neagle <scott@agnostiq.ai>


### Fixed

- Adding maximum number of retries and timeout parameter to the get result http call.
- Disabling result_webhook for now.

## [0.151.0] - 2022-07-22

### Authors

- Scott Wyman Neagle <scott@agnostiq.ai>
- Co-authored-by: Will Cunningham <wjcunningham7@gmail.com>
- Sankalp Sanand <sankalp@agnostiq.ai>


### Added

- `BaseAsyncExecutor` has been added which can be inherited by new async-aware executors.

### Changed

- Since tasks were basically submitting the functions to a Dask cluster by default, they have been converted into asyncio `Tasks` instead which support a far larger number of concurrent tasks than previously used `ThreadPool`.

- `tasks_pool` will still be used to schedule tasks which use non-async executors.

- Executor's `executor` will now receive a callable instead of a serialized function. This allows deserializing the function where it is going to be executed while providing a simplified `execute` at the same time.

- `uvloop` is being used instead of the default event loop of `asyncio` for better performance.

- Tests have also been updated to reflect above changes.

### Operations

- Made Santosh the sole owner of `/docs`

## [0.150.0] - 2022-07-22

### Authors

- Faiyaz Hasan <faiyaz@agnostiq.ai>


### Added

- Initialize database tables when the covalent server is started.

## [0.149.0] - 2022-07-21

### Authors

- Scott Wyman Neagle <scott@agnostiq.ai>
- Co-authored-by: Venkat Bala <venkat@agnostiq.ai>


### Removed

- `result.save()`
- `result._write_dispatch_to_python_file()`

## [0.148.0] - 2022-07-21

### Authors

- Alejandro Esquivel <ae@alejandro.ltd>


### Changed

- Changed DataStore default db path to correspond to dispatch db config path

### Operations

- Added workflow to stale and close pull requests


### Docs

- Fixed `get_metadata` calls in examples to remove `results_dir` argument
- Removed YouTube video temporarily

## [0.147.0] - 2022-07-21

### Authors

- Casey Jao <casey@agnostiq.ai>


### Changed

- Simplified interface for custom executors. All the boilerplate has
  been moved to `BaseExecutor`.

## [0.146.0] - 2022-07-20

### Authors

- Casey Jao <casey@agnostiq.ai>
- Co-authored-by: Venkat Bala <venkat@agnostiq.ai>
- Faiyaz Hasan <faiyaz@agnostiq.ai>



### Added

- Ensure that transportable objects are rendered correctly when printing the result object.

### Tests

- Check that user data is not unpickled by the Covalent server process

## [0.145.0] - 2022-07-20

### Authors

- Scott Wyman Neagle <scott@agnostiq.ai>
- Co-authored-by: Venkat Bala <venkat@agnostiq.ai>
- Co-authored-by: Faiyaz Hasan <faiyaz@agnostiq.ai>


### Removed

- `entry_point.get_result()`

### Changed

- get_result to query an HTTP endpoint instead of a DB session

## [0.144.0] - 2022-07-20

### Authors

- Will Cunningham <wjcunningham7@users.noreply.github.com>
- Co-authored-by: Scott Wyman Neagle <scott@agnostiq.ai>
- Alejandro Esquivel <ae@alejandro.ltd>


### Added

- Set up alembic migrations & added migration guide (`alembic/README.md`)

## [0.143.0] - 2022-07-19

### Authors

- Will Cunningham <wjcunningham7@users.noreply.github.com>
- Co-authored-by: Scott Wyman Neagle <scott@agnostiq.ai>


### Changed

- Installation will fail if `cova` is installed while trying to install `covalent`.

## [0.142.0] - 2022-07-19

### Authors

- Poojith U Rao <106616820+poojithurao@users.noreply.github.com>
- Co-authored-by: Will Cunningham <wjcunningham7@gmail.com>
- Anna Hughes <annagwen42@gmail.com>
- Co-authored-by: Poojith <poojith@agnostiq.ai>
- Co-authored-by: Scott Wyman Neagle <scott@agnostiq.ai>
- Casey Jao <casey@agnostiq.ai>
- Co-authored-by: Venkat Bala <venkat@agnostiq.ai>
- Co-authored-by: pre-commit-ci[bot] <66853113+pre-commit-ci[bot]@users.noreply.github.com>
- Faiyaz Hasan <faiyaz@agnostiq.ai>


### Added

- `electron_num`, `completed_electron_num` fields to the Lattice table.

## [0.141.0] - 2022-07-19

### Authors

- Poojith U Rao <106616820+poojithurao@users.noreply.github.com>
- Co-authored-by: Will Cunningham <wjcunningham7@gmail.com>
- Anna Hughes <annagwen42@gmail.com>
- Co-authored-by: Poojith <poojith@agnostiq.ai>
- Co-authored-by: Scott Wyman Neagle <scott@agnostiq.ai>
- Casey Jao <casey@agnostiq.ai>
- Co-authored-by: Venkat Bala <venkat@agnostiq.ai>
- Co-authored-by: pre-commit-ci[bot] <66853113+pre-commit-ci[bot]@users.noreply.github.com>


### Changed

- Deprecate topological sort in favor of inspect in-degree of nodes until they are zero before dispatching task
- Use deepcopy to generate a copy of the metadata dictionary before saving result object to the database

### Docs

- Adding incomplete pennylane kernel tutorial
- Adding quantum ensemble tutorial

## [0.140.0] - 2022-07-19

### Authors

- Faiyaz Hasan <faiyaz@agnostiq.ai>
- Co-authored-by: Venkat Bala <venkat@agnostiq.ai>


### Added

- Fields `deps_filename`, `call_before_filename` and `call_after_filename` to the `Electron` table.
- Re-write the deps / call before and after file contents when inserting / updating electron record in the database.

### Changed

- Modify the test and implementation logic of inserting the electron record with these new fields.
- Field `key` to `key_filename` in `Electron` table.

## [0.139.1] - 2022-07-19

### Authors

- Divyanshu Singh <55018955+divshacker@users.noreply.github.com>
- Co-authored-by: Scott Wyman Neagle <wymnea@protonmail.com>
- Co-authored-by: Scott Wyman Neagle <scott@agnostiq.ai>
- Co-authored-by: Will Cunningham <wjcunningham7@users.noreply.github.com>


### Fixed

- Fixes Reverse IP problem. All References to `0.0.0.0` are changed to `localhost` . More details can be found [here](https://github.com/AgnostiqHQ/covalent/issues/202)

## [0.139.0] - 2022-07-19

### Authors

- Venkat Bala <venkat@agnostiq.ai>
- Co-authored-by: Scott Wyman Neagle <scott@agnostiq.ai>
- Faiyaz Hasan <faiyaz@agnostiq.ai>
- Co-authored-by: Will Cunningham <wjcunningham7@gmail.com>


### Added

- Columns `is_active` in the lattice, eLectron and Electron dependency tables.

### Docs

- Adding a RTD tutorial/steps on creating a custom executor

## [0.138.0] - 2022-07-19

### Authors

- Anna Hughes <annagwen42@gmail.com>
- Co-authored-by: Will Cunningham <wjcunningham7@gmail.com>
- Will Cunningham <wjcunningham7@users.noreply.github.com>
- Co-authored-by: Venkat Bala <venkat@agnostiq.ai>


### Added

- Docker build workflow

### Changed

- Dockerfile uses multi-stage build

### Docs

- New tutorial demonstrating how to solve the MaxCut Problem with QAOA and Covalent

## [0.137.0] - 2022-07-19

### Authors

- Prasanna Venkatesh <54540812+Prasy12@users.noreply.github.com>
- Co-authored-by: Alejandro Esquivel <ae@alejandro.ltd>


### Added

- Ability to hide/show labels on the graph
- Graph layout with elk configurations

### Changed

- Changed API socket calls interval for graph optimization.

### Tests

- Disabled several dask functional tests

## [0.136.0] - 2022-07-18

### Authors

- Scott Wyman Neagle <scott@agnostiq.ai>
- Co-authored-by: Faiyaz Hasan <faiyaz@agnostiq.ai>


### Changed

- Result.save() has been deprecated in favor of Result.persist() and querying the database directly.

## [0.135.0] - 2022-07-18

### Authors

- Casey Jao <casey@agnostiq.ai>
- Co-authored-by: Scott Wyman Neagle <scott@agnostiq.ai>
- Co-authored-by: Alejandro Esquivel <ae@alejandro.ltd>


### Operations

- Psiog is only codeowner of js files
- Fix in changelog action to handle null author when a bot is committing

### Added

- Support injecting return values of calldeps into electrons during workflow execution

## [0.134.0] - 2022-07-15

### Authors

- Casey Jao <casey@agnostiq.ai>
- Co-authored-by: Scott Wyman Neagle <scott@agnostiq.ai>


### Changed

- Covalent server can now process workflows without having their deps installed

## [0.133.0] - 2022-07-15

### Authors

- Will Cunningham <wjcunningham7@users.noreply.github.com>


### Removed

- Removed the deprecated function `draw_inline` as well as the `matplotlib` dependency.

### Operations

- Fixing the retry block for tests

## [0.132.0] - 2022-07-14

### Authors

- Will Cunningham <wjcunningham7@users.noreply.github.com>


### Added

- Bash lepton support reintroduced with some UX modifications to the Lepton class. Leptons which use scripting languages can be specified as either (1) a command run in the shell/console or (2) a call to a function in a library/script. Leptons which use compiled languages must specify a library and a function name.
- The keyword argument `display_name` can be used to override the name appearing in the UI. Particularly useful when the lepton is a command.
- All arguments except for language are now keyword arguments.
- Keyword arguments passed to a Bash lepton are understood to define environment variables within the shell.
- Non-keyword arguments fill in `$1`, `$2`, etc.
- Named outputs enumerate variables within the shell which will be returned to the user. These can be either `Lepton.OUTPUT` or `Lepton.INPUT_OUTPUT` types.

### Added

- New fields to the decomposed result object Database:

## [0.131.0] - 2022-07-13

### Authors

- Sankalp Sanand <sankalp@agnostiq.ai>
- Co-authored-by: Venkat Bala <venkat@agnostiq.ai>


### Fixed

- `covalent --version` now looks for `covalent` metadata instead of `cova`

### Tests

- Updated the cli test to include whether the correct version number is shown when `covalent --version` is run

### Added

- Method to write electron id corresponding to sublattices in `execution.py` when running `_run_task`.

## [0.130.0] - 2022-07-12

### Authors

- Venkat Bala <venkat@agnostiq.ai>
- Co-authored-by: Scott Wyman Neagle <scott@agnostiq.ai>

### Changed

- Ignoring tests for `cancel_dispatch` and `construct_bash`
- Create a dummy requirements.txt file for pip deps tests
- Fix version of `Werkzeug` package to avoid running into ValueError (unexpected kwarg `as_tuple`)
- Update `customization` how to test by specifying the section header `sdk`

## [0.129.0] - 2022-07-12

### Authors

- Sankalp Sanand <sankalp@agnostiq.ai>
- Co-authored-by: Alejandro Esquivel <ae@alejandro.ltd>

### Added

- Support for `wait_for` type edges when two electrons are connected by their execution side effects instead of output-input relation.

### Changed

- `active_lattice.electron_outputs` now contains the node ids as well for the electron which is being post processed.

## [0.128.1] - 2022-07-12

### Authors

- Faiyaz Hasan <faiyaz@agnostiq.ai>


### Fixed

- `Result.persist` test in `result_test.py`.
- Electron dependency `arg_index` is changed back to Nullable.

## [0.128.0] - 2022-07-12

### Authors

- Okechukwu  Emmanuel Ochia <okechukwu@agnostiq.ai>
- Co-authored-by: Casey Jao <casey@agnostiq.ai>
- Co-authored-by: Alejandro Esquivel <ae@alejandro.ltd>
- Co-authored-by: pre-commit-ci[bot] <66853113+pre-commit-ci[bot]@users.noreply.github.com>

### Added

- File transfer support for leptons

## [0.127.0] - 2022-07-11

### Authors

- Scott Wyman Neagle <scott@agnostiq.ai>
- Co-authored-by: Faiyaz Hasan <faiyaz@agnostiq.ai>
- Co-authored-by: Venkat Bala <venkat@agnostiq.ai>


### Added

- When saving to DB, also persist to the new DB if running in develop mode

### Tests

- Flask app route tests

## [0.126.0] - 2022-07-11

### Authors

- Will Cunningham <wjcunningham7@users.noreply.github.com>
- Alejandro Esquivel <ae@alejandro.ltd>
- Co-authored-by: pre-commit-ci[bot] <66853113+pre-commit-ci[bot]@users.noreply.github.com>
- Co-authored-by: Sankalp Sanand <sankalp@agnostiq.ai>


### Added

- Added Folder class
- Added internal call before/after deps to execute File Transfer operations pre/post electron execution.

### Operations

- Enhanced hotfix action to create branches from existing commits

## [0.125.0] - 2022-07-09

### Authors

- Okechukwu  Emmanuel Ochia <okechukwu@agnostiq.ai>
- Co-authored-by: pre-commit-ci[bot] <66853113+pre-commit-ci[bot]@users.noreply.github.com>
- Co-authored-by: Alejandro Esquivel <ae@alejandro.ltd>
- Venkat Bala <venkat@agnostiq.ai>
- Co-authored-by: Okechukwu Ochia <emmirald@gmail.com>
- Co-authored-by: Scott Wyman Neagle <scott@agnostiq.ai>


### Added

- Dask Cluster CLI functional/unit tests

### Docs

- Updated RTD concepts, how-to-guides, and api docs with electron dependencies.

### Operations

- Separate out running tests and uploading coverage report to circumvent bug in
  retry action

## [0.124.0] - 2022-07-07

### Authors

- Will Cunningham <wjcunningham7@users.noreply.github.com>
- Co-authored-by: Scott Wyman Neagle <scott@agnostiq.ai>
- Faiyaz Hasan <faiyaz@agnostiq.ai>


### Added

- `Result.persist` method in `covalent/_results_manager/result.py`.

### Operations

- Package pre-releases go to `covalent` instead of `cova` on PyPI.

## [0.123.0] - 2022-07-07

### Authors

- Scott Wyman Neagle <scott@agnostiq.ai>
- Co-authored-by: Faiyaz Hasan <faiyaz@agnostiq.ai>
- Will Cunningham <wjcunningham7@users.noreply.github.com>
- Alejandro Esquivel <ae@alejandro.ltd>
- Co-authored-by: pre-commit-ci[bot] <66853113+pre-commit-ci[bot]@users.noreply.github.com>


### Added

- Added Folder class
- Added internal call before/after deps to execute File Transfer operations pre/post electron execution.

### Operations

- `codeql.yml` and `condabuild.yml` run nightly instead of on every PR.
- Style fixes in changelog

## [0.122.1] - 2022-07-06

### Authors

Will Cunningham <wjcunningham7@users.noreply.github.com>
Co-authored-by: Scott Wyman Neagle <scott@agnostiq.ai>


### Operations

- Added license scanner action
- Pre-commit autoupdate

### Tests

- Tests for running workflows with more than one iteration

### Fixed

- Attribute error caused by attempts to retrieve the name from the node function when the node function is set to None

## [0.122.0] - 2022-07-04

### Authors

Faiyaz Hasan <faiyaz@agnostiq.ai>
Co-authored-by: pre-commit-ci[bot] <66853113+pre-commit-ci[bot]@users.noreply.github.com>


### Added

- `covalent/_results_manager/write_result_to_db.py` module and methods to insert / update data in the DB.
- `tests/covalent_tests/results_manager_tests/write_result_to_db_test.py` containing the unit tests for corresponding functions.

### Changed

- Electron `type` column to a string type rather than an `ElectronType` in DB models.
- Primary keys from `BigInteger` to `Integer` in DB models.

## [0.121.0] - 2022-07-04

### Authors

Will Cunningham <wjcunningham7@users.noreply.github.com>
Co-authored-by: Alejandro Esquivel <ae@alejandro.ltd>
Co-authored-by: pre-commit-ci[bot] <66853113+pre-commit-ci[bot]@users.noreply.github.com>


### Removed

- Unused requirements `gunicorn` and `eventlet` in `requirements.txt` as well as `dask` in `tests/requirements.txt`, since it is already included in the core requirements.

### Docs

- Updated the compatibility matrix in the docs.

## [0.120.0] - 2022-07-04

### Authors

Okechukwu  Emmanuel Ochia <okechukwu@agnostiq.ai>
Co-authored-by: Venkat Bala <venkat@agnostiq.ai>
Co-authored-by: pre-commit-ci[bot] <66853113+pre-commit-ci[bot]@users.noreply.github.com>
Co-authored-by: Scott Wyman Neagle <scott@agnostiq.ai>


### Added

- Adding `cluster` CLI options to facilitate interacting with the backend Dask cluster
- Adding options to `covalent start` to enable specifying number of workers, memory limit and threads per worker at cluster startup

### Changed

- Update `DaskAdminWorker` docstring with better explanation

## [0.119.1] - 2022-07-04

### Authors

Scott Wyman Neagle <scott@agnostiq.ai>
Casey Jao <casey@agnostiq.ai>


### Fixed

- `covalent status` checks if the server process is still alive.

### Operations

- Updates to changelog logic to handle multiple authors

## [0.119.0] - 2022-07-03
### Authors
@cjao


### Added

- Introduce support for pip dependencies

## [0.118.0] - 2022-07-02
### Authors
@AlejandroEsquivel


### Added

- Introduced File, FileTransfer, and FileTransferStrategy classes to support various File Transfer use cases prior/post electron execution

## [0.117.0] - 2022-07-02
### Authors
@Emmanuel289


### Added

- Included retry action in 'tests.yaml' workflow.

## [0.116.0] - 2022-06-29
### Authors
@Prasy12

### Changed

- Changed API socket calls interval for graph optimization.

### Added

- Ability to change to different layouts from the GUI.

## [0.115.0] - 2022-06-28
### Authors
@cjao


### Added

- Introduce support for `call_before`, `call_after`, and bash dependencies

### Operations

- Unit tests performed on Python 3.10 on Ubuntu and MacOS images as well as 3.9 on MacOS
- Updated codeowners so that AQ Engineers doesn't own this CHANGELOG
- pre-commit autoupdate

## [0.114.0] - 2022-06-23
### Authors
@dependabot[bot]


### Changed

- Changed eventsource version on webapp yarn-lock file.

### Operations

- Added Github push changelog workflow to append commiters username
- Reusable JavaScript action to parse changelog and update version

## [0.113.0] - 2022-06-21

### Added

- Introduce new db models and object store backends

### Operations

- Syntax fix in hotfix.yml

### Docs

- Added new tutorial: Linear and convolutional autoencoders

## [0.112.0] - 2022-06-20

### Changed

- Changed async version on webapp package-lock file.

## [0.111.0] - 2022-06-20

### Changed

- Changed eventsource version on webapp package-lock file.

### Docs

- Added new tutorial: Covalentified version of the Pennylane Variational Classifier tutorial.

## [0.110.3] - 2022-06-17

### Fixed

- Fix error when parsing electron positional arguments in workflows

### Docs

- Remove hardcoding version info in README.md

## [0.110.2] - 2022-06-10

### Docs

- Fix MNIST tutorial
- Fix Quantum Gravity tutorial
- Update RTD with migration guide compatible with latest release
- Convert all references to `covalent start` from Jupyter notebooks to markdown statements
- Update release notes summary in README.md
- Fixed display issues with figure (in dark mode) and bullet points in tutorials

### Operations

- Added a retry block to the webapp build step in `tests.yml`

## [0.110.1] - 2022-06-10

### Fixed

- Configure dask to not use daemonic processes when creating a cluster

### Operations

- Sync the VERSION file within `covalent` directory to match the root level VERSION
- Manually patch `covalent/VERSION`

## [0.110.0] - 2022-06-10

### Changed

- Web GUI list size and status label colors changed.
- Web GUI graph running icon changed to non-static icon.

### Docs

- Removed references to the Dask executor in RTD as they are no longer needed.

## [0.109.1] - 2022-06-10

### Fixed

- `covalent --version` now works for PyPI releases

## [0.109.0] - 2022-06-10

### Docs

- Update CLI help statements

### Added

- Add CLI functionality to start covalent with/without Dask
- Add CLI support to parse `covalent_ui.log` file

### Operations

- Updating codeowners to establish engineering & psiog ownership

### Docs

- Added new tutorial: Training quantum embedding kernels for classification.

## [0.108.0] - 2022-06-08

### Added

- WCI yaml file

### Docs

- Add pandoc installation updates to contributing guide

## [0.107.0] - 2022-06-07

### Changed

- Skipping stdout/stderr redirection tests until implemented in Dask parent process

### Added

- Simplifed starting the dask cluster using `multiprocessing`
- Added `bokeh==2.4.3` to requirements.txt to enable view Dask dashboard

### Fixed

- Changelog-reminder action now works for PRs from forks.

## [0.106.2] - 2022-06-06

### Fixed

- Specifying the version for package `furo` to `2022.4.7` to prevent breaking doc builds

### Docs

- Added new tutorial: Using Covalent with PennyLane for hybrid computation.

## [0.106.1] - 2022-06-01

### Fixed

- Changelog-reminder action now works for PRs from forks

### Docs

- Removed references to microservices in RTD
- Updated README.md.
- Changed `ct.electron` to `ct.lattice(executor=dask_executor)` in MNIST classifier tutorial

## [0.106.0] - 2022-05-26

### Changed

- Visual theme for Webapp GUI changed in accordance to new theme
- Fonts, colors, icons have been updated

## [0.105.0] - 2022-05-25

### Added

- Add a pre-commit hook for `detect-secrets`.
- Updated the actions in accordance with the migration done in the previous version.

## [0.104.0] - 2022-05-23

### Changed

- Services have been moved to a different codebase. This repo is now hosting the Covalent SDK, local dispatcher backend, Covalent web GUI, and documentation. Version is bumped to `0.104.0` in order to avoid conflicts.
- Update tests to match the current dispatcher api
- Skip testing dask executor until dask executor plugin is made public
- Using 2 thread pools to manage multiple workflows better and the other one for executing electrons in parallel.

### Fixed

- Add psutil and PyYAML to requirements.txt
- Passing the same Electron to multiple inputs of an Electron now works. UI fix pending.
- Dask from `requirements.txt`.

### Removed

- Asyncio usage for electron level concurrency.
- References to dask

### Added

- Functional test added for dask executor with the cluster running locally.
- Scalability tests for different workflows and workflow sizes under `tests/stress_tests/scripts`
- Add sample performance testing workflows under `tests/stress_tests`
- Add pipelines to continuously run the tutorial notebooks
- Create notebook with tasks from RTD

## [0.32.3] - 2022-03-16

### Fixed

- Fix missing UI graph edges between parameters and electrons in certain cases.
- Fix UI crashes in cases where legacy localStorage state was being loaded.

## [0.32.2] - 2022-03-16

### Added

- Images for graphs generated in tutorials and how-tos.
- Note for quantum gravity tutorial to tell users that `tensorflow` doesn't work on M1 Macs.
- `Known Issues` added to `README.md`

### Fixed

- `draw` function usage in tutorials and how-tos now reflects the UI images generated instead of using graphviz.
- Images now render properly in RTD of how-tos.

### Changed

- Reran all the tutorials that could run, generating the outputs again.

## [0.32.1] - 2022-03-15

### Fixed

- CLI now starts server directly in the subprocess instead of as a daemon
- Logs are provided as pipes to Popen instead of using a shell redirect
- Restart behavior fixed
- Default port in `covalent_ui/app.py` uses the config manager

### Removed

- `_graceful_restart` function no longer needed without gunicorn

## [0.32.0] - 2022-03-11

### Added

- Dispatcher microservice API endpoint to dispatch and update workflow.
- Added get runnable task endpoint.

## [0.31.0] - 2022-03-11

### Added

- Runner component's main functionality to run a set of tasks, cancel a task, and get a task's status added to its api.

## [0.30.5] - 2022-03-11

### Updated

- Updated Workflow endpoints & API spec to support upload & download of result objects as pickle files

## [0.30.4] - 2022-03-11

### Fixed

- When executing a task on an alternate Conda environment, Covalent no longer has to be installed on that environment. Previously, a Covalent object (the execution function as a TransportableObject) was passed to the environment. Now it is deserialized to a "normal" Python function, which is passed to the alternate Conda environment.

## [0.30.3] - 2022-03-11

### Fixed

- Fixed the order of output storage in `post_process` which should have been the order in which the electron functions are called instead of being the order in which they are executed. This fixes the order in which the replacement of function calls with their output happens, which further fixes any discrepencies in the results obtained by the user.

- Fixed the `post_process` test to check the order as well.

## [0.30.2] - 2022-03-11

### Changed

- Updated eventlet to 0.31.0

## [0.30.1] - 2022-03-10

### Fixed

- Eliminate unhandled exception in Covalent UI backend when calling fetch_result.

## [0.30.0] - 2022-03-09

### Added

- Skeleton code for writing the different services corresponding to each component in the open source refactor.
- OpenAPI specifications for each of the services.

## [0.29.3] - 2022-03-09

### Fixed

- Covalent UI is built in the Dockerfile, the setup file, the pypi workflow, the tests workflow, and the conda build script.

## [0.29.2] - 2022-03-09

### Added

- Defaults defined in executor plugins are read and used to update the in-memory config, as well as the user config file. But only if the parameter in question wasn't already defined.

### Changed

- Input parameter names and docstrings in _shared_files.config.update_config were changed for clarity.

## [0.29.1] - 2022-03-07

### Changed

- Updated fail-fast strategy to run all tests.

## [0.29.0] - 2022-03-07

### Added

- DispatchDB for storing dispatched results

### Changed

- UI loads dispatches from DispatchDB instead of browser local storage

## [0.28.3] - 2022-03-03

### Fixed

Installed executor plugins don't have to be referred to by their full module name. Eg, use "custom_executor", instead of "covalent_custom_plugin.custom_executor".

## [0.28.2] - 2022-03-03

### Added

- A brief overview of the tutorial structure in the MNIST classification tutorial.

## [0.28.1] - 2022-03-02

### Added

- Conda installation is only supported for Linux in the `Getting Started` guide.
- MNIST classifier tutorial.

### Removed

- Removed handling of default values of function parameters in `get_named_params` in `covalent/_shared_files/utils.py`. So, it is actually being handled by not being handled since now `named_args` and `named_kwargs` will only contain parameters that were passed during the function call and not all of them.

## [0.28.0] - 2022-03-02

### Added

- Lepton support, including for Python modules and C libraries
- How-to guides showing how to use leptons for each of these

## [0.27.6] - 2022-03-01

### Added

- Added feature development basic steps in CONTRIBUTING.md.
- Added section on locally building RTD (read the docs) in the contributing guide.

## [0.27.5] - 2022-03-01

### Fixed

- Missing UI input data after backend change - needed to be derived from graph for electrons, lattice inputs fixed on server-side, combining name and positional args
- Broken UI graph due to variable->edge_name renaming
- Missing UI executor data after server-side renaming

## [0.27.4] - 2022-02-28

### Fixed

- Path used in `covalent/executor/__init__.py` for executor plugin modules needed updating to `covalent/executor/executor_plugins`

### Removed

- Disabled workflow cancellation test due to inconsistent outcomes. Test will be re-enabled after cancellation mechanisms are investigated further.

## [0.27.3] - 2022-02-25

### Added

- Added `USING_DOCKER.md` guide for running docker container.
- Added cli args to covalent UI flask server `covalent_ui/app.py` to modify port and log file path.

### Removed

- Removed gunicorn from cli and Dockerfile.

### Changed

- Updated cli `covalent_dispatcher/_cli/service.py` to run flask server directly, and removed dispatcher and UI flags.
- Using Flask blueprints to merge Dispatcher and UI servers.
- Updated Dockerfile to run flask server directly.
- Creating server PID file manually in `covalent_dispatcher/_cli/service.py`.
- Updated tests and docs to reflect merged servers.
- Changed all mentions of port 47007 (for old UI server) to 48008.

## [0.27.2] - 2022-02-24

### Changed

- Removed unnecessary blockquotes from the How-To guide for creating custom executors
- Changed "Covalent Cloud" to "Covalent" in the main code text

## [0.27.1] - 2022-02-24

### Removed

- Removed AQ-Engineers from CODEOWNERS in order to fix PR review notifications

## [0.27.0] - 2022-02-24

### Added

- Support for positional only, positional or keyword, variable positional, keyword only, variable keyword types of parameters is now added, e.g an electron can now use variable args and variable kwargs if the number/names of parameters are unknown during definition as `def task(*args, **kwargs)` which wasn't possible before.

- `Lattice.args` added to store positional arguments passed to the lattice's workflow function.

- `get_named_params` function added in `_shared_files/utils.py` which will return a tuple containing named positional arguments and named keyword arguments. The names help in showing and storing these parameters in the transport graph.

- Tests to verify whether all kinds of input paramaters are supported by electron or a lattice.

### Changed

- No longer merging positional arguments with keyword arguments, instead they are separately stored in respective nodes in the transport graph.

- `inputs` returned from `_get_inputs` function in `covalent_dispatcher/_core/execution.py` now contains positional as well as keyword arguments which further get passed to the executor.

- Executors now support positional and keyword arguments as inputs to their executable functions.

- Result object's `_inputs` attribute now contains both `args` and `kwargs`.

- `add_node_for_nested_iterables` is renamed to `connect_node_with_others` and `add_node_to_graph` also renamed to `add_collection_node_to_graph` in `electron.py`. Some more variable renames to have appropriate self-explanatory names.

- Nodes and edges in the transport graph now have a better interface to assign attributes to them.

- Edge attribute `variable` renamed to `edge_name`.

- In `serialize` function of the transport graph, if `metadata_only` is True, then only `metadata` attribute of node and `source` and `target` attributes of edge are kept in the then return serialized `data`.

- Updated the tests wherever necessary to reflect the above changes

### Removed

- Deprecated `required_params_passed` since an error will automatically be thrown by the `build_graph` function if any of the required parameters are not passed.

- Removed duplicate attributes from nodes in the transport graph.

## [0.26.1] - 2022-02-23

### Added

- Added Local Executor section to the API read the docs.

## [0.26.0] - 2022-02-23

### Added

- Automated reminders to update the changelog

## [0.25.3] - 2022-02-23

## Added

- Listed common mocking commands in the CONTRIBUTING.md guide.
- Additional guidelines on testing.

## [0.25.2] - 2022-02-21

### Changed

- `backend` metadata name changed to `executor`.
- `_plan_workflow` usage updated to reflect how that executor related information is now stored in the specific executor object.
- Updated tests to reflect the above changes.
- Improved the dispatch cancellation test to provide a robust solution which earlier took 10 minutes to run with uncertainty of failing every now and then.

### Removed

- Removed `TaskExecutionMetadata` as a consequence of removing `execution_args`.

## [0.25.1] - 2022-02-18

### Fixed

- Tracking imports that have been used in the workflow takes less time.

### Added

- User-imports are included in the dispatch_source.py script. Covalent-related imports are commented out.

## [0.25.0] - 2022-02-18

### Added

- UI: Lattice draw() method displays in web UI
- UI: New navigation panel

### Changed

- UI: Animated graph changes, panel opacity

### Fixed

- UI: Fixed "Not Found" pages

## [0.24.21] - 2022-02-18

### Added

- RST document describing the expectations from a tutorial.

## [0.24.20] - 2022-02-17

### Added

- Added how to create custom executors

### Changed

- Changed the description of the hyperlink for choosing executors
- Fixed typos in doc/source/api/getting_started/how_to/execution/creating_custom_executors.ipynb

## [0.24.19] - 2022-02-16

### Added

- CODEOWNERS for certain files.

## [0.24.18] - 2022-02-15

### Added

- The user configuration file can now specify an executor plugin directory.

## [0.24.17] - 2022-02-15

### Added

- Added a how-to for making custom executors.

## [0.24.16] - 2022-02-12

### Added

- Errors now contain the traceback as well as the error message in the result object.
- Added test for `_post_process` in `tests/covalent_dispatcher_tests/_core/execution_test.py`.

### Changed

- Post processing logic in `electron` and dispatcher now relies on the order of execution in the transport graph rather than node's function names to allow for a more reliable pairing of nodes and their outputs.

- Renamed `init_test.py` in `tests/covalent_dispatcher_tests/_core/` to `execution_test.py`.

### Removed

- `exclude_from_postprocess` list which contained some non executable node types removed since only executable nodes are post processed now.

## [0.24.15] - 2022-02-11

### Fixed

- If a user's configuration file does not have a needed exeutor parameter, the default parameter (defined in _shared_files/defaults.py) is used.
- Each executor plugin is no longer initialized upon the import of Covalent. This allows required parameters in executor plugins.

## Changed

- Upon updating the configuration data with a user's configuration file, the complete set is written back to file.

## Added

- Tests for the local and base executors.

## [0.24.14] - 2022-02-11

### Added

- UI: add dashboard cards
- UI: add scaling dots background

### Changed

- UI: reduce sidebar font sizes, refine color theme
- UI: refine scrollbar styling, show on container hover
- UI: format executor parameters as YAML code
- UI: update syntax highlighting scheme
- UI: update index.html description meta tag

## [0.24.13] - 2022-02-11

### Added

- Tests for covalent/_shared_files/config.py

## [0.24.12] - 2022-02-10

### Added

- CodeQL code analyzer

## [0.24.11] - 2022-02-10

### Added

- A new dictionary `_DEFAULT_CONSTRAINTS_DEPRECATED` in defaults.py

### Changed

- The `_DEFAULT_CONSTRAINT_VALUES` dictionary now only contains the `backend` argument

## [0.24.10] - 2022-02-09

### Fixed

- Sporadically failing workflow cancellation test in tests/workflow_stack_test.py

## [0.24.9] - 2022-02-09

## Changed

- Implementation of `_port_from_pid` in covalent_dispatcher/_cli/service.py.

## Added

- Unit tests for command line interface (CLI) functionalities in covalent_dispatcher/_cli/service.py and covalent_dispatcher/_cli/cli.py.

## [0.24.8] - 2022-02-07

### Fixed

- If a user's configuration file does not have a needed parameter, the default parameter (defined in _shared_files/defaults.py) is used.

## [0.24.7] - 2022-02-07

### Added

- Typing: Add Type hint `dispatch_info` parameter.
- Documentation: Updated the return_type description in docstring.

### Changed

- Typing: Change return type annotation to `Generator`.

## [0.24.6] - 2022-02-06

### Added

- Type hint to `deserialize` method of `TransportableObject` of `covalent/_workflow/transport.py`.

### Changed

- Description of `data` in `deserialize` method of `TransportableObject` of `covalent/_workflow/transport.py` from `The serialized transportable object` to `Cloudpickled function`.

## [0.24.5] - 2022-02-05

### Fixed

- Removed dependence on Sentinel module

## [0.24.4] - 2022-02-04

### Added

- Tests across multiple versions of Python and multiple operating systems
- Documentation reflecting supported configurations

## [0.24.3] - 2022-02-04

### Changed

- Typing: Use `bool` in place of `Optional[bool]` as type annotation for `develop` parameter in `covalent_dispatcher.service._graceful_start`
- Typing: Use `Any` in place of `Optional[Any]` as type annotation for `new_value` parameter in `covalent._shared_files.config.get_config`

## [0.24.2] - 2022-02-04

### Fixed

- Updated hyperlink of "How to get the results" from "./collection/query_electron_execution_result" to "./collection/query_multiple_lattice_execution_results" in "doc/source/how_to/index.rst".
- Updated hyperlink of "How to get the result of a particular electron" from "./collection/query_multiple_lattice_execution_results" to "./collection/query_electron_execution_result" in "doc/source/how_to/index.rst".

## [0.24.1] - 2022-02-04

### Changed

- Changelog entries are now required to have the current date to enforce ordering.

## [0.24.0] - 2022-02-03

### Added

- UI: log file output - display in Output tab of all available log file output
- UI: show lattice and electron inputs
- UI: display executor attributes
- UI: display error message on failed status for lattice and electron

### Changed

- UI: re-order sidebar sections according to latest figma designs
- UI: update favicon
- UI: remove dispatch id from tab title
- UI: fit new uuids
- UI: adjust theme text primary and secondary colors

### Fixed

- UI: auto-refresh result state on initial render of listing and graph pages
- UI: graph layout issues: truncate long electron/param names

## [0.23.0] - 2022-02-03

### Added

- Added `BaseDispatcher` class to be used for creating custom dispatchers which allow connection to a dispatcher server.
- `LocalDispatcher` inheriting from `BaseDispatcher` allows connection to a local dispatcher server running on the user's machine.
- Covalent only gives interface to the `LocalDispatcher`'s `dispatch` and `dispatch_sync` methods.
- Tests for both `LocalDispatcher` and `BaseDispatcher` added.

### Changed

- Switched from using `lattice.dispatch` and `lattice.dispatch_sync` to `covalent.dispatch` and `covalent.dispatch_sync`.
- Dispatcher address now is passed as a parameter (`dispatcher_addr`) to `covalent.dispatch` and `covalent.dispatch_sync` instead of a metadata field to lattice.
- Updated tests, how tos, and tutorials to use `covalent.dispatch` and `covalent.dispatch_sync`.
- All the contents of `covalent_dispatcher/_core/__init__.py` are moved to `covalent_dispatcher/_core/execution.py` for better organization. `__init__.py` only contains function imports which are needed by external modules.
- `dispatch`, `dispatch_sync` methods deprecated from `Lattice`.

### Removed

- `_server_dispatch` method removed from `Lattice`.
- `dispatcher` metadata field removed from `lattice`.

## [0.22.19] - 2022-02-03

### Fixed

- `_write_dispatch_to_python_file` isn't called each time a task is saved. It is now only called in the final save in `_run_planned_workflow` (in covalent_dispatcher/_core/__init__.py).

## [0.22.18] - 2022-02-03

### Fixed

- Added type information to result.py

## [0.22.17] - 2022-02-02

### Added

- Replaced `"typing.Optional"` with `"str"` in covalent/executor/base.py
- Added missing type hints to `get_dispatch_context` and `write_streams_to_file` in covalent/executor/base.py, BaseExecutor

## [0.22.16] - 2022-02-02

### Added

- Functions to check if UI and dispatcher servers are running.
- Tests for the `is_ui_running` and `is_server_running` in covalent_dispatcher/_cli/service.py.

## [0.22.15] - 2022-02-01

### Fixed

- Covalent CLI command `covalent purge` will now stop the servers before deleting all the pid files.

### Added

- Test for `purge` method in covalent_dispatcher/_cli/service.py.

### Removed

- Unused `covalent_dispatcher` import from covalent_dispatcher/_cli/service.py.

### Changed

- Moved `_config_manager` import from within the `purge` method to the covalent_dispatcher/_cli/service.py for the purpose of mocking in tests.

## [0.22.14] - 2022-02-01

### Added

- Type hint to `_server_dispatch` method in `covalent/_workflow/lattice.py`.

## [0.22.13] - 2022-01-26

### Fixed

- When the local executor's `log_stdout` and `log_stderr` config variables are relative paths, they should go inside the results directory. Previously that was queried from the config, but now it's queried from the lattice metadata.

### Added

- Tests for the corresponding functions in (`covalent_dispatcher/_core/__init__.py`, `covalent/executor/base.py`, `covalent/executor/executor_plugins/local.py` and `covalent/executor/__init__.py`) affected by the bug fix.

### Changed

- Refactored `_delete_result` in result manager to give the option of deleting the result parent directory.

## [0.22.12] - 2022-01-31

### Added

- Diff check in pypi.yml ensures correct files are packaged

## [0.22.11] - 2022-01-31

### Changed

- Removed codecov token
- Removed Slack notifications from feature branches

## [0.22.10] - 2022-01-29

### Changed

- Running tests, conda, and version workflows on pull requests, not just pushes

## [0.22.9] - 2022-01-27

### Fixed

- Fixing version check action so that it doesn't run on commits that are in develop
- Edited PR template so that markdown checklist appears properly

## [0.22.8] - 2022-01-27

### Fixed

- publish workflow, using `docker buildx` to build images for x86 and ARM, prepare manifest and push to ECR so that pulls will match the correct architecture.
- typo in CONTRIBUTING
- installing `gcc` in Docker image so Docker can build wheels for `dask` and other packages that don't provide ARM wheels

### Changed

- updated versions in `requirements.txt` for `matplotlib` and `dask`

## [0.22.7] - 2022-01-27

### Added

- `MANIFEST.in` did not have `covalent_dispatcher/_service` in it due to which the PyPi package was not being built correctly. Added the `covalent_dispatcher/_service` to the `MANIFEST.in` file.

### Fixed

- setuptools properly including data files during installation

## [0.22.6] - 2022-01-26

### Fixed

- Added service folder in covalent dispatcher to package.

## [0.22.5] - 2022-01-25

### Fixed

- `README.md` images now use master branch's raw image urls hosted on <https://github.com> instead of <https://raw.githubusercontent.com>. Also, switched image rendering from html to markdown.

## [0.22.4] - 2022-01-25

### Fixed

- dispatcher server app included in sdist
- raw image urls properly used

## [0.22.3] - 2022-01-25

### Fixed

- raw image urls used in readme

## [0.22.2] - 2022-01-25

### Fixed

- pypi upload

## [0.22.1] - 2022-01-25

### Added

- Code of conduct
- Manifest.in file
- Citation info
- Action to upload to pypi

### Fixed

- Absolute URLs used in README
- Workflow badges updated URLs
- `install_package_data` -> `include_package_data` in `setup.py`

## [0.22.0] - 2022-01-25

### Changed

- Using public ECR for Docker release

## [0.21.0] - 2022-01-25

### Added

- GitHub pull request templates

## [0.20.0] - 2022-01-25

### Added

- GitHub issue templates

## [0.19.0] - 2022-01-25

### Changed

- Covalent Beta Release

## [0.18.9] - 2022-01-24

### Fixed

- iframe in the docs landing page is now responsive

## [0.18.8] - 2022-01-24

### Changed

- Temporarily removed output tab
- Truncated dispatch id to fit left sidebar, add tooltip to show full id

## [0.18.7] - 2022-01-24

### Changed

- Many stylistic improvements to documentation, README, and CONTRIBUTING.

## [0.18.6] - 2022-01-24

### Added

- Test added to check whether an already decorated function works as expected with Covalent.
- `pennylane` package added to the `requirements-dev.txt` file.

### Changed

- Now using `inspect.signature` instead of `function.__code__` to get the names of function's parameters.

## [0.18.5] - 2022-01-21

### Fixed

- Various CI fixes, including rolling back regression in version validation, caching on s3 hosted badges, applying releases and tags correctly.

## [0.18.4] - 2022-01-21

### Changed

- Removed comments and unused functions in covalent_dispatcher
- `result_class.py` renamed to `result.py`

### Fixed

- Version was not being properly imported inside `covalent/__init__.py`
- `dispatch_sync` was not previously using the `results_dir` metadata field

### Removed

- Credentials in config
- `generate_random_filename_in_cache`
- `is_any_atom`
- `to_json`
- `show_subgraph` option in `draw`
- `calculate_node`

## [0.18.3] - 2022-01-20

### Fixed

- The gunicorn servers now restart more gracefully

## [0.18.2] - 2022-01-21

### Changed

- `tempdir` metadata field removed and replaced with `executor.local.cache_dir`

## [0.18.1] - 2022-01-11

## Added

- Concepts page

## [0.18.0] - 2022-01-20

### Added

- `Result.CANCELLED` status to represent the status of a cancelled dispatch.
- Condition to cancel the whole dispatch if any of the nodes are cancelled.
- `cancel_workflow` function which uses a shared variable provided by Dask (`dask.distributed.Variable`) in a dask client to inform nodes to stop execution.
- Cancel function for dispatcher server API which will allow the server to terminate the dispatch.
- How to notebook for cancelling a dispatched job.
- Test to verify whether cancellation of dispatched jobs is working as expected.
- `cancel` function is available as `covalent.cancel`.

### Changed

- In file `covalent/_shared_files/config.py` instead of using a variable to store and then return the config data, now directly returning the configuration.
- Using `fire_and_forget` to dispatch a job instead of a dictionary of Dask's `Future` objects so that we won't have to manage the lifecycle of those futures.
- The `test_run_dispatcher` test was changed to reflect that the dispatcher no longer uses a dictionary of future objects as it was not being utilized anywhere.

### Removed

- `with dask_client` context was removed as the client created in `covalent_dispatcher/_core/__init__.py` is already being used even without the context. Furthermore, it creates issues when that context is exited which is unnecessary at the first place hence not needed to be resolved.

## [0.17.5] - 2022-01-19

### Changed

- Results directory uses a relative path by default and can be overridden by the environment variable `COVALENT_RESULTS_DIR`.

## [0.17.4] - 2022-01-19

### Changed

- Executor parameters use defaults specified in config TOML
- If relative paths are supplied for stdout and stderr, those files are created inside the results directory

## [0.17.3] - 2022-01-18

### Added

- Sync function
- Covalent CLI tool can restart in developer mode

### Fixed

- Updated the UI address referenced in the README

## [0.17.2] - 2022-01-12

### Added

- Quantum gravity tutorial

### Changed

- Moved VERSION file to top level

## [0.17.1] - 2022-01-19

### Added

- `error` attribute was added to the results object to show which node failed and the reason behind it.
- `stdout` and `stderr` attributes were added to a node's result to store any stdout and stderr printing done inside an electron/node.
- Test to verify whether `stdout` and `stderr` are being stored in the result object.

### Changed

- Redesign of how `redirect_stdout` and `redirect_stderr` contexts in executor now work to allow storing their respective outputs.
- Executors now also return `stdout` and `stderr` strings, along with the execution output, so that they can be stored in their result object.

## [0.17.0] - 2022-01-18

### Added

- Added an attribute `__code__` to electron and lattice which is a copy of their respective function's `__code__` attribute.
- Positional arguments, `args`, are now merged with keyword arguments, `kwargs`, as close as possible to where they are passed. This was done to make sure we support both with minimal changes and without losing the name of variables passed.
- Tests to ensure usage of positional arguments works as intended.

### Changed

- Slight rework to how any print statements in lattice are sent to null.
- Changed `test_dispatcher_functional` in `basic_dispatcher_test.py` to account for the support of `args` and removed a an unnecessary `print` statement.

### Removed

- Removed `args` from electron's `init` as it wasn't being used anywhere.

## [0.16.1] - 2022-01-18

### Changed

- Requirement changed from `dask[complete]` to `dask[distributed]`.

## [0.16.0] - 2022-01-14

### Added

- New UI static demo build
- New UI toolbar functions - orientation, toggle params, minimap
- Sortable and searchable lattice name row

### Changed

- Numerous UI style tweaks, mostly around dispatches table states

### Fixed

- Node sidebar info now updates correctly

## [0.15.11] - 2022-01-18

### Removed

- Unused numpy requirement. Note that numpy is still being installed indirectly as other packages in the requirements rely on it.

## [0.15.10] - 2022-01-16

## Added

- How-to guide for Covalent dispatcher CLI.

## [0.15.9] - 2022-01-18

### Changed

- Switched from using human readable ids to using UUIDs

### Removed

- `human-id` package was removed along with its mention in `requirements.txt` and `meta.yaml`

## [0.15.8] - 2022-01-17

### Removed

- Code breaking text from CLI api documentation.
- Unwanted covalent_dispatcher rst file.

### Changed

- Installation of entire covalent_dispatcher instead of covalent_dispatcher/_service in setup.py.

## [0.15.7] - 2022-01-13

### Fixed

- Functions with multi-line or really long decorators are properly serialized in dispatch_source.py.
- Multi-line Covalent output is properly commented out in dispatch_source.py.

## [0.15.6] - 2022-01-11

### Fixed

- Sub-lattice functions are successfully serialized in the utils.py get_serialized_function_str.

### Added

- Function to scan utilized source files and return a set of imported modules (utils.get_imports_from_source)

## [0.15.5] - 2022-01-12

### Changed

- UI runs on port 47007 and the dispatcher runs on port 48008. This is so that when the servers are later merged, users continue using port 47007 in the browser.
- Small modifications to the documentation
- Small fix to the README

### Removed

- Removed a directory `generated` which was improperly added
- Dispatcher web interface
- sqlalchemy requirement

## [0.15.4] - 2022-01-11

### Changed

- In file `covalent/executor/base.py`, `pickle` was changed to `cloudpickle` because of its universal pickling ability.

### Added

- In docstring of `BaseExecutor`, a note was added specifying that `covalent` with its dependencies is assumed to be installed in the conda environments.
- Above note was also added to the conda env selector how-to.

## [0.15.3] - 2022-01-11

### Changed

- Replaced the generic `RuntimeError` telling users to check if there is an object manipulation taking place inside the lattice to a simple warning. This makes the original error more visible.

## [0.15.2] - 2022-01-11

### Added

- If condition added for handling the case where `__getattr__` of an electron is accessed to detect magic functions.

### Changed

- `ActiveLatticeManager` now subclasses from `threading.local` to make it thread-safe.
- `ValueError` in the lattice manager's `claim` function now also shows the name of the lattice that is currently claimed.
- Changed docstring of `ActiveLatticeManager` to note that now it is thread-safe.
- Sublattice dispatching now no longer deletes the result object file and is dispatched normally instead of in a serverless manner.
- `simulate_nitrogen_and_copper_slab_interaction.ipynb` notebook tutorial now does normal dispatching as well instead of serverless dispatching. Also, now 7 datapoints will be shown instead of 10 earlier.

## [0.15.1] - 2022-01-11

### Fixed

- Passing AWS credentials to reusable workflows as a secret

## [0.15.0] - 2022-01-10

### Added

- Action to push development image to ECR

### Changed

- Made the publish action reusable and callable

## [0.14.1] - 2022-01-02

### Changed

- Updated the README
- Updated classifiers in the setup.py file
- Massaged some RTD pages

## [0.14.0] - 2022-01-07

### Added

- Action to push static UI to S3

## [0.13.2] - 2022-01-07

### Changed

- Completed new UI design work

## [0.13.1] - 2022-01-02

### Added

- Added eventlet requirement

### Changed

- The CLI tool can now manage the UI flask server as well
- [Breaking] The CLI option `-t` has been changed to `-d`, which starts the servers in developer mode and exposes unit tests to the server.

## [0.13.0] - 2022-01-01

### Added

- Config manager in `covalent/_shared_files/config.py`
- Default location for the main config file can be overridden using the environment variable `COVALENT_CONFIG_DIR`
- Ability to set and get configuration using `get_config` and `set_config`

### Changed

- The flask servers now reference the config file
- Defaults reference the config file

### Fixed

- `ValueError` caught when running `covalent stop`
- One of the functional tests was using a malformed path

### Deprecated

- The `electron.to_json` function
- The `generate_random_filename_in_cache` function

### Removed

- The `get_api_token` function

## [0.12.13] - 2022-01-04

## Removed

- Tutorial section headings

## Fixed

- Plot background white color

## [0.12.12] - 2022-01-06

### Fixed

- Having a print statement inside electron and lattice code no longer causes the workflow to fail.

## [0.12.11] - 2022-01-04

### Added

- Completed UI feature set for first release

### Changed

- UI server result serialization improvements
- UI result update webhook no longer fails on request exceptions, logs warning intead

## [0.12.10] - 2021-12-17

### Added

- Astrophysics tutorial

## [0.12.9] - 2022-01-04

### Added

- Added `get_all_node_results` method in `result_class.py` to return result of all node executions.

- Added `test_parallelilization` test to verify whether the execution is now being achieved in parallel.

### Changed

- Removed `LocalCluster` cluster creation usage to a simple `Client` one from Dask.

- Removed unnecessary `to_run` function as we no longer needed to run execution through an asyncio loop.

- Removed `async` from function definition of previously asynchronous functions, `_run_task`, `_run_planned_workflow`, `_plan_workflow`, and `_run_workflow`.

- Removed `uvloop` from requirements.

- Renamed `test_get_results` to `test_get_result`.

- Reran the how to notebooks where execution time was mentioned.

- Changed how `dispatch_info` context manager was working to account for multiple nodes accessing it at the same time.

## [0.12.8] - 2022-01-02

### Changed

- Changed the software license to GNU Affero 3.0

### Removed

- `covalent-ui` directory

## [0.12.7] - 2021-12-29

### Fixed

- Gunicorn logging now uses the `capture-output` flag instead of redirecting stdout and stderr

## [0.12.6] - 2021-12-23

### Changed

- Cleaned up the requirements and moved developer requirements to a separate file inside `tests`

## [0.12.5] - 2021-12-16

### Added

- Conda build CI job

## [0.12.4] - 2021-12-23

### Changed

- Gunicorn server now checks for port availability before starting

### Fixed

- The `covalent start` function now prints the correct port if the server is already running.

## [0.12.3] - 2021-12-14

### Added

- Covalent tutorial comparing quantum support vector machines with support vector machine algorithms implemented in qiskit and scikit-learn.

## [0.12.2] - 2021-12-16

### Fixed

- Now using `--daemon` in gunicorn to start the server, which was the original intention.

## [0.12.1] - 2021-12-16

### Fixed

- Removed finance references from docs
- Fixed some other small errors

### Removed

- Removed one of the failing how-to tests from the functional test suite

## [0.12.0] - 2021-12-16

### Added

- Web UI prototype

## [0.11.1] - 2021-12-14

### Added

- CLI command `covalent status` shows port information

### Fixed

- gunicorn management improved

## [0.11.0] - 2021-12-14

### Added

- Slack notifications for test status

## [0.10.4] - 2021-12-15

### Fixed

- Specifying a non-default results directory in a sub-lattice no longer causes a failure in lattice execution.

## [0.10.3] - 2021-12-14

### Added

- Functional tests for how-to's in documentation

### Changed

- Moved example script to a functional test in the pipeline
- Added a test flag to the CLI tool

## [0.10.2] - 2021-12-14

### Fixed

- Check that only `kwargs` without any default values in the workflow definition need to be passed in `lattice.draw(ax=ax, **kwargs)`.

### Added

- Function to check whether all the parameters without default values for a callable function has been passed added to shared utils.

## [0.10.1] - 2021-12-13

### Fixed

- Content and style fixes for getting started doc.

## [0.10.0] - 2021-12-12

### Changed

- Remove all imports from the `covalent` to the `covalent_dispatcher`, except for `_dispatch_serverless`
- Moved CLI into `covalent_dispatcher`
- Moved executors to `covalent` directory

## [0.9.1] - 2021-12-13

### Fixed

- Updated CONTRIBUTING to clarify docstring style.
- Fixed docstrings for `calculate_node` and `check_constraint_specific_sum`.

## [0.9.0] - 2021-12-10

### Added

- `prefix_separator` for separating non-executable node types from executable ones.

- `subscript_prefix`, `generator_prefix`, `sublattice_prefix`, `attr_prefix` for prefixes of subscripts, generators,
  sublattices, and attributes, when called on an electron and added to the transport graph.

- `exclude_from_postprocess` list of prefixes to denote those nodes which won't be used in post processing the workflow.

- `__int__()`, `__float__()`, `__complex__()` for converting a node to an integer, float, or complex to a value of 0 then handling those types in post processing.

- `__iter__()` generator added to Electron for supporting multiple return values from an electron execution.

- `__getattr__()` added to Electron for supporting attribute access on the node output.

- `__getitem__()` added to Electron for supporting subscripting on the node output.

- `electron_outputs` added as an attribute to lattice.

### Changed

- `electron_list_prefix`, `electron_dict_prefix`, `parameter_prefix` modified to reflect new way to assign prefixes to nodes.

- In `build_graph` instead of ignoring all exceptions, now the exception is shown alongwith the runtime error notifying that object manipulation should be avoided inside a lattice.

- `node_id` changed to `self.node_id` in Electron's `__call__()`.

- `parameter` type electrons now have the default metadata instead of empty dictionary.

- Instead of deserializing and checking whether a sublattice is there, now a `sublattice_prefix` is used to denote when a node is a sublattice.

- In `dispatcher_stack_test`, `test_dispatcher_flow` updated to indicate the new use of `parameter_prefix`.

### Fixed

- When an execution fails due to something happening in `run_workflow`, then result object's status is now failed and the object is saved alongwith throwing the appropriate exception.

## [0.8.5] - 2021-12-10

### Added

- Added tests for choosing specific executors inside electron initialization.
- Added test for choosing specific Conda environments inside electron initialization.

## [0.8.4] - 2021-12-10

### Changed

- Removed _shared_files directory and contents from covalent_dispatcher. Logging in covalent_dispatcher now uses the logger in covalent/_shared_files/logging.py.

## [0.8.3] - 2021-12-10

### Fixed

- Decorator symbols were added to the pseudo-code in the quantum chemistry tutorial.

## [0.8.2] - 2021-12-06

### Added

- Quantum chemistry tutorial.

## [0.8.1] - 2021-12-08

### Added

- Docstrings with typehints for covalent dispatcher functions added.

### Changed

- Replaced `node` to `node_id` in `electron.py`.

- Removed unnecessary `enumerate` in `covalent_dispatcher/_core/__init__.py`.

- Removed `get_node_device_mapping` function from `covalent_dispatcher/_core/__init__.py`
  and moved the definition to directly add the mapping to `workflow_schedule`.

- Replaced iterable length comparison for `executor_specific_exec_cmds` from `if len(executor_specific_exec_cmds) > 0`
  to `if executor_specific_exec_cmds`.

## [0.8.0] - 2021-12-03

### Added

- Executors can now accept the name of a Conda environment. If that environment exists, the operations of any electron using that executor are performed in that Conda environment.

## [0.7.6] - 2021-12-02

### Changed

- How to estimate lattice execution time has been renamed to How to query lattice execution time.
- Change result querying syntax in how-to guides from `lattice.get_result` to
  `covalent.get_result`.
- Choose random port for Dask dashboard address by setting `dashboard_address` to ':0' in
  `LocalCluster`.

## [0.7.5] - 2021-12-02

### Fixed

- "Default" executor plugins are included as part of the package upon install.

## [0.7.4] - 2021-12-02

### Fixed

- Upgraded dask to 2021.10.0 based on a vulnerability report

## [0.7.3] - 2021-12-02

### Added

- Transportable object tests
- Transport graph tests

### Changed

- Variable name node_num to node_id
- Variable name node_idx to node_id

### Fixed

- Transport graph `get_dependencies()` method return type was changed from Dict to List

## [0.7.2] - 2021-12-01

### Fixed

- Date handling in changelog validation

### Removed

- GitLab CI YAML

## [0.7.1] - 2021-12-02

### Added

- A new parameter to a node's result called `sublattice_result` is added.
  This will be of a `Result` type and will contain the result of that sublattice's
  execution. If a normal electron is executed, this will be `None`.

- In `_delete_result` function in `results_manager.py`, an empty results directory
  will now be deleted.

- Name of a sublattice node will also contain `(sublattice)`.

- Added `_dispatch_sync_serverless` which synchronously dispatches without a server
  and waits for a result to be returned. This is the method used to dispatch a sublattice.

- Test for sublatticing is added.

- How-to guide added for sublatticing explaining the new features.

### Changed

- Partially changed `draw` function in `lattice.py` to also draw the subgraph
  of the sublattice when drawing the main graph of the lattice. The change is
  incomplete as we intend to add this feature later.

- Instead of returning `plt`, `draw` now returns the `ax` object.

- `__call__` function in `lattice.py` now runs the lattice's function normally
  instead of dispatching it.

- `_run_task` function now checks whether current node is a sublattice and acts
  accordingly.

### Fixed

- Unnecessary lines to rename the node's name in `covalent_dispatcher/_core/__init__.py` are removed.

- `test_electron_takes_nested_iterables` test was being ignored due to a spelling mistake. Fixed and
  modified to follow the new pattern.

## [0.7.0] - 2021-12-01

### Added

- Electrons can now accept an executor object using the "backend" keyword argument. "backend" can still take a string naming the executor module.
- Electrons and lattices no longer have Slurm metadata associated with the executor, as that information should be contained in the executor object being used as an input argument.
- The "backend" keyword can still be a string specifying the executor module, but only if the executor doesn't need any metadata.
- Executor plugin classes are now directly available to covalent, eg: covalent.executor.LocalExecutor().

## [0.6.7] - 2021-12-01

### Added

- Docstrings without examples for all the functions in core covalent.
- Typehints in those functions as well.
- Used `typing.TYPE_CHECKING` to prevent cyclic imports when writing typehints.

### Changed

- `convert_to_lattice_function` renamed to `convert_to_lattice_function_call`.
- Context managers now raise a `ValueError` instead of a generic `Exception`.

## [0.6.6] - 2021-11-30

### Fixed

- Fixed the version used in the documentation
- Fixed the badge URLs to prevent caching

## [0.6.5] - 2021-11-30

### Fixed

- Broken how-to links

### Removed

- Redundant lines from .gitignore
- *.ipynb from .gitignore

## [0.6.4] - 2021-11-30

### Added

- How-to guides for workflow orchestration.
  - How to construct an electron
  - How to construct a lattice
  - How to add an electron to lattice
  - How to visualize the lattice
  - How to add constraints to lattices
- How-to guides for workflow and subtask execution.
  - How to execute individual electrons
  - How to execute a lattice
  - How to execute multiple lattices
- How-to guides for status querying.
  - How to query electron execution status
  - How to query lattice execution status
  - How to query lattice execution time
- How-to guides for results collection
  - How to query electron execution results
  - How to query lattice execution results
  - How to query multiple lattice execution results
- Str method for the results object.

### Fixed

- Saving the electron execution status when the subtask is running.

## [0.6.3] - 2021-11-29

### Removed

- JWT token requirement.
- Covalent dispatcher login requirement.
- Update covalent login reference in README.md.
- Changed the default dispatcher server port from 5000 to 47007.

## [0.6.2] - 2021-11-28

### Added

- Github action for tests and coverage
- Badges for tests and coverage
- If tests pass then develop is pushed to master
- Add release action which tags and creates a release for minor version upgrades
- Add badges action which runs linter, and upload badges for version, linter score, and platform
- Add publish action (and badge) which builds a Docker image and uploads it to the AWS ECR

## [0.6.1] - 2021-11-27

### Added

- Github action which checks version increment and changelog entry

## [0.6.0] - 2021-11-26

### Added

- New Covalent RTD theme
- sphinx extension sphinx-click for CLI RTD
- Sections in RTD
- init.py in both covalent-dispatcher logger module and cli module for it to be importable in sphinx

### Changed

- docutils version that was conflicting with sphinx

### Removed

- Old aq-theme

## [0.5.1] - 2021-11-25

### Added

- Integration tests combining both covalent and covalent-dispatcher modules to test that
  lattice workflow are properly planned and executed.
- Integration tests for the covalent-dispatcher init module.
- pytest-asyncio added to requirements.

## [0.5.0] - 2021-11-23

### Added

- Results manager file to get results from a file, delete a result, and redispatch a result object.
- Results can also be awaited to only return a result if it has either been completed or failed.
- Results class which is used to store the results with all the information needed to be used again along with saving the results to a file functionality.
- A result object will be a mercurial object which will be updated by the dispatcher and saved to a file throughout the dispatching and execution parts.
- Direct manipulation of the transport graph inside a result object takes place.
- Utility to convert a function definition string to a function and vice-versa.
- Status class to denote the status of a result object and of each node execution in the transport graph.
- Start and end times are now also stored for each node execution as well as for the whole dispatch.
- Logging of `stdout` and `stderr` can be done by passing in the `log_stdout`, `log_stderr` named metadata respectively while dispatching.
- In order to get the result of a certain dispatch, the `dispatch_id`, the `results_dir`, and the `wait` parameter can be passed in. If everything is default, then only the dispatch id is required, waiting will not be done, and the result directory will be in the current working directory with folder name as `results/` inside which every new dispatch will have a new folder named according to their respective dispatch ids, containing:
  - `result.pkl` - (Cloud)pickled result object.
  - `result_info.yaml` - yaml file with high level information about the result and its execution.
  - `dispatch_source.py` - python file generated, containing the original function definitions of lattice and electrons which can be used to dispatch again.

### Changed

- `logfile` named metadata is now `slurm_logfile`.
- Instead of using `jsonpickle`, `cloudpickle` is being used everywhere to maintain consistency.
- `to_json` function uses `json` instead of `jsonpickle` now in electron and lattice definitions.
- `post_processing` moved to the dispatcher, so the dispatcher will now store a finished execution result in the results folder as specified by the user with no requirement of post processing it from the client/user side.
- `run_task` function in dispatcher modified to check if a node has completed execution and return it if it has, else continue its execution. This also takes care of cases if the server has been closed mid execution, then it can be started again from the last saved state, and the user won't have to wait for the whole execution.
- Instead of passing in the transport graph and dispatch id everywhere, the result object is being passed around, except for the `asyncio` part where the dispatch id and results directory is being passed which afterwards lets the core dispatcher know where to get the result object from and operate on it.
- Getting result of parent node executions of the graph, is now being done using the result object's graph. Storing of each execution's result is also done there.
- Tests updated to reflect the changes made. They are also being run in a serverless manner.

### Removed

- `LatticeResult` class removed.
- `jsonpickle` requirement removed.
- `WorkflowExecutionResult`, `TaskExecutionResult`, and `ExecutionError` singleton classes removed.

### Fixed

- Commented out the `jwt_required()` part in `covalent-dispatcher/_service/app.py`, may be removed in later iterations.
- Dispatcher server will now return the error message in the response of getting result if it fails instead of sending every result ever as a response.

## [0.4.3] - 2021-11-23

### Added

- Added a note in Known Issues regarding port conflict warning.

## [0.4.2] - 2021-11-24

### Added

- Added badges to README.md

## [0.4.1] - 2021-11-23

### Changed

- Removed old coverage badge and fixed the badge URL

## [0.4.0] - 2021-11-23

### Added

- Codecov integrations and badge

### Fixed

- Detached pipelines no longer created

## [0.3.0] - 2021-11-23

### Added

- Wrote a Code of Conduct based on <https://www.contributor-covenant.org/>
- Added installation and environment setup details in CONTRIBUTING
- Added Known Issues section to README

## [0.2.0] - 2021-11-22

### Changed

- Removed non-open-source executors from Covalent. The local SLURM executor is now
- a separate repo. Executors are now plugins.

## [0.1.0] - 2021-11-19

### Added

- Pythonic CLI tool. Install the package and run `covalent --help` for a usage description.
- Login and logout functionality.
- Executor registration/deregistration skeleton code.
- Dispatcher service start, stop, status, and restart.

### Changed

- JWT token is stored to file instead of in an environment variable.
- The Dask client attempts to connect to an existing server.

### Removed

- Removed the Bash CLI tool.

### Fixed

- Version assignment in the covalent init file.

## [0.0.3] - 2021-11-17

### Fixed

- Fixed the Dockerfile so that it runs the dispatcher server from the covalent repo.

## [0.0.2] - 2021-11-15

### Changed

- Single line change in ci script so that it doesn't exit after validating the version.
- Using `rules` in `pytest` so that the behavior in test stage is consistent.

## [0.0.1] - 2021-11-15

### Added

- CHANGELOG.md to track changes (this file).
- Semantic versioning in VERSION.
- CI pipeline job to enforce versioning.<|MERGE_RESOLUTION|>--- conflicted
+++ resolved
@@ -27,10 +27,7 @@
 
 ### Docs
 
-<<<<<<< HEAD
-=======
 - Rewrote intro material in README.
->>>>>>> d4edeafa
 - Changed "Citation" in the README.
 - Renamed "Release Notes" to "What's New?" in the README. Updated What's New with a description of the newest GUI functionality.
 
