--- conflicted
+++ resolved
@@ -7,11 +7,10 @@
 
 ## [UNRELEASED]
 
-<<<<<<< HEAD
 ### Added
 
 - Implementation of RemoteExecutor
-=======
+
 ## [0.189.0] - 2022-08-31
 
 ### Authors
@@ -30,7 +29,6 @@
 ### Added
 
 - Added capability to take screenshot of the graph with covalent logo on the GUI.
->>>>>>> 15b6e280
 
 ### Operations
 
