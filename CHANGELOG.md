# Changelog

All notable changes to this project will be documented in this file.

The format is based on [Keep a Changelog](https://keepachangelog.com/en/1.0.0/),
and this project adheres to [Semantic Versioning](https://semver.org/spec/v2.0.0.html).

## [UNRELEASED]

### Docs

<<<<<<< HEAD
- Adding RTD for `AWS Braket` executor
- Adding dropdown menu for the IAM policy
- Delete RTD for other cloud executor to keep changes atomic
=======
- Updated compatibility matrix
- Updated pip, bash and callable deps how-to guides

## [0.180.0] - 2022-08-16

### Authors

- Casey Jao <casey@agnostiq.ai>
- Co-authored-by: Alejandro Esquivel <ae@alejandro.ltd>
- Okechukwu  Emmanuel Ochia <okechukwu@agnostiq.ai>
- Scott Wyman Neagle <scott@agnostiq.ai>
- Co-authored-by: pre-commit-ci[bot] <66853113+pre-commit-ci[bot]@users.noreply.github.com>
- Co-authored-by: Will Cunningham <wjcunningham7@gmail.com>
- Sankalp Sanand <sankalp@agnostiq.ai>


### Removed

- Removed `ct.wait.LONG` etc. constants from covalent's init

### Changed

- `wait` in `_get_result_from_dispatcher` will now use `_results_manager.wait.EXTREME` if `True` has been passed to it.

### Operations

- Prettierified release.yml
- Cleaned up pre-commit-config.yml

### Docs

- Updated Bash Lepton tutorial to conform with the latest Lepton interface changes

### Docs

- Disabling how-to guide for executing an electron with a specified Conda environment.

### Docs

- Fixed "How To" for Python leptons
>>>>>>> 661cd326

## [0.179.0] - 2022-08-16

### Authors



### Changed

- Changed terser package version on webapp yarn-lock file.

## [0.178.0] - 2022-08-15

### Authors

- Will Cunningham <wjcunningham7@users.noreply.github.com>
- Co-authored-by: Alejandro Esquivel <ae@alejandro.ltd>
- Casey Jao <casey@agnostiq.ai>


### Changed

- Dispatch workflows as asyncio tasks on the FastAPI event loop instead of in separate threads

### Fixed

- Deconflict wait enum with `ct.wait` function; `wait` -> `WAIT`

### Operations

- Conda package is built and tested on a nightly schedule
- Conda deployment step is added to `release.yml`
- Install yarn and npm on Ubuntu whenever the webapp needs to be built

## [0.177.0] - 2022-08-11

### Authors

- Scott Wyman Neagle <scott@agnostiq.ai>
- Co-authored-by: Faiyaz Hasan <faiyaz@agnostiq.ai>
- Casey Jao <casey@agnostiq.ai>
- Venkat Bala <venkat@agnostiq.ai>
- Co-authored-by: pre-commit-ci[bot] <66853113+pre-commit-ci[bot]@users.noreply.github.com>

### Removed

- `while True` in `app.get_result`

### Changed

- Flask route logic to return 503 when the result is not ready

### Tests

- results_manager tests

### Operations

- Fix conditional checks for `pre-release` and `stable` Covalent docker image builds

## [0.176.0] - 2022-08-11

### Authors

- Scott Wyman Neagle <scott@agnostiq.ai>
- Co-authored-by: Faiyaz Hasan <faiyaz@agnostiq.ai>
- Casey Jao <casey@agnostiq.ai>


### Operations

- Update precommit yaml.

### Removed

- `Lattice.check_consumables()`, `_TransportGraph.get_topologically_sorted_graph()`

### Operations

- Trigger webapp build if `build==true`

## [0.175.0] - 2022-08-11

### Authors

- Scott Wyman Neagle <scott@agnostiq.ai>
- Co-authored-by: Faiyaz Hasan <faiyaz@agnostiq.ai>
- Casey Jao <casey@agnostiq.ai>


### Operations

- Trigger Slack alert for failed tests on `workflow_run`

## [0.174.0] - 2022-08-11

### Authors

- Casey Jao <casey@agnostiq.ai>
- Alejandro Esquivel <ae@alejandro.ltd>


### Changed

- Changed return value for TransferFromRemote and TransferToRemote (download/upload) operations to be consistent and always return filepath tuples

### Docs

- Updated docs with File Transfer return value changes and `files` kwarg injections

### Fixed

- Fixed postprocessing workflows that return an electron with an incoming wait_for edge

## [0.173.0] - 2022-08-10

### Authors

- Sankalp Sanand <sankalp@agnostiq.ai>


### Added

- `--hard` and `--yes` flags added to `covalent purge` for hard purging (also deletes the databse) and autoapproving respectively.

### Changed

- `covalent purge` now shows the user a prompt informing them what dirs and files will be deleted.
- Improved shown messages in some commands.

### Tests

- Updated tests to reflect above changes.

## [0.172.0] - 2022-08-10

### Authors

- Will Cunningham <wjcunningham7@users.noreply.github.com>
- Prasanna Venkatesh <54540812+Prasy12@users.noreply.github.com>
- Co-authored-by: pre-commit-ci[bot] <66853113+pre-commit-ci[bot]@users.noreply.github.com>
- Co-authored-by: Aravind-psiog <100823292+Aravind-psiog@users.noreply.github.com>
- Co-authored-by: ArunPsiog <arun.mukesh@psiog.com>
- Co-authored-by: manjunath.poilath <manjunath.poilath@psiog.com>
- Co-authored-by: Kamalesh-suresh <kamalesh.suresh@psiog.com>
- Co-authored-by: Amalan Jenicious F <amalan.jenicious@psiog.com>
- Co-authored-by: M Shrikanth <shrikanth.mohan@psiog.com>
- Co-authored-by: Casey Jao <casey@agnostiq.ai>
- Co-authored-by: Aravind-psiog <aravind.prabaharan@psiog.com>
- Co-authored-by: Will Cunningham <wjcunningham7@gmail.com>
- Co-authored-by: Alejandro Esquivel <ae@alejandro.ltd>


### Changed

- Covalent dispatcher flask web apis ported to FastAPI in `covalent_dispatcher/_service/app.py`
- Unit tests written for Covalent dispatcher flask web apis ported to FastAPI in `covalent_dispatcher_tests/_service/app.test.py`
- Web apis of `covalent_ui` refactored to adhere to v11 DB schema
- Electron graph mini map has been moved next to controls on the GUI.
- Lattice status and count of completed & total electrons has been moved to the top of the graph on the GUI.
- Some of the Flask APIs earlier consumed by the GUI have been deprecated & removed from the code base.
- APIs exposed by the web app back end have been re-factored to adhere to the new DB schema v10

### Added

- Added count of dispatches by status on the dispatch list section of the GUI.
- APIs that the GUI consumes have been re-written using FastAPI. This includes re-factoring of older APIs and adding of new APIs.
- Added COVALENT_SERVER_IFACE_ANY flag for uvicorn to start with 0.0.0.0

### Docs

- ReadTheDocs landing page has been improved

## [0.171.0] - 2022-08-10

### Authors

- Casey Jao <casey@agnostiq.ai>
- Co-authored-by: Scott Wyman Neagle <scott@agnostiq.ai>

### Added

- Added `covalent migrate_legacy_result_object` command to save pickled Result objects to the DataStore

## [0.170.1] - 2022-08-09

### Authors

- Venkat Bala <venkat@agnostiq.ai>

### Fixed

- Remove `attr` import added inadvertently

### Tests

- Fix `start` cli test, update `set_config` call count

## [0.170.0] - 2022-08-08

### Authors

- Venkat Bala <venkat@agnostiq.ai>
- Co-authored-by: pre-commit-ci[bot] <66853113+pre-commit-ci[bot]@users.noreply.github.com>


### Changed

- Temporarily allow executor plugin variable name to be either in uppercase or lowercase

## [0.169.0] - 2022-08-08

### Authors

- Venkat Bala <venkat@agnostiq.ai>
- Co-authored-by: pre-commit-ci[bot] <66853113+pre-commit-ci[bot]@users.noreply.github.com>


### Added

- Adding a `covalent config` convenience CLI to quickly view retrive the covalent configuration

## [0.168.0] - 2022-08-08

### Authors

- Venkat Bala <venkat@agnostiq.ai>
- Co-authored-by: pre-commit-ci[bot] <66853113+pre-commit-ci[bot]@users.noreply.github.com>


### Added

- Adding `setup/teardown` methods as placeholders for any executor specific setup and teardown tasks

## [0.167.0] - 2022-08-08

### Authors

- Poojith U Rao <106616820+poojithurao@users.noreply.github.com>
- Co-authored-by: Venkat Bala <venkat@agnostiq.ai>
- Co-authored-by: Faiyaz Hasan <faiyaz@agnostiq.ai>
- Co-authored-by: pre-commit-ci[bot] <66853113+pre-commit-ci[bot]@users.noreply.github.com>
- Co-authored-by: Alejandro Esquivel <ae@alejandro.ltd>


### Added

- S3 File transfer strategy

### Fixed

- Adding maximum number of retries and timeout parameter to the get result http call.

## [0.166.0] - 2022-08-07

### Authors

- Venkat Bala <venkat@agnostiq.ai>


### Tests

- Update dask cli test to match Covalent Dask cluster configuration


### Changed

- Remove newline from log stream formatter for better log statment output
- Jsonify covalent cluster cli outputs

## [0.165.0] - 2022-08-06

### Authors

- Casey Jao <casey@agnostiq.ai>


### Changed

- Make `BaseExecutor` and `BaseAsyncExecutor` class siblings, not parent and child.

### Operations

- Only validate webapp if the webapp was built

### Tests

- Fixed randomly failing lattice json serialization test

## [0.164.0] - 2022-08-05

### Authors

- Sankalp Sanand <sankalp@agnostiq.ai>
- Faiyaz Hasan <faiyaz@agnostiq.ai>
- Co-authored-by: pre-commit-ci[bot] <66853113+pre-commit-ci[bot]@users.noreply.github.com>
- Co-authored-by: Venkat Bala <venkat@agnostiq.ai>
- Co-authored-by: Will Cunningham <wjcunningham7@gmail.com>


### Changed

- Use `update_config` to modify dask configuration from the cluster process
- Simplify `set_config` logic for dask configuration options on `covalent start`
- Removed default values from click options for dask configuration related values

### Added

- Configured default dask configuration options in `defaults.py`

### Fixed 

- Overwriting config address issue.

### Tests

- Moved misplaced functional/integration tests from the unit tests folder to their respective folders.
- All of the unit tests now use test DB instead of hitting a live DB.
- Updated `tests.yml` so that functional tests are run whenever tests get changed or github actions are changed.
- Several broken tests were also fixed.

## [0.163.0] - 2022-08-04

### Authors

- Alejandro Esquivel <ae@alejandro.ltd>
- Co-authored-by: Casey Jao <casey@agnostiq.ai>
- Will Cunningham <wjcunningham7@users.noreply.github.com>
- Co-authored-by: Scott Wyman Neagle <scott@agnostiq.ai>


### Added

- Added `rsync` dependency in `Dockerfile`

### Removed

- `Makefile` which was previously improperly committed

### Operations

- Functional tests are run only on `develop`
- `tests.yml` can be run manually provided a commit SHA
- `tests.yml` uses a `build` filter to conditionally install and build Covalent if build files are modified
- `docker.yml` is now only for dev work, and is manually triggered given an SHA
- `release.yml` is enhanced to push stable and pre-release images to a public ECR repo

## [0.162.0] - 2022-08-04

### Authors

- Alejandro Esquivel <ae@alejandro.ltd>
- Co-authored-by: Casey Jao <casey@agnostiq.ai>


### Changed

- Updated Base executor to support non-unique `retval_key`s, particularly for use in File Transfer where we may have several CallDeps with the reserved `retval_key` of value `files`.

## [0.161.2] - 2022-08-04

### Authors

- Alejandro Esquivel <ae@alejandro.ltd>
- Co-authored-by: pre-commit-ci[bot] <66853113+pre-commit-ci[bot]@users.noreply.github.com>


### Fixed

- Updated `covalent db migrations` to overwrite `alembic.ini` `script_location` with absolute path to migrations folder
- Updated `covalent db alembic [args]` command to use project root as `cwd` for alembic subprocess  

## [0.161.1] - 2022-08-03

### Authors

- Alejandro Esquivel <ae@alejandro.ltd>
- Scott Wyman Neagle <scott@agnostiq.ai>
- Co-authored-by: Faiyaz Hasan <faiyaz@agnostiq.ai>
- Poojith U Rao <106616820+poojithurao@users.noreply.github.com>
- Co-authored-by: Casey Jao <casey@agnostiq.ai>


### Fixed

- When a list was passed to an electron, the generated electron list
  had metadata copied from the electron. This was resulting in
  call_before and call_after functions being called by the electron
  list as well. The metadata (apart from executor) is now set to
  default values for the electron list.

## [0.161.0] - 2022-08-03

### Authors

- Alejandro Esquivel <ae@alejandro.ltd>
- Scott Wyman Neagle <scott@agnostiq.ai>
- Co-authored-by: Faiyaz Hasan <faiyaz@agnostiq.ai>


### Changed

- Replaced `Session(DispatchDB()._get_data_store().engine)` with `workflow_db.session()`

### Removed

- `DevDataStore` class from `datastore.py`
- workflows manager

## [0.160.1] - 2022-08-02

### Authors

- Alejandro Esquivel <ae@alejandro.ltd>
- Scott Wyman Neagle <scott@agnostiq.ai>


### Fixed

- `script_location` key not found issue when installing with pip (second attempt)

### Docs

- Remove migration guide reference from README

### Operations

- Explicitly check `release == true` in tests.yml

## [0.160.0] - 2022-08-02

### Authors

- Casey Jao <casey@agnostiq.ai>
- Co-authored-by: Faiyaz Hasan <faiyaz@agnostiq.ai>


### Changed

- `Executor.run()` now accepts a `task_metadata` dictionary. Current
  keys consist of `dispatch_id` and `node_id`.

## [0.159.0] - 2022-08-02

### Authors

- Casey Jao <casey@agnostiq.ai>
- Co-authored-by: Faiyaz Hasan <faiyaz@agnostiq.ai>


### Changed

- Database schema has been updated to v11

### Operations

- `paths-filter` will only be run on PRs, i.e on workflow runs, the whole test suite will be run.
- Removed retry action from running on `pytest` steps since they instead use `pytest` retries.
- `codecov.yml` added to enable carry-forward flags
- UI front-end is only built for pull requests when the source changes
- Packaging is only validated on the `develop` branch

## [0.158.0] - 2022-07-29

### Authors

- Okechukwu  Emmanuel Ochia <okechukwu@agnostiq.ai>
- Co-authored-by: Scott Wyman Neagle <scott@agnostiq.ai>
- Will Cunningham <wjcunningham7@users.noreply.github.com>
- Alejandro Esquivel <ae@alejandro.ltd>
- Co-authored-by: pre-commit-ci[bot] <66853113+pre-commit-ci[bot]@users.noreply.github.com>
- Casey Jao <casey@agnostiq.ai>
- Co-authored-by: Faiyaz Hasan <faiyaz@agnostiq.ai>


### Changed

- Construct the result object in the dispatcher `entry_point.py` module in order to avoid the Missing Latticed Id error so frequently.
- Update the sleep statement length to 0.1 seconds in the results.manager.

## [0.157.1] - 2022-07-29

### Authors

- Okechukwu  Emmanuel Ochia <okechukwu@agnostiq.ai>
- Co-authored-by: Scott Wyman Neagle <scott@agnostiq.ai>
- Will Cunningham <wjcunningham7@users.noreply.github.com>
- Alejandro Esquivel <ae@alejandro.ltd>
- Co-authored-by: pre-commit-ci[bot] <66853113+pre-commit-ci[bot]@users.noreply.github.com>
- Casey Jao <casey@agnostiq.ai>

### Fixed

- Pass non-kwargs to electrons in the correct order during dispatch.

## [0.157.0] - 2022-07-28

### Authors

- Okechukwu  Emmanuel Ochia <okechukwu@agnostiq.ai>
- Co-authored-by: Scott Wyman Neagle <scott@agnostiq.ai>
- Will Cunningham <wjcunningham7@users.noreply.github.com>
- Alejandro Esquivel <ae@alejandro.ltd>
- Co-authored-by: pre-commit-ci[bot] <66853113+pre-commit-ci[bot]@users.noreply.github.com>
- Casey Jao <casey@agnostiq.ai>


### Changed

- Expose a public `wait()` function compatible with both calling and dispatching lattices

### Docs

- Updated the RTD on `wait_for()` to use the static `wait()` function

### Operations

- pre-commit autoupdate

### Docs

- Changed the custom executor how-to to be shorter and more concise.



## [0.156.0] - 2022-07-27

### Authors

- Okechukwu  Emmanuel Ochia <okechukwu@agnostiq.ai>
- Co-authored-by: Scott Wyman Neagle <scott@agnostiq.ai>
- Will Cunningham <wjcunningham7@users.noreply.github.com>
- Alejandro Esquivel <ae@alejandro.ltd>
- Co-authored-by: pre-commit-ci[bot] <66853113+pre-commit-ci[bot]@users.noreply.github.com>


### Added

- Bash decorator is introduced
- Lepton commands can be specified as a list of strings rather than strings alone.

## [0.155.1] - 2022-07-26

### Authors

- Okechukwu  Emmanuel Ochia <okechukwu@agnostiq.ai>
- Co-authored-by: Scott Wyman Neagle <scott@agnostiq.ai>
- Will Cunningham <wjcunningham7@users.noreply.github.com>
- Alejandro Esquivel <ae@alejandro.ltd>
- Co-authored-by: pre-commit-ci[bot] <66853113+pre-commit-ci[bot]@users.noreply.github.com>


### Fixed

- `script_location` key not found issue when running alembic programatically

### Operations

- Fixed syntax errors in `stale.yml` and in `hotfix.yml`
- `docker.yml` triggered after version bump in `develop` instead of before
- Enhanced `tests.yml` to upload coverage reports by domain

## [0.155.0] - 2022-07-26

### Authors

- Alejandro Esquivel <ae@alejandro.ltd>


### Added

- Exposing `alembic {args}` cli commands through: `covalent db alembic {args}`

## [0.154.0] - 2022-07-25

### Authors

- Casey Jao <casey@agnostiq.ai>
- Co-authored-by: Venkat Bala <venkat@agnostiq.ai>
- Alejandro Esquivel <ae@alejandro.ltd>


### Added

- Added methods to programatically fetch information from Alembic without needing subprocess

## [0.153.1] - 2022-07-25

### Authors

- Casey Jao <casey@agnostiq.ai>
- Co-authored-by: Venkat Bala <venkat@agnostiq.ai>


### Fixed

- Stdout and stderr are now captured when using the dask executor.


### Tests

- Fixed Dask cluster CLI tests

## [0.153.0] - 2022-07-25

### Authors

- Faiyaz Hasan <faiyaz@agnostiq.ai>


### Added

- Helper function to load and save files corresponding to the DB filenames.

### Changed

- Files with .txt, .log extensions are stored as strings.
- Get result web request timeout to 2 seconds.

## [0.152.0] - 2022-07-25

### Authors

- Faiyaz Hasan <faiyaz@agnostiq.ai>
- Co-authored-by: Scott Wyman Neagle <scott@agnostiq.ai>


### Changed

- Pass default DataStore object to node value retrieval method in the Results object.

## [0.151.1] - 2022-07-22

### Authors

- Faiyaz Hasan <faiyaz@agnostiq.ai>
- Co-authored-by: Scott Wyman Neagle <scott@agnostiq.ai>


### Fixed

- Adding maximum number of retries and timeout parameter to the get result http call.
- Disabling result_webhook for now.

## [0.151.0] - 2022-07-22

### Authors

- Scott Wyman Neagle <scott@agnostiq.ai>
- Co-authored-by: Will Cunningham <wjcunningham7@gmail.com>
- Sankalp Sanand <sankalp@agnostiq.ai>


### Added

- `BaseAsyncExecutor` has been added which can be inherited by new async-aware executors.

### Changed

- Since tasks were basically submitting the functions to a Dask cluster by default, they have been converted into asyncio `Tasks` instead which support a far larger number of concurrent tasks than previously used `ThreadPool`.

- `tasks_pool` will still be used to schedule tasks which use non-async executors.

- Executor's `executor` will now receive a callable instead of a serialized function. This allows deserializing the function where it is going to be executed while providing a simplified `execute` at the same time.

- `uvloop` is being used instead of the default event loop of `asyncio` for better performance.

- Tests have also been updated to reflect above changes.

### Operations

- Made Santosh the sole owner of `/docs`

## [0.150.0] - 2022-07-22

### Authors

- Faiyaz Hasan <faiyaz@agnostiq.ai>


### Added

- Initialize database tables when the covalent server is started.

## [0.149.0] - 2022-07-21

### Authors

- Scott Wyman Neagle <scott@agnostiq.ai>
- Co-authored-by: Venkat Bala <venkat@agnostiq.ai>


### Removed

- `result.save()`
- `result._write_dispatch_to_python_file()`

## [0.148.0] - 2022-07-21

### Authors

- Alejandro Esquivel <ae@alejandro.ltd>


### Changed

- Changed DataStore default db path to correspond to dispatch db config path

### Operations

- Added workflow to stale and close pull requests


### Docs

- Fixed `get_metadata` calls in examples to remove `results_dir` argument
- Removed YouTube video temporarily

## [0.147.0] - 2022-07-21

### Authors

- Casey Jao <casey@agnostiq.ai>


### Changed

- Simplified interface for custom executors. All the boilerplate has
  been moved to `BaseExecutor`.

## [0.146.0] - 2022-07-20

### Authors

- Casey Jao <casey@agnostiq.ai>
- Co-authored-by: Venkat Bala <venkat@agnostiq.ai>
- Faiyaz Hasan <faiyaz@agnostiq.ai>



### Added

- Ensure that transportable objects are rendered correctly when printing the result object.

### Tests

- Check that user data is not unpickled by the Covalent server process

## [0.145.0] - 2022-07-20

### Authors

- Scott Wyman Neagle <scott@agnostiq.ai>
- Co-authored-by: Venkat Bala <venkat@agnostiq.ai>
- Co-authored-by: Faiyaz Hasan <faiyaz@agnostiq.ai>


### Removed

- `entry_point.get_result()`

### Changed

- get_result to query an HTTP endpoint instead of a DB session

## [0.144.0] - 2022-07-20

### Authors

- Will Cunningham <wjcunningham7@users.noreply.github.com>
- Co-authored-by: Scott Wyman Neagle <scott@agnostiq.ai>
- Alejandro Esquivel <ae@alejandro.ltd>


### Added

- Set up alembic migrations & added migration guide (`alembic/README.md`)

## [0.143.0] - 2022-07-19

### Authors

- Will Cunningham <wjcunningham7@users.noreply.github.com>
- Co-authored-by: Scott Wyman Neagle <scott@agnostiq.ai>


### Changed

- Installation will fail if `cova` is installed while trying to install `covalent`.

## [0.142.0] - 2022-07-19

### Authors

- Poojith U Rao <106616820+poojithurao@users.noreply.github.com>
- Co-authored-by: Will Cunningham <wjcunningham7@gmail.com>
- Anna Hughes <annagwen42@gmail.com>
- Co-authored-by: Poojith <poojith@agnostiq.ai>
- Co-authored-by: Scott Wyman Neagle <scott@agnostiq.ai>
- Casey Jao <casey@agnostiq.ai>
- Co-authored-by: Venkat Bala <venkat@agnostiq.ai>
- Co-authored-by: pre-commit-ci[bot] <66853113+pre-commit-ci[bot]@users.noreply.github.com>
- Faiyaz Hasan <faiyaz@agnostiq.ai>


### Added

- `electron_num`, `completed_electron_num` fields to the Lattice table.

## [0.141.0] - 2022-07-19

### Authors

- Poojith U Rao <106616820+poojithurao@users.noreply.github.com>
- Co-authored-by: Will Cunningham <wjcunningham7@gmail.com>
- Anna Hughes <annagwen42@gmail.com>
- Co-authored-by: Poojith <poojith@agnostiq.ai>
- Co-authored-by: Scott Wyman Neagle <scott@agnostiq.ai>
- Casey Jao <casey@agnostiq.ai>
- Co-authored-by: Venkat Bala <venkat@agnostiq.ai>
- Co-authored-by: pre-commit-ci[bot] <66853113+pre-commit-ci[bot]@users.noreply.github.com>


### Changed

- Deprecate topological sort in favor of inspect in-degree of nodes until they are zero before dispatching task
- Use deepcopy to generate a copy of the metadata dictionary before saving result object to the database

### Docs

- Adding incomplete pennylane kernel tutorial
- Adding quantum ensemble tutorial

## [0.140.0] - 2022-07-19

### Authors

- Faiyaz Hasan <faiyaz@agnostiq.ai>
- Co-authored-by: Venkat Bala <venkat@agnostiq.ai>


### Added

- Fields `deps_filename`, `call_before_filename` and `call_after_filename` to the `Electron` table.
- Re-write the deps / call before and after file contents when inserting / updating electron record in the database.

### Changed

- Modify the test and implementation logic of inserting the electron record with these new fields.
- Field `key` to `key_filename` in `Electron` table.

## [0.139.1] - 2022-07-19

### Authors

- Divyanshu Singh <55018955+divshacker@users.noreply.github.com>
- Co-authored-by: Scott Wyman Neagle <wymnea@protonmail.com>
- Co-authored-by: Scott Wyman Neagle <scott@agnostiq.ai>
- Co-authored-by: Will Cunningham <wjcunningham7@users.noreply.github.com>


### Fixed

- Fixes Reverse IP problem. All References to `0.0.0.0` are changed to `localhost` . More details can be found [here](https://github.com/AgnostiqHQ/covalent/issues/202)

## [0.139.0] - 2022-07-19

### Authors

- Venkat Bala <venkat@agnostiq.ai>
- Co-authored-by: Scott Wyman Neagle <scott@agnostiq.ai>
- Faiyaz Hasan <faiyaz@agnostiq.ai>
- Co-authored-by: Will Cunningham <wjcunningham7@gmail.com>


### Added

- Columns `is_active` in the lattice, eLectron and Electron dependency tables.

### Docs

- Adding a RTD tutorial/steps on creating a custom executor

## [0.138.0] - 2022-07-19

### Authors

- Anna Hughes <annagwen42@gmail.com>
- Co-authored-by: Will Cunningham <wjcunningham7@gmail.com>
- Will Cunningham <wjcunningham7@users.noreply.github.com>
- Co-authored-by: Venkat Bala <venkat@agnostiq.ai>


### Added

- Docker build workflow

### Changed

- Dockerfile uses multi-stage build

### Docs

- New tutorial demonstrating how to solve the MaxCut Problem with QAOA and Covalent

## [0.137.0] - 2022-07-19

### Authors

- Prasanna Venkatesh <54540812+Prasy12@users.noreply.github.com>
- Co-authored-by: Alejandro Esquivel <ae@alejandro.ltd>


### Added

- Ability to hide/show labels on the graph
- Graph layout with elk configurations

### Changed

- Changed API socket calls interval for graph optimization.

### Tests

- Disabled several dask functional tests

## [0.136.0] - 2022-07-18

### Authors

- Scott Wyman Neagle <scott@agnostiq.ai>
- Co-authored-by: Faiyaz Hasan <faiyaz@agnostiq.ai>


### Changed

- Result.save() has been deprecated in favor of Result.persist() and querying the database directly.

## [0.135.0] - 2022-07-18

### Authors

- Casey Jao <casey@agnostiq.ai>
- Co-authored-by: Scott Wyman Neagle <scott@agnostiq.ai>
- Co-authored-by: Alejandro Esquivel <ae@alejandro.ltd>


### Operations

- Psiog is only codeowner of js files
- Fix in changelog action to handle null author when a bot is committing

### Added

- Support injecting return values of calldeps into electrons during workflow execution

## [0.134.0] - 2022-07-15

### Authors

- Casey Jao <casey@agnostiq.ai>
- Co-authored-by: Scott Wyman Neagle <scott@agnostiq.ai>


### Changed

- Covalent server can now process workflows without having their deps installed

## [0.133.0] - 2022-07-15

### Authors

- Will Cunningham <wjcunningham7@users.noreply.github.com>


### Removed

- Removed the deprecated function `draw_inline` as well as the `matplotlib` dependency.

### Operations

- Fixing the retry block for tests

## [0.132.0] - 2022-07-14

### Authors

- Will Cunningham <wjcunningham7@users.noreply.github.com>


### Added

- Bash lepton support reintroduced with some UX modifications to the Lepton class. Leptons which use scripting languages can be specified as either (1) a command run in the shell/console or (2) a call to a function in a library/script. Leptons which use compiled languages must specify a library and a function name.
- The keyword argument `display_name` can be used to override the name appearing in the UI. Particularly useful when the lepton is a command.
- All arguments except for language are now keyword arguments.
- Keyword arguments passed to a Bash lepton are understood to define environment variables within the shell.
- Non-keyword arguments fill in `$1`, `$2`, etc.
- Named outputs enumerate variables within the shell which will be returned to the user. These can be either `Lepton.OUTPUT` or `Lepton.INPUT_OUTPUT` types.

### Added

- New fields to the decomposed result object Database: 

## [0.131.0] - 2022-07-13

### Authors

- Sankalp Sanand <sankalp@agnostiq.ai>
- Co-authored-by: Venkat Bala <venkat@agnostiq.ai>


### Fixed

- `covalent --version` now looks for `covalent` metadata instead of `cova`

### Tests

- Updated the cli test to include whether the correct version number is shown when `covalent --version` is run

### Added

- Method to write electron id corresponding to sublattices in `execution.py` when running `_run_task`.

## [0.130.0] - 2022-07-12

### Authors

- Venkat Bala <venkat@agnostiq.ai>
- Co-authored-by: Scott Wyman Neagle <scott@agnostiq.ai>

### Changed

- Ignoring tests for `cancel_dispatch` and `construct_bash`
- Create a dummy requirements.txt file for pip deps tests
- Fix version of `Werkzeug` package to avoid running into ValueError (unexpected kwarg `as_tuple`)
- Update `customization` how to test by specifying the section header `sdk`

## [0.129.0] - 2022-07-12

### Authors

- Sankalp Sanand <sankalp@agnostiq.ai>
- Co-authored-by: Alejandro Esquivel <ae@alejandro.ltd>

### Added

- Support for `wait_for` type edges when two electrons are connected by their execution side effects instead of output-input relation.

### Changed

- `active_lattice.electron_outputs` now contains the node ids as well for the electron which is being post processed.

## [0.128.1] - 2022-07-12

### Authors

- Faiyaz Hasan <faiyaz@agnostiq.ai>


### Fixed

- `Result.persist` test in `result_test.py`.
- Electron dependency `arg_index` is changed back to Nullable.

## [0.128.0] - 2022-07-12

### Authors

- Okechukwu  Emmanuel Ochia <okechukwu@agnostiq.ai>
- Co-authored-by: Casey Jao <casey@agnostiq.ai>
- Co-authored-by: Alejandro Esquivel <ae@alejandro.ltd>
- Co-authored-by: pre-commit-ci[bot] <66853113+pre-commit-ci[bot]@users.noreply.github.com>

### Added

- File transfer support for leptons

## [0.127.0] - 2022-07-11

### Authors

- Scott Wyman Neagle <scott@agnostiq.ai>
- Co-authored-by: Faiyaz Hasan <faiyaz@agnostiq.ai>
- Co-authored-by: Venkat Bala <venkat@agnostiq.ai>


### Added

- When saving to DB, also persist to the new DB if running in develop mode

### Tests

- Flask app route tests

## [0.126.0] - 2022-07-11

### Authors

- Will Cunningham <wjcunningham7@users.noreply.github.com>
- Alejandro Esquivel <ae@alejandro.ltd>
- Co-authored-by: pre-commit-ci[bot] <66853113+pre-commit-ci[bot]@users.noreply.github.com>
- Co-authored-by: Sankalp Sanand <sankalp@agnostiq.ai>


### Added

- Added Folder class
- Added internal call before/after deps to execute File Transfer operations pre/post electron execution.

### Operations

- Enhanced hotfix action to create branches from existing commits

## [0.125.0] - 2022-07-09

### Authors

- Okechukwu  Emmanuel Ochia <okechukwu@agnostiq.ai>
- Co-authored-by: pre-commit-ci[bot] <66853113+pre-commit-ci[bot]@users.noreply.github.com>
- Co-authored-by: Alejandro Esquivel <ae@alejandro.ltd>
- Venkat Bala <venkat@agnostiq.ai>
- Co-authored-by: Okechukwu Ochia <emmirald@gmail.com>
- Co-authored-by: Scott Wyman Neagle <scott@agnostiq.ai>


### Added

- Dask Cluster CLI functional/unit tests

### Docs

- Updated RTD concepts, how-to-guides, and api docs with electron dependencies.

### Operations

- Separate out running tests and uploading coverage report to circumvent bug in
  retry action

## [0.124.0] - 2022-07-07

### Authors

- Will Cunningham <wjcunningham7@users.noreply.github.com>
- Co-authored-by: Scott Wyman Neagle <scott@agnostiq.ai>
- Faiyaz Hasan <faiyaz@agnostiq.ai>


### Added

- `Result.persist` method in `covalent/_results_manager/result.py`.

### Operations

- Package pre-releases go to `covalent` instead of `cova` on PyPI.

## [0.123.0] - 2022-07-07

### Authors

- Scott Wyman Neagle <scott@agnostiq.ai>
- Co-authored-by: Faiyaz Hasan <faiyaz@agnostiq.ai>
- Will Cunningham <wjcunningham7@users.noreply.github.com>
- Alejandro Esquivel <ae@alejandro.ltd>
- Co-authored-by: pre-commit-ci[bot] <66853113+pre-commit-ci[bot]@users.noreply.github.com>


### Added

- Added Folder class
- Added internal call before/after deps to execute File Transfer operations pre/post electron execution.

### Operations

- `codeql.yml` and `condabuild.yml` run nightly instead of on every PR.
- Style fixes in changelog

## [0.122.1] - 2022-07-06

### Authors

Will Cunningham <wjcunningham7@users.noreply.github.com>
Co-authored-by: Scott Wyman Neagle <scott@agnostiq.ai>


### Operations

- Added license scanner action
- Pre-commit autoupdate

### Tests

- Tests for running workflows with more than one iteration

### Fixed

- Attribute error caused by attempts to retrieve the name from the node function when the node function is set to None

## [0.122.0] - 2022-07-04

### Authors

Faiyaz Hasan <faiyaz@agnostiq.ai>
Co-authored-by: pre-commit-ci[bot] <66853113+pre-commit-ci[bot]@users.noreply.github.com>


### Added

- `covalent/_results_manager/write_result_to_db.py` module and methods to insert / update data in the DB.
- `tests/covalent_tests/results_manager_tests/write_result_to_db_test.py` containing the unit tests for corresponding functions.

### Changed

- Electron `type` column to a string type rather than an `ElectronType` in DB models.
- Primary keys from `BigInteger` to `Integer` in DB models.

## [0.121.0] - 2022-07-04

### Authors

Will Cunningham <wjcunningham7@users.noreply.github.com>
Co-authored-by: Alejandro Esquivel <ae@alejandro.ltd>
Co-authored-by: pre-commit-ci[bot] <66853113+pre-commit-ci[bot]@users.noreply.github.com>


### Removed

- Unused requirements `gunicorn` and `eventlet` in `requirements.txt` as well as `dask` in `tests/requirements.txt`, since it is already included in the core requirements.

### Docs

- Updated the compatibility matrix in the docs.

## [0.120.0] - 2022-07-04

### Authors

Okechukwu  Emmanuel Ochia <okechukwu@agnostiq.ai>
Co-authored-by: Venkat Bala <venkat@agnostiq.ai>
Co-authored-by: pre-commit-ci[bot] <66853113+pre-commit-ci[bot]@users.noreply.github.com>
Co-authored-by: Scott Wyman Neagle <scott@agnostiq.ai>


### Added

- Adding `cluster` CLI options to facilitate interacting with the backend Dask cluster
- Adding options to `covalent start` to enable specifying number of workers, memory limit and threads per worker at cluster startup

### Changed

- Update `DaskAdminWorker` docstring with better explanation

## [0.119.1] - 2022-07-04

### Authors

Scott Wyman Neagle <scott@agnostiq.ai>
Casey Jao <casey@agnostiq.ai>


### Fixed

- `covalent status` checks if the server process is still alive.

### Operations

- Updates to changelog logic to handle multiple authors

## [0.119.0] - 2022-07-03
### Authors
@cjao 


### Added

- Introduce support for pip dependencies

## [0.118.0] - 2022-07-02
### Authors
@AlejandroEsquivel 


### Added

- Introduced File, FileTransfer, and FileTransferStrategy classes to support various File Transfer use cases prior/post electron execution

## [0.117.0] - 2022-07-02
### Authors
@Emmanuel289 


### Added

- Included retry action in 'tests.yaml' workflow.

## [0.116.0] - 2022-06-29
### Authors
@Prasy12 

### Changed

- Changed API socket calls interval for graph optimization.

### Added

- Ability to change to different layouts from the GUI.

## [0.115.0] - 2022-06-28
### Authors
@cjao 


### Added

- Introduce support for `call_before`, `call_after`, and bash dependencies

### Operations

- Unit tests performed on Python 3.10 on Ubuntu and MacOS images as well as 3.9 on MacOS
- Updated codeowners so that AQ Engineers doesn't own this CHANGELOG
- pre-commit autoupdate

## [0.114.0] - 2022-06-23
### Authors
@dependabot[bot] 


### Changed

- Changed eventsource version on webapp yarn-lock file.

### Operations

- Added Github push changelog workflow to append commiters username
- Reusable JavaScript action to parse changelog and update version

## [0.113.0] - 2022-06-21

### Added

- Introduce new db models and object store backends

### Operations

- Syntax fix in hotfix.yml

### Docs

- Added new tutorial: Linear and convolutional autoencoders

## [0.112.0] - 2022-06-20

### Changed

- Changed async version on webapp package-lock file.

## [0.111.0] - 2022-06-20

### Changed

- Changed eventsource version on webapp package-lock file.

### Docs

- Added new tutorial: Covalentified version of the Pennylane Variational Classifier tutorial.

## [0.110.3] - 2022-06-17

### Fixed

- Fix error when parsing electron positional arguments in workflows

### Docs

- Remove hardcoding version info in README.md

## [0.110.2] - 2022-06-10

### Docs

- Fix MNIST tutorial
- Fix Quantum Gravity tutorial
- Update RTD with migration guide compatible with latest release
- Convert all references to `covalent start` from Jupyter notebooks to markdown statements
- Update release notes summary in README.md
- Fixed display issues with figure (in dark mode) and bullet points in tutorials

### Operations

- Added a retry block to the webapp build step in `tests.yml`

## [0.110.1] - 2022-06-10

### Fixed

- Configure dask to not use daemonic processes when creating a cluster

### Operations

- Sync the VERSION file within `covalent` directory to match the root level VERSION
- Manually patch `covalent/VERSION`

## [0.110.0] - 2022-06-10

### Changed

- Web GUI list size and status label colors changed.
- Web GUI graph running icon changed to non-static icon.

### Docs

- Removed references to the Dask executor in RTD as they are no longer needed.

## [0.109.1] - 2022-06-10

### Fixed

- `covalent --version` now works for PyPI releases

## [0.109.0] - 2022-06-10

### Docs

- Update CLI help statements

### Added

- Add CLI functionality to start covalent with/without Dask
- Add CLI support to parse `covalent_ui.log` file

### Operations

- Updating codeowners to establish engineering & psiog ownership

### Docs

- Added new tutorial: Training quantum embedding kernels for classification.

## [0.108.0] - 2022-06-08

### Added

- WCI yaml file

### Docs

- Add pandoc installation updates to contributing guide

## [0.107.0] - 2022-06-07

### Changed

- Skipping stdout/stderr redirection tests until implemented in Dask parent process

### Added

- Simplifed starting the dask cluster using `multiprocessing`
- Added `bokeh==2.4.3` to requirements.txt to enable view Dask dashboard

### Fixed

- Changelog-reminder action now works for PRs from forks.

## [0.106.2] - 2022-06-06

### Fixed

- Specifying the version for package `furo` to `2022.4.7` to prevent breaking doc builds

### Docs

- Added new tutorial: Using Covalent with PennyLane for hybrid computation.

## [0.106.1] - 2022-06-01

### Fixed

- Changelog-reminder action now works for PRs from forks

### Docs

- Removed references to microservices in RTD
- Updated README.md.
- Changed `ct.electron` to `ct.lattice(executor=dask_executor)` in MNIST classifier tutorial

## [0.106.0] - 2022-05-26

### Changed

- Visual theme for Webapp GUI changed in accordance to new theme
- Fonts, colors, icons have been updated

## [0.105.0] - 2022-05-25

### Added

- Add a pre-commit hook for `detect-secrets`.
- Updated the actions in accordance with the migration done in the previous version.

## [0.104.0] - 2022-05-23

### Changed

- Services have been moved to a different codebase. This repo is now hosting the Covalent SDK, local dispatcher backend, Covalent web GUI, and documentation. Version is bumped to `0.104.0` in order to avoid conflicts.
- Update tests to match the current dispatcher api
- Skip testing dask executor until dask executor plugin is made public
- Using 2 thread pools to manage multiple workflows better and the other one for executing electrons in parallel.

### Fixed

- Add psutil and PyYAML to requirements.txt
- Passing the same Electron to multiple inputs of an Electron now works. UI fix pending.
- Dask from `requirements.txt`.

### Removed

- Asyncio usage for electron level concurrency.
- References to dask

### Added

- Functional test added for dask executor with the cluster running locally.
- Scalability tests for different workflows and workflow sizes under `tests/stress_tests/scripts`
- Add sample performance testing workflows under `tests/stress_tests`
- Add pipelines to continuously run the tutorial notebooks
- Create notebook with tasks from RTD

## [0.32.3] - 2022-03-16

### Fixed

- Fix missing UI graph edges between parameters and electrons in certain cases.
- Fix UI crashes in cases where legacy localStorage state was being loaded.

## [0.32.2] - 2022-03-16

### Added

- Images for graphs generated in tutorials and how-tos.
- Note for quantum gravity tutorial to tell users that `tensorflow` doesn't work on M1 Macs.
- `Known Issues` added to `README.md`

### Fixed

- `draw` function usage in tutorials and how-tos now reflects the UI images generated instead of using graphviz.
- Images now render properly in RTD of how-tos.

### Changed

- Reran all the tutorials that could run, generating the outputs again.

## [0.32.1] - 2022-03-15

### Fixed

- CLI now starts server directly in the subprocess instead of as a daemon
- Logs are provided as pipes to Popen instead of using a shell redirect
- Restart behavior fixed
- Default port in `covalent_ui/app.py` uses the config manager

### Removed

- `_graceful_restart` function no longer needed without gunicorn

## [0.32.0] - 2022-03-11

### Added

- Dispatcher microservice API endpoint to dispatch and update workflow.
- Added get runnable task endpoint.

## [0.31.0] - 2022-03-11

### Added

- Runner component's main functionality to run a set of tasks, cancel a task, and get a task's status added to its api.

## [0.30.5] - 2022-03-11

### Updated

- Updated Workflow endpoints & API spec to support upload & download of result objects as pickle files

## [0.30.4] - 2022-03-11

### Fixed

- When executing a task on an alternate Conda environment, Covalent no longer has to be installed on that environment. Previously, a Covalent object (the execution function as a TransportableObject) was passed to the environment. Now it is deserialized to a "normal" Python function, which is passed to the alternate Conda environment.

## [0.30.3] - 2022-03-11

### Fixed

- Fixed the order of output storage in `post_process` which should have been the order in which the electron functions are called instead of being the order in which they are executed. This fixes the order in which the replacement of function calls with their output happens, which further fixes any discrepencies in the results obtained by the user.

- Fixed the `post_process` test to check the order as well.

## [0.30.2] - 2022-03-11

### Changed

- Updated eventlet to 0.31.0

## [0.30.1] - 2022-03-10

### Fixed

- Eliminate unhandled exception in Covalent UI backend when calling fetch_result.

## [0.30.0] - 2022-03-09

### Added

- Skeleton code for writing the different services corresponding to each component in the open source refactor.
- OpenAPI specifications for each of the services.

## [0.29.3] - 2022-03-09

### Fixed

- Covalent UI is built in the Dockerfile, the setup file, the pypi workflow, the tests workflow, and the conda build script.

## [0.29.2] - 2022-03-09

### Added

- Defaults defined in executor plugins are read and used to update the in-memory config, as well as the user config file. But only if the parameter in question wasn't already defined.

### Changed

- Input parameter names and docstrings in _shared_files.config.update_config were changed for clarity.

## [0.29.1] - 2022-03-07

### Changed

- Updated fail-fast strategy to run all tests.

## [0.29.0] - 2022-03-07

### Added

- DispatchDB for storing dispatched results

### Changed

- UI loads dispatches from DispatchDB instead of browser local storage

## [0.28.3] - 2022-03-03

### Fixed

Installed executor plugins don't have to be referred to by their full module name. Eg, use "custom_executor", instead of "covalent_custom_plugin.custom_executor".

## [0.28.2] - 2022-03-03

### Added

- A brief overview of the tutorial structure in the MNIST classification tutorial.

## [0.28.1] - 2022-03-02

### Added

- Conda installation is only supported for Linux in the `Getting Started` guide.
- MNIST classifier tutorial.

### Removed

- Removed handling of default values of function parameters in `get_named_params` in `covalent/_shared_files/utils.py`. So, it is actually being handled by not being handled since now `named_args` and `named_kwargs` will only contain parameters that were passed during the function call and not all of them.

## [0.28.0] - 2022-03-02

### Added

- Lepton support, including for Python modules and C libraries
- How-to guides showing how to use leptons for each of these

## [0.27.6] - 2022-03-01

### Added

- Added feature development basic steps in CONTRIBUTING.md.
- Added section on locally building RTD (read the docs) in the contributing guide.

## [0.27.5] - 2022-03-01

### Fixed

- Missing UI input data after backend change - needed to be derived from graph for electrons, lattice inputs fixed on server-side, combining name and positional args
- Broken UI graph due to variable->edge_name renaming
- Missing UI executor data after server-side renaming

## [0.27.4] - 2022-02-28

### Fixed

- Path used in `covalent/executor/__init__.py` for executor plugin modules needed updating to `covalent/executor/executor_plugins`

### Removed

- Disabled workflow cancellation test due to inconsistent outcomes. Test will be re-enabled after cancellation mechanisms are investigated further.

## [0.27.3] - 2022-02-25

### Added

- Added `USING_DOCKER.md` guide for running docker container.
- Added cli args to covalent UI flask server `covalent_ui/app.py` to modify port and log file path.

### Removed

- Removed gunicorn from cli and Dockerfile.

### Changed

- Updated cli `covalent_dispatcher/_cli/service.py` to run flask server directly, and removed dispatcher and UI flags.
- Using Flask blueprints to merge Dispatcher and UI servers.
- Updated Dockerfile to run flask server directly.
- Creating server PID file manually in `covalent_dispatcher/_cli/service.py`.
- Updated tests and docs to reflect merged servers.
- Changed all mentions of port 47007 (for old UI server) to 48008.

## [0.27.2] - 2022-02-24

### Changed

- Removed unnecessary blockquotes from the How-To guide for creating custom executors
- Changed "Covalent Cloud" to "Covalent" in the main code text

## [0.27.1] - 2022-02-24

### Removed

- Removed AQ-Engineers from CODEOWNERS in order to fix PR review notifications

## [0.27.0] - 2022-02-24

### Added

- Support for positional only, positional or keyword, variable positional, keyword only, variable keyword types of parameters is now added, e.g an electron can now use variable args and variable kwargs if the number/names of parameters are unknown during definition as `def task(*args, **kwargs)` which wasn't possible before.

- `Lattice.args` added to store positional arguments passed to the lattice's workflow function.

- `get_named_params` function added in `_shared_files/utils.py` which will return a tuple containing named positional arguments and named keyword arguments. The names help in showing and storing these parameters in the transport graph.

- Tests to verify whether all kinds of input paramaters are supported by electron or a lattice.

### Changed

- No longer merging positional arguments with keyword arguments, instead they are separately stored in respective nodes in the transport graph.

- `inputs` returned from `_get_inputs` function in `covalent_dispatcher/_core/execution.py` now contains positional as well as keyword arguments which further get passed to the executor.

- Executors now support positional and keyword arguments as inputs to their executable functions.

- Result object's `_inputs` attribute now contains both `args` and `kwargs`.

- `add_node_for_nested_iterables` is renamed to `connect_node_with_others` and `add_node_to_graph` also renamed to `add_collection_node_to_graph` in `electron.py`. Some more variable renames to have appropriate self-explanatory names.

- Nodes and edges in the transport graph now have a better interface to assign attributes to them.

- Edge attribute `variable` renamed to `edge_name`.

- In `serialize` function of the transport graph, if `metadata_only` is True, then only `metadata` attribute of node and `source` and `target` attributes of edge are kept in the then return serialized `data`.

- Updated the tests wherever necessary to reflect the above changes

### Removed

- Deprecated `required_params_passed` since an error will automatically be thrown by the `build_graph` function if any of the required parameters are not passed.

- Removed duplicate attributes from nodes in the transport graph.

## [0.26.1] - 2022-02-23

### Added

- Added Local Executor section to the API read the docs.

## [0.26.0] - 2022-02-23

### Added

- Automated reminders to update the changelog

## [0.25.3] - 2022-02-23

## Added

- Listed common mocking commands in the CONTRIBUTING.md guide.
- Additional guidelines on testing.

## [0.25.2] - 2022-02-21

### Changed

- `backend` metadata name changed to `executor`.
- `_plan_workflow` usage updated to reflect how that executor related information is now stored in the specific executor object.
- Updated tests to reflect the above changes.
- Improved the dispatch cancellation test to provide a robust solution which earlier took 10 minutes to run with uncertainty of failing every now and then.

### Removed

- Removed `TaskExecutionMetadata` as a consequence of removing `execution_args`.

## [0.25.1] - 2022-02-18

### Fixed

- Tracking imports that have been used in the workflow takes less time.

### Added

- User-imports are included in the dispatch_source.py script. Covalent-related imports are commented out.

## [0.25.0] - 2022-02-18

### Added

- UI: Lattice draw() method displays in web UI
- UI: New navigation panel

### Changed

- UI: Animated graph changes, panel opacity

### Fixed

- UI: Fixed "Not Found" pages

## [0.24.21] - 2022-02-18

### Added

- RST document describing the expectations from a tutorial.

## [0.24.20] - 2022-02-17

### Added

- Added how to create custom executors

### Changed

- Changed the description of the hyperlink for choosing executors
- Fixed typos in doc/source/api/getting_started/how_to/execution/creating_custom_executors.ipynb

## [0.24.19] - 2022-02-16

### Added

- CODEOWNERS for certain files.

## [0.24.18] - 2022-02-15

### Added

- The user configuration file can now specify an executor plugin directory.

## [0.24.17] - 2022-02-15

### Added

- Added a how-to for making custom executors.

## [0.24.16] - 2022-02-12

### Added

- Errors now contain the traceback as well as the error message in the result object.
- Added test for `_post_process` in `tests/covalent_dispatcher_tests/_core/execution_test.py`.

### Changed

- Post processing logic in `electron` and dispatcher now relies on the order of execution in the transport graph rather than node's function names to allow for a more reliable pairing of nodes and their outputs.

- Renamed `init_test.py` in `tests/covalent_dispatcher_tests/_core/` to `execution_test.py`.

### Removed

- `exclude_from_postprocess` list which contained some non executable node types removed since only executable nodes are post processed now.

## [0.24.15] - 2022-02-11

### Fixed

- If a user's configuration file does not have a needed exeutor parameter, the default parameter (defined in _shared_files/defaults.py) is used.
- Each executor plugin is no longer initialized upon the import of Covalent. This allows required parameters in executor plugins.

## Changed

- Upon updating the configuration data with a user's configuration file, the complete set is written back to file.

## Added

- Tests for the local and base executors.

## [0.24.14] - 2022-02-11

### Added

- UI: add dashboard cards
- UI: add scaling dots background

### Changed

- UI: reduce sidebar font sizes, refine color theme
- UI: refine scrollbar styling, show on container hover
- UI: format executor parameters as YAML code
- UI: update syntax highlighting scheme
- UI: update index.html description meta tag

## [0.24.13] - 2022-02-11

### Added

- Tests for covalent/_shared_files/config.py

## [0.24.12] - 2022-02-10

### Added

- CodeQL code analyzer

## [0.24.11] - 2022-02-10

### Added

- A new dictionary `_DEFAULT_CONSTRAINTS_DEPRECATED` in defaults.py

### Changed

- The `_DEFAULT_CONSTRAINT_VALUES` dictionary now only contains the `backend` argument

## [0.24.10] - 2022-02-09

### Fixed

- Sporadically failing workflow cancellation test in tests/workflow_stack_test.py

## [0.24.9] - 2022-02-09

## Changed

- Implementation of `_port_from_pid` in covalent_dispatcher/_cli/service.py.

## Added

- Unit tests for command line interface (CLI) functionalities in covalent_dispatcher/_cli/service.py and covalent_dispatcher/_cli/cli.py.

## [0.24.8] - 2022-02-07

### Fixed

- If a user's configuration file does not have a needed parameter, the default parameter (defined in _shared_files/defaults.py) is used.

## [0.24.7] - 2022-02-07

### Added

- Typing: Add Type hint `dispatch_info` parameter.
- Documentation: Updated the return_type description in docstring.

### Changed

- Typing: Change return type annotation to `Generator`.

## [0.24.6] - 2022-02-06

### Added

- Type hint to `deserialize` method of `TransportableObject` of `covalent/_workflow/transport.py`.

### Changed

- Description of `data` in `deserialize` method of `TransportableObject` of `covalent/_workflow/transport.py` from `The serialized transportable object` to `Cloudpickled function`.

## [0.24.5] - 2022-02-05

### Fixed

- Removed dependence on Sentinel module

## [0.24.4] - 2022-02-04

### Added

- Tests across multiple versions of Python and multiple operating systems
- Documentation reflecting supported configurations

## [0.24.3] - 2022-02-04

### Changed

- Typing: Use `bool` in place of `Optional[bool]` as type annotation for `develop` parameter in `covalent_dispatcher.service._graceful_start`
- Typing: Use `Any` in place of `Optional[Any]` as type annotation for `new_value` parameter in `covalent._shared_files.config.get_config`

## [0.24.2] - 2022-02-04

### Fixed

- Updated hyperlink of "How to get the results" from "./collection/query_electron_execution_result" to "./collection/query_multiple_lattice_execution_results" in "doc/source/how_to/index.rst".
- Updated hyperlink of "How to get the result of a particular electron" from "./collection/query_multiple_lattice_execution_results" to "./collection/query_electron_execution_result" in "doc/source/how_to/index.rst".

## [0.24.1] - 2022-02-04

### Changed

- Changelog entries are now required to have the current date to enforce ordering.

## [0.24.0] - 2022-02-03

### Added

- UI: log file output - display in Output tab of all available log file output
- UI: show lattice and electron inputs
- UI: display executor attributes
- UI: display error message on failed status for lattice and electron

### Changed

- UI: re-order sidebar sections according to latest figma designs
- UI: update favicon
- UI: remove dispatch id from tab title
- UI: fit new uuids
- UI: adjust theme text primary and secondary colors

### Fixed

- UI: auto-refresh result state on initial render of listing and graph pages
- UI: graph layout issues: truncate long electron/param names

## [0.23.0] - 2022-02-03

### Added

- Added `BaseDispatcher` class to be used for creating custom dispatchers which allow connection to a dispatcher server.
- `LocalDispatcher` inheriting from `BaseDispatcher` allows connection to a local dispatcher server running on the user's machine.
- Covalent only gives interface to the `LocalDispatcher`'s `dispatch` and `dispatch_sync` methods.
- Tests for both `LocalDispatcher` and `BaseDispatcher` added.

### Changed

- Switched from using `lattice.dispatch` and `lattice.dispatch_sync` to `covalent.dispatch` and `covalent.dispatch_sync`.
- Dispatcher address now is passed as a parameter (`dispatcher_addr`) to `covalent.dispatch` and `covalent.dispatch_sync` instead of a metadata field to lattice.
- Updated tests, how tos, and tutorials to use `covalent.dispatch` and `covalent.dispatch_sync`.
- All the contents of `covalent_dispatcher/_core/__init__.py` are moved to `covalent_dispatcher/_core/execution.py` for better organization. `__init__.py` only contains function imports which are needed by external modules.
- `dispatch`, `dispatch_sync` methods deprecated from `Lattice`.

### Removed

- `_server_dispatch` method removed from `Lattice`.
- `dispatcher` metadata field removed from `lattice`.

## [0.22.19] - 2022-02-03

### Fixed

- `_write_dispatch_to_python_file` isn't called each time a task is saved. It is now only called in the final save in `_run_planned_workflow` (in covalent_dispatcher/_core/__init__.py).

## [0.22.18] - 2022-02-03

### Fixed

- Added type information to result.py

## [0.22.17] - 2022-02-02

### Added

- Replaced `"typing.Optional"` with `"str"` in covalent/executor/base.py
- Added missing type hints to `get_dispatch_context` and `write_streams_to_file` in covalent/executor/base.py, BaseExecutor

## [0.22.16] - 2022-02-02

### Added

- Functions to check if UI and dispatcher servers are running.
- Tests for the `is_ui_running` and `is_server_running` in covalent_dispatcher/_cli/service.py.

## [0.22.15] - 2022-02-01

### Fixed

- Covalent CLI command `covalent purge` will now stop the servers before deleting all the pid files.

### Added

- Test for `purge` method in covalent_dispatcher/_cli/service.py.

### Removed

- Unused `covalent_dispatcher` import from covalent_dispatcher/_cli/service.py.

### Changed

- Moved `_config_manager` import from within the `purge` method to the covalent_dispatcher/_cli/service.py for the purpose of mocking in tests.

## [0.22.14] - 2022-02-01

### Added

- Type hint to `_server_dispatch` method in `covalent/_workflow/lattice.py`.

## [0.22.13] - 2022-01-26

### Fixed

- When the local executor's `log_stdout` and `log_stderr` config variables are relative paths, they should go inside the results directory. Previously that was queried from the config, but now it's queried from the lattice metadata.

### Added

- Tests for the corresponding functions in (`covalent_dispatcher/_core/__init__.py`, `covalent/executor/base.py`, `covalent/executor/executor_plugins/local.py` and `covalent/executor/__init__.py`) affected by the bug fix.

### Changed

- Refactored `_delete_result` in result manager to give the option of deleting the result parent directory.

## [0.22.12] - 2022-01-31

### Added

- Diff check in pypi.yml ensures correct files are packaged

## [0.22.11] - 2022-01-31

### Changed

- Removed codecov token
- Removed Slack notifications from feature branches

## [0.22.10] - 2022-01-29

### Changed

- Running tests, conda, and version workflows on pull requests, not just pushes

## [0.22.9] - 2022-01-27

### Fixed

- Fixing version check action so that it doesn't run on commits that are in develop
- Edited PR template so that markdown checklist appears properly

## [0.22.8] - 2022-01-27

### Fixed

- publish workflow, using `docker buildx` to build images for x86 and ARM, prepare manifest and push to ECR so that pulls will match the correct architecture.
- typo in CONTRIBUTING
- installing `gcc` in Docker image so Docker can build wheels for `dask` and other packages that don't provide ARM wheels

### Changed

- updated versions in `requirements.txt` for `matplotlib` and `dask`

## [0.22.7] - 2022-01-27

### Added

- `MANIFEST.in` did not have `covalent_dispatcher/_service` in it due to which the PyPi package was not being built correctly. Added the `covalent_dispatcher/_service` to the `MANIFEST.in` file.

### Fixed

- setuptools properly including data files during installation

## [0.22.6] - 2022-01-26

### Fixed

- Added service folder in covalent dispatcher to package.

## [0.22.5] - 2022-01-25

### Fixed

- `README.md` images now use master branch's raw image urls hosted on <https://github.com> instead of <https://raw.githubusercontent.com>. Also, switched image rendering from html to markdown.

## [0.22.4] - 2022-01-25

### Fixed

- dispatcher server app included in sdist
- raw image urls properly used

## [0.22.3] - 2022-01-25

### Fixed

- raw image urls used in readme

## [0.22.2] - 2022-01-25

### Fixed

- pypi upload

## [0.22.1] - 2022-01-25

### Added

- Code of conduct
- Manifest.in file
- Citation info
- Action to upload to pypi

### Fixed

- Absolute URLs used in README
- Workflow badges updated URLs
- `install_package_data` -> `include_package_data` in `setup.py`

## [0.22.0] - 2022-01-25

### Changed

- Using public ECR for Docker release

## [0.21.0] - 2022-01-25

### Added

- GitHub pull request templates

## [0.20.0] - 2022-01-25

### Added

- GitHub issue templates

## [0.19.0] - 2022-01-25

### Changed

- Covalent Beta Release

## [0.18.9] - 2022-01-24

### Fixed

- iframe in the docs landing page is now responsive

## [0.18.8] - 2022-01-24

### Changed

- Temporarily removed output tab
- Truncated dispatch id to fit left sidebar, add tooltip to show full id

## [0.18.7] - 2022-01-24

### Changed

- Many stylistic improvements to documentation, README, and CONTRIBUTING.

## [0.18.6] - 2022-01-24

### Added

- Test added to check whether an already decorated function works as expected with Covalent.
- `pennylane` package added to the `requirements-dev.txt` file.

### Changed

- Now using `inspect.signature` instead of `function.__code__` to get the names of function's parameters.

## [0.18.5] - 2022-01-21

### Fixed

- Various CI fixes, including rolling back regression in version validation, caching on s3 hosted badges, applying releases and tags correctly.

## [0.18.4] - 2022-01-21

### Changed

- Removed comments and unused functions in covalent_dispatcher
- `result_class.py` renamed to `result.py`

### Fixed

- Version was not being properly imported inside `covalent/__init__.py`
- `dispatch_sync` was not previously using the `results_dir` metadata field

### Removed

- Credentials in config
- `generate_random_filename_in_cache`
- `is_any_atom`
- `to_json`
- `show_subgraph` option in `draw`
- `calculate_node`

## [0.18.3] - 2022-01-20

### Fixed

- The gunicorn servers now restart more gracefully

## [0.18.2] - 2022-01-21

### Changed

- `tempdir` metadata field removed and replaced with `executor.local.cache_dir`

## [0.18.1] - 2022-01-11

## Added

- Concepts page

## [0.18.0] - 2022-01-20

### Added

- `Result.CANCELLED` status to represent the status of a cancelled dispatch.
- Condition to cancel the whole dispatch if any of the nodes are cancelled.
- `cancel_workflow` function which uses a shared variable provided by Dask (`dask.distributed.Variable`) in a dask client to inform nodes to stop execution.
- Cancel function for dispatcher server API which will allow the server to terminate the dispatch.
- How to notebook for cancelling a dispatched job.
- Test to verify whether cancellation of dispatched jobs is working as expected.
- `cancel` function is available as `covalent.cancel`.

### Changed

- In file `covalent/_shared_files/config.py` instead of using a variable to store and then return the config data, now directly returning the configuration.
- Using `fire_and_forget` to dispatch a job instead of a dictionary of Dask's `Future` objects so that we won't have to manage the lifecycle of those futures.
- The `test_run_dispatcher` test was changed to reflect that the dispatcher no longer uses a dictionary of future objects as it was not being utilized anywhere.

### Removed

- `with dask_client` context was removed as the client created in `covalent_dispatcher/_core/__init__.py` is already being used even without the context. Furthermore, it creates issues when that context is exited which is unnecessary at the first place hence not needed to be resolved.

## [0.17.5] - 2022-01-19

### Changed

- Results directory uses a relative path by default and can be overridden by the environment variable `COVALENT_RESULTS_DIR`.

## [0.17.4] - 2022-01-19

### Changed

- Executor parameters use defaults specified in config TOML
- If relative paths are supplied for stdout and stderr, those files are created inside the results directory

## [0.17.3] - 2022-01-18

### Added

- Sync function
- Covalent CLI tool can restart in developer mode

### Fixed

- Updated the UI address referenced in the README

## [0.17.2] - 2022-01-12

### Added

- Quantum gravity tutorial

### Changed

- Moved VERSION file to top level

## [0.17.1] - 2022-01-19

### Added

- `error` attribute was added to the results object to show which node failed and the reason behind it.
- `stdout` and `stderr` attributes were added to a node's result to store any stdout and stderr printing done inside an electron/node.
- Test to verify whether `stdout` and `stderr` are being stored in the result object.

### Changed

- Redesign of how `redirect_stdout` and `redirect_stderr` contexts in executor now work to allow storing their respective outputs.
- Executors now also return `stdout` and `stderr` strings, along with the execution output, so that they can be stored in their result object.

## [0.17.0] - 2022-01-18

### Added

- Added an attribute `__code__` to electron and lattice which is a copy of their respective function's `__code__` attribute.
- Positional arguments, `args`, are now merged with keyword arguments, `kwargs`, as close as possible to where they are passed. This was done to make sure we support both with minimal changes and without losing the name of variables passed.
- Tests to ensure usage of positional arguments works as intended.

### Changed

- Slight rework to how any print statements in lattice are sent to null.
- Changed `test_dispatcher_functional` in `basic_dispatcher_test.py` to account for the support of `args` and removed a an unnecessary `print` statement.

### Removed

- Removed `args` from electron's `init` as it wasn't being used anywhere.

## [0.16.1] - 2022-01-18

### Changed

- Requirement changed from `dask[complete]` to `dask[distributed]`.

## [0.16.0] - 2022-01-14

### Added

- New UI static demo build
- New UI toolbar functions - orientation, toggle params, minimap
- Sortable and searchable lattice name row

### Changed

- Numerous UI style tweaks, mostly around dispatches table states

### Fixed

- Node sidebar info now updates correctly

## [0.15.11] - 2022-01-18

### Removed

- Unused numpy requirement. Note that numpy is still being installed indirectly as other packages in the requirements rely on it.

## [0.15.10] - 2022-01-16

## Added

- How-to guide for Covalent dispatcher CLI.

## [0.15.9] - 2022-01-18

### Changed

- Switched from using human readable ids to using UUIDs

### Removed

- `human-id` package was removed along with its mention in `requirements.txt` and `meta.yaml`

## [0.15.8] - 2022-01-17

### Removed

- Code breaking text from CLI api documentation.
- Unwanted covalent_dispatcher rst file.

### Changed

- Installation of entire covalent_dispatcher instead of covalent_dispatcher/_service in setup.py.

## [0.15.7] - 2022-01-13

### Fixed

- Functions with multi-line or really long decorators are properly serialized in dispatch_source.py.
- Multi-line Covalent output is properly commented out in dispatch_source.py.

## [0.15.6] - 2022-01-11

### Fixed

- Sub-lattice functions are successfully serialized in the utils.py get_serialized_function_str.

### Added

- Function to scan utilized source files and return a set of imported modules (utils.get_imports_from_source)

## [0.15.5] - 2022-01-12

### Changed

- UI runs on port 47007 and the dispatcher runs on port 48008. This is so that when the servers are later merged, users continue using port 47007 in the browser.
- Small modifications to the documentation
- Small fix to the README

### Removed

- Removed a directory `generated` which was improperly added
- Dispatcher web interface
- sqlalchemy requirement

## [0.15.4] - 2022-01-11

### Changed

- In file `covalent/executor/base.py`, `pickle` was changed to `cloudpickle` because of its universal pickling ability.

### Added

- In docstring of `BaseExecutor`, a note was added specifying that `covalent` with its dependencies is assumed to be installed in the conda environments.
- Above note was also added to the conda env selector how-to.

## [0.15.3] - 2022-01-11

### Changed

- Replaced the generic `RuntimeError` telling users to check if there is an object manipulation taking place inside the lattice to a simple warning. This makes the original error more visible.

## [0.15.2] - 2022-01-11

### Added

- If condition added for handling the case where `__getattr__` of an electron is accessed to detect magic functions.

### Changed

- `ActiveLatticeManager` now subclasses from `threading.local` to make it thread-safe.
- `ValueError` in the lattice manager's `claim` function now also shows the name of the lattice that is currently claimed.
- Changed docstring of `ActiveLatticeManager` to note that now it is thread-safe.
- Sublattice dispatching now no longer deletes the result object file and is dispatched normally instead of in a serverless manner.
- `simulate_nitrogen_and_copper_slab_interaction.ipynb` notebook tutorial now does normal dispatching as well instead of serverless dispatching. Also, now 7 datapoints will be shown instead of 10 earlier.

## [0.15.1] - 2022-01-11

### Fixed

- Passing AWS credentials to reusable workflows as a secret

## [0.15.0] - 2022-01-10

### Added

- Action to push development image to ECR

### Changed

- Made the publish action reusable and callable

## [0.14.1] - 2022-01-02

### Changed

- Updated the README
- Updated classifiers in the setup.py file
- Massaged some RTD pages

## [0.14.0] - 2022-01-07

### Added

- Action to push static UI to S3

## [0.13.2] - 2022-01-07

### Changed

- Completed new UI design work

## [0.13.1] - 2022-01-02

### Added

- Added eventlet requirement

### Changed

- The CLI tool can now manage the UI flask server as well
- [Breaking] The CLI option `-t` has been changed to `-d`, which starts the servers in developer mode and exposes unit tests to the server.

## [0.13.0] - 2022-01-01

### Added

- Config manager in `covalent/_shared_files/config.py`
- Default location for the main config file can be overridden using the environment variable `COVALENT_CONFIG_DIR`
- Ability to set and get configuration using `get_config` and `set_config`

### Changed

- The flask servers now reference the config file
- Defaults reference the config file

### Fixed

- `ValueError` caught when running `covalent stop`
- One of the functional tests was using a malformed path

### Deprecated

- The `electron.to_json` function
- The `generate_random_filename_in_cache` function

### Removed

- The `get_api_token` function

## [0.12.13] - 2022-01-04

## Removed

- Tutorial section headings

## Fixed

- Plot background white color

## [0.12.12] - 2022-01-06

### Fixed

- Having a print statement inside electron and lattice code no longer causes the workflow to fail.

## [0.12.11] - 2022-01-04

### Added

- Completed UI feature set for first release

### Changed

- UI server result serialization improvements
- UI result update webhook no longer fails on request exceptions, logs warning intead

## [0.12.10] - 2021-12-17

### Added

- Astrophysics tutorial

## [0.12.9] - 2022-01-04

### Added

- Added `get_all_node_results` method in `result_class.py` to return result of all node executions.

- Added `test_parallelilization` test to verify whether the execution is now being achieved in parallel.

### Changed

- Removed `LocalCluster` cluster creation usage to a simple `Client` one from Dask.

- Removed unnecessary `to_run` function as we no longer needed to run execution through an asyncio loop.

- Removed `async` from function definition of previously asynchronous functions, `_run_task`, `_run_planned_workflow`, `_plan_workflow`, and `_run_workflow`.

- Removed `uvloop` from requirements.

- Renamed `test_get_results` to `test_get_result`.

- Reran the how to notebooks where execution time was mentioned.

- Changed how `dispatch_info` context manager was working to account for multiple nodes accessing it at the same time.

## [0.12.8] - 2022-01-02

### Changed

- Changed the software license to GNU Affero 3.0

### Removed

- `covalent-ui` directory

## [0.12.7] - 2021-12-29

### Fixed

- Gunicorn logging now uses the `capture-output` flag instead of redirecting stdout and stderr

## [0.12.6] - 2021-12-23

### Changed

- Cleaned up the requirements and moved developer requirements to a separate file inside `tests`

## [0.12.5] - 2021-12-16

### Added

- Conda build CI job

## [0.12.4] - 2021-12-23

### Changed

- Gunicorn server now checks for port availability before starting

### Fixed

- The `covalent start` function now prints the correct port if the server is already running.

## [0.12.3] - 2021-12-14

### Added

- Covalent tutorial comparing quantum support vector machines with support vector machine algorithms implemented in qiskit and scikit-learn.

## [0.12.2] - 2021-12-16

### Fixed

- Now using `--daemon` in gunicorn to start the server, which was the original intention.

## [0.12.1] - 2021-12-16

### Fixed

- Removed finance references from docs
- Fixed some other small errors

### Removed

- Removed one of the failing how-to tests from the functional test suite

## [0.12.0] - 2021-12-16

### Added

- Web UI prototype

## [0.11.1] - 2021-12-14

### Added

- CLI command `covalent status` shows port information

### Fixed

- gunicorn management improved

## [0.11.0] - 2021-12-14

### Added

- Slack notifications for test status

## [0.10.4] - 2021-12-15

### Fixed

- Specifying a non-default results directory in a sub-lattice no longer causes a failure in lattice execution.

## [0.10.3] - 2021-12-14

### Added

- Functional tests for how-to's in documentation

### Changed

- Moved example script to a functional test in the pipeline
- Added a test flag to the CLI tool

## [0.10.2] - 2021-12-14

### Fixed

- Check that only `kwargs` without any default values in the workflow definition need to be passed in `lattice.draw(ax=ax, **kwargs)`.

### Added

- Function to check whether all the parameters without default values for a callable function has been passed added to shared utils.

## [0.10.1] - 2021-12-13

### Fixed

- Content and style fixes for getting started doc.

## [0.10.0] - 2021-12-12

### Changed

- Remove all imports from the `covalent` to the `covalent_dispatcher`, except for `_dispatch_serverless`
- Moved CLI into `covalent_dispatcher`
- Moved executors to `covalent` directory

## [0.9.1] - 2021-12-13

### Fixed

- Updated CONTRIBUTING to clarify docstring style.
- Fixed docstrings for `calculate_node` and `check_constraint_specific_sum`.

## [0.9.0] - 2021-12-10

### Added

- `prefix_separator` for separating non-executable node types from executable ones.

- `subscript_prefix`, `generator_prefix`, `sublattice_prefix`, `attr_prefix` for prefixes of subscripts, generators,
  sublattices, and attributes, when called on an electron and added to the transport graph.

- `exclude_from_postprocess` list of prefixes to denote those nodes which won't be used in post processing the workflow.

- `__int__()`, `__float__()`, `__complex__()` for converting a node to an integer, float, or complex to a value of 0 then handling those types in post processing.

- `__iter__()` generator added to Electron for supporting multiple return values from an electron execution.

- `__getattr__()` added to Electron for supporting attribute access on the node output.

- `__getitem__()` added to Electron for supporting subscripting on the node output.

- `electron_outputs` added as an attribute to lattice.

### Changed

- `electron_list_prefix`, `electron_dict_prefix`, `parameter_prefix` modified to reflect new way to assign prefixes to nodes.

- In `build_graph` instead of ignoring all exceptions, now the exception is shown alongwith the runtime error notifying that object manipulation should be avoided inside a lattice.

- `node_id` changed to `self.node_id` in Electron's `__call__()`.

- `parameter` type electrons now have the default metadata instead of empty dictionary.

- Instead of deserializing and checking whether a sublattice is there, now a `sublattice_prefix` is used to denote when a node is a sublattice.

- In `dispatcher_stack_test`, `test_dispatcher_flow` updated to indicate the new use of `parameter_prefix`.

### Fixed

- When an execution fails due to something happening in `run_workflow`, then result object's status is now failed and the object is saved alongwith throwing the appropriate exception.

## [0.8.5] - 2021-12-10

### Added

- Added tests for choosing specific executors inside electron initialization.
- Added test for choosing specific Conda environments inside electron initialization.

## [0.8.4] - 2021-12-10

### Changed

- Removed _shared_files directory and contents from covalent_dispatcher. Logging in covalent_dispatcher now uses the logger in covalent/_shared_files/logging.py.

## [0.8.3] - 2021-12-10

### Fixed

- Decorator symbols were added to the pseudo-code in the quantum chemistry tutorial.

## [0.8.2] - 2021-12-06

### Added

- Quantum chemistry tutorial.

## [0.8.1] - 2021-12-08

### Added

- Docstrings with typehints for covalent dispatcher functions added.

### Changed

- Replaced `node` to `node_id` in `electron.py`.

- Removed unnecessary `enumerate` in `covalent_dispatcher/_core/__init__.py`.

- Removed `get_node_device_mapping` function from `covalent_dispatcher/_core/__init__.py`
  and moved the definition to directly add the mapping to `workflow_schedule`.

- Replaced iterable length comparison for `executor_specific_exec_cmds` from `if len(executor_specific_exec_cmds) > 0`
  to `if executor_specific_exec_cmds`.

## [0.8.0] - 2021-12-03

### Added

- Executors can now accept the name of a Conda environment. If that environment exists, the operations of any electron using that executor are performed in that Conda environment.

## [0.7.6] - 2021-12-02

### Changed

- How to estimate lattice execution time has been renamed to How to query lattice execution time.
- Change result querying syntax in how-to guides from `lattice.get_result` to
  `covalent.get_result`.
- Choose random port for Dask dashboard address by setting `dashboard_address` to ':0' in
  `LocalCluster`.

## [0.7.5] - 2021-12-02

### Fixed

- "Default" executor plugins are included as part of the package upon install.

## [0.7.4] - 2021-12-02

### Fixed

- Upgraded dask to 2021.10.0 based on a vulnerability report

## [0.7.3] - 2021-12-02

### Added

- Transportable object tests
- Transport graph tests

### Changed

- Variable name node_num to node_id
- Variable name node_idx to node_id

### Fixed

- Transport graph `get_dependencies()` method return type was changed from Dict to List

## [0.7.2] - 2021-12-01

### Fixed

- Date handling in changelog validation

### Removed

- GitLab CI YAML

## [0.7.1] - 2021-12-02

### Added

- A new parameter to a node's result called `sublattice_result` is added.
  This will be of a `Result` type and will contain the result of that sublattice's
  execution. If a normal electron is executed, this will be `None`.

- In `_delete_result` function in `results_manager.py`, an empty results directory
  will now be deleted.

- Name of a sublattice node will also contain `(sublattice)`.

- Added `_dispatch_sync_serverless` which synchronously dispatches without a server
  and waits for a result to be returned. This is the method used to dispatch a sublattice.

- Test for sublatticing is added.

- How-to guide added for sublatticing explaining the new features.

### Changed

- Partially changed `draw` function in `lattice.py` to also draw the subgraph
  of the sublattice when drawing the main graph of the lattice. The change is
  incomplete as we intend to add this feature later.

- Instead of returning `plt`, `draw` now returns the `ax` object.

- `__call__` function in `lattice.py` now runs the lattice's function normally
  instead of dispatching it.

- `_run_task` function now checks whether current node is a sublattice and acts
  accordingly.

### Fixed

- Unnecessary lines to rename the node's name in `covalent_dispatcher/_core/__init__.py` are removed.

- `test_electron_takes_nested_iterables` test was being ignored due to a spelling mistake. Fixed and
  modified to follow the new pattern.

## [0.7.0] - 2021-12-01

### Added

- Electrons can now accept an executor object using the "backend" keyword argument. "backend" can still take a string naming the executor module.
- Electrons and lattices no longer have Slurm metadata associated with the executor, as that information should be contained in the executor object being used as an input argument.
- The "backend" keyword can still be a string specifying the executor module, but only if the executor doesn't need any metadata.
- Executor plugin classes are now directly available to covalent, eg: covalent.executor.LocalExecutor().

## [0.6.7] - 2021-12-01

### Added

- Docstrings without examples for all the functions in core covalent.
- Typehints in those functions as well.
- Used `typing.TYPE_CHECKING` to prevent cyclic imports when writing typehints.

### Changed

- `convert_to_lattice_function` renamed to `convert_to_lattice_function_call`.
- Context managers now raise a `ValueError` instead of a generic `Exception`.

## [0.6.6] - 2021-11-30

### Fixed

- Fixed the version used in the documentation
- Fixed the badge URLs to prevent caching

## [0.6.5] - 2021-11-30

### Fixed

- Broken how-to links

### Removed

- Redundant lines from .gitignore
- *.ipynb from .gitignore

## [0.6.4] - 2021-11-30

### Added

- How-to guides for workflow orchestration.
  - How to construct an electron
  - How to construct a lattice
  - How to add an electron to lattice
  - How to visualize the lattice
  - How to add constraints to lattices
- How-to guides for workflow and subtask execution.
  - How to execute individual electrons
  - How to execute a lattice
  - How to execute multiple lattices
- How-to guides for status querying.
  - How to query electron execution status
  - How to query lattice execution status
  - How to query lattice execution time
- How-to guides for results collection
  - How to query electron execution results
  - How to query lattice execution results
  - How to query multiple lattice execution results
- Str method for the results object.

### Fixed

- Saving the electron execution status when the subtask is running.

## [0.6.3] - 2021-11-29

### Removed

- JWT token requirement.
- Covalent dispatcher login requirement.
- Update covalent login reference in README.md.
- Changed the default dispatcher server port from 5000 to 47007.

## [0.6.2] - 2021-11-28

### Added

- Github action for tests and coverage
- Badges for tests and coverage
- If tests pass then develop is pushed to master
- Add release action which tags and creates a release for minor version upgrades
- Add badges action which runs linter, and upload badges for version, linter score, and platform
- Add publish action (and badge) which builds a Docker image and uploads it to the AWS ECR

## [0.6.1] - 2021-11-27

### Added

- Github action which checks version increment and changelog entry

## [0.6.0] - 2021-11-26

### Added

- New Covalent RTD theme
- sphinx extension sphinx-click for CLI RTD
- Sections in RTD
- init.py in both covalent-dispatcher logger module and cli module for it to be importable in sphinx

### Changed

- docutils version that was conflicting with sphinx

### Removed

- Old aq-theme

## [0.5.1] - 2021-11-25

### Added

- Integration tests combining both covalent and covalent-dispatcher modules to test that
  lattice workflow are properly planned and executed.
- Integration tests for the covalent-dispatcher init module.
- pytest-asyncio added to requirements.

## [0.5.0] - 2021-11-23

### Added

- Results manager file to get results from a file, delete a result, and redispatch a result object.
- Results can also be awaited to only return a result if it has either been completed or failed.
- Results class which is used to store the results with all the information needed to be used again along with saving the results to a file functionality.
- A result object will be a mercurial object which will be updated by the dispatcher and saved to a file throughout the dispatching and execution parts.
- Direct manipulation of the transport graph inside a result object takes place.
- Utility to convert a function definition string to a function and vice-versa.
- Status class to denote the status of a result object and of each node execution in the transport graph.
- Start and end times are now also stored for each node execution as well as for the whole dispatch.
- Logging of `stdout` and `stderr` can be done by passing in the `log_stdout`, `log_stderr` named metadata respectively while dispatching.
- In order to get the result of a certain dispatch, the `dispatch_id`, the `results_dir`, and the `wait` parameter can be passed in. If everything is default, then only the dispatch id is required, waiting will not be done, and the result directory will be in the current working directory with folder name as `results/` inside which every new dispatch will have a new folder named according to their respective dispatch ids, containing:
  - `result.pkl` - (Cloud)pickled result object.
  - `result_info.yaml` - yaml file with high level information about the result and its execution.
  - `dispatch_source.py` - python file generated, containing the original function definitions of lattice and electrons which can be used to dispatch again.

### Changed

- `logfile` named metadata is now `slurm_logfile`.
- Instead of using `jsonpickle`, `cloudpickle` is being used everywhere to maintain consistency.
- `to_json` function uses `json` instead of `jsonpickle` now in electron and lattice definitions.
- `post_processing` moved to the dispatcher, so the dispatcher will now store a finished execution result in the results folder as specified by the user with no requirement of post processing it from the client/user side.
- `run_task` function in dispatcher modified to check if a node has completed execution and return it if it has, else continue its execution. This also takes care of cases if the server has been closed mid execution, then it can be started again from the last saved state, and the user won't have to wait for the whole execution.
- Instead of passing in the transport graph and dispatch id everywhere, the result object is being passed around, except for the `asyncio` part where the dispatch id and results directory is being passed which afterwards lets the core dispatcher know where to get the result object from and operate on it.
- Getting result of parent node executions of the graph, is now being done using the result object's graph. Storing of each execution's result is also done there.
- Tests updated to reflect the changes made. They are also being run in a serverless manner.

### Removed

- `LatticeResult` class removed.
- `jsonpickle` requirement removed.
- `WorkflowExecutionResult`, `TaskExecutionResult`, and `ExecutionError` singleton classes removed.

### Fixed

- Commented out the `jwt_required()` part in `covalent-dispatcher/_service/app.py`, may be removed in later iterations.
- Dispatcher server will now return the error message in the response of getting result if it fails instead of sending every result ever as a response.

## [0.4.3] - 2021-11-23

### Added

- Added a note in Known Issues regarding port conflict warning.

## [0.4.2] - 2021-11-24

### Added

- Added badges to README.md

## [0.4.1] - 2021-11-23

### Changed

- Removed old coverage badge and fixed the badge URL

## [0.4.0] - 2021-11-23

### Added

- Codecov integrations and badge

### Fixed

- Detached pipelines no longer created

## [0.3.0] - 2021-11-23

### Added

- Wrote a Code of Conduct based on <https://www.contributor-covenant.org/>
- Added installation and environment setup details in CONTRIBUTING
- Added Known Issues section to README

## [0.2.0] - 2021-11-22

### Changed

- Removed non-open-source executors from Covalent. The local SLURM executor is now
- a separate repo. Executors are now plugins.

## [0.1.0] - 2021-11-19

### Added

- Pythonic CLI tool. Install the package and run `covalent --help` for a usage description.
- Login and logout functionality.
- Executor registration/deregistration skeleton code.
- Dispatcher service start, stop, status, and restart.

### Changed

- JWT token is stored to file instead of in an environment variable.
- The Dask client attempts to connect to an existing server.

### Removed

- Removed the Bash CLI tool.

### Fixed

- Version assignment in the covalent init file.

## [0.0.3] - 2021-11-17

### Fixed

- Fixed the Dockerfile so that it runs the dispatcher server from the covalent repo.

## [0.0.2] - 2021-11-15

### Changed

- Single line change in ci script so that it doesn't exit after validating the version.
- Using `rules` in `pytest` so that the behavior in test stage is consistent.

## [0.0.1] - 2021-11-15

### Added

- CHANGELOG.md to track changes (this file).
- Semantic versioning in VERSION.
- CI pipeline job to enforce versioning.<|MERGE_RESOLUTION|>--- conflicted
+++ resolved
@@ -9,11 +9,13 @@
 
 ### Docs
 
-<<<<<<< HEAD
 - Adding RTD for `AWS Braket` executor
 - Adding dropdown menu for the IAM policy
 - Delete RTD for other cloud executor to keep changes atomic
-=======
+
+
+### Docs
+
 - Updated compatibility matrix
 - Updated pip, bash and callable deps how-to guides
 
@@ -54,7 +56,6 @@
 ### Docs
 
 - Fixed "How To" for Python leptons
->>>>>>> 661cd326
 
 ## [0.179.0] - 2022-08-16
 
