--- conflicted
+++ resolved
@@ -7,17 +7,15 @@
 
 ## [UNRELEASED]
 
-<<<<<<< HEAD
 ### Changed
 
 - Changed all references of `refactor` to `covalent_services`.
-=======
+
 ## [0.53.0] - 2022-04-04
 
 ### Added
 
 - Added docker-compose file to run covalent microservices.
->>>>>>> 98e77627
 
 ## [0.52.0] - 2022-04-04
 
