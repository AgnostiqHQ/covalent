--- conflicted
+++ resolved
@@ -5,8 +5,7 @@
 The format is based on [Keep a Changelog](https://keepachangelog.com/en/1.0.0/),
 and this project adheres to [Semantic Versioning](https://semver.org/spec/v2.0.0.html).
 
-<<<<<<< HEAD
-## [0.24.20] - 2022-02-17
+## [0.25.1] - 2022-02-18
 
 ### Fixed
 
@@ -15,7 +14,7 @@
 ### Added
 
 - User-imports are included in the dispatch_source.py script. Covalent-related imports are commented out.
-=======
+
 ## [0.25.0] - 2022-02-18
 
 ### Added
@@ -47,7 +46,6 @@
 
 - Changed the description of the hyperlink for choosing executors
 - Fixed typos in doc/source/api/getting_started/how_to/execution/creating_custom_executors.ipynb
->>>>>>> bd628da7
 
 ## [0.24.19] - 2022-02-16
 
