--- conflicted
+++ resolved
@@ -7,15 +7,13 @@
 
 ## [UNRELEASED]
 
-<<<<<<< HEAD
 ### Fixed
 
 - Re-enabling test actions
-=======
+
 ## Fixed
 
 - Resolving ui backend endpoint in draw function using config manager
->>>>>>> 301dfd3d
 
 ## [0.80.2] - 2022-04-14
 
