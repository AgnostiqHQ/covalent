# Changelog

All notable changes to this project will be documented in this file.

The format is based on [Keep a Changelog](https://keepachangelog.com/en/1.0.0/),
and this project adheres to [Semantic Versioning](https://semver.org/spec/v2.0.0.html).

## [UNRELEASED]

<<<<<<< HEAD
### Changed

- Covalent server can now process workflows without having their deps installed
=======
## [0.125.0] - 2022-07-09

### Authors

- Okechukwu  Emmanuel Ochia <okechukwu@agnostiq.ai>
- Co-authored-by: pre-commit-ci[bot] <66853113+pre-commit-ci[bot]@users.noreply.github.com>
- Co-authored-by: Alejandro Esquivel <ae@alejandro.ltd>
- Venkat Bala <venkat@agnostiq.ai>
- Co-authored-by: Okechukwu Ochia <emmirald@gmail.com>
- Co-authored-by: Scott Wyman Neagle <scott@agnostiq.ai>


### Added

- Dask Cluster CLI functional/unit tests
>>>>>>> 15da7a6d

### Docs

- Updated RTD concepts, how-to-guides, and api docs with electron dependencies.

## [0.124.0] - 2022-07-07

### Authors

- Will Cunningham <wjcunningham7@users.noreply.github.com>
- Co-authored-by: Scott Wyman Neagle <scott@agnostiq.ai>
- Faiyaz Hasan <faiyaz@agnostiq.ai>


### Added

- `Result.persist` method in `covalent/_results_manager/result.py`.

### Operations

- Package pre-releases go to `covalent` instead of `cova` on PyPI.

## [0.123.0] - 2022-07-07

### Authors

- Scott Wyman Neagle <scott@agnostiq.ai>
- Co-authored-by: Faiyaz Hasan <faiyaz@agnostiq.ai>
- Will Cunningham <wjcunningham7@users.noreply.github.com>
- Alejandro Esquivel <ae@alejandro.ltd>
- Co-authored-by: pre-commit-ci[bot] <66853113+pre-commit-ci[bot]@users.noreply.github.com>


### Added

- Added Folder class
- Added internal call before/after deps to execute File Transfer operations pre/post electron execution.

### Operations

- `codeql.yml` and `condabuild.yml` run nightly instead of on every PR.
- Style fixes in changelog

## [0.122.1] - 2022-07-06

### Authors

Will Cunningham <wjcunningham7@users.noreply.github.com>
Co-authored-by: Scott Wyman Neagle <scott@agnostiq.ai>


### Operations

- Added license scanner action
- Pre-commit autoupdate

### Tests

- Tests for running workflows with more than one iteration

### Fixed

- Attribute error caused by attempts to retrieve the name from the node function when the node function is set to None

## [0.122.0] - 2022-07-04

### Authors

Faiyaz Hasan <faiyaz@agnostiq.ai>
Co-authored-by: pre-commit-ci[bot] <66853113+pre-commit-ci[bot]@users.noreply.github.com>


### Added

- `covalent/_results_manager/write_result_to_db.py` module and methods to insert / update data in the DB.
- `tests/covalent_tests/results_manager_tests/write_result_to_db_test.py` containing the unit tests for corresponding functions.

### Changed

- Electron `type` column to a string type rather than an `ElectronType` in DB models.
- Primary keys from `BigInteger` to `Integer` in DB models.

## [0.121.0] - 2022-07-04

### Authors

Will Cunningham <wjcunningham7@users.noreply.github.com>
Co-authored-by: Alejandro Esquivel <ae@alejandro.ltd>
Co-authored-by: pre-commit-ci[bot] <66853113+pre-commit-ci[bot]@users.noreply.github.com>


### Removed

- Unused requirements `gunicorn` and `eventlet` in `requirements.txt` as well as `dask` in `tests/requirements.txt`, since it is already included in the core requirements.

### Docs

- Updated the compatibility matrix in the docs.

## [0.120.0] - 2022-07-04

### Authors

Okechukwu  Emmanuel Ochia <okechukwu@agnostiq.ai>
Co-authored-by: Venkat Bala <venkat@agnostiq.ai>
Co-authored-by: pre-commit-ci[bot] <66853113+pre-commit-ci[bot]@users.noreply.github.com>
Co-authored-by: Scott Wyman Neagle <scott@agnostiq.ai>


### Added

- Adding `cluster` CLI options to facilitate interacting with the backend Dask cluster
- Adding options to `covalent start` to enable specifying number of workers, memory limit and threads per worker at cluster startup

### Changed

- Update `DaskAdminWorker` docstring with better explanation

## [0.119.1] - 2022-07-04

### Authors

Scott Wyman Neagle <scott@agnostiq.ai>
Casey Jao <casey@agnostiq.ai>


### Fixed

- `covalent status` checks if the server process is still alive.

### Operations

- Updates to changelog logic to handle multiple authors

## [0.119.0] - 2022-07-03
### Authors
@cjao 


### Added

- Introduce support for pip dependencies

## [0.118.0] - 2022-07-02
### Authors
@AlejandroEsquivel 


### Added

- Introduced File, FileTransfer, and FileTransferStrategy classes to support various File Transfer use cases prior/post electron execution

## [0.117.0] - 2022-07-02
### Authors
@Emmanuel289 


### Added

- Included retry action in 'tests.yaml' workflow.

## [0.116.0] - 2022-06-29
### Authors
@Prasy12 

### Changed

- Changed API socket calls interval for graph optimization.

### Added

- Ability to change to different layouts from the GUI.

## [0.115.0] - 2022-06-28
### Authors
@cjao 


### Added

- Introduce support for `call_before`, `call_after`, and bash dependencies

### Operations

- Unit tests performed on Python 3.10 on Ubuntu and MacOS images as well as 3.9 on MacOS
- Updated codeowners so that AQ Engineers doesn't own this CHANGELOG
- pre-commit autoupdate

## [0.114.0] - 2022-06-23
### Authors
@dependabot[bot] 


### Changed

- Changed eventsource version on webapp yarn-lock file.

### Operations

- Added Github push changelog workflow to append commiters username
- Reusable JavaScript action to parse changelog and update version

## [0.113.0] - 2022-06-21

### Added

- Introduce new db models and object store backends

### Operations

- Syntax fix in hotfix.yml

### Docs

- Added new tutorial: Linear and convolutional autoencoders

## [0.112.0] - 2022-06-20

### Changed

- Changed async version on webapp package-lock file.

## [0.111.0] - 2022-06-20

### Changed

- Changed eventsource version on webapp package-lock file.

### Docs

- Added new tutorial: Covalentified version of the Pennylane Variational Classifier tutorial.

## [0.110.3] - 2022-06-17

### Fixed

- Fix error when parsing electron positional arguments in workflows

### Docs

- Remove hardcoding version info in README.md

## [0.110.2] - 2022-06-10

### Docs

- Fix MNIST tutorial
- Fix Quantum Gravity tutorial
- Update RTD with migration guide compatible with latest release
- Convert all references to `covalent start` from Jupyter notebooks to markdown statements
- Update release notes summary in README.md
- Fixed display issues with figure (in dark mode) and bullet points in tutorials

### Operations

- Added a retry block to the webapp build step in `tests.yml`

## [0.110.1] - 2022-06-10

### Fixed

- Configure dask to not use daemonic processes when creating a cluster

### Operations

- Sync the VERSION file within `covalent` directory to match the root level VERSION
- Manually patch `covalent/VERSION`

## [0.110.0] - 2022-06-10

### Changed

- Web GUI list size and status label colors changed.
- Web GUI graph running icon changed to non-static icon.

### Docs

- Removed references to the Dask executor in RTD as they are no longer needed.

## [0.109.1] - 2022-06-10

### Fixed

- `covalent --version` now works for PyPI releases

## [0.109.0] - 2022-06-10

### Docs

- Update CLI help statements

### Added

- Add CLI functionality to start covalent with/without Dask
- Add CLI support to parse `covalent_ui.log` file

### Operations

- Updating codeowners to establish engineering & psiog ownership

### Docs

- Added new tutorial: Training quantum embedding kernels for classification.

## [0.108.0] - 2022-06-08

### Added

- WCI yaml file

### Docs

- Add pandoc installation updates to contributing guide

## [0.107.0] - 2022-06-07

### Changed

- Skipping stdout/stderr redirection tests until implemented in Dask parent process

### Added

- Simplifed starting the dask cluster using `multiprocessing`
- Added `bokeh==2.4.3` to requirements.txt to enable view Dask dashboard

### Fixed

- Changelog-reminder action now works for PRs from forks.

## [0.106.2] - 2022-06-06

### Fixed

- Specifying the version for package `furo` to `2022.4.7` to prevent breaking doc builds

### Docs

- Added new tutorial: Using Covalent with PennyLane for hybrid computation.

## [0.106.1] - 2022-06-01

### Fixed

- Changelog-reminder action now works for PRs from forks

### Docs

- Removed references to microservices in RTD
- Updated README.md.
- Changed `ct.electron` to `ct.lattice(executor=dask_executor)` in MNIST classifier tutorial

## [0.106.0] - 2022-05-26

### Changed

- Visual theme for Webapp GUI changed in accordance to new theme
- Fonts, colors, icons have been updated

## [0.105.0] - 2022-05-25

### Added

- Add a pre-commit hook for `detect-secrets`.
- Updated the actions in accordance with the migration done in the previous version.

## [0.104.0] - 2022-05-23

### Changed

- Services have been moved to a different codebase. This repo is now hosting the Covalent SDK, local dispatcher backend, Covalent web GUI, and documentation. Version is bumped to `0.104.0` in order to avoid conflicts.
- Update tests to match the current dispatcher api
- Skip testing dask executor until dask executor plugin is made public
- Using 2 thread pools to manage multiple workflows better and the other one for executing electrons in parallel.

### Fixed

- Add psutil and PyYAML to requirements.txt
- Passing the same Electron to multiple inputs of an Electron now works. UI fix pending.
- Dask from `requirements.txt`.

### Removed

- Asyncio usage for electron level concurrency.
- References to dask

### Added

- Functional test added for dask executor with the cluster running locally.
- Scalability tests for different workflows and workflow sizes under `tests/stress_tests/scripts`
- Add sample performance testing workflows under `tests/stress_tests`
- Add pipelines to continuously run the tutorial notebooks
- Create notebook with tasks from RTD

## [0.32.3] - 2022-03-16

### Fixed

- Fix missing UI graph edges between parameters and electrons in certain cases.
- Fix UI crashes in cases where legacy localStorage state was being loaded.

## [0.32.2] - 2022-03-16

### Added

- Images for graphs generated in tutorials and how-tos.
- Note for quantum gravity tutorial to tell users that `tensorflow` doesn't work on M1 Macs.
- `Known Issues` added to `README.md`

### Fixed

- `draw` function usage in tutorials and how-tos now reflects the UI images generated instead of using graphviz.
- Images now render properly in RTD of how-tos.

### Changed

- Reran all the tutorials that could run, generating the outputs again.

## [0.32.1] - 2022-03-15

### Fixed

- CLI now starts server directly in the subprocess instead of as a daemon
- Logs are provided as pipes to Popen instead of using a shell redirect
- Restart behavior fixed
- Default port in `covalent_ui/app.py` uses the config manager

### Removed

- `_graceful_restart` function no longer needed without gunicorn

## [0.32.0] - 2022-03-11

### Added

- Dispatcher microservice API endpoint to dispatch and update workflow.
- Added get runnable task endpoint.

## [0.31.0] - 2022-03-11

### Added

- Runner component's main functionality to run a set of tasks, cancel a task, and get a task's status added to its api.

## [0.30.5] - 2022-03-11

### Updated

- Updated Workflow endpoints & API spec to support upload & download of result objects as pickle files

## [0.30.4] - 2022-03-11

### Fixed

- When executing a task on an alternate Conda environment, Covalent no longer has to be installed on that environment. Previously, a Covalent object (the execution function as a TransportableObject) was passed to the environment. Now it is deserialized to a "normal" Python function, which is passed to the alternate Conda environment.

## [0.30.3] - 2022-03-11

### Fixed

- Fixed the order of output storage in `post_process` which should have been the order in which the electron functions are called instead of being the order in which they are executed. This fixes the order in which the replacement of function calls with their output happens, which further fixes any discrepencies in the results obtained by the user.

- Fixed the `post_process` test to check the order as well.

## [0.30.2] - 2022-03-11

### Changed

- Updated eventlet to 0.31.0

## [0.30.1] - 2022-03-10

### Fixed

- Eliminate unhandled exception in Covalent UI backend when calling fetch_result.

## [0.30.0] - 2022-03-09

### Added

- Skeleton code for writing the different services corresponding to each component in the open source refactor.
- OpenAPI specifications for each of the services.

## [0.29.3] - 2022-03-09

### Fixed

- Covalent UI is built in the Dockerfile, the setup file, the pypi workflow, the tests workflow, and the conda build script.

## [0.29.2] - 2022-03-09

### Added

- Defaults defined in executor plugins are read and used to update the in-memory config, as well as the user config file. But only if the parameter in question wasn't already defined.

### Changed

- Input parameter names and docstrings in _shared_files.config.update_config were changed for clarity.

## [0.29.1] - 2022-03-07

### Changed

- Updated fail-fast strategy to run all tests.

## [0.29.0] - 2022-03-07

### Added

- DispatchDB for storing dispatched results

### Changed

- UI loads dispatches from DispatchDB instead of browser local storage

## [0.28.3] - 2022-03-03

### Fixed

Installed executor plugins don't have to be referred to by their full module name. Eg, use "custom_executor", instead of "covalent_custom_plugin.custom_executor".

## [0.28.2] - 2022-03-03

### Added

- A brief overview of the tutorial structure in the MNIST classification tutorial.

## [0.28.1] - 2022-03-02

### Added

- Conda installation is only supported for Linux in the `Getting Started` guide.
- MNIST classifier tutorial.

### Removed

- Removed handling of default values of function parameters in `get_named_params` in `covalent/_shared_files/utils.py`. So, it is actually being handled by not being handled since now `named_args` and `named_kwargs` will only contain parameters that were passed during the function call and not all of them.

## [0.28.0] - 2022-03-02

### Added

- Lepton support, including for Python modules and C libraries
- How-to guides showing how to use leptons for each of these

## [0.27.6] - 2022-03-01

### Added

- Added feature development basic steps in CONTRIBUTING.md.
- Added section on locally building RTD (read the docs) in the contributing guide.

## [0.27.5] - 2022-03-01

### Fixed

- Missing UI input data after backend change - needed to be derived from graph for electrons, lattice inputs fixed on server-side, combining name and positional args
- Broken UI graph due to variable->edge_name renaming
- Missing UI executor data after server-side renaming

## [0.27.4] - 2022-02-28

### Fixed

- Path used in `covalent/executor/__init__.py` for executor plugin modules needed updating to `covalent/executor/executor_plugins`

### Removed

- Disabled workflow cancellation test due to inconsistent outcomes. Test will be re-enabled after cancellation mechanisms are investigated further.

## [0.27.3] - 2022-02-25

### Added

- Added `USING_DOCKER.md` guide for running docker container.
- Added cli args to covalent UI flask server `covalent_ui/app.py` to modify port and log file path.

### Removed

- Removed gunicorn from cli and Dockerfile.

### Changed

- Updated cli `covalent_dispatcher/_cli/service.py` to run flask server directly, and removed dispatcher and UI flags.
- Using Flask blueprints to merge Dispatcher and UI servers.
- Updated Dockerfile to run flask server directly.
- Creating server PID file manually in `covalent_dispatcher/_cli/service.py`.
- Updated tests and docs to reflect merged servers.
- Changed all mentions of port 47007 (for old UI server) to 48008.

## [0.27.2] - 2022-02-24

### Changed

- Removed unnecessary blockquotes from the How-To guide for creating custom executors
- Changed "Covalent Cloud" to "Covalent" in the main code text

## [0.27.1] - 2022-02-24

### Removed

- Removed AQ-Engineers from CODEOWNERS in order to fix PR review notifications

## [0.27.0] - 2022-02-24

### Added

- Support for positional only, positional or keyword, variable positional, keyword only, variable keyword types of parameters is now added, e.g an electron can now use variable args and variable kwargs if the number/names of parameters are unknown during definition as `def task(*args, **kwargs)` which wasn't possible before.

- `Lattice.args` added to store positional arguments passed to the lattice's workflow function.

- `get_named_params` function added in `_shared_files/utils.py` which will return a tuple containing named positional arguments and named keyword arguments. The names help in showing and storing these parameters in the transport graph.

- Tests to verify whether all kinds of input paramaters are supported by electron or a lattice.

### Changed

- No longer merging positional arguments with keyword arguments, instead they are separately stored in respective nodes in the transport graph.

- `inputs` returned from `_get_inputs` function in `covalent_dispatcher/_core/execution.py` now contains positional as well as keyword arguments which further get passed to the executor.

- Executors now support positional and keyword arguments as inputs to their executable functions.

- Result object's `_inputs` attribute now contains both `args` and `kwargs`.

- `add_node_for_nested_iterables` is renamed to `connect_node_with_others` and `add_node_to_graph` also renamed to `add_collection_node_to_graph` in `electron.py`. Some more variable renames to have appropriate self-explanatory names.

- Nodes and edges in the transport graph now have a better interface to assign attributes to them.

- Edge attribute `variable` renamed to `edge_name`.

- In `serialize` function of the transport graph, if `metadata_only` is True, then only `metadata` attribute of node and `source` and `target` attributes of edge are kept in the then return serialized `data`.

- Updated the tests wherever necessary to reflect the above changes

### Removed

- Deprecated `required_params_passed` since an error will automatically be thrown by the `build_graph` function if any of the required parameters are not passed.

- Removed duplicate attributes from nodes in the transport graph.

## [0.26.1] - 2022-02-23

### Added

- Added Local Executor section to the API read the docs.

## [0.26.0] - 2022-02-23

### Added

- Automated reminders to update the changelog

## [0.25.3] - 2022-02-23

## Added

- Listed common mocking commands in the CONTRIBUTING.md guide.
- Additional guidelines on testing.

## [0.25.2] - 2022-02-21

### Changed

- `backend` metadata name changed to `executor`.
- `_plan_workflow` usage updated to reflect how that executor related information is now stored in the specific executor object.
- Updated tests to reflect the above changes.
- Improved the dispatch cancellation test to provide a robust solution which earlier took 10 minutes to run with uncertainty of failing every now and then.

### Removed

- Removed `TaskExecutionMetadata` as a consequence of removing `execution_args`.

## [0.25.1] - 2022-02-18

### Fixed

- Tracking imports that have been used in the workflow takes less time.

### Added

- User-imports are included in the dispatch_source.py script. Covalent-related imports are commented out.

## [0.25.0] - 2022-02-18

### Added

- UI: Lattice draw() method displays in web UI
- UI: New navigation panel

### Changed

- UI: Animated graph changes, panel opacity

### Fixed

- UI: Fixed "Not Found" pages

## [0.24.21] - 2022-02-18

### Added

- RST document describing the expectations from a tutorial.

## [0.24.20] - 2022-02-17

### Added

- Added how to create custom executors

### Changed

- Changed the description of the hyperlink for choosing executors
- Fixed typos in doc/source/api/getting_started/how_to/execution/creating_custom_executors.ipynb

## [0.24.19] - 2022-02-16

### Added

- CODEOWNERS for certain files.

## [0.24.18] - 2022-02-15

### Added

- The user configuration file can now specify an executor plugin directory.

## [0.24.17] - 2022-02-15

### Added

- Added a how-to for making custom executors.

## [0.24.16] - 2022-02-12

### Added

- Errors now contain the traceback as well as the error message in the result object.
- Added test for `_post_process` in `tests/covalent_dispatcher_tests/_core/execution_test.py`.

### Changed

- Post processing logic in `electron` and dispatcher now relies on the order of execution in the transport graph rather than node's function names to allow for a more reliable pairing of nodes and their outputs.

- Renamed `init_test.py` in `tests/covalent_dispatcher_tests/_core/` to `execution_test.py`.

### Removed

- `exclude_from_postprocess` list which contained some non executable node types removed since only executable nodes are post processed now.

## [0.24.15] - 2022-02-11

### Fixed

- If a user's configuration file does not have a needed exeutor parameter, the default parameter (defined in _shared_files/defaults.py) is used.
- Each executor plugin is no longer initialized upon the import of Covalent. This allows required parameters in executor plugins.

## Changed

- Upon updating the configuration data with a user's configuration file, the complete set is written back to file.

## Added

- Tests for the local and base executors.

## [0.24.14] - 2022-02-11

### Added

- UI: add dashboard cards
- UI: add scaling dots background

### Changed

- UI: reduce sidebar font sizes, refine color theme
- UI: refine scrollbar styling, show on container hover
- UI: format executor parameters as YAML code
- UI: update syntax highlighting scheme
- UI: update index.html description meta tag

## [0.24.13] - 2022-02-11

### Added

- Tests for covalent/_shared_files/config.py

## [0.24.12] - 2022-02-10

### Added

- CodeQL code analyzer

## [0.24.11] - 2022-02-10

### Added

- A new dictionary `_DEFAULT_CONSTRAINTS_DEPRECATED` in defaults.py

### Changed

- The `_DEFAULT_CONSTRAINT_VALUES` dictionary now only contains the `backend` argument

## [0.24.10] - 2022-02-09

### Fixed

- Sporadically failing workflow cancellation test in tests/workflow_stack_test.py

## [0.24.9] - 2022-02-09

## Changed

- Implementation of `_port_from_pid` in covalent_dispatcher/_cli/service.py.

## Added

- Unit tests for command line interface (CLI) functionalities in covalent_dispatcher/_cli/service.py and covalent_dispatcher/_cli/cli.py.

## [0.24.8] - 2022-02-07

### Fixed

- If a user's configuration file does not have a needed parameter, the default parameter (defined in _shared_files/defaults.py) is used.

## [0.24.7] - 2022-02-07

### Added

- Typing: Add Type hint `dispatch_info` parameter.
- Documentation: Updated the return_type description in docstring.

### Changed

- Typing: Change return type annotation to `Generator`.

## [0.24.6] - 2022-02-06

### Added

- Type hint to `deserialize` method of `TransportableObject` of `covalent/_workflow/transport.py`.

### Changed

- Description of `data` in `deserialize` method of `TransportableObject` of `covalent/_workflow/transport.py` from `The serialized transportable object` to `Cloudpickled function`.

## [0.24.5] - 2022-02-05

### Fixed

- Removed dependence on Sentinel module

## [0.24.4] - 2022-02-04

### Added

- Tests across multiple versions of Python and multiple operating systems
- Documentation reflecting supported configurations

## [0.24.3] - 2022-02-04

### Changed

- Typing: Use `bool` in place of `Optional[bool]` as type annotation for `develop` parameter in `covalent_dispatcher.service._graceful_start`
- Typing: Use `Any` in place of `Optional[Any]` as type annotation for `new_value` parameter in `covalent._shared_files.config.get_config`

## [0.24.2] - 2022-02-04

### Fixed

- Updated hyperlink of "How to get the results" from "./collection/query_electron_execution_result" to "./collection/query_multiple_lattice_execution_results" in "doc/source/how_to/index.rst".
- Updated hyperlink of "How to get the result of a particular electron" from "./collection/query_multiple_lattice_execution_results" to "./collection/query_electron_execution_result" in "doc/source/how_to/index.rst".

## [0.24.1] - 2022-02-04

### Changed

- Changelog entries are now required to have the current date to enforce ordering.

## [0.24.0] - 2022-02-03

### Added

- UI: log file output - display in Output tab of all available log file output
- UI: show lattice and electron inputs
- UI: display executor attributes
- UI: display error message on failed status for lattice and electron

### Changed

- UI: re-order sidebar sections according to latest figma designs
- UI: update favicon
- UI: remove dispatch id from tab title
- UI: fit new uuids
- UI: adjust theme text primary and secondary colors

### Fixed

- UI: auto-refresh result state on initial render of listing and graph pages
- UI: graph layout issues: truncate long electron/param names

## [0.23.0] - 2022-02-03

### Added

- Added `BaseDispatcher` class to be used for creating custom dispatchers which allow connection to a dispatcher server.
- `LocalDispatcher` inheriting from `BaseDispatcher` allows connection to a local dispatcher server running on the user's machine.
- Covalent only gives interface to the `LocalDispatcher`'s `dispatch` and `dispatch_sync` methods.
- Tests for both `LocalDispatcher` and `BaseDispatcher` added.

### Changed

- Switched from using `lattice.dispatch` and `lattice.dispatch_sync` to `covalent.dispatch` and `covalent.dispatch_sync`.
- Dispatcher address now is passed as a parameter (`dispatcher_addr`) to `covalent.dispatch` and `covalent.dispatch_sync` instead of a metadata field to lattice.
- Updated tests, how tos, and tutorials to use `covalent.dispatch` and `covalent.dispatch_sync`.
- All the contents of `covalent_dispatcher/_core/__init__.py` are moved to `covalent_dispatcher/_core/execution.py` for better organization. `__init__.py` only contains function imports which are needed by external modules.
- `dispatch`, `dispatch_sync` methods deprecated from `Lattice`.

### Removed

- `_server_dispatch` method removed from `Lattice`.
- `dispatcher` metadata field removed from `lattice`.

## [0.22.19] - 2022-02-03

### Fixed

- `_write_dispatch_to_python_file` isn't called each time a task is saved. It is now only called in the final save in `_run_planned_workflow` (in covalent_dispatcher/_core/__init__.py).

## [0.22.18] - 2022-02-03

### Fixed

- Added type information to result.py

## [0.22.17] - 2022-02-02

### Added

- Replaced `"typing.Optional"` with `"str"` in covalent/executor/base.py
- Added missing type hints to `get_dispatch_context` and `write_streams_to_file` in covalent/executor/base.py, BaseExecutor

## [0.22.16] - 2022-02-02

### Added

- Functions to check if UI and dispatcher servers are running.
- Tests for the `is_ui_running` and `is_server_running` in covalent_dispatcher/_cli/service.py.

## [0.22.15] - 2022-02-01

### Fixed

- Covalent CLI command `covalent purge` will now stop the servers before deleting all the pid files.

### Added

- Test for `purge` method in covalent_dispatcher/_cli/service.py.

### Removed

- Unused `covalent_dispatcher` import from covalent_dispatcher/_cli/service.py.

### Changed

- Moved `_config_manager` import from within the `purge` method to the covalent_dispatcher/_cli/service.py for the purpose of mocking in tests.

## [0.22.14] - 2022-02-01

### Added

- Type hint to `_server_dispatch` method in `covalent/_workflow/lattice.py`.

## [0.22.13] - 2022-01-26

### Fixed

- When the local executor's `log_stdout` and `log_stderr` config variables are relative paths, they should go inside the results directory. Previously that was queried from the config, but now it's queried from the lattice metadata.

### Added

- Tests for the corresponding functions in (`covalent_dispatcher/_core/__init__.py`, `covalent/executor/base.py`, `covalent/executor/executor_plugins/local.py` and `covalent/executor/__init__.py`) affected by the bug fix.

### Changed

- Refactored `_delete_result` in result manager to give the option of deleting the result parent directory.

## [0.22.12] - 2022-01-31

### Added

- Diff check in pypi.yml ensures correct files are packaged

## [0.22.11] - 2022-01-31

### Changed

- Removed codecov token
- Removed Slack notifications from feature branches

## [0.22.10] - 2022-01-29

### Changed

- Running tests, conda, and version workflows on pull requests, not just pushes

## [0.22.9] - 2022-01-27

### Fixed

- Fixing version check action so that it doesn't run on commits that are in develop
- Edited PR template so that markdown checklist appears properly

## [0.22.8] - 2022-01-27

### Fixed

- publish workflow, using `docker buildx` to build images for x86 and ARM, prepare manifest and push to ECR so that pulls will match the correct architecture.
- typo in CONTRIBUTING
- installing `gcc` in Docker image so Docker can build wheels for `dask` and other packages that don't provide ARM wheels

### Changed

- updated versions in `requirements.txt` for `matplotlib` and `dask`

## [0.22.7] - 2022-01-27

### Added

- `MANIFEST.in` did not have `covalent_dispatcher/_service` in it due to which the PyPi package was not being built correctly. Added the `covalent_dispatcher/_service` to the `MANIFEST.in` file.

### Fixed

- setuptools properly including data files during installation

## [0.22.6] - 2022-01-26

### Fixed

- Added service folder in covalent dispatcher to package.

## [0.22.5] - 2022-01-25

### Fixed

- `README.md` images now use master branch's raw image urls hosted on <https://github.com> instead of <https://raw.githubusercontent.com>. Also, switched image rendering from html to markdown.

## [0.22.4] - 2022-01-25

### Fixed

- dispatcher server app included in sdist
- raw image urls properly used

## [0.22.3] - 2022-01-25

### Fixed

- raw image urls used in readme

## [0.22.2] - 2022-01-25

### Fixed

- pypi upload

## [0.22.1] - 2022-01-25

### Added

- Code of conduct
- Manifest.in file
- Citation info
- Action to upload to pypi

### Fixed

- Absolute URLs used in README
- Workflow badges updated URLs
- `install_package_data` -> `include_package_data` in `setup.py`

## [0.22.0] - 2022-01-25

### Changed

- Using public ECR for Docker release

## [0.21.0] - 2022-01-25

### Added

- GitHub pull request templates

## [0.20.0] - 2022-01-25

### Added

- GitHub issue templates

## [0.19.0] - 2022-01-25

### Changed

- Covalent Beta Release

## [0.18.9] - 2022-01-24

### Fixed

- iframe in the docs landing page is now responsive

## [0.18.8] - 2022-01-24

### Changed

- Temporarily removed output tab
- Truncated dispatch id to fit left sidebar, add tooltip to show full id

## [0.18.7] - 2022-01-24

### Changed

- Many stylistic improvements to documentation, README, and CONTRIBUTING.

## [0.18.6] - 2022-01-24

### Added

- Test added to check whether an already decorated function works as expected with Covalent.
- `pennylane` package added to the `requirements-dev.txt` file.

### Changed

- Now using `inspect.signature` instead of `function.__code__` to get the names of function's parameters.

## [0.18.5] - 2022-01-21

### Fixed

- Various CI fixes, including rolling back regression in version validation, caching on s3 hosted badges, applying releases and tags correctly.

## [0.18.4] - 2022-01-21

### Changed

- Removed comments and unused functions in covalent_dispatcher
- `result_class.py` renamed to `result.py`

### Fixed

- Version was not being properly imported inside `covalent/__init__.py`
- `dispatch_sync` was not previously using the `results_dir` metadata field

### Removed

- Credentials in config
- `generate_random_filename_in_cache`
- `is_any_atom`
- `to_json`
- `show_subgraph` option in `draw`
- `calculate_node`

## [0.18.3] - 2022-01-20

### Fixed

- The gunicorn servers now restart more gracefully

## [0.18.2] - 2022-01-21

### Changed

- `tempdir` metadata field removed and replaced with `executor.local.cache_dir`

## [0.18.1] - 2022-01-11

## Added

- Concepts page

## [0.18.0] - 2022-01-20

### Added

- `Result.CANCELLED` status to represent the status of a cancelled dispatch.
- Condition to cancel the whole dispatch if any of the nodes are cancelled.
- `cancel_workflow` function which uses a shared variable provided by Dask (`dask.distributed.Variable`) in a dask client to inform nodes to stop execution.
- Cancel function for dispatcher server API which will allow the server to terminate the dispatch.
- How to notebook for cancelling a dispatched job.
- Test to verify whether cancellation of dispatched jobs is working as expected.
- `cancel` function is available as `covalent.cancel`.

### Changed

- In file `covalent/_shared_files/config.py` instead of using a variable to store and then return the config data, now directly returning the configuration.
- Using `fire_and_forget` to dispatch a job instead of a dictionary of Dask's `Future` objects so that we won't have to manage the lifecycle of those futures.
- The `test_run_dispatcher` test was changed to reflect that the dispatcher no longer uses a dictionary of future objects as it was not being utilized anywhere.

### Removed

- `with dask_client` context was removed as the client created in `covalent_dispatcher/_core/__init__.py` is already being used even without the context. Furthermore, it creates issues when that context is exited which is unnecessary at the first place hence not needed to be resolved.

## [0.17.5] - 2022-01-19

### Changed

- Results directory uses a relative path by default and can be overridden by the environment variable `COVALENT_RESULTS_DIR`.

## [0.17.4] - 2022-01-19

### Changed

- Executor parameters use defaults specified in config TOML
- If relative paths are supplied for stdout and stderr, those files are created inside the results directory

## [0.17.3] - 2022-01-18

### Added

- Sync function
- Covalent CLI tool can restart in developer mode

### Fixed

- Updated the UI address referenced in the README

## [0.17.2] - 2022-01-12

### Added

- Quantum gravity tutorial

### Changed

- Moved VERSION file to top level

## [0.17.1] - 2022-01-19

### Added

- `error` attribute was added to the results object to show which node failed and the reason behind it.
- `stdout` and `stderr` attributes were added to a node's result to store any stdout and stderr printing done inside an electron/node.
- Test to verify whether `stdout` and `stderr` are being stored in the result object.

### Changed

- Redesign of how `redirect_stdout` and `redirect_stderr` contexts in executor now work to allow storing their respective outputs.
- Executors now also return `stdout` and `stderr` strings, along with the execution output, so that they can be stored in their result object.

## [0.17.0] - 2022-01-18

### Added

- Added an attribute `__code__` to electron and lattice which is a copy of their respective function's `__code__` attribute.
- Positional arguments, `args`, are now merged with keyword arguments, `kwargs`, as close as possible to where they are passed. This was done to make sure we support both with minimal changes and without losing the name of variables passed.
- Tests to ensure usage of positional arguments works as intended.

### Changed

- Slight rework to how any print statements in lattice are sent to null.
- Changed `test_dispatcher_functional` in `basic_dispatcher_test.py` to account for the support of `args` and removed a an unnecessary `print` statement.

### Removed

- Removed `args` from electron's `init` as it wasn't being used anywhere.

## [0.16.1] - 2022-01-18

### Changed

- Requirement changed from `dask[complete]` to `dask[distributed]`.

## [0.16.0] - 2022-01-14

### Added

- New UI static demo build
- New UI toolbar functions - orientation, toggle params, minimap
- Sortable and searchable lattice name row

### Changed

- Numerous UI style tweaks, mostly around dispatches table states

### Fixed

- Node sidebar info now updates correctly

## [0.15.11] - 2022-01-18

### Removed

- Unused numpy requirement. Note that numpy is still being installed indirectly as other packages in the requirements rely on it.

## [0.15.10] - 2022-01-16

## Added

- How-to guide for Covalent dispatcher CLI.

## [0.15.9] - 2022-01-18

### Changed

- Switched from using human readable ids to using UUIDs

### Removed

- `human-id` package was removed along with its mention in `requirements.txt` and `meta.yaml`

## [0.15.8] - 2022-01-17

### Removed

- Code breaking text from CLI api documentation.
- Unwanted covalent_dispatcher rst file.

### Changed

- Installation of entire covalent_dispatcher instead of covalent_dispatcher/_service in setup.py.

## [0.15.7] - 2022-01-13

### Fixed

- Functions with multi-line or really long decorators are properly serialized in dispatch_source.py.
- Multi-line Covalent output is properly commented out in dispatch_source.py.

## [0.15.6] - 2022-01-11

### Fixed

- Sub-lattice functions are successfully serialized in the utils.py get_serialized_function_str.

### Added

- Function to scan utilized source files and return a set of imported modules (utils.get_imports_from_source)

## [0.15.5] - 2022-01-12

### Changed

- UI runs on port 47007 and the dispatcher runs on port 48008. This is so that when the servers are later merged, users continue using port 47007 in the browser.
- Small modifications to the documentation
- Small fix to the README

### Removed

- Removed a directory `generated` which was improperly added
- Dispatcher web interface
- sqlalchemy requirement

## [0.15.4] - 2022-01-11

### Changed

- In file `covalent/executor/base.py`, `pickle` was changed to `cloudpickle` because of its universal pickling ability.

### Added

- In docstring of `BaseExecutor`, a note was added specifying that `covalent` with its dependencies is assumed to be installed in the conda environments.
- Above note was also added to the conda env selector how-to.

## [0.15.3] - 2022-01-11

### Changed

- Replaced the generic `RuntimeError` telling users to check if there is an object manipulation taking place inside the lattice to a simple warning. This makes the original error more visible.

## [0.15.2] - 2022-01-11

### Added

- If condition added for handling the case where `__getattr__` of an electron is accessed to detect magic functions.

### Changed

- `ActiveLatticeManager` now subclasses from `threading.local` to make it thread-safe.
- `ValueError` in the lattice manager's `claim` function now also shows the name of the lattice that is currently claimed.
- Changed docstring of `ActiveLatticeManager` to note that now it is thread-safe.
- Sublattice dispatching now no longer deletes the result object file and is dispatched normally instead of in a serverless manner.
- `simulate_nitrogen_and_copper_slab_interaction.ipynb` notebook tutorial now does normal dispatching as well instead of serverless dispatching. Also, now 7 datapoints will be shown instead of 10 earlier.

## [0.15.1] - 2022-01-11

### Fixed

- Passing AWS credentials to reusable workflows as a secret

## [0.15.0] - 2022-01-10

### Added

- Action to push development image to ECR

### Changed

- Made the publish action reusable and callable

## [0.14.1] - 2022-01-02

### Changed

- Updated the README
- Updated classifiers in the setup.py file
- Massaged some RTD pages

## [0.14.0] - 2022-01-07

### Added

- Action to push static UI to S3

## [0.13.2] - 2022-01-07

### Changed

- Completed new UI design work

## [0.13.1] - 2022-01-02

### Added

- Added eventlet requirement

### Changed

- The CLI tool can now manage the UI flask server as well
- [Breaking] The CLI option `-t` has been changed to `-d`, which starts the servers in developer mode and exposes unit tests to the server.

## [0.13.0] - 2022-01-01

### Added

- Config manager in `covalent/_shared_files/config.py`
- Default location for the main config file can be overridden using the environment variable `COVALENT_CONFIG_DIR`
- Ability to set and get configuration using `get_config` and `set_config`

### Changed

- The flask servers now reference the config file
- Defaults reference the config file

### Fixed

- `ValueError` caught when running `covalent stop`
- One of the functional tests was using a malformed path

### Deprecated

- The `electron.to_json` function
- The `generate_random_filename_in_cache` function

### Removed

- The `get_api_token` function

## [0.12.13] - 2022-01-04

## Removed

- Tutorial section headings

## Fixed

- Plot background white color

## [0.12.12] - 2022-01-06

### Fixed

- Having a print statement inside electron and lattice code no longer causes the workflow to fail.

## [0.12.11] - 2022-01-04

### Added

- Completed UI feature set for first release

### Changed

- UI server result serialization improvements
- UI result update webhook no longer fails on request exceptions, logs warning intead

## [0.12.10] - 2021-12-17

### Added

- Astrophysics tutorial

## [0.12.9] - 2022-01-04

### Added

- Added `get_all_node_results` method in `result_class.py` to return result of all node executions.

- Added `test_parallelilization` test to verify whether the execution is now being achieved in parallel.

### Changed

- Removed `LocalCluster` cluster creation usage to a simple `Client` one from Dask.

- Removed unnecessary `to_run` function as we no longer needed to run execution through an asyncio loop.

- Removed `async` from function definition of previously asynchronous functions, `_run_task`, `_run_planned_workflow`, `_plan_workflow`, and `_run_workflow`.

- Removed `uvloop` from requirements.

- Renamed `test_get_results` to `test_get_result`.

- Reran the how to notebooks where execution time was mentioned.

- Changed how `dispatch_info` context manager was working to account for multiple nodes accessing it at the same time.

## [0.12.8] - 2022-01-02

### Changed

- Changed the software license to GNU Affero 3.0

### Removed

- `covalent-ui` directory

## [0.12.7] - 2021-12-29

### Fixed

- Gunicorn logging now uses the `capture-output` flag instead of redirecting stdout and stderr

## [0.12.6] - 2021-12-23

### Changed

- Cleaned up the requirements and moved developer requirements to a separate file inside `tests`

## [0.12.5] - 2021-12-16

### Added

- Conda build CI job

## [0.12.4] - 2021-12-23

### Changed

- Gunicorn server now checks for port availability before starting

### Fixed

- The `covalent start` function now prints the correct port if the server is already running.

## [0.12.3] - 2021-12-14

### Added

- Covalent tutorial comparing quantum support vector machines with support vector machine algorithms implemented in qiskit and scikit-learn.

## [0.12.2] - 2021-12-16

### Fixed

- Now using `--daemon` in gunicorn to start the server, which was the original intention.

## [0.12.1] - 2021-12-16

### Fixed

- Removed finance references from docs
- Fixed some other small errors

### Removed

- Removed one of the failing how-to tests from the functional test suite

## [0.12.0] - 2021-12-16

### Added

- Web UI prototype

## [0.11.1] - 2021-12-14

### Added

- CLI command `covalent status` shows port information

### Fixed

- gunicorn management improved

## [0.11.0] - 2021-12-14

### Added

- Slack notifications for test status

## [0.10.4] - 2021-12-15

### Fixed

- Specifying a non-default results directory in a sub-lattice no longer causes a failure in lattice execution.

## [0.10.3] - 2021-12-14

### Added

- Functional tests for how-to's in documentation

### Changed

- Moved example script to a functional test in the pipeline
- Added a test flag to the CLI tool

## [0.10.2] - 2021-12-14

### Fixed

- Check that only `kwargs` without any default values in the workflow definition need to be passed in `lattice.draw(ax=ax, **kwargs)`.

### Added

- Function to check whether all the parameters without default values for a callable function has been passed added to shared utils.

## [0.10.1] - 2021-12-13

### Fixed

- Content and style fixes for getting started doc.

## [0.10.0] - 2021-12-12

### Changed

- Remove all imports from the `covalent` to the `covalent_dispatcher`, except for `_dispatch_serverless`
- Moved CLI into `covalent_dispatcher`
- Moved executors to `covalent` directory

## [0.9.1] - 2021-12-13

### Fixed

- Updated CONTRIBUTING to clarify docstring style.
- Fixed docstrings for `calculate_node` and `check_constraint_specific_sum`.

## [0.9.0] - 2021-12-10

### Added

- `prefix_separator` for separating non-executable node types from executable ones.

- `subscript_prefix`, `generator_prefix`, `sublattice_prefix`, `attr_prefix` for prefixes of subscripts, generators,
  sublattices, and attributes, when called on an electron and added to the transport graph.

- `exclude_from_postprocess` list of prefixes to denote those nodes which won't be used in post processing the workflow.

- `__int__()`, `__float__()`, `__complex__()` for converting a node to an integer, float, or complex to a value of 0 then handling those types in post processing.

- `__iter__()` generator added to Electron for supporting multiple return values from an electron execution.

- `__getattr__()` added to Electron for supporting attribute access on the node output.

- `__getitem__()` added to Electron for supporting subscripting on the node output.

- `electron_outputs` added as an attribute to lattice.

### Changed

- `electron_list_prefix`, `electron_dict_prefix`, `parameter_prefix` modified to reflect new way to assign prefixes to nodes.

- In `build_graph` instead of ignoring all exceptions, now the exception is shown alongwith the runtime error notifying that object manipulation should be avoided inside a lattice.

- `node_id` changed to `self.node_id` in Electron's `__call__()`.

- `parameter` type electrons now have the default metadata instead of empty dictionary.

- Instead of deserializing and checking whether a sublattice is there, now a `sublattice_prefix` is used to denote when a node is a sublattice.

- In `dispatcher_stack_test`, `test_dispatcher_flow` updated to indicate the new use of `parameter_prefix`.

### Fixed

- When an execution fails due to something happening in `run_workflow`, then result object's status is now failed and the object is saved alongwith throwing the appropriate exception.

## [0.8.5] - 2021-12-10

### Added

- Added tests for choosing specific executors inside electron initialization.
- Added test for choosing specific Conda environments inside electron initialization.

## [0.8.4] - 2021-12-10

### Changed

- Removed _shared_files directory and contents from covalent_dispatcher. Logging in covalent_dispatcher now uses the logger in covalent/_shared_files/logging.py.

## [0.8.3] - 2021-12-10

### Fixed

- Decorator symbols were added to the pseudo-code in the quantum chemistry tutorial.

## [0.8.2] - 2021-12-06

### Added

- Quantum chemistry tutorial.

## [0.8.1] - 2021-12-08

### Added

- Docstrings with typehints for covalent dispatcher functions added.

### Changed

- Replaced `node` to `node_id` in `electron.py`.

- Removed unnecessary `enumerate` in `covalent_dispatcher/_core/__init__.py`.

- Removed `get_node_device_mapping` function from `covalent_dispatcher/_core/__init__.py`
  and moved the definition to directly add the mapping to `workflow_schedule`.

- Replaced iterable length comparison for `executor_specific_exec_cmds` from `if len(executor_specific_exec_cmds) > 0`
  to `if executor_specific_exec_cmds`.

## [0.8.0] - 2021-12-03

### Added

- Executors can now accept the name of a Conda environment. If that environment exists, the operations of any electron using that executor are performed in that Conda environment.

## [0.7.6] - 2021-12-02

### Changed

- How to estimate lattice execution time has been renamed to How to query lattice execution time.
- Change result querying syntax in how-to guides from `lattice.get_result` to
  `covalent.get_result`.
- Choose random port for Dask dashboard address by setting `dashboard_address` to ':0' in
  `LocalCluster`.

## [0.7.5] - 2021-12-02

### Fixed

- "Default" executor plugins are included as part of the package upon install.

## [0.7.4] - 2021-12-02

### Fixed

- Upgraded dask to 2021.10.0 based on a vulnerability report

## [0.7.3] - 2021-12-02

### Added

- Transportable object tests
- Transport graph tests

### Changed

- Variable name node_num to node_id
- Variable name node_idx to node_id

### Fixed

- Transport graph `get_dependencies()` method return type was changed from Dict to List

## [0.7.2] - 2021-12-01

### Fixed

- Date handling in changelog validation

### Removed

- GitLab CI YAML

## [0.7.1] - 2021-12-02

### Added

- A new parameter to a node's result called `sublattice_result` is added.
  This will be of a `Result` type and will contain the result of that sublattice's
  execution. If a normal electron is executed, this will be `None`.

- In `_delete_result` function in `results_manager.py`, an empty results directory
  will now be deleted.

- Name of a sublattice node will also contain `(sublattice)`.

- Added `_dispatch_sync_serverless` which synchronously dispatches without a server
  and waits for a result to be returned. This is the method used to dispatch a sublattice.

- Test for sublatticing is added.

- How-to guide added for sublatticing explaining the new features.

### Changed

- Partially changed `draw` function in `lattice.py` to also draw the subgraph
  of the sublattice when drawing the main graph of the lattice. The change is
  incomplete as we intend to add this feature later.

- Instead of returning `plt`, `draw` now returns the `ax` object.

- `__call__` function in `lattice.py` now runs the lattice's function normally
  instead of dispatching it.

- `_run_task` function now checks whether current node is a sublattice and acts
  accordingly.

### Fixed

- Unnecessary lines to rename the node's name in `covalent_dispatcher/_core/__init__.py` are removed.

- `test_electron_takes_nested_iterables` test was being ignored due to a spelling mistake. Fixed and
  modified to follow the new pattern.

## [0.7.0] - 2021-12-01

### Added

- Electrons can now accept an executor object using the "backend" keyword argument. "backend" can still take a string naming the executor module.
- Electrons and lattices no longer have Slurm metadata associated with the executor, as that information should be contained in the executor object being used as an input argument.
- The "backend" keyword can still be a string specifying the executor module, but only if the executor doesn't need any metadata.
- Executor plugin classes are now directly available to covalent, eg: covalent.executor.LocalExecutor().

## [0.6.7] - 2021-12-01

### Added

- Docstrings without examples for all the functions in core covalent.
- Typehints in those functions as well.
- Used `typing.TYPE_CHECKING` to prevent cyclic imports when writing typehints.

### Changed

- `convert_to_lattice_function` renamed to `convert_to_lattice_function_call`.
- Context managers now raise a `ValueError` instead of a generic `Exception`.

## [0.6.6] - 2021-11-30

### Fixed

- Fixed the version used in the documentation
- Fixed the badge URLs to prevent caching

## [0.6.5] - 2021-11-30

### Fixed

- Broken how-to links

### Removed

- Redundant lines from .gitignore
- *.ipynb from .gitignore

## [0.6.4] - 2021-11-30

### Added

- How-to guides for workflow orchestration.
  - How to construct an electron
  - How to construct a lattice
  - How to add an electron to lattice
  - How to visualize the lattice
  - How to add constraints to lattices
- How-to guides for workflow and subtask execution.
  - How to execute individual electrons
  - How to execute a lattice
  - How to execute multiple lattices
- How-to guides for status querying.
  - How to query electron execution status
  - How to query lattice execution status
  - How to query lattice execution time
- How-to guides for results collection
  - How to query electron execution results
  - How to query lattice execution results
  - How to query multiple lattice execution results
- Str method for the results object.

### Fixed

- Saving the electron execution status when the subtask is running.

## [0.6.3] - 2021-11-29

### Removed

- JWT token requirement.
- Covalent dispatcher login requirement.
- Update covalent login reference in README.md.
- Changed the default dispatcher server port from 5000 to 47007.

## [0.6.2] - 2021-11-28

### Added

- Github action for tests and coverage
- Badges for tests and coverage
- If tests pass then develop is pushed to master
- Add release action which tags and creates a release for minor version upgrades
- Add badges action which runs linter, and upload badges for version, linter score, and platform
- Add publish action (and badge) which builds a Docker image and uploads it to the AWS ECR

## [0.6.1] - 2021-11-27

### Added

- Github action which checks version increment and changelog entry

## [0.6.0] - 2021-11-26

### Added

- New Covalent RTD theme
- sphinx extension sphinx-click for CLI RTD
- Sections in RTD
- init.py in both covalent-dispatcher logger module and cli module for it to be importable in sphinx

### Changed

- docutils version that was conflicting with sphinx

### Removed

- Old aq-theme

## [0.5.1] - 2021-11-25

### Added

- Integration tests combining both covalent and covalent-dispatcher modules to test that
  lattice workflow are properly planned and executed.
- Integration tests for the covalent-dispatcher init module.
- pytest-asyncio added to requirements.

## [0.5.0] - 2021-11-23

### Added

- Results manager file to get results from a file, delete a result, and redispatch a result object.
- Results can also be awaited to only return a result if it has either been completed or failed.
- Results class which is used to store the results with all the information needed to be used again along with saving the results to a file functionality.
- A result object will be a mercurial object which will be updated by the dispatcher and saved to a file throughout the dispatching and execution parts.
- Direct manipulation of the transport graph inside a result object takes place.
- Utility to convert a function definition string to a function and vice-versa.
- Status class to denote the status of a result object and of each node execution in the transport graph.
- Start and end times are now also stored for each node execution as well as for the whole dispatch.
- Logging of `stdout` and `stderr` can be done by passing in the `log_stdout`, `log_stderr` named metadata respectively while dispatching.
- In order to get the result of a certain dispatch, the `dispatch_id`, the `results_dir`, and the `wait` parameter can be passed in. If everything is default, then only the dispatch id is required, waiting will not be done, and the result directory will be in the current working directory with folder name as `results/` inside which every new dispatch will have a new folder named according to their respective dispatch ids, containing:
  - `result.pkl` - (Cloud)pickled result object.
  - `result_info.yaml` - yaml file with high level information about the result and its execution.
  - `dispatch_source.py` - python file generated, containing the original function definitions of lattice and electrons which can be used to dispatch again.

### Changed

- `logfile` named metadata is now `slurm_logfile`.
- Instead of using `jsonpickle`, `cloudpickle` is being used everywhere to maintain consistency.
- `to_json` function uses `json` instead of `jsonpickle` now in electron and lattice definitions.
- `post_processing` moved to the dispatcher, so the dispatcher will now store a finished execution result in the results folder as specified by the user with no requirement of post processing it from the client/user side.
- `run_task` function in dispatcher modified to check if a node has completed execution and return it if it has, else continue its execution. This also takes care of cases if the server has been closed mid execution, then it can be started again from the last saved state, and the user won't have to wait for the whole execution.
- Instead of passing in the transport graph and dispatch id everywhere, the result object is being passed around, except for the `asyncio` part where the dispatch id and results directory is being passed which afterwards lets the core dispatcher know where to get the result object from and operate on it.
- Getting result of parent node executions of the graph, is now being done using the result object's graph. Storing of each execution's result is also done there.
- Tests updated to reflect the changes made. They are also being run in a serverless manner.

### Removed

- `LatticeResult` class removed.
- `jsonpickle` requirement removed.
- `WorkflowExecutionResult`, `TaskExecutionResult`, and `ExecutionError` singleton classes removed.

### Fixed

- Commented out the `jwt_required()` part in `covalent-dispatcher/_service/app.py`, may be removed in later iterations.
- Dispatcher server will now return the error message in the response of getting result if it fails instead of sending every result ever as a response.

## [0.4.3] - 2021-11-23

### Added

- Added a note in Known Issues regarding port conflict warning.

## [0.4.2] - 2021-11-24

### Added

- Added badges to README.md

## [0.4.1] - 2021-11-23

### Changed

- Removed old coverage badge and fixed the badge URL

## [0.4.0] - 2021-11-23

### Added

- Codecov integrations and badge

### Fixed

- Detached pipelines no longer created

## [0.3.0] - 2021-11-23

### Added

- Wrote a Code of Conduct based on <https://www.contributor-covenant.org/>
- Added installation and environment setup details in CONTRIBUTING
- Added Known Issues section to README

## [0.2.0] - 2021-11-22

### Changed

- Removed non-open-source executors from Covalent. The local SLURM executor is now
- a separate repo. Executors are now plugins.

## [0.1.0] - 2021-11-19

### Added

- Pythonic CLI tool. Install the package and run `covalent --help` for a usage description.
- Login and logout functionality.
- Executor registration/deregistration skeleton code.
- Dispatcher service start, stop, status, and restart.

### Changed

- JWT token is stored to file instead of in an environment variable.
- The Dask client attempts to connect to an existing server.

### Removed

- Removed the Bash CLI tool.

### Fixed

- Version assignment in the covalent init file.

## [0.0.3] - 2021-11-17

### Fixed

- Fixed the Dockerfile so that it runs the dispatcher server from the covalent repo.

## [0.0.2] - 2021-11-15

### Changed

- Single line change in ci script so that it doesn't exit after validating the version.
- Using `rules` in `pytest` so that the behavior in test stage is consistent.

## [0.0.1] - 2021-11-15

### Added

- CHANGELOG.md to track changes (this file).
- Semantic versioning in VERSION.
- CI pipeline job to enforce versioning.<|MERGE_RESOLUTION|>--- conflicted
+++ resolved
@@ -7,11 +7,10 @@
 
 ## [UNRELEASED]
 
-<<<<<<< HEAD
 ### Changed
 
 - Covalent server can now process workflows without having their deps installed
-=======
+
 ## [0.125.0] - 2022-07-09
 
 ### Authors
@@ -27,7 +26,6 @@
 ### Added
 
 - Dask Cluster CLI functional/unit tests
->>>>>>> 15da7a6d
 
 ### Docs
 
