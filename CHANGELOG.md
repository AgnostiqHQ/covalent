--- conflicted
+++ resolved
@@ -7,11 +7,10 @@
 
 ## [UNRELEASED]
 
-<<<<<<< HEAD
 ### Docs
 
 - Removed "How to synchronize lattices" section from RTD
-=======
+
 ## [0.183.0] - 2022-08-18
 
 ### Authors
@@ -27,7 +26,6 @@
 ### Changed
 
 - Modify the `covalent logs` CLI handler to read logs line by line
->>>>>>> 23a6c913
 
 ### Operations
 
