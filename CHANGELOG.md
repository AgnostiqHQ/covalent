# Changelog

All notable changes to this project will be documented in this file.

The format is based on [Keep a Changelog](https://keepachangelog.com/en/1.0.0/),
and this project adheres to [Semantic Versioning](https://semver.org/spec/v2.0.0.html).

## [UNRELEASED]

<<<<<<< HEAD
=======
### Removed

- References to specific IBMQ hub/group/project in tutorial 5

### Added

- TransportGraphOps class for diffing operations on transport graphs.
- Added make derived dispatch method.
- Apply electron updates method to _TransportGraph.

### Operations

- Added job in `nightly` to trigger base executor image builds after a Covalent `pre-release`

## [0.215.0-rc.0] - 2023-02-01

### Authors

- Faiyaz Hasan <faiyaz@agnostiq.ai>
- Alejandro Esquivel <ae@alejandro.ltd>


### Docs

- Added IBMQ tutorial

### Added

- Workflow re-dispatching functionality.

## [0.214.0-rc.0] - 2023-01-25

### Authors

- Faiyaz Hasan <faiyaz@agnostiq.ai>
- Alejandro Esquivel <ae@alejandro.ltd>


### Operations

- Fixed stable-changelog action removed `.catch` added `.on('error')`
- Removed AWS base executor deployment from `release.yml`
- Removed experimental tests from nightly test matrix (will be brought back but in different workflow)
- Updated release workflow to continue if release tag already exists

### Removed

- Slurm executor reference from qaoa tutorial since it's not compatible with conda env at the moment.

### Fixed

- Braket pip installation instructions.

## [0.213.2-rc.0] - 2023-01-21

### Authors

- Will Cunningham <wjcunningham7@users.noreply.github.com>


### Fixed

- Removing the entrypoint for SDK-only install
- Updating client requirements to match server versions

## [0.213.1-rc.0] - 2023-01-20

### Authors

- Faiyaz Hasan <faiyaz@agnostiq.ai>
- Alejandro Esquivel <ae@alejandro.ltd>
- dwelsch-esi <116022979+dwelsch-esi@users.noreply.github.com>


### Fixed

- Load plugins only when COVALENT_PLUGIN_LOAD environment variable has been set to a Truthy value.

### Docs
- Published Self-Deployment Guide

## [0.213.0-rc.0] - 2023-01-18

### Authors

- dwelsch-esi <116022979+dwelsch-esi@users.noreply.github.com>
- Co-authored-by: dwelsch-memverge <david.welsch@memverge.com>
- Co-authored-by: pre-commit-ci[bot] <66853113+pre-commit-ci[bot]@users.noreply.github.com>
- Sankalp Sanand <sankalp@agnostiq.ai>
- Co-authored-by: kessler-frost <ssanand@hawk.iit.edu>
- Co-authored-by: Faiyaz Hasan <faiyaz@agnostiq.ai>
- Co-authored-by: Casey Jao <casey@agnostiq.ai>
- Co-authored-by: Santosh kumar <29346072+santoshkumarradha@users.noreply.github.com>
- Co-authored-by: Will Cunningham <wjcunningham7@gmail.com>
- Will Cunningham <wjcunningham7@users.noreply.github.com>
- Co-authored-by: Alejandro Esquivel <ae@alejandro.ltd>


### Fixed

- MNIST tutorial now shows non-Null outputs and the classifier training log image has been updated.
- Minor changes to tutorials: autoencoder, quantum and classical svm, ensemble classification, iris classification with Pennylane, quantum chemistry, DNN tutorial, qaoa, spacetime tutorial etc.
- The range of `networkx` versions in requirements.txt weren't compatible with each other, thus it is pinned to `2.8.6` now
- SDK-only sdist and installation should now work as expected, not packaging the server

### Added

- Added `dispatcher_addr` argument to `ct.get_result` similar to `ct.dispatch` so that it doesn't always fallback to using the default configured address

### Tests

- Updated `_get_result_from_dispatcher` test to verify whether using a link directly works or not

### Docs
- Revised UI reference. Added Settings page documentation.
- Added broken UI links in README

## [0.212.1-rc.0] - 2023-01-14

### Authors

- Casey Jao <casey@agnostiq.ai>


### Fixed

- Fixed naming of collection nodes (was breaking postprocessing)
- Restored compatibility with stable release of AWS executors


## [0.212.0-rc.0] - 2023-01-13

### Authors

- Prasanna Venkatesh <54540812+Prasy12@users.noreply.github.com>
- Co-authored-by: kamalesh.suresh <kamalesh.suresh@psiog.com>
- Co-authored-by: Amalan Jenicious F <amalan.jenicious@psiog.com>
- Co-authored-by: Alejandro Esquivel <ae@alejandro.ltd>


### Added

- Front-end pending unit tests for the GUI.

## [0.211.1-rc.0] - 2023-01-12

### Authors

- Prasanna Venkatesh <54540812+Prasy12@users.noreply.github.com>
- Co-authored-by: Aravind-psiog <aravind.prabaharan@psiog.com>
- Co-authored-by: ArunPsiog <arun.mukesh@psiog.com>
- Co-authored-by: Alejandro Esquivel <ae@alejandro.ltd>

### Fixed

- Optimization of logs on the GUI for large log file sizes.
- Fixed UI pagination not working for more than 11 pages
- Runtime field counting down for select running dispatches

## [0.211.0-rc.0] - 2023-01-10

### Authors

- Alejandro Esquivel <ae@alejandro.ltd>


### Changed
- Changed decode-uri-component package version on webapp yarn-lock file.
- Changed json5 package version on webapp yarn-lock file.

## [0.210.0-rc.0] - 2023-01-05

### Authors

- Alejandro Esquivel <ae@alejandro.ltd>


### Changed

- Reverted nightly frequency back to once a day

### Docs

- Updated compatibility matrix

## [0.209.1-rc.0] - 2022-12-15

### Authors

- Alejandro Esquivel <ae@alejandro.ltd>
- dwelsch-esi <116022979+dwelsch-esi@users.noreply.github.com>
- Co-authored-by: dwelsch-memverge <david.welsch@memverge.com>
- Co-authored-by: Santosh kumar <29346072+santoshkumarradha@users.noreply.github.com>
- Co-authored-by: pre-commit-ci[bot] <66853113+pre-commit-ci[bot]@users.noreply.github.com>
- Co-authored-by: santoshkumarradha <santosh@agnostiq.ai>
- RaviPsiog <111348352+RaviPsiog@users.noreply.github.com>
- Co-authored-by: RaviPsiog <ravieja.gurram@psiog.com>
- Co-authored-by: Faiyaz Hasan <faiyaz@agnostiq.ai>
- Casey Jao <casey@agnostiq.ai>
- Co-authored-by: Will Cunningham <wjcunningham7@users.noreply.github.com>
- Prasanna Venkatesh <54540812+Prasy12@users.noreply.github.com>
- Ara Ghukasyan <38226926+araghukas@users.noreply.github.com>
- Venkat Bala <15014089+venkatBala@users.noreply.github.com>
- Co-authored-by: Venkat Bala <venkat@agnostiq.ai>


### Fixed

- Removed merge conflict symbols in changelog

## [0.209.0-rc.0] - 2022-12-15

### Authors

- Alejandro Esquivel <ae@alejandro.ltd>
- dwelsch-esi <116022979+dwelsch-esi@users.noreply.github.com>
- Co-authored-by: dwelsch-memverge <david.welsch@memverge.com>
- Co-authored-by: Santosh kumar <29346072+santoshkumarradha@users.noreply.github.com>
- Co-authored-by: pre-commit-ci[bot] <66853113+pre-commit-ci[bot]@users.noreply.github.com>
- Co-authored-by: santoshkumarradha <santosh@agnostiq.ai>
- RaviPsiog <111348352+RaviPsiog@users.noreply.github.com>
- Co-authored-by: RaviPsiog <ravieja.gurram@psiog.com>
- Co-authored-by: Faiyaz Hasan <faiyaz@agnostiq.ai>
- Casey Jao <casey@agnostiq.ai>
- Co-authored-by: Will Cunningham <wjcunningham7@users.noreply.github.com>
- Prasanna Venkatesh <54540812+Prasy12@users.noreply.github.com>
- Ara Ghukasyan <38226926+araghukas@users.noreply.github.com>
- Venkat Bala <15014089+venkatBala@users.noreply.github.com>
- Co-authored-by: Venkat Bala <venkat@agnostiq.ai>


### Added

- Adding support for PostgresQL DB backend
- Added check for `COVALENT_DATABASE_URL`, if exists connect sqlalchemy engine using that
- Adding `COVALENT_DATABASE_USER` and `COVALENT_DATABASE_PASSWORD` environment variables
- Adding `COVALENT_DATABASE_HOSTNAME` and `COVALENT_DATABASE_PORT` environment variables for easy configuration

### Changed

- Updated `requirements.txt` to include `pyscopg2`
- Refactored execution.py into loosely coupled modular pieces

### Fixed

- Build graph now sets all unset lattice constraints from defaults
- Fixed all failing functional tests
- Fixed local executor tests on MacOS by adding ProcessPoolExecutor

### Changed

- Updated `directory` like default environment variable paths to avoid creating redundant nested directories when self-hosting

### Docs

- Adding `Deployment` section for self-hosting guide

### Docs

- Rewrote Concepts section in docs
- Split Concepts into API, server, and UI sections
- Added new examples and graphics for Concepts

### Fixed

- Respecting specified AWS profile & region in remote executed S3 file transfers, defaulting to env vars of execution backend

### Added

- Added `TaskRuntimeError` exception for executor plugin implementations to signal to Covalent that a task raised an
  unhandled exception while running in the executor backend.
- Added environment variable for a remote database backend
- Added support for mysql and postgresql

### Changed

- Docs for Covalent's Slurm plugin updated with explanation for optional `srun` parameters.
- Electron errors are segregated by type; task runtime errors are
  stored in `stderr` while the `error` attribute of a node is reserved
  for exceptions raised by Covalent itself.
- When tasks fail in a workflow, the Lattice ErrorCard in the UI summarizes the failed tasks.

### Fixed

- Electrons will inherit the lattice executors.
- Sublattices inherit the parent lattice executor.
- When several electrons are running concurrently, their stdout and stderr are stored in the correct graph nodes.
- Electron errors now appear in the Electron ErrorCard when one clicks on a failed task in the UI.
- When an electron raises an exception during execution, the local and dask executors now try to recover any output that was already
  written.
- Fixed functional tests.
- Added `requirements-client.txt` to MANIFEST file
- Respecting specified AWS profile & region in remote executed S3 file transfers, defaulting to env vars of execution backend
- Fixed local executor tests on MacOS (second attempt)
- The `initialize_results_dir` method attempts to use an environment variable instead of the results directory in the payload
- Modified certain sqlalchemy commands for postgres compatibility
- Removed references to results_dir in the payload

### Docs


- Added DNN tutorial
- Updated AWS Plugins install instructions
- Updated AWS Plugins documentation (minor fixes)
- Rewrote intro material in README.
- Changed "Citation" in the README.
- Renamed "Release Notes" to "What's New?" in the README. Updated What's New with a description of the newest GUI functionality.
- Added "Quick Start" guide.
- Updated and reorganized doc landing page.
- Rewrote "Getting Started" page.
- Broke out "Installing from Source" instructions to separate page.
- Corrected some API class names in headers.
- Added an executors-and-UI graphic.
- Adding `Deployment` section for self-hosting guide


## [0.208.0-rc.0] - 2022-11-05

### Authors

- Faiyaz Hasan <faiyaz@agnostiq.ai>
- Casey Jao <casey@agnostiq.ai>
- Alejandro Esquivel <ae@alejandro.ltd>

### Operations

- Reverted nightly schedule back to daily at 4:00am
- Added Alejandro to PAUL_BLART group to allow trigerring of releases

### Added

- Support for transferring the contents of folders to and from S3 buckets using the file transfer module.

### Docs

- Rewrote intro material in README.
- Changed "Citation" in the README.
- Renamed "Release Notes" to "What's New?" in the README. Updated What's New with a description of the newest GUI functionality.

### Fixed

- Folder transfer unit test.
- Folder transfer download bug
- Result objects now print correctly when nodes fail

### Changed

- Width of lattice name column on dispatch list GUI.
- Optimzing larger graphs for better performance.

## [0.207.0-rc.0] - 2022-10-26

### Authors

- Alejandro Esquivel <ae@alejandro.ltd>
- Co-authored-by: pre-commit-ci[bot] <66853113+pre-commit-ci[bot]@users.noreply.github.com>


### Changed

- Running migrations automatically if none have run in the past (fresh installs, after purging)

## [0.206.0-rc.0] - 2022-10-26

### Authors

- Akalanka <8133713+boneyag@users.noreply.github.com>
- Co-authored-by: Will Cunningham <wjcunningham7@users.noreply.github.com>
- Co-authored-by: Scott Wyman Neagle <scott@agnostiq.ai>
- Scott Wyman Neagle <wymnea@protonmail.com>
- Co-authored-by: Will Cunningham <wjcunningham7@gmail.com>
- Co-authored-by: Alejandro Esquivel <ae@alejandro.ltd>
- Co-authored-by: Faiyaz Hasan <faiyaz@agnostiq.ai>
- Casey Jao <casey@agnostiq.ai>
- Venkat Bala <15014089+venkatBala@users.noreply.github.com>


### Docs

- Updated AWS Lambda executor docs to address conflict with using public ecr registries

### Docs

- Fixed missing RTD content under API section for covalent, cli, leptons, deps, data transfer

### Fixed

- Enabling logging by default
- Removed debugging output
- Clarify cli output when `covalent db migrate` needs to be run

### Changed

- Single line call to join instead of a for loop
- Updated black, mirrors-prettier, and detect-secrets in pre-commit hooks

### Operations

- Updated hotfix logic to run on a merge to a release branch
- CodeQL workflow uses a test matrix to scan all repos in the Covalent ecosystem

>>>>>>> 1ccd9b64
## [0.205.0-rc.0] - 2022-10-19

### Authors

- Alejandro Esquivel <ae@alejandro.ltd>
- Venkat Bala <15014089+venkatBala@users.noreply.github.com>
- Casey Jao <casey@agnostiq.ai>


### Changed

- Made `root_dispatch_id` nullable to circumvent migration issues with sqlite in certain platforms

### Operations

- Updated all CI Slack alerts to all go to the #covalent-ci channel

### Fixed

- Rendering newlines in ErrorCard on the UI for displaying error stacktraces
- VERSION incrementing logic in changelog
- Fixed v11 migration to use render as batch to make DROP operations compatible with sqlite

## [0.204.1-rc.0] - 2022-10-18

### Authors

- Alejandro Esquivel <ae@alejandro.ltd>
- Venkat Bala <15014089+venkatBala@users.noreply.github.com>
- Casey Jao <casey@agnostiq.ai>


### Fixed

- `covalent restart` honors the `sdk.no_cluster` setting

### Docs

- Updated RTD with details about the new AWS lambda executor interface

### Operations

- Removed PAUL_BLART check on build sdist step in release.yml
- Consolidated pre & stable build into one step in release.yml

## [0.204.0-rc.0] - 2022-10-17

### Authors

- Alejandro Esquivel <ae@alejandro.ltd>
- Prasanna Venkatesh <54540812+Prasy12@users.noreply.github.com>
- Co-authored-by: Aravind-psiog <aravind.prabaharan@psiog.com>
- Co-authored-by: Manjunath PV <manjunath.poilath@psiog.com>
- Co-authored-by: pre-commit-ci[bot] <66853113+pre-commit-ci[bot]@users.noreply.github.com>
- Co-authored-by: RaviPsiog <raviteja.gurram@psiog.com>
- Co-authored-by: RaviPsiog <ravieja.gurram@psiog.com>
- Aravind <100823292+Aravind-psiog@users.noreply.github.com>
- Co-authored-by: Prasy12 <prasanna.venkatesh@psiog.com>


### Operations

- Fixing the validate distribution step given changes in -rc0 suffix to version

### Added

- RTD for User Interface
- Minor GUI fixes

### Fixed

- Re-applying default executor fix post config file reunification

## [0.203.0-rc.0] - 2022-10-14

### Authors

- Prasanna Venkatesh <54540812+Prasy12@users.noreply.github.com>
- Co-authored-by: Aravind-psiog <aravind.prabaharan@psiog.com>
- Co-authored-by: kamalesh.suresh <kamalesh.suresh@psiog.com>
- Co-authored-by: pre-commit-ci[bot] <66853113+pre-commit-ci[bot]@users.noreply.github.com>
- Casey Jao <casey@agnostiq.ai>
- Scott Wyman Neagle <wymnea@protonmail.com>
- Co-authored-by: Scott Wyman Neagle <scott@agnostiq.ai>
- Co-authored-by: Alejandro Esquivel <ae@alejandro.ltd>
- Will Cunningham <wjcunningham7@users.noreply.github.com>
- Will Cunningham <wjcunningham7@gmail.com>


### Added

- Ability to use terminal on the GUI.

### Fixed

- Exceptions when instantiating executors are handled
- Covalent start now waits for the server to settle before returning

### Operations

- updated hotfix logic to run on a merge to a release branch
- Fixing js github actions dist by re-building from develop
- Fixing syntax in describe action & compiled action manually

## [0.202.0] - 2022-10-11

### Authors

- Prasanna Venkatesh <54540812+Prasy12@users.noreply.github.com>
- Co-authored-by: ArunPsiog <arun.mukesh@psiog.com>
- Co-authored-by: kamalesh.suresh <kamalesh.suresh@psiog.com>
- Co-authored-by: Amalan Jenicious F <amalan.jenicious@psiog.com>
- Co-authored-by: Alejandro Esquivel <ae@alejandro.ltd>
- Casey Jao <casey@agnostiq.ai>


### Added

- Ability to view sublattices list as part of the main lattice
- Ability to view subalattices graph as part of main lattice


### Fixed

- Electron dependencies are no longer written twice to the DB during a workflow

## [0.201.0] - 2022-10-09

### Authors

- Venkat Bala <15014089+venkatBala@users.noreply.github.com>
- Will Cunningham <wjcunningham7@users.noreply.github.com>
- Co-authored-by: Scott Wyman Neagle <scott@agnostiq.ai>
- Co-authored-by: Alejandro Esquivel <ae@alejandro.ltd>
- Aravind <100823292+Aravind-psiog@users.noreply.github.com>
- Co-authored-by: Amalan Jenicious F <amalan.jenicious@psiog.com>
- Co-authored-by: kamalesh.suresh <kamalesh.suresh@psiog.com>
- Co-authored-by: Prasy12 <prasanna.venkatesh@psiog.com>
- Co-authored-by: ArunPsiog <arun.mukesh@psiog.com>
- Co-authored-by: pre-commit-ci[bot] <66853113+pre-commit-ci[bot]@users.noreply.github.com>
- Co-authored-by: Casey Jao <casey@agnostiq.ai>
- Co-authored-by: Will Cunningham <wjcunningham7@gmail.com>
- Okechukwu  Emmanuel Ochia <okechukwu@agnostiq.ai>
- Scott Wyman Neagle <wymnea@protonmail.com>


### Docs

- Added AWS Plugins RTD page

### Fixed

- Updated import statements in alembic `env.py` file to refer to updated location of `DataStore` class
- Imports in entry_point

### Docs

- Fixed the docstring for `get_node_error`

### Changed

- move `upsert_lattice_data()` to dispatcher
- move `upsert_electron_data()` to dispatcher
- move `insert_electron_dependency_data()` to dispatcher
- move `persist()` to dispatcher
- move `get_unique_id()` to dispatcher
- move `initialize_result_object()` to dispatcher

### Removed

- `get_node_value` from `Result`

### Tests

- Updated more functional tests

## [0.200.0] - 2022-10-05

### Authors

- Venkat Bala <15014089+venkatBala@users.noreply.github.com>
- Scott Wyman Neagle <scott@agnostiq.ai>
- Co-authored-by: Faiyaz Hasan <faiyaz@agnostiq.ai>
- Co-authored-by: Will Cunningham <wjcunningham7@gmail.com>
- Will Cunningham <wjcunningham7@users.noreply.github.com>
- Co-authored-by: Alejandro Esquivel <ae@alejandro.ltd>
- Co-authored-by: pre-commit-ci[bot] <66853113+pre-commit-ci[bot]@users.noreply.github.com>
- Aravind <100823292+Aravind-psiog@users.noreply.github.com>
- Co-authored-by: Amalan Jenicious F <amalan.jenicious@psiog.com>
- Co-authored-by: kamalesh.suresh <kamalesh.suresh@psiog.com>
- Co-authored-by: Prasy12 <prasanna.venkatesh@psiog.com>
- Co-authored-by: ArunPsiog <arun.mukesh@psiog.com>
- Co-authored-by: Casey Jao <casey@agnostiq.ai>
- Okechukwu  Emmanuel Ochia <okechukwu@agnostiq.ai>


## Docs

- Updated ECS Executor RTD with config & cloud resources table

### Added

- Ability to view the configuration file on the GUI as settings
- Ability to copy python objects for inputs and results for lattice and electrons

### Fixed

- Minor GUI bugs and improvements

### Docs

- Updated Lambda Executor RTD with config & cloud resources table
- Updated EC2, Braket, and Batch AWS Executors RTD with config & cloud resources table

### Operations

- Fixed syntax issues in `nightly.yml`
- Add `repository` arg to checkout in `version`
- fix `octokit` request action route, update env token
- create stable versions for stable releases
- add `fetch-depth: 0` to fetch entire history
- fix regex for matching version
- add `persist-credentials: false` in nightly
- Update `nightly` schedule to midnight EST
- Added CI for Ubuntu 22.04 / Python 3.8, 3.9
- Added CI for Centos 7 / Python 3.9
- Added experimental CI for Debian 11 / Python 3.11rc2
- Renamed Ubuntu images to Debian for accuracy
- Adding boilerplate workflow
- Syntax fixes in release.yml
- Verbose failure messages in boilerplate workflow
- Change license.yml to pip-license-checker action

## [0.199.0] - 2022-09-29

### Authors

- Venkat Bala <15014089+venkatBala@users.noreply.github.com>
- Co-authored-by: Will Cunningham <wjcunningham7@gmail.com>
- Co-authored-by: Scott Wyman Neagle <scott@agnostiq.ai>
- Will Cunningham <wjcunningham7@users.noreply.github.com>
- Sankalp Sanand <sankalp@agnostiq.ai>
- Casey Jao <casey@agnostiq.ai>
- Prasanna Venkatesh <54540812+Prasy12@users.noreply.github.com>
- Co-authored-by: Manjunath PV <manjunath.poilath@psiog.com>
- Co-authored-by: kamalesh.suresh <kamalesh.suresh@psiog.com>
- Co-authored-by: ArunPsiog <arun.mukesh@psiog.com>
- Co-authored-by: RaviPsiog <raviteja.gurram@psiog.com>
- Co-authored-by: pre-commit-ci[bot] <66853113+pre-commit-ci[bot]@users.noreply.github.com>
- Co-authored-by: Faiyaz Hasan <faiyaz@agnostiq.ai>
- Co-authored-by: Alejandro Esquivel <ae@alejandro.ltd>

### Tests

- Fixed `asserts` in stress tests
- Added unit tests for `defaults.py`
- Updated `test_sync()` to match the new function signature.

### Added

- `requirements-client.txt` file added.
- Logs tab on the GUI which displays the covalent logs and also the ability to download the log file.
- Missing copyrights to the file transfer module.

### Fixed

- Config file is now locked during reads and writes to mitigate concurrency issues
- In `defaults.py/get_default_executor`, condition to return `local` or `dask` is now fixed
- Strip "/" from the S3 bucket download "from file path" and the upload "to file path"
- Correctly return stderr in get_node_result

### Changed

- Installation requirements are now split into client side and server side requirements' files.
- `setup.py` modified to install client side requirements only, if `COVALENT_SDK_ONLY` environment variable is present and `True`.
- Updated `requirements.txt` and `tests/requirements.txt`
- Updated `nbconvert` by dependabot
- Split the `ConfigManager` into `Client` and `Server` components
- Update the `set/get/update` config methods to distinguish between the client and server parts
- `get_all_node_results()` uses in memory `Result` instead of DB
- `get_all_node_outputs()` uses in memory Result instead of DB

### Removed

- The DB dependency in `sync()`
- The ability for `sync()` to wait for all dispatches.

### Docs

- Fixed a notebook which was not rendering

### Operations

- Updating all references to local workflows
- Adding `nightly.yml` workflow for nightly CI
- Updated triggers to `tests` and `changelog` workflows
- Enhanced pre-release workflows
- `codecov` passthrough jobs added for when tests are not run
- Tests are run on one platform on pushes to `develop` to keep codecov reports accurate
- Test matrix source triggers changed from `workflow_call` to `schedule` since contexts are inherited
- Removed badges workflow; version badge is now generated using the latest pre-release tag
- Removed unused `push_to_s3` workflow
- Workflows authenticate to AWS using OIDC with specific roles
- Only the recommended platform is tested on pull requests
- Update check blocks to assert the `workflow_call` event type is replaced with `schedule`
- Create a hotfix when pushing to a release branch
- Update nightly trigger to `hourly` for testing
- Update `changelog` action token to `COVALENT_OPS_BOT_TOKEN`
- Remove `benchmark` workflow from `nightly` schedule
- Removed payload dependency from changelog action so it can run on a schedule
- Remove `benchmark` workflow from `nightly` schedule

## [0.198.0] - 2022-09-14

### Authors

- Scott Wyman Neagle <scott@agnostiq.ai>
- Co-authored-by: Will Cunningham <wjcunningham7@gmail.com>


### Operations

- Fix `release.yml` workflow
- Adding a step in `release.yml/docker` job to trigger the AWS executor base image build in the remote repo `covalent-aws-plugins`
- Pass all the necessary inputs for the triggered workflow as part of the HTTP POST request body
- Added MacOS 12 to test matrix


### Changed

- Skipping stalling `dask_executor` functional test
- Database is initialized in `covalent_ui/app.py` instead of in the CLI's `start` method in order to support management via `start-stop-daemon`.
- Convert `COVALENT_SVC_PORT` to `int` when parsing env var
- Skipping stalling `dask_executor` functional test

### Added

- Modified `_DEFAULT_CONSTRAINT_VALUES` to a dataclass called `DefaultMetadataValues`, it is still used as a dictionary everywhere (named `DEFAULT_METADATA_VALUES` instead) but in an object-like manner.
- Modified `_DEFAULT_CONFIG` to also be a dataclass called `DefaultConfig`, which is initialized whenever needed and used like a dictionary (named `DEFAULT_CONFIG`).
- `ConfigManager` is now thread safe since it is initialized whenever needed instead of one object being accessed by multiple processes/threads leading to corruption of the config file.
- Using `contextlib.supress` to ignore `psutil.NoSuchProcess` errors instead of `try/except` with `pass`.
- Filter workflow dispatches by status on the GUI.
- Delete all workflow dispatches present in the database from the GUI and add filter level deletion of workflow dispatches as well.
- Theme changes as part of latest wireframe.
- Factory functions to generate configurations and default metadata at the time when required. This is because certain values like default executors are only determined when the covalent server starts.
- Respecting the configuration options like default executor, no. of workers, developer mode, etc. when restarting the server.
- Unit tests for `remote_executor.py`
- Added alembic migrations script for DB schema v12
- Environment variables added to `defaults.py` in order to support system services
- Covalent OpenRC init script added

### Removed

- Deprecated `_DEFAULT_CONSTRAINTS_DEPRECATED` removed.
- Confusing `click` argument `no-cluster` instead of flag `--no-cluster` removed; this was also partially responsible for unexpected behaviour with using `no-cluster` option when starting covalent.

### Operations

- Fixed a bug in changelog.yml caused by passing a large list of commits as a var

### Tests

- Updated tests to reflect above changes.
- Updated more tests to DB schema v12
- Improved DB mocking in dispatcher tests

### Fixed

- Removed inheritance of `call_before` metadata related to file transfers from parent electron to collected nodes.
- Executor instances at runtime no longer inadvertently modify
  transport graph nodes when modifying their attributes.
- Syntax error in `tests.yml`

### Docs

- Updated AWS Lambda plugin rtd with mention to its limitations.
- Updated RTD concepts and tutorials to reflect new UI.

## [0.197.0] - 2022-09-08

### Authors

- Will Cunningham <wjcunningham7@users.noreply.github.com>
- Co-authored-by: Scott Wyman Neagle <scott@agnostiq.ai>
- Alejandro Esquivel <ae@alejandro.ltd>
- Co-authored-by: Will Cunningham <wjcunningham7@gmail.com>
- Aravind-psiog <100823292+Aravind-psiog@users.noreply.github.com>
- Faiyaz Hasan <faiyaz@agnostiq.ai>
- Co-authored-by: Venkat Bala <venkat@agnostiq.ai>
- Prasanna Venkatesh <54540812+Prasy12@users.noreply.github.com>
- Co-authored-by: Amalan Jenicious F <amalan.jenicious@psiog.com>
- Okechukwu  Emmanuel Ochia <okechukwu@agnostiq.ai>
- Co-authored-by: pre-commit-ci[bot] <66853113+pre-commit-ci[bot]@users.noreply.github.com>
- Casey Jao <casey@agnostiq.ai>


### Fixed

- Fixed missing lattice and result object attributes after rehydrating from datastore.

### Changed

- Implemented v12 of the DB schema

### Tests

- Enhanced DB tests to check faithfulness of persist and rehydrate operations

### Docs
- Update user interface docs for filter and delete features.
- Added credential management page

## [0.196.0] - 2022-09-07

### Authors

- Will Cunningham <wjcunningham7@users.noreply.github.com>
- Co-authored-by: Scott Wyman Neagle <scott@agnostiq.ai>
- Alejandro Esquivel <ae@alejandro.ltd>
- Co-authored-by: Will Cunningham <wjcunningham7@gmail.com>
- Aravind-psiog <100823292+Aravind-psiog@users.noreply.github.com>
- Faiyaz Hasan <faiyaz@agnostiq.ai>
- Co-authored-by: Venkat Bala <venkat@agnostiq.ai>
- Prasanna Venkatesh <54540812+Prasy12@users.noreply.github.com>
- Co-authored-by: Amalan Jenicious F <amalan.jenicious@psiog.com>
- Okechukwu  Emmanuel Ochia <okechukwu@agnostiq.ai>
- Co-authored-by: pre-commit-ci[bot] <66853113+pre-commit-ci[bot]@users.noreply.github.com>
- Casey Jao <casey@agnostiq.ai>


### Changed

- Sublattices are now run completely internally, without any HTTP calls.
- Lattice-level metadata is persisted atomically for sublattices.

## [0.195.0] - 2022-09-06

### Authors

- Will Cunningham <wjcunningham7@users.noreply.github.com>
- Co-authored-by: Scott Wyman Neagle <scott@agnostiq.ai>
- Alejandro Esquivel <ae@alejandro.ltd>
- Co-authored-by: Will Cunningham <wjcunningham7@gmail.com>
- Aravind-psiog <100823292+Aravind-psiog@users.noreply.github.com>
- Faiyaz Hasan <faiyaz@agnostiq.ai>
- Co-authored-by: Venkat Bala <venkat@agnostiq.ai>
- Prasanna Venkatesh <54540812+Prasy12@users.noreply.github.com>
- Co-authored-by: Amalan Jenicious F <amalan.jenicious@psiog.com>
- Okechukwu  Emmanuel Ochia <okechukwu@agnostiq.ai>
- Co-authored-by: pre-commit-ci[bot] <66853113+pre-commit-ci[bot]@users.noreply.github.com>
- Casey Jao <casey@agnostiq.ai>


### Changed

- `import covalent` no longer pulls in the server components

### Operations

- Fixed `tests.yml` where `RECOMMENDED_PLATFORM` was not properly set

## [0.194.0] - 2022-09-06

### Authors

- Will Cunningham <wjcunningham7@users.noreply.github.com>
- Co-authored-by: Scott Wyman Neagle <scott@agnostiq.ai>
- Alejandro Esquivel <ae@alejandro.ltd>
- Co-authored-by: Will Cunningham <wjcunningham7@gmail.com>
- Aravind-psiog <100823292+Aravind-psiog@users.noreply.github.com>
- Faiyaz Hasan <faiyaz@agnostiq.ai>
- Co-authored-by: Venkat Bala <venkat@agnostiq.ai>
- Prasanna Venkatesh <54540812+Prasy12@users.noreply.github.com>
- Co-authored-by: Amalan Jenicious F <amalan.jenicious@psiog.com>
- Okechukwu  Emmanuel Ochia <okechukwu@agnostiq.ai>
- Co-authored-by: pre-commit-ci[bot] <66853113+pre-commit-ci[bot]@users.noreply.github.com>
- Casey Jao <casey@agnostiq.ai>


### Operations

- Added a workflow which checks for missing or extra requirements
- Added pycln to pre-commit hooks #867

### Removed

- PyYAML
- tailer

## [0.193.0] - 2022-09-06

### Authors

- Will Cunningham <wjcunningham7@users.noreply.github.com>
- Co-authored-by: Scott Wyman Neagle <scott@agnostiq.ai>
- Alejandro Esquivel <ae@alejandro.ltd>
- Co-authored-by: Will Cunningham <wjcunningham7@gmail.com>
- Aravind-psiog <100823292+Aravind-psiog@users.noreply.github.com>
- Faiyaz Hasan <faiyaz@agnostiq.ai>
- Co-authored-by: Venkat Bala <venkat@agnostiq.ai>
- Prasanna Venkatesh <54540812+Prasy12@users.noreply.github.com>
- Co-authored-by: Amalan Jenicious F <amalan.jenicious@psiog.com>
- Okechukwu  Emmanuel Ochia <okechukwu@agnostiq.ai>
- Co-authored-by: pre-commit-ci[bot] <66853113+pre-commit-ci[bot]@users.noreply.github.com>
- Casey Jao <casey@agnostiq.ai>


### Changed

- Refactored executor base classes

### Operations

- pre-commit autoupdate

## [0.192.0] - 2022-09-02

### Authors

- Will Cunningham <wjcunningham7@users.noreply.github.com>
- Co-authored-by: Scott Wyman Neagle <scott@agnostiq.ai>
- Alejandro Esquivel <ae@alejandro.ltd>
- Co-authored-by: Will Cunningham <wjcunningham7@gmail.com>
- Aravind-psiog <100823292+Aravind-psiog@users.noreply.github.com>
- Faiyaz Hasan <faiyaz@agnostiq.ai>
- Co-authored-by: Venkat Bala <venkat@agnostiq.ai>
- Prasanna Venkatesh <54540812+Prasy12@users.noreply.github.com>
- Co-authored-by: Amalan Jenicious F <amalan.jenicious@psiog.com>
- Okechukwu  Emmanuel Ochia <okechukwu@agnostiq.ai>
- Co-authored-by: pre-commit-ci[bot] <66853113+pre-commit-ci[bot]@users.noreply.github.com>


### Changed

- Modified how `no_cluster` is passed to `app.py` from the CLI

## [0.191.0] - 2022-09-01

### Authors

- Will Cunningham <wjcunningham7@users.noreply.github.com>
- Co-authored-by: Scott Wyman Neagle <scott@agnostiq.ai>
- Alejandro Esquivel <ae@alejandro.ltd>
- Co-authored-by: Will Cunningham <wjcunningham7@gmail.com>
- Aravind-psiog <100823292+Aravind-psiog@users.noreply.github.com>
- Faiyaz Hasan <faiyaz@agnostiq.ai>
- Co-authored-by: Venkat Bala <venkat@agnostiq.ai>
- Prasanna Venkatesh <54540812+Prasy12@users.noreply.github.com>
- Co-authored-by: Amalan Jenicious F <amalan.jenicious@psiog.com>
- Okechukwu  Emmanuel Ochia <okechukwu@agnostiq.ai>
- Co-authored-by: pre-commit-ci[bot] <66853113+pre-commit-ci[bot]@users.noreply.github.com>


### Added

- Implementation of RemoteExecutor

## [0.190.0] - 2022-09-01

### Authors

- Will Cunningham <wjcunningham7@users.noreply.github.com>
- Co-authored-by: Scott Wyman Neagle <scott@agnostiq.ai>
- Alejandro Esquivel <ae@alejandro.ltd>
- Co-authored-by: Will Cunningham <wjcunningham7@gmail.com>
- Aravind-psiog <100823292+Aravind-psiog@users.noreply.github.com>
- Faiyaz Hasan <faiyaz@agnostiq.ai>
- Co-authored-by: Venkat Bala <venkat@agnostiq.ai>
- Prasanna Venkatesh <54540812+Prasy12@users.noreply.github.com>
- Co-authored-by: Amalan Jenicious F <amalan.jenicious@psiog.com>
- Okechukwu  Emmanuel Ochia <okechukwu@agnostiq.ai>


### Changed

- Renamed `BaseAsyncExecutor` and its references to `AsyncBaseExecutor`.

## [0.189.0] - 2022-08-31

### Authors

- Will Cunningham <wjcunningham7@users.noreply.github.com>
- Co-authored-by: Scott Wyman Neagle <scott@agnostiq.ai>
- Alejandro Esquivel <ae@alejandro.ltd>
- Co-authored-by: Will Cunningham <wjcunningham7@gmail.com>
- Aravind-psiog <100823292+Aravind-psiog@users.noreply.github.com>
- Faiyaz Hasan <faiyaz@agnostiq.ai>
- Co-authored-by: Venkat Bala <venkat@agnostiq.ai>
- Prasanna Venkatesh <54540812+Prasy12@users.noreply.github.com>
- Co-authored-by: Amalan Jenicious F <amalan.jenicious@psiog.com>


### Added

- Added capability to take screenshot of the graph with covalent logo on the GUI.

### Operations

- Changed the environment switches in tests.yml to be `true`/empty instead of 1/0

- Adding `benchmark.yml` workflow

### Tests

- Adding scripts in `tests/stress_tests/benchmarks`

## [0.188.0] - 2022-08-31

### Authors

- Will Cunningham <wjcunningham7@users.noreply.github.com>
- Co-authored-by: Scott Wyman Neagle <scott@agnostiq.ai>
- Alejandro Esquivel <ae@alejandro.ltd>
- Co-authored-by: Will Cunningham <wjcunningham7@gmail.com>
- Aravind-psiog <100823292+Aravind-psiog@users.noreply.github.com>


### Added

- Created a prototype of a production Dockerfile
- The old Dockerfile has been moved to Dockerfile.dev

### Docs

- Added db schema migration error guide in RTD
- Removed `get_data_store` from quantum chemistry tutorial #1046

### Operations

- Front-end test coverage measured and reported in CI
- Added reusable version action

- Added read the docs for user interface

## [0.187.0] - 2022-08-28

### Authors

- Prasanna Venkatesh <54540812+Prasy12@users.noreply.github.com>
- Co-authored-by: Kamalesh-suresh <kamalesh.suresh@psiog.com>
- Co-authored-by: Amalan Jenicious F <amalan.jenicious@psiog.com>
- Co-authored-by: pre-commit-ci[bot] <66853113+pre-commit-ci[bot]@users.noreply.github.com>

### Tests

- Fixed `test_using_executor_names` and `test_internal_sublattice_dispatch` tests to also work with `--no-cluster` option.

### Added

- Added test cases for front-end react components.

## [0.186.0] - 2022-08-25

### Authors

- Sankalp Sanand <sankalp@agnostiq.ai>
- Co-authored-by: Alejandro Esquivel <ae@alejandro.ltd>
- Venkat Bala <venkat@agnostiq.ai>
- Okechukwu  Emmanuel Ochia <okechukwu@agnostiq.ai>
- Co-authored-by: pre-commit-ci[bot] <66853113+pre-commit-ci[bot]@users.noreply.github.com>
- Co-authored-by: Will Cunningham <wjcunningham7@gmail.com>
- Co-authored-by: Scott Wyman Neagle <scott@agnostiq.ai>
- Venkat Bala <15014089+venkatBala@users.noreply.github.com>
- Aravind-psiog <100823292+Aravind-psiog@users.noreply.github.com>
- Co-authored-by: Kamalesh-suresh <kamalesh.suresh@psiog.com>
- Co-authored-by: Prasy12 <prasanna.venkatesh@psiog.com>

### Operations

- Fix conditional logic around dumping of `covalent` logs to stdout in test workflows
- Build test matrix by parsing configs from json
- Dump covalent logs if any of the tests step fail
- changed-files action uses the proper sha in version.yml

### Docs

- Added RTD and header for the AWS EC2 executor plugin.
- Refactored tutorials for better organization

### Added

- Added executor label, node id and node type to graph node UI

### Changed

- Runtime has been modified to be more precise on the lattice and electron sidebar

## [0.185.0] - 2022-08-23

### Authors

- Sankalp Sanand <sankalp@agnostiq.ai>
- Co-authored-by: Alejandro Esquivel <ae@alejandro.ltd>
- Venkat Bala <venkat@agnostiq.ai>

### Added

- Adding `load_tests` subdirectory to tests to facilitate execution of Covalent benchmarks during nightly runs
- Added `locust` requirements to tests `requirements.txt`

## [0.184.2] - 2022-08-23

### Authors

- Sankalp Sanand <sankalp@agnostiq.ai>
- Co-authored-by: Alejandro Esquivel <ae@alejandro.ltd>


### Fixed

- Switched the `render_as_batch` flag in the alembic env context so that `ALTER` commands are supported in SQLite migrations.

### Docs

- Updated custom executor RTD to show a simpler example

### Operations

- pre-commit autoupdate

## [0.184.1] - 2022-08-23

### Authors

- Alejandro Esquivel <ae@alejandro.ltd>
- Venkat Bala <venkat@agnostiq.ai>
- Co-authored-by: Scott Wyman Neagle <scott@agnostiq.ai>
- Casey Jao <casey@agnostiq.ai>
- Sankalp Sanand <sankalp@agnostiq.ai>


### Fixed

- Function's `__doc__` and `__name__` storage in dict/json for transportable object fixed.

### Tests

- Added unit test for the above fix.

## [0.184.0] - 2022-08-22

### Authors

- Alejandro Esquivel <ae@alejandro.ltd>
- Venkat Bala <venkat@agnostiq.ai>
- Co-authored-by: Scott Wyman Neagle <scott@agnostiq.ai>
- Casey Jao <casey@agnostiq.ai>


### Changed

- Electron metadata is serialized earlier during workflow construction
  to reduce unexpected executor pip requirements.

### Operations

- Updating conditional logic for the different steps in `release` workflow
- Dependabot update

### Docs

- Removed "How to synchronize lattices" section from RTD

## [0.183.0] - 2022-08-18

### Authors

- Scott Wyman Neagle <scott@agnostiq.ai>
- Venkat Bala <venkat@agnostiq.ai>


### Added

- Adding tests to update patch coverage for the `covalent logs` cli

### Changed

- Modify the `covalent logs` CLI handler to read logs line by line

### Operations

- Update release workflow
- Adding a `wait` input for the Conda action

## [0.182.2] - 2022-08-18

### Authors

- Scott Wyman Neagle <scott@agnostiq.ai>
- Will Cunningham <wjcunningham7@users.noreply.github.com>
- Alejandro Esquivel <ae@alejandro.ltd>
- Co-authored-by: Will Cunningham <wjcunningham7@gmail.com>
- Co-authored-by: Faiyaz Hasan <faiyaz@agnostiq.ai>


### Fixed

- CLI `service.py` tests to run without the server needing to be started.

### Docs

- Added `covalent db` cli command to API section of RTD

### Docs

- Fixed RTD downloads badge image to point to `covalent` rather than `cova`

### Operations

- Use conda skeleton action for build and upload

### Docs

- Updating WCI yaml with new file transfer protocols

## [0.182.1] - 2022-08-17

### Authors

- Will Cunningham <wjcunningham7@users.noreply.github.com>
- Venkat Bala <venkat@agnostiq.ai>
- Co-authored-by: santoshkumarradha <santosh@agnostiq.ai>
- Co-authored-by: pre-commit-ci[bot] <66853113+pre-commit-ci[bot]@users.noreply.github.com>
- Co-authored-by: Santosh kumar <29346072+santoshkumarradha@users.noreply.github.com>
- Co-authored-by: Scott Wyman Neagle <scott@agnostiq.ai>
- Prasanna Venkatesh <54540812+Prasy12@users.noreply.github.com>
- Co-authored-by: Will Cunningham <wjcunningham7@gmail.com>


### Fixed

- lattice.draw() fix on the GUI.

## [0.182.0] - 2022-08-17

### Authors

- Will Cunningham <wjcunningham7@users.noreply.github.com>
- Venkat Bala <venkat@agnostiq.ai>
- Co-authored-by: santoshkumarradha <santosh@agnostiq.ai>
- Co-authored-by: pre-commit-ci[bot] <66853113+pre-commit-ci[bot]@users.noreply.github.com>
- Co-authored-by: Santosh kumar <29346072+santoshkumarradha@users.noreply.github.com>
- Co-authored-by: Scott Wyman Neagle <scott@agnostiq.ai>


### Added

- Update RTD for `AWS Batch` executor
- Removed `AWS Lambda` executor RTD from this branch in order to keep changes atomic

### Changed

- Synced with latest develop

### Docs

- Adding RTD for `AWS Braket` executor
- Adding dropdown menu for the IAM policy
- Delete RTD for other cloud executor to keep changes atomic
- Renamed `executers` folder to `executors`

### Docs

- Updated short release notes

## [0.181.0] - 2022-08-17

### Authors

- Alejandro Esquivel <ae@alejandro.ltd>
- Will Cunningham <wjcunningham7@users.noreply.github.com>
- Scott Wyman Neagle <scott@agnostiq.ai>
- Venkat Bala <venkat@agnostiq.ai>
- Co-authored-by: santoshkumarradha <santosh@agnostiq.ai>
- Co-authored-by: pre-commit-ci[bot] <66853113+pre-commit-ci[bot]@users.noreply.github.com>
- Co-authored-by: Santosh kumar <29346072+santoshkumarradha@users.noreply.github.com>
- Co-authored-by: Will Cunningham <wjcunningham7@gmail.com>
- Prasanna Venkatesh <54540812+Prasy12@users.noreply.github.com>
- Co-authored-by: Kamalesh-suresh <kamalesh.suresh@psiog.com>
- Co-authored-by: Manjunath PV <manjunath.poilath@psiog.com>
- Co-authored-by: ArunPsiog <arun.mukesh@psiog.com>


### Changed

- Lazy loading mechanism on the GUI.

### Fixed

- Displaying electron executor and inputs information on the GUI.
- Animated spinner for running statuses on the GUI.

## Docs

- Add `AWSLambdaExecutor` RTD
- Update `api.rst` to include `cluster` CLI command option
- Added version migration guide section in RTD
- Update RTD for `AWS ECS` executor
- Remove AWS Lambda and Batch RTDs to keep changes atomic
- Adding dropdowns to IAM policy documents
- Updated compatibility matrix
- Updated pip, bash and callable deps how-to guides

### Operations

- NPM install on CentOS done explicitly
- `-y` flag for `conda install`

## [0.180.0] - 2022-08-16

### Authors

- Casey Jao <casey@agnostiq.ai>
- Co-authored-by: Alejandro Esquivel <ae@alejandro.ltd>
- Okechukwu  Emmanuel Ochia <okechukwu@agnostiq.ai>
- Scott Wyman Neagle <scott@agnostiq.ai>
- Co-authored-by: pre-commit-ci[bot] <66853113+pre-commit-ci[bot]@users.noreply.github.com>
- Co-authored-by: Will Cunningham <wjcunningham7@gmail.com>
- Sankalp Sanand <sankalp@agnostiq.ai>


### Removed

- Removed `ct.wait.LONG` etc. constants from covalent's init

### Changed

- `wait` in `_get_result_from_dispatcher` will now use `_results_manager.wait.EXTREME` if `True` has been passed to it.

### Operations

- Prettierified release.yml
- Cleaned up pre-commit-config.yml

### Docs

- Updated Bash Lepton tutorial to conform with the latest Lepton interface changes
- Disabling how-to guide for executing an electron with a specified Conda environment.
- Fixed "How To" for Python leptons

## [0.179.0] - 2022-08-16

### Authors



### Changed

- Changed terser package version on webapp yarn-lock file.

## [0.178.0] - 2022-08-15

### Authors

- Will Cunningham <wjcunningham7@users.noreply.github.com>
- Co-authored-by: Alejandro Esquivel <ae@alejandro.ltd>
- Casey Jao <casey@agnostiq.ai>


### Changed

- Dispatch workflows as asyncio tasks on the FastAPI event loop instead of in separate threads

### Fixed

- Deconflict wait enum with `ct.wait` function; `wait` -> `WAIT`

### Operations

- Conda package is built and tested on a nightly schedule
- Conda deployment step is added to `release.yml`
- Install yarn and npm on Ubuntu whenever the webapp needs to be built

## [0.177.0] - 2022-08-11

### Authors

- Scott Wyman Neagle <scott@agnostiq.ai>
- Co-authored-by: Faiyaz Hasan <faiyaz@agnostiq.ai>
- Casey Jao <casey@agnostiq.ai>
- Venkat Bala <venkat@agnostiq.ai>
- Co-authored-by: pre-commit-ci[bot] <66853113+pre-commit-ci[bot]@users.noreply.github.com>

### Removed

- `while True` in `app.get_result`

### Changed

- Flask route logic to return 503 when the result is not ready

### Tests

- results_manager tests

### Operations

- Fix conditional checks for `pre-release` and `stable` Covalent docker image builds

## [0.176.0] - 2022-08-11

### Authors

- Scott Wyman Neagle <scott@agnostiq.ai>
- Co-authored-by: Faiyaz Hasan <faiyaz@agnostiq.ai>
- Casey Jao <casey@agnostiq.ai>


### Operations

- Update precommit yaml.

### Removed

- `Lattice.check_consumables()`, `_TransportGraph.get_topologically_sorted_graph()`

### Operations

- Trigger webapp build if `build==true`

## [0.175.0] - 2022-08-11

### Authors

- Scott Wyman Neagle <scott@agnostiq.ai>
- Co-authored-by: Faiyaz Hasan <faiyaz@agnostiq.ai>
- Casey Jao <casey@agnostiq.ai>


### Operations

- Trigger Slack alert for failed tests on `workflow_run`

## [0.174.0] - 2022-08-11

### Authors

- Casey Jao <casey@agnostiq.ai>
- Alejandro Esquivel <ae@alejandro.ltd>


### Changed

- Changed return value for TransferFromRemote and TransferToRemote (download/upload) operations to be consistent and always return filepath tuples

### Docs

- Updated docs with File Transfer return value changes and `files` kwarg injections

### Fixed

- Fixed postprocessing workflows that return an electron with an incoming wait_for edge

## [0.173.0] - 2022-08-10

### Authors

- Sankalp Sanand <sankalp@agnostiq.ai>


### Added

- `--hard` and `--yes` flags added to `covalent purge` for hard purging (also deletes the databse) and autoapproving respectively.

### Changed

- `covalent purge` now shows the user a prompt informing them what dirs and files will be deleted.
- Improved shown messages in some commands.

### Tests

- Updated tests to reflect above changes.

## [0.172.0] - 2022-08-10

### Authors

- Will Cunningham <wjcunningham7@users.noreply.github.com>
- Prasanna Venkatesh <54540812+Prasy12@users.noreply.github.com>
- Co-authored-by: pre-commit-ci[bot] <66853113+pre-commit-ci[bot]@users.noreply.github.com>
- Co-authored-by: Aravind-psiog <100823292+Aravind-psiog@users.noreply.github.com>
- Co-authored-by: ArunPsiog <arun.mukesh@psiog.com>
- Co-authored-by: manjunath.poilath <manjunath.poilath@psiog.com>
- Co-authored-by: Kamalesh-suresh <kamalesh.suresh@psiog.com>
- Co-authored-by: Amalan Jenicious F <amalan.jenicious@psiog.com>
- Co-authored-by: M Shrikanth <shrikanth.mohan@psiog.com>
- Co-authored-by: Casey Jao <casey@agnostiq.ai>
- Co-authored-by: Aravind-psiog <aravind.prabaharan@psiog.com>
- Co-authored-by: Will Cunningham <wjcunningham7@gmail.com>
- Co-authored-by: Alejandro Esquivel <ae@alejandro.ltd>


### Changed

- Covalent dispatcher flask web apis ported to FastAPI in `covalent_dispatcher/_service/app.py`
- Unit tests written for Covalent dispatcher flask web apis ported to FastAPI in `covalent_dispatcher_tests/_service/app.test.py`
- Web apis of `covalent_ui` refactored to adhere to v11 DB schema
- Electron graph mini map has been moved next to controls on the GUI.
- Lattice status and count of completed & total electrons has been moved to the top of the graph on the GUI.
- Some of the Flask APIs earlier consumed by the GUI have been deprecated & removed from the code base.
- APIs exposed by the web app back end have been re-factored to adhere to the new DB schema v10

### Added

- Added count of dispatches by status on the dispatch list section of the GUI.
- APIs that the GUI consumes have been re-written using FastAPI. This includes re-factoring of older APIs and adding of new APIs.
- Added COVALENT_SERVER_IFACE_ANY flag for uvicorn to start with 0.0.0.0

### Docs

- ReadTheDocs landing page has been improved

## [0.171.0] - 2022-08-10

### Authors

- Casey Jao <casey@agnostiq.ai>
- Co-authored-by: Scott Wyman Neagle <scott@agnostiq.ai>

### Added

- Added `covalent migrate_legacy_result_object` command to save pickled Result objects to the DataStore

## [0.170.1] - 2022-08-09

### Authors

- Venkat Bala <venkat@agnostiq.ai>

### Fixed

- Remove `attr` import added inadvertently

### Tests

- Fix `start` cli test, update `set_config` call count

## [0.170.0] - 2022-08-08

### Authors

- Venkat Bala <venkat@agnostiq.ai>
- Co-authored-by: pre-commit-ci[bot] <66853113+pre-commit-ci[bot]@users.noreply.github.com>


### Changed

- Temporarily allow executor plugin variable name to be either in uppercase or lowercase

## [0.169.0] - 2022-08-08

### Authors

- Venkat Bala <venkat@agnostiq.ai>
- Co-authored-by: pre-commit-ci[bot] <66853113+pre-commit-ci[bot]@users.noreply.github.com>


### Added

- Adding a `covalent config` convenience CLI to quickly view retrive the covalent configuration

## [0.168.0] - 2022-08-08

### Authors

- Venkat Bala <venkat@agnostiq.ai>
- Co-authored-by: pre-commit-ci[bot] <66853113+pre-commit-ci[bot]@users.noreply.github.com>


### Added

- Adding `setup/teardown` methods as placeholders for any executor specific setup and teardown tasks

## [0.167.0] - 2022-08-08

### Authors

- Poojith U Rao <106616820+poojithurao@users.noreply.github.com>
- Co-authored-by: Venkat Bala <venkat@agnostiq.ai>
- Co-authored-by: Faiyaz Hasan <faiyaz@agnostiq.ai>
- Co-authored-by: pre-commit-ci[bot] <66853113+pre-commit-ci[bot]@users.noreply.github.com>
- Co-authored-by: Alejandro Esquivel <ae@alejandro.ltd>


### Added

- S3 File transfer strategy

### Fixed

- Adding maximum number of retries and timeout parameter to the get result http call.

## [0.166.0] - 2022-08-07

### Authors

- Venkat Bala <venkat@agnostiq.ai>


### Tests

- Update dask cli test to match Covalent Dask cluster configuration


### Changed

- Remove newline from log stream formatter for better log statment output
- Jsonify covalent cluster cli outputs

## [0.165.0] - 2022-08-06

### Authors

- Casey Jao <casey@agnostiq.ai>


### Changed

- Make `BaseExecutor` and `BaseAsyncExecutor` class siblings, not parent and child.

### Operations

- Only validate webapp if the webapp was built

### Tests

- Fixed randomly failing lattice json serialization test

## [0.164.0] - 2022-08-05

### Authors

- Sankalp Sanand <sankalp@agnostiq.ai>
- Faiyaz Hasan <faiyaz@agnostiq.ai>
- Co-authored-by: pre-commit-ci[bot] <66853113+pre-commit-ci[bot]@users.noreply.github.com>
- Co-authored-by: Venkat Bala <venkat@agnostiq.ai>
- Co-authored-by: Will Cunningham <wjcunningham7@gmail.com>


### Changed

- Use `update_config` to modify dask configuration from the cluster process
- Simplify `set_config` logic for dask configuration options on `covalent start`
- Removed default values from click options for dask configuration related values

### Added

- Configured default dask configuration options in `defaults.py`

### Fixed

- Overwriting config address issue.

### Tests

- Moved misplaced functional/integration tests from the unit tests folder to their respective folders.
- All of the unit tests now use test DB instead of hitting a live DB.
- Updated `tests.yml` so that functional tests are run whenever tests get changed or github actions are changed.
- Several broken tests were also fixed.

## [0.163.0] - 2022-08-04

### Authors

- Alejandro Esquivel <ae@alejandro.ltd>
- Co-authored-by: Casey Jao <casey@agnostiq.ai>
- Will Cunningham <wjcunningham7@users.noreply.github.com>
- Co-authored-by: Scott Wyman Neagle <scott@agnostiq.ai>


### Added

- Added `rsync` dependency in `Dockerfile`

### Removed

- `Makefile` which was previously improperly committed

### Operations

- Functional tests are run only on `develop`
- `tests.yml` can be run manually provided a commit SHA
- `tests.yml` uses a `build` filter to conditionally install and build Covalent if build files are modified
- `docker.yml` is now only for dev work, and is manually triggered given an SHA
- `release.yml` is enhanced to push stable and pre-release images to a public ECR repo

## [0.162.0] - 2022-08-04

### Authors

- Alejandro Esquivel <ae@alejandro.ltd>
- Co-authored-by: Casey Jao <casey@agnostiq.ai>


### Changed

- Updated Base executor to support non-unique `retval_key`s, particularly for use in File Transfer where we may have several CallDeps with the reserved `retval_key` of value `files`.

## [0.161.2] - 2022-08-04

### Authors

- Alejandro Esquivel <ae@alejandro.ltd>
- Co-authored-by: pre-commit-ci[bot] <66853113+pre-commit-ci[bot]@users.noreply.github.com>


### Fixed

- Updated `covalent db migrations` to overwrite `alembic.ini` `script_location` with absolute path to migrations folder
- Updated `covalent db alembic [args]` command to use project root as `cwd` for alembic subprocess  

## [0.161.1] - 2022-08-03

### Authors

- Alejandro Esquivel <ae@alejandro.ltd>
- Scott Wyman Neagle <scott@agnostiq.ai>
- Co-authored-by: Faiyaz Hasan <faiyaz@agnostiq.ai>
- Poojith U Rao <106616820+poojithurao@users.noreply.github.com>
- Co-authored-by: Casey Jao <casey@agnostiq.ai>


### Fixed

- When a list was passed to an electron, the generated electron list
  had metadata copied from the electron. This was resulting in
  call_before and call_after functions being called by the electron
  list as well. The metadata (apart from executor) is now set to
  default values for the electron list.

## [0.161.0] - 2022-08-03

### Authors

- Alejandro Esquivel <ae@alejandro.ltd>
- Scott Wyman Neagle <scott@agnostiq.ai>
- Co-authored-by: Faiyaz Hasan <faiyaz@agnostiq.ai>


### Changed

- Replaced `Session(DispatchDB()._get_data_store().engine)` with `workflow_db.session()`

### Removed

- `DevDataStore` class from `datastore.py`
- workflows manager

## [0.160.1] - 2022-08-02

### Authors

- Alejandro Esquivel <ae@alejandro.ltd>
- Scott Wyman Neagle <scott@agnostiq.ai>


### Fixed

- `script_location` key not found issue when installing with pip (second attempt)

### Docs

- Remove migration guide reference from README

### Operations

- Explicitly check `release == true` in tests.yml

## [0.160.0] - 2022-08-02

### Authors

- Casey Jao <casey@agnostiq.ai>
- Co-authored-by: Faiyaz Hasan <faiyaz@agnostiq.ai>


### Changed

- `Executor.run()` now accepts a `task_metadata` dictionary. Current
  keys consist of `dispatch_id` and `node_id`.

## [0.159.0] - 2022-08-02

### Authors

- Casey Jao <casey@agnostiq.ai>
- Co-authored-by: Faiyaz Hasan <faiyaz@agnostiq.ai>


### Changed

- Database schema has been updated to v11

### Operations

- `paths-filter` will only be run on PRs, i.e on workflow runs, the whole test suite will be run.
- Removed retry action from running on `pytest` steps since they instead use `pytest` retries.
- `codecov.yml` added to enable carry-forward flags
- UI front-end is only built for pull requests when the source changes
- Packaging is only validated on the `develop` branch

## [0.158.0] - 2022-07-29

### Authors

- Okechukwu  Emmanuel Ochia <okechukwu@agnostiq.ai>
- Co-authored-by: Scott Wyman Neagle <scott@agnostiq.ai>
- Will Cunningham <wjcunningham7@users.noreply.github.com>
- Alejandro Esquivel <ae@alejandro.ltd>
- Co-authored-by: pre-commit-ci[bot] <66853113+pre-commit-ci[bot]@users.noreply.github.com>
- Casey Jao <casey@agnostiq.ai>
- Co-authored-by: Faiyaz Hasan <faiyaz@agnostiq.ai>


### Changed

- Construct the result object in the dispatcher `entry_point.py` module in order to avoid the Missing Latticed Id error so frequently.
- Update the sleep statement length to 0.1 seconds in the results.manager.

## [0.157.1] - 2022-07-29

### Authors

- Okechukwu  Emmanuel Ochia <okechukwu@agnostiq.ai>
- Co-authored-by: Scott Wyman Neagle <scott@agnostiq.ai>
- Will Cunningham <wjcunningham7@users.noreply.github.com>
- Alejandro Esquivel <ae@alejandro.ltd>
- Co-authored-by: pre-commit-ci[bot] <66853113+pre-commit-ci[bot]@users.noreply.github.com>
- Casey Jao <casey@agnostiq.ai>

### Fixed

- Pass non-kwargs to electrons in the correct order during dispatch.

## [0.157.0] - 2022-07-28

### Authors

- Okechukwu  Emmanuel Ochia <okechukwu@agnostiq.ai>
- Co-authored-by: Scott Wyman Neagle <scott@agnostiq.ai>
- Will Cunningham <wjcunningham7@users.noreply.github.com>
- Alejandro Esquivel <ae@alejandro.ltd>
- Co-authored-by: pre-commit-ci[bot] <66853113+pre-commit-ci[bot]@users.noreply.github.com>
- Casey Jao <casey@agnostiq.ai>


### Changed

- Expose a public `wait()` function compatible with both calling and dispatching lattices

### Docs

- Updated the RTD on `wait_for()` to use the static `wait()` function

### Operations

- pre-commit autoupdate

### Docs

- Changed the custom executor how-to to be shorter and more concise.
- Re-structured the docs

## [0.156.0] - 2022-07-27

### Authors

- Okechukwu  Emmanuel Ochia <okechukwu@agnostiq.ai>
- Co-authored-by: Scott Wyman Neagle <scott@agnostiq.ai>
- Will Cunningham <wjcunningham7@users.noreply.github.com>
- Alejandro Esquivel <ae@alejandro.ltd>
- Co-authored-by: pre-commit-ci[bot] <66853113+pre-commit-ci[bot]@users.noreply.github.com>


### Added

- Bash decorator is introduced
- Lepton commands can be specified as a list of strings rather than strings alone.

## [0.155.1] - 2022-07-26

### Authors

- Okechukwu  Emmanuel Ochia <okechukwu@agnostiq.ai>
- Co-authored-by: Scott Wyman Neagle <scott@agnostiq.ai>
- Will Cunningham <wjcunningham7@users.noreply.github.com>
- Alejandro Esquivel <ae@alejandro.ltd>
- Co-authored-by: pre-commit-ci[bot] <66853113+pre-commit-ci[bot]@users.noreply.github.com>


### Fixed

- `script_location` key not found issue when running alembic programatically

### Operations

- Fixed syntax errors in `stale.yml` and in `hotfix.yml`
- `docker.yml` triggered after version bump in `develop` instead of before
- Enhanced `tests.yml` to upload coverage reports by domain

## [0.155.0] - 2022-07-26

### Authors

- Alejandro Esquivel <ae@alejandro.ltd>


### Added

- Exposing `alembic {args}` cli commands through: `covalent db alembic {args}`

## [0.154.0] - 2022-07-25

### Authors

- Casey Jao <casey@agnostiq.ai>
- Co-authored-by: Venkat Bala <venkat@agnostiq.ai>
- Alejandro Esquivel <ae@alejandro.ltd>


### Added

- Added methods to programatically fetch information from Alembic without needing subprocess

## [0.153.1] - 2022-07-25

### Authors

- Casey Jao <casey@agnostiq.ai>
- Co-authored-by: Venkat Bala <venkat@agnostiq.ai>


### Fixed

- Stdout and stderr are now captured when using the dask executor.


### Tests

- Fixed Dask cluster CLI tests

## [0.153.0] - 2022-07-25

### Authors

- Faiyaz Hasan <faiyaz@agnostiq.ai>


### Added

- Helper function to load and save files corresponding to the DB filenames.

### Changed

- Files with .txt, .log extensions are stored as strings.
- Get result web request timeout to 2 seconds.

## [0.152.0] - 2022-07-25

### Authors

- Faiyaz Hasan <faiyaz@agnostiq.ai>
- Co-authored-by: Scott Wyman Neagle <scott@agnostiq.ai>


### Changed

- Pass default DataStore object to node value retrieval method in the Results object.

## [0.151.1] - 2022-07-22

### Authors

- Faiyaz Hasan <faiyaz@agnostiq.ai>
- Co-authored-by: Scott Wyman Neagle <scott@agnostiq.ai>


### Fixed

- Adding maximum number of retries and timeout parameter to the get result http call.
- Disabling result_webhook for now.

## [0.151.0] - 2022-07-22

### Authors

- Scott Wyman Neagle <scott@agnostiq.ai>
- Co-authored-by: Will Cunningham <wjcunningham7@gmail.com>
- Sankalp Sanand <sankalp@agnostiq.ai>


### Added

- `BaseAsyncExecutor` has been added which can be inherited by new async-aware executors.

### Changed

- Since tasks were basically submitting the functions to a Dask cluster by default, they have been converted into asyncio `Tasks` instead which support a far larger number of concurrent tasks than previously used `ThreadPool`.

- `tasks_pool` will still be used to schedule tasks which use non-async executors.

- Executor's `executor` will now receive a callable instead of a serialized function. This allows deserializing the function where it is going to be executed while providing a simplified `execute` at the same time.

- `uvloop` is being used instead of the default event loop of `asyncio` for better performance.

- Tests have also been updated to reflect above changes.

### Operations

- Made Santosh the sole owner of `/docs`

## [0.150.0] - 2022-07-22

### Authors

- Faiyaz Hasan <faiyaz@agnostiq.ai>


### Added

- Initialize database tables when the covalent server is started.

## [0.149.0] - 2022-07-21

### Authors

- Scott Wyman Neagle <scott@agnostiq.ai>
- Co-authored-by: Venkat Bala <venkat@agnostiq.ai>


### Removed

- `result.save()`
- `result._write_dispatch_to_python_file()`

## [0.148.0] - 2022-07-21

### Authors

- Alejandro Esquivel <ae@alejandro.ltd>


### Changed

- Changed DataStore default db path to correspond to dispatch db config path

### Operations

- Added workflow to stale and close pull requests


### Docs

- Fixed `get_metadata` calls in examples to remove `results_dir` argument
- Removed YouTube video temporarily

## [0.147.0] - 2022-07-21

### Authors

- Casey Jao <casey@agnostiq.ai>


### Changed

- Simplified interface for custom executors. All the boilerplate has
  been moved to `BaseExecutor`.

## [0.146.0] - 2022-07-20

### Authors

- Casey Jao <casey@agnostiq.ai>
- Co-authored-by: Venkat Bala <venkat@agnostiq.ai>
- Faiyaz Hasan <faiyaz@agnostiq.ai>



### Added

- Ensure that transportable objects are rendered correctly when printing the result object.

### Tests

- Check that user data is not unpickled by the Covalent server process

## [0.145.0] - 2022-07-20

### Authors

- Scott Wyman Neagle <scott@agnostiq.ai>
- Co-authored-by: Venkat Bala <venkat@agnostiq.ai>
- Co-authored-by: Faiyaz Hasan <faiyaz@agnostiq.ai>


### Removed

- `entry_point.get_result()`

### Changed

- get_result to query an HTTP endpoint instead of a DB session

## [0.144.0] - 2022-07-20

### Authors

- Will Cunningham <wjcunningham7@users.noreply.github.com>
- Co-authored-by: Scott Wyman Neagle <scott@agnostiq.ai>
- Alejandro Esquivel <ae@alejandro.ltd>


### Added

- Set up alembic migrations & added migration guide (`alembic/README.md`)

## [0.143.0] - 2022-07-19

### Authors

- Will Cunningham <wjcunningham7@users.noreply.github.com>
- Co-authored-by: Scott Wyman Neagle <scott@agnostiq.ai>


### Changed

- Installation will fail if `cova` is installed while trying to install `covalent`.

## [0.142.0] - 2022-07-19

### Authors

- Poojith U Rao <106616820+poojithurao@users.noreply.github.com>
- Co-authored-by: Will Cunningham <wjcunningham7@gmail.com>
- Anna Hughes <annagwen42@gmail.com>
- Co-authored-by: Poojith <poojith@agnostiq.ai>
- Co-authored-by: Scott Wyman Neagle <scott@agnostiq.ai>
- Casey Jao <casey@agnostiq.ai>
- Co-authored-by: Venkat Bala <venkat@agnostiq.ai>
- Co-authored-by: pre-commit-ci[bot] <66853113+pre-commit-ci[bot]@users.noreply.github.com>
- Faiyaz Hasan <faiyaz@agnostiq.ai>


### Added

- `electron_num`, `completed_electron_num` fields to the Lattice table.

## [0.141.0] - 2022-07-19

### Authors

- Poojith U Rao <106616820+poojithurao@users.noreply.github.com>
- Co-authored-by: Will Cunningham <wjcunningham7@gmail.com>
- Anna Hughes <annagwen42@gmail.com>
- Co-authored-by: Poojith <poojith@agnostiq.ai>
- Co-authored-by: Scott Wyman Neagle <scott@agnostiq.ai>
- Casey Jao <casey@agnostiq.ai>
- Co-authored-by: Venkat Bala <venkat@agnostiq.ai>
- Co-authored-by: pre-commit-ci[bot] <66853113+pre-commit-ci[bot]@users.noreply.github.com>


### Changed

- Deprecate topological sort in favor of inspect in-degree of nodes until they are zero before dispatching task
- Use deepcopy to generate a copy of the metadata dictionary before saving result object to the database

### Docs

- Adding incomplete pennylane kernel tutorial
- Adding quantum ensemble tutorial

## [0.140.0] - 2022-07-19

### Authors

- Faiyaz Hasan <faiyaz@agnostiq.ai>
- Co-authored-by: Venkat Bala <venkat@agnostiq.ai>


### Added

- Fields `deps_filename`, `call_before_filename` and `call_after_filename` to the `Electron` table.
- Re-write the deps / call before and after file contents when inserting / updating electron record in the database.

### Changed

- Modify the test and implementation logic of inserting the electron record with these new fields.
- Field `key` to `key_filename` in `Electron` table.

## [0.139.1] - 2022-07-19

### Authors

- Divyanshu Singh <55018955+divshacker@users.noreply.github.com>
- Co-authored-by: Scott Wyman Neagle <wymnea@protonmail.com>
- Co-authored-by: Scott Wyman Neagle <scott@agnostiq.ai>
- Co-authored-by: Will Cunningham <wjcunningham7@users.noreply.github.com>


### Fixed

- Fixes Reverse IP problem. All References to `0.0.0.0` are changed to `localhost` . More details can be found [here](https://github.com/AgnostiqHQ/covalent/issues/202)

## [0.139.0] - 2022-07-19

### Authors

- Venkat Bala <venkat@agnostiq.ai>
- Co-authored-by: Scott Wyman Neagle <scott@agnostiq.ai>
- Faiyaz Hasan <faiyaz@agnostiq.ai>
- Co-authored-by: Will Cunningham <wjcunningham7@gmail.com>


### Added

- Columns `is_active` in the lattice, eLectron and Electron dependency tables.

### Docs

- Adding a RTD tutorial/steps on creating a custom executor

## [0.138.0] - 2022-07-19

### Authors

- Anna Hughes <annagwen42@gmail.com>
- Co-authored-by: Will Cunningham <wjcunningham7@gmail.com>
- Will Cunningham <wjcunningham7@users.noreply.github.com>
- Co-authored-by: Venkat Bala <venkat@agnostiq.ai>


### Added

- Docker build workflow

### Changed

- Dockerfile uses multi-stage build

### Docs

- New tutorial demonstrating how to solve the MaxCut Problem with QAOA and Covalent

## [0.137.0] - 2022-07-19

### Authors

- Prasanna Venkatesh <54540812+Prasy12@users.noreply.github.com>
- Co-authored-by: Alejandro Esquivel <ae@alejandro.ltd>


### Added

- Ability to hide/show labels on the graph
- Graph layout with elk configurations

### Changed

- Changed API socket calls interval for graph optimization.

### Tests

- Disabled several dask functional tests

## [0.136.0] - 2022-07-18

### Authors

- Scott Wyman Neagle <scott@agnostiq.ai>
- Co-authored-by: Faiyaz Hasan <faiyaz@agnostiq.ai>


### Changed

- Result.save() has been deprecated in favor of Result.persist() and querying the database directly.

## [0.135.0] - 2022-07-18

### Authors

- Casey Jao <casey@agnostiq.ai>
- Co-authored-by: Scott Wyman Neagle <scott@agnostiq.ai>
- Co-authored-by: Alejandro Esquivel <ae@alejandro.ltd>


### Operations

- Psiog is only codeowner of js files
- Fix in changelog action to handle null author when a bot is committing

### Added

- Support injecting return values of calldeps into electrons during workflow execution

## [0.134.0] - 2022-07-15

### Authors

- Casey Jao <casey@agnostiq.ai>
- Co-authored-by: Scott Wyman Neagle <scott@agnostiq.ai>


### Changed

- Covalent server can now process workflows without having their deps installed

## [0.133.0] - 2022-07-15

### Authors

- Will Cunningham <wjcunningham7@users.noreply.github.com>


### Removed

- Removed the deprecated function `draw_inline` as well as the `matplotlib` dependency.

### Operations

- Fixing the retry block for tests

## [0.132.0] - 2022-07-14

### Authors

- Will Cunningham <wjcunningham7@users.noreply.github.com>


### Added

- Bash lepton support reintroduced with some UX modifications to the Lepton class. Leptons which use scripting languages can be specified as either (1) a command run in the shell/console or (2) a call to a function in a library/script. Leptons which use compiled languages must specify a library and a function name.
- The keyword argument `display_name` can be used to override the name appearing in the UI. Particularly useful when the lepton is a command.
- All arguments except for language are now keyword arguments.
- Keyword arguments passed to a Bash lepton are understood to define environment variables within the shell.
- Non-keyword arguments fill in `$1`, `$2`, etc.
- Named outputs enumerate variables within the shell which will be returned to the user. These can be either `Lepton.OUTPUT` or `Lepton.INPUT_OUTPUT` types.

### Added

- New fields to the decomposed result object Database:

## [0.131.0] - 2022-07-13

### Authors

- Sankalp Sanand <sankalp@agnostiq.ai>
- Co-authored-by: Venkat Bala <venkat@agnostiq.ai>


### Fixed

- `covalent --version` now looks for `covalent` metadata instead of `cova`

### Tests

- Updated the cli test to include whether the correct version number is shown when `covalent --version` is run

### Added

- Method to write electron id corresponding to sublattices in `execution.py` when running `_run_task`.

## [0.130.0] - 2022-07-12

### Authors

- Venkat Bala <venkat@agnostiq.ai>
- Co-authored-by: Scott Wyman Neagle <scott@agnostiq.ai>

### Changed

- Ignoring tests for `cancel_dispatch` and `construct_bash`
- Create a dummy requirements.txt file for pip deps tests
- Fix version of `Werkzeug` package to avoid running into ValueError (unexpected kwarg `as_tuple`)
- Update `customization` how to test by specifying the section header `sdk`

## [0.129.0] - 2022-07-12

### Authors

- Sankalp Sanand <sankalp@agnostiq.ai>
- Co-authored-by: Alejandro Esquivel <ae@alejandro.ltd>

### Added

- Support for `wait_for` type edges when two electrons are connected by their execution side effects instead of output-input relation.

### Changed

- `active_lattice.electron_outputs` now contains the node ids as well for the electron which is being post processed.

## [0.128.1] - 2022-07-12

### Authors

- Faiyaz Hasan <faiyaz@agnostiq.ai>


### Fixed

- `Result.persist` test in `result_test.py`.
- Electron dependency `arg_index` is changed back to Nullable.

## [0.128.0] - 2022-07-12

### Authors

- Okechukwu  Emmanuel Ochia <okechukwu@agnostiq.ai>
- Co-authored-by: Casey Jao <casey@agnostiq.ai>
- Co-authored-by: Alejandro Esquivel <ae@alejandro.ltd>
- Co-authored-by: pre-commit-ci[bot] <66853113+pre-commit-ci[bot]@users.noreply.github.com>

### Added

- File transfer support for leptons

## [0.127.0] - 2022-07-11

### Authors

- Scott Wyman Neagle <scott@agnostiq.ai>
- Co-authored-by: Faiyaz Hasan <faiyaz@agnostiq.ai>
- Co-authored-by: Venkat Bala <venkat@agnostiq.ai>


### Added

- When saving to DB, also persist to the new DB if running in develop mode

### Tests

- Flask app route tests

## [0.126.0] - 2022-07-11

### Authors

- Will Cunningham <wjcunningham7@users.noreply.github.com>
- Alejandro Esquivel <ae@alejandro.ltd>
- Co-authored-by: pre-commit-ci[bot] <66853113+pre-commit-ci[bot]@users.noreply.github.com>
- Co-authored-by: Sankalp Sanand <sankalp@agnostiq.ai>


### Added

- Added Folder class
- Added internal call before/after deps to execute File Transfer operations pre/post electron execution.

### Operations

- Enhanced hotfix action to create branches from existing commits

## [0.125.0] - 2022-07-09

### Authors

- Okechukwu  Emmanuel Ochia <okechukwu@agnostiq.ai>
- Co-authored-by: pre-commit-ci[bot] <66853113+pre-commit-ci[bot]@users.noreply.github.com>
- Co-authored-by: Alejandro Esquivel <ae@alejandro.ltd>
- Venkat Bala <venkat@agnostiq.ai>
- Co-authored-by: Okechukwu Ochia <emmirald@gmail.com>
- Co-authored-by: Scott Wyman Neagle <scott@agnostiq.ai>


### Added

- Dask Cluster CLI functional/unit tests

### Docs

- Updated RTD concepts, how-to-guides, and api docs with electron dependencies.

### Operations

- Separate out running tests and uploading coverage report to circumvent bug in
  retry action

## [0.124.0] - 2022-07-07

### Authors

- Will Cunningham <wjcunningham7@users.noreply.github.com>
- Co-authored-by: Scott Wyman Neagle <scott@agnostiq.ai>
- Faiyaz Hasan <faiyaz@agnostiq.ai>


### Added

- `Result.persist` method in `covalent/_results_manager/result.py`.

### Operations

- Package pre-releases go to `covalent` instead of `cova` on PyPI.

## [0.123.0] - 2022-07-07

### Authors

- Scott Wyman Neagle <scott@agnostiq.ai>
- Co-authored-by: Faiyaz Hasan <faiyaz@agnostiq.ai>
- Will Cunningham <wjcunningham7@users.noreply.github.com>
- Alejandro Esquivel <ae@alejandro.ltd>
- Co-authored-by: pre-commit-ci[bot] <66853113+pre-commit-ci[bot]@users.noreply.github.com>


### Added

- Added Folder class
- Added internal call before/after deps to execute File Transfer operations pre/post electron execution.

### Operations

- `codeql.yml` and `condabuild.yml` run nightly instead of on every PR.
- Style fixes in changelog

## [0.122.1] - 2022-07-06

### Authors

Will Cunningham <wjcunningham7@users.noreply.github.com>
Co-authored-by: Scott Wyman Neagle <scott@agnostiq.ai>


### Operations

- Added license scanner action
- Pre-commit autoupdate

### Tests

- Tests for running workflows with more than one iteration

### Fixed

- Attribute error caused by attempts to retrieve the name from the node function when the node function is set to None

## [0.122.0] - 2022-07-04

### Authors

Faiyaz Hasan <faiyaz@agnostiq.ai>
Co-authored-by: pre-commit-ci[bot] <66853113+pre-commit-ci[bot]@users.noreply.github.com>


### Added

- `covalent/_results_manager/write_result_to_db.py` module and methods to insert / update data in the DB.
- `tests/covalent_tests/results_manager_tests/write_result_to_db_test.py` containing the unit tests for corresponding functions.

### Changed

- Electron `type` column to a string type rather than an `ElectronType` in DB models.
- Primary keys from `BigInteger` to `Integer` in DB models.

## [0.121.0] - 2022-07-04

### Authors

Will Cunningham <wjcunningham7@users.noreply.github.com>
Co-authored-by: Alejandro Esquivel <ae@alejandro.ltd>
Co-authored-by: pre-commit-ci[bot] <66853113+pre-commit-ci[bot]@users.noreply.github.com>


### Removed

- Unused requirements `gunicorn` and `eventlet` in `requirements.txt` as well as `dask` in `tests/requirements.txt`, since it is already included in the core requirements.

### Docs

- Updated the compatibility matrix in the docs.

## [0.120.0] - 2022-07-04

### Authors

Okechukwu  Emmanuel Ochia <okechukwu@agnostiq.ai>
Co-authored-by: Venkat Bala <venkat@agnostiq.ai>
Co-authored-by: pre-commit-ci[bot] <66853113+pre-commit-ci[bot]@users.noreply.github.com>
Co-authored-by: Scott Wyman Neagle <scott@agnostiq.ai>


### Added

- Adding `cluster` CLI options to facilitate interacting with the backend Dask cluster
- Adding options to `covalent start` to enable specifying number of workers, memory limit and threads per worker at cluster startup

### Changed

- Update `DaskAdminWorker` docstring with better explanation

## [0.119.1] - 2022-07-04

### Authors

Scott Wyman Neagle <scott@agnostiq.ai>
Casey Jao <casey@agnostiq.ai>


### Fixed

- `covalent status` checks if the server process is still alive.

### Operations

- Updates to changelog logic to handle multiple authors

## [0.119.0] - 2022-07-03
### Authors
@cjao


### Added

- Introduce support for pip dependencies

## [0.118.0] - 2022-07-02
### Authors
@AlejandroEsquivel


### Added

- Introduced File, FileTransfer, and FileTransferStrategy classes to support various File Transfer use cases prior/post electron execution

## [0.117.0] - 2022-07-02
### Authors
@Emmanuel289


### Added

- Included retry action in 'tests.yaml' workflow.

## [0.116.0] - 2022-06-29
### Authors
@Prasy12

### Changed

- Changed API socket calls interval for graph optimization.

### Added

- Ability to change to different layouts from the GUI.

## [0.115.0] - 2022-06-28
### Authors
@cjao


### Added

- Introduce support for `call_before`, `call_after`, and bash dependencies

### Operations

- Unit tests performed on Python 3.10 on Ubuntu and MacOS images as well as 3.9 on MacOS
- Updated codeowners so that AQ Engineers doesn't own this CHANGELOG
- pre-commit autoupdate

## [0.114.0] - 2022-06-23
### Authors
@dependabot[bot]


### Changed

- Changed eventsource version on webapp yarn-lock file.

### Operations

- Added Github push changelog workflow to append commiters username
- Reusable JavaScript action to parse changelog and update version

## [0.113.0] - 2022-06-21

### Added

- Introduce new db models and object store backends

### Operations

- Syntax fix in hotfix.yml

### Docs

- Added new tutorial: Linear and convolutional autoencoders

## [0.112.0] - 2022-06-20

### Changed

- Changed async version on webapp package-lock file.

## [0.111.0] - 2022-06-20

### Changed

- Changed eventsource version on webapp package-lock file.

### Docs

- Added new tutorial: Covalentified version of the Pennylane Variational Classifier tutorial.

## [0.110.3] - 2022-06-17

### Fixed

- Fix error when parsing electron positional arguments in workflows

### Docs

- Remove hardcoding version info in README.md

## [0.110.2] - 2022-06-10

### Docs

- Fix MNIST tutorial
- Fix Quantum Gravity tutorial
- Update RTD with migration guide compatible with latest release
- Convert all references to `covalent start` from Jupyter notebooks to markdown statements
- Update release notes summary in README.md
- Fixed display issues with figure (in dark mode) and bullet points in tutorials

### Operations

- Added a retry block to the webapp build step in `tests.yml`

## [0.110.1] - 2022-06-10

### Fixed

- Configure dask to not use daemonic processes when creating a cluster

### Operations

- Sync the VERSION file within `covalent` directory to match the root level VERSION
- Manually patch `covalent/VERSION`

## [0.110.0] - 2022-06-10

### Changed

- Web GUI list size and status label colors changed.
- Web GUI graph running icon changed to non-static icon.

### Docs

- Removed references to the Dask executor in RTD as they are no longer needed.

## [0.109.1] - 2022-06-10

### Fixed

- `covalent --version` now works for PyPI releases

## [0.109.0] - 2022-06-10

### Docs

- Update CLI help statements

### Added

- Add CLI functionality to start covalent with/without Dask
- Add CLI support to parse `covalent_ui.log` file

### Operations

- Updating codeowners to establish engineering & psiog ownership

### Docs

- Added new tutorial: Training quantum embedding kernels for classification.

## [0.108.0] - 2022-06-08

### Added

- WCI yaml file

### Docs

- Add pandoc installation updates to contributing guide

## [0.107.0] - 2022-06-07

### Changed

- Skipping stdout/stderr redirection tests until implemented in Dask parent process

### Added

- Simplifed starting the dask cluster using `multiprocessing`
- Added `bokeh==2.4.3` to requirements.txt to enable view Dask dashboard

### Fixed

- Changelog-reminder action now works for PRs from forks.

## [0.106.2] - 2022-06-06

### Fixed

- Specifying the version for package `furo` to `2022.4.7` to prevent breaking doc builds

### Docs

- Added new tutorial: Using Covalent with PennyLane for hybrid computation.

## [0.106.1] - 2022-06-01

### Fixed

- Changelog-reminder action now works for PRs from forks

### Docs

- Removed references to microservices in RTD
- Updated README.md.
- Changed `ct.electron` to `ct.lattice(executor=dask_executor)` in MNIST classifier tutorial

## [0.106.0] - 2022-05-26

### Changed

- Visual theme for Webapp GUI changed in accordance to new theme
- Fonts, colors, icons have been updated

## [0.105.0] - 2022-05-25

### Added

- Add a pre-commit hook for `detect-secrets`.
- Updated the actions in accordance with the migration done in the previous version.

## [0.104.0] - 2022-05-23

### Changed

- Services have been moved to a different codebase. This repo is now hosting the Covalent SDK, local dispatcher backend, Covalent web GUI, and documentation. Version is bumped to `0.104.0` in order to avoid conflicts.
- Update tests to match the current dispatcher api
- Skip testing dask executor until dask executor plugin is made public
- Using 2 thread pools to manage multiple workflows better and the other one for executing electrons in parallel.

### Fixed

- Add psutil and PyYAML to requirements.txt
- Passing the same Electron to multiple inputs of an Electron now works. UI fix pending.
- Dask from `requirements.txt`.

### Removed

- Asyncio usage for electron level concurrency.
- References to dask

### Added

- Functional test added for dask executor with the cluster running locally.
- Scalability tests for different workflows and workflow sizes under `tests/stress_tests/scripts`
- Add sample performance testing workflows under `tests/stress_tests`
- Add pipelines to continuously run the tutorial notebooks
- Create notebook with tasks from RTD

## [0.32.3] - 2022-03-16

### Fixed

- Fix missing UI graph edges between parameters and electrons in certain cases.
- Fix UI crashes in cases where legacy localStorage state was being loaded.

## [0.32.2] - 2022-03-16

### Added

- Images for graphs generated in tutorials and how-tos.
- Note for quantum gravity tutorial to tell users that `tensorflow` doesn't work on M1 Macs.
- `Known Issues` added to `README.md`

### Fixed

- `draw` function usage in tutorials and how-tos now reflects the UI images generated instead of using graphviz.
- Images now render properly in RTD of how-tos.

### Changed

- Reran all the tutorials that could run, generating the outputs again.

## [0.32.1] - 2022-03-15

### Fixed

- CLI now starts server directly in the subprocess instead of as a daemon
- Logs are provided as pipes to Popen instead of using a shell redirect
- Restart behavior fixed
- Default port in `covalent_ui/app.py` uses the config manager

### Removed

- `_graceful_restart` function no longer needed without gunicorn

## [0.32.0] - 2022-03-11

### Added

- Dispatcher microservice API endpoint to dispatch and update workflow.
- Added get runnable task endpoint.

## [0.31.0] - 2022-03-11

### Added

- Runner component's main functionality to run a set of tasks, cancel a task, and get a task's status added to its api.

## [0.30.5] - 2022-03-11

### Updated

- Updated Workflow endpoints & API spec to support upload & download of result objects as pickle files

## [0.30.4] - 2022-03-11

### Fixed

- When executing a task on an alternate Conda environment, Covalent no longer has to be installed on that environment. Previously, a Covalent object (the execution function as a TransportableObject) was passed to the environment. Now it is deserialized to a "normal" Python function, which is passed to the alternate Conda environment.

## [0.30.3] - 2022-03-11

### Fixed

- Fixed the order of output storage in `post_process` which should have been the order in which the electron functions are called instead of being the order in which they are executed. This fixes the order in which the replacement of function calls with their output happens, which further fixes any discrepencies in the results obtained by the user.

- Fixed the `post_process` test to check the order as well.

## [0.30.2] - 2022-03-11

### Changed

- Updated eventlet to 0.31.0

## [0.30.1] - 2022-03-10

### Fixed

- Eliminate unhandled exception in Covalent UI backend when calling fetch_result.

## [0.30.0] - 2022-03-09

### Added

- Skeleton code for writing the different services corresponding to each component in the open source refactor.
- OpenAPI specifications for each of the services.

## [0.29.3] - 2022-03-09

### Fixed

- Covalent UI is built in the Dockerfile, the setup file, the pypi workflow, the tests workflow, and the conda build script.

## [0.29.2] - 2022-03-09

### Added

- Defaults defined in executor plugins are read and used to update the in-memory config, as well as the user config file. But only if the parameter in question wasn't already defined.

### Changed

- Input parameter names and docstrings in _shared_files.config.update_config were changed for clarity.

## [0.29.1] - 2022-03-07

### Changed

- Updated fail-fast strategy to run all tests.

## [0.29.0] - 2022-03-07

### Added

- DispatchDB for storing dispatched results

### Changed

- UI loads dispatches from DispatchDB instead of browser local storage

## [0.28.3] - 2022-03-03

### Fixed

Installed executor plugins don't have to be referred to by their full module name. Eg, use "custom_executor", instead of "covalent_custom_plugin.custom_executor".

## [0.28.2] - 2022-03-03

### Added

- A brief overview of the tutorial structure in the MNIST classification tutorial.

## [0.28.1] - 2022-03-02

### Added

- Conda installation is only supported for Linux in the `Getting Started` guide.
- MNIST classifier tutorial.

### Removed

- Removed handling of default values of function parameters in `get_named_params` in `covalent/_shared_files/utils.py`. So, it is actually being handled by not being handled since now `named_args` and `named_kwargs` will only contain parameters that were passed during the function call and not all of them.

## [0.28.0] - 2022-03-02

### Added

- Lepton support, including for Python modules and C libraries
- How-to guides showing how to use leptons for each of these

## [0.27.6] - 2022-03-01

### Added

- Added feature development basic steps in CONTRIBUTING.md.
- Added section on locally building RTD (read the docs) in the contributing guide.

## [0.27.5] - 2022-03-01

### Fixed

- Missing UI input data after backend change - needed to be derived from graph for electrons, lattice inputs fixed on server-side, combining name and positional args
- Broken UI graph due to variable->edge_name renaming
- Missing UI executor data after server-side renaming

## [0.27.4] - 2022-02-28

### Fixed

- Path used in `covalent/executor/__init__.py` for executor plugin modules needed updating to `covalent/executor/executor_plugins`

### Removed

- Disabled workflow cancellation test due to inconsistent outcomes. Test will be re-enabled after cancellation mechanisms are investigated further.

## [0.27.3] - 2022-02-25

### Added

- Added `USING_DOCKER.md` guide for running docker container.
- Added cli args to covalent UI flask server `covalent_ui/app.py` to modify port and log file path.

### Removed

- Removed gunicorn from cli and Dockerfile.

### Changed

- Updated cli `covalent_dispatcher/_cli/service.py` to run flask server directly, and removed dispatcher and UI flags.
- Using Flask blueprints to merge Dispatcher and UI servers.
- Updated Dockerfile to run flask server directly.
- Creating server PID file manually in `covalent_dispatcher/_cli/service.py`.
- Updated tests and docs to reflect merged servers.
- Changed all mentions of port 47007 (for old UI server) to 48008.

## [0.27.2] - 2022-02-24

### Changed

- Removed unnecessary blockquotes from the How-To guide for creating custom executors
- Changed "Covalent Cloud" to "Covalent" in the main code text

## [0.27.1] - 2022-02-24

### Removed

- Removed AQ-Engineers from CODEOWNERS in order to fix PR review notifications

## [0.27.0] - 2022-02-24

### Added

- Support for positional only, positional or keyword, variable positional, keyword only, variable keyword types of parameters is now added, e.g an electron can now use variable args and variable kwargs if the number/names of parameters are unknown during definition as `def task(*args, **kwargs)` which wasn't possible before.

- `Lattice.args` added to store positional arguments passed to the lattice's workflow function.

- `get_named_params` function added in `_shared_files/utils.py` which will return a tuple containing named positional arguments and named keyword arguments. The names help in showing and storing these parameters in the transport graph.

- Tests to verify whether all kinds of input paramaters are supported by electron or a lattice.

### Changed

- No longer merging positional arguments with keyword arguments, instead they are separately stored in respective nodes in the transport graph.

- `inputs` returned from `_get_inputs` function in `covalent_dispatcher/_core/execution.py` now contains positional as well as keyword arguments which further get passed to the executor.

- Executors now support positional and keyword arguments as inputs to their executable functions.

- Result object's `_inputs` attribute now contains both `args` and `kwargs`.

- `add_node_for_nested_iterables` is renamed to `connect_node_with_others` and `add_node_to_graph` also renamed to `add_collection_node_to_graph` in `electron.py`. Some more variable renames to have appropriate self-explanatory names.

- Nodes and edges in the transport graph now have a better interface to assign attributes to them.

- Edge attribute `variable` renamed to `edge_name`.

- In `serialize` function of the transport graph, if `metadata_only` is True, then only `metadata` attribute of node and `source` and `target` attributes of edge are kept in the then return serialized `data`.

- Updated the tests wherever necessary to reflect the above changes

### Removed

- Deprecated `required_params_passed` since an error will automatically be thrown by the `build_graph` function if any of the required parameters are not passed.

- Removed duplicate attributes from nodes in the transport graph.

## [0.26.1] - 2022-02-23

### Added

- Added Local Executor section to the API read the docs.

## [0.26.0] - 2022-02-23

### Added

- Automated reminders to update the changelog

## [0.25.3] - 2022-02-23

## Added

- Listed common mocking commands in the CONTRIBUTING.md guide.
- Additional guidelines on testing.

## [0.25.2] - 2022-02-21

### Changed

- `backend` metadata name changed to `executor`.
- `_plan_workflow` usage updated to reflect how that executor related information is now stored in the specific executor object.
- Updated tests to reflect the above changes.
- Improved the dispatch cancellation test to provide a robust solution which earlier took 10 minutes to run with uncertainty of failing every now and then.

### Removed

- Removed `TaskExecutionMetadata` as a consequence of removing `execution_args`.

## [0.25.1] - 2022-02-18

### Fixed

- Tracking imports that have been used in the workflow takes less time.

### Added

- User-imports are included in the dispatch_source.py script. Covalent-related imports are commented out.

## [0.25.0] - 2022-02-18

### Added

- UI: Lattice draw() method displays in web UI
- UI: New navigation panel

### Changed

- UI: Animated graph changes, panel opacity

### Fixed

- UI: Fixed "Not Found" pages

## [0.24.21] - 2022-02-18

### Added

- RST document describing the expectations from a tutorial.

## [0.24.20] - 2022-02-17

### Added

- Added how to create custom executors

### Changed

- Changed the description of the hyperlink for choosing executors
- Fixed typos in doc/source/api/getting_started/how_to/execution/creating_custom_executors.ipynb

## [0.24.19] - 2022-02-16

### Added

- CODEOWNERS for certain files.

## [0.24.18] - 2022-02-15

### Added

- The user configuration file can now specify an executor plugin directory.

## [0.24.17] - 2022-02-15

### Added

- Added a how-to for making custom executors.

## [0.24.16] - 2022-02-12

### Added

- Errors now contain the traceback as well as the error message in the result object.
- Added test for `_post_process` in `tests/covalent_dispatcher_tests/_core/execution_test.py`.

### Changed

- Post processing logic in `electron` and dispatcher now relies on the order of execution in the transport graph rather than node's function names to allow for a more reliable pairing of nodes and their outputs.

- Renamed `init_test.py` in `tests/covalent_dispatcher_tests/_core/` to `execution_test.py`.

### Removed

- `exclude_from_postprocess` list which contained some non executable node types removed since only executable nodes are post processed now.

## [0.24.15] - 2022-02-11

### Fixed

- If a user's configuration file does not have a needed exeutor parameter, the default parameter (defined in _shared_files/defaults.py) is used.
- Each executor plugin is no longer initialized upon the import of Covalent. This allows required parameters in executor plugins.

## Changed

- Upon updating the configuration data with a user's configuration file, the complete set is written back to file.

## Added

- Tests for the local and base executors.

## [0.24.14] - 2022-02-11

### Added

- UI: add dashboard cards
- UI: add scaling dots background

### Changed

- UI: reduce sidebar font sizes, refine color theme
- UI: refine scrollbar styling, show on container hover
- UI: format executor parameters as YAML code
- UI: update syntax highlighting scheme
- UI: update index.html description meta tag

## [0.24.13] - 2022-02-11

### Added

- Tests for covalent/_shared_files/config.py

## [0.24.12] - 2022-02-10

### Added

- CodeQL code analyzer

## [0.24.11] - 2022-02-10

### Added

- A new dictionary `_DEFAULT_CONSTRAINTS_DEPRECATED` in defaults.py

### Changed

- The `_DEFAULT_CONSTRAINT_VALUES` dictionary now only contains the `backend` argument

## [0.24.10] - 2022-02-09

### Fixed

- Sporadically failing workflow cancellation test in tests/workflow_stack_test.py

## [0.24.9] - 2022-02-09

## Changed

- Implementation of `_port_from_pid` in covalent_dispatcher/_cli/service.py.

## Added

- Unit tests for command line interface (CLI) functionalities in covalent_dispatcher/_cli/service.py and covalent_dispatcher/_cli/cli.py.

## [0.24.8] - 2022-02-07

### Fixed

- If a user's configuration file does not have a needed parameter, the default parameter (defined in _shared_files/defaults.py) is used.

## [0.24.7] - 2022-02-07

### Added

- Typing: Add Type hint `dispatch_info` parameter.
- Documentation: Updated the return_type description in docstring.

### Changed

- Typing: Change return type annotation to `Generator`.

## [0.24.6] - 2022-02-06

### Added

- Type hint to `deserialize` method of `TransportableObject` of `covalent/_workflow/transport.py`.

### Changed

- Description of `data` in `deserialize` method of `TransportableObject` of `covalent/_workflow/transport.py` from `The serialized transportable object` to `Cloudpickled function`.

## [0.24.5] - 2022-02-05

### Fixed

- Removed dependence on Sentinel module

## [0.24.4] - 2022-02-04

### Added

- Tests across multiple versions of Python and multiple operating systems
- Documentation reflecting supported configurations

## [0.24.3] - 2022-02-04

### Changed

- Typing: Use `bool` in place of `Optional[bool]` as type annotation for `develop` parameter in `covalent_dispatcher.service._graceful_start`
- Typing: Use `Any` in place of `Optional[Any]` as type annotation for `new_value` parameter in `covalent._shared_files.config.get_config`

## [0.24.2] - 2022-02-04

### Fixed

- Updated hyperlink of "How to get the results" from "./collection/query_electron_execution_result" to "./collection/query_multiple_lattice_execution_results" in "doc/source/how_to/index.rst".
- Updated hyperlink of "How to get the result of a particular electron" from "./collection/query_multiple_lattice_execution_results" to "./collection/query_electron_execution_result" in "doc/source/how_to/index.rst".

## [0.24.1] - 2022-02-04

### Changed

- Changelog entries are now required to have the current date to enforce ordering.

## [0.24.0] - 2022-02-03

### Added

- UI: log file output - display in Output tab of all available log file output
- UI: show lattice and electron inputs
- UI: display executor attributes
- UI: display error message on failed status for lattice and electron

### Changed

- UI: re-order sidebar sections according to latest figma designs
- UI: update favicon
- UI: remove dispatch id from tab title
- UI: fit new uuids
- UI: adjust theme text primary and secondary colors

### Fixed

- UI: auto-refresh result state on initial render of listing and graph pages
- UI: graph layout issues: truncate long electron/param names

## [0.23.0] - 2022-02-03

### Added

- Added `BaseDispatcher` class to be used for creating custom dispatchers which allow connection to a dispatcher server.
- `LocalDispatcher` inheriting from `BaseDispatcher` allows connection to a local dispatcher server running on the user's machine.
- Covalent only gives interface to the `LocalDispatcher`'s `dispatch` and `dispatch_sync` methods.
- Tests for both `LocalDispatcher` and `BaseDispatcher` added.

### Changed

- Switched from using `lattice.dispatch` and `lattice.dispatch_sync` to `covalent.dispatch` and `covalent.dispatch_sync`.
- Dispatcher address now is passed as a parameter (`dispatcher_addr`) to `covalent.dispatch` and `covalent.dispatch_sync` instead of a metadata field to lattice.
- Updated tests, how tos, and tutorials to use `covalent.dispatch` and `covalent.dispatch_sync`.
- All the contents of `covalent_dispatcher/_core/__init__.py` are moved to `covalent_dispatcher/_core/execution.py` for better organization. `__init__.py` only contains function imports which are needed by external modules.
- `dispatch`, `dispatch_sync` methods deprecated from `Lattice`.

### Removed

- `_server_dispatch` method removed from `Lattice`.
- `dispatcher` metadata field removed from `lattice`.

## [0.22.19] - 2022-02-03

### Fixed

- `_write_dispatch_to_python_file` isn't called each time a task is saved. It is now only called in the final save in `_run_planned_workflow` (in covalent_dispatcher/_core/__init__.py).

## [0.22.18] - 2022-02-03

### Fixed

- Added type information to result.py

## [0.22.17] - 2022-02-02

### Added

- Replaced `"typing.Optional"` with `"str"` in covalent/executor/base.py
- Added missing type hints to `get_dispatch_context` and `write_streams_to_file` in covalent/executor/base.py, BaseExecutor

## [0.22.16] - 2022-02-02

### Added

- Functions to check if UI and dispatcher servers are running.
- Tests for the `is_ui_running` and `is_server_running` in covalent_dispatcher/_cli/service.py.

## [0.22.15] - 2022-02-01

### Fixed

- Covalent CLI command `covalent purge` will now stop the servers before deleting all the pid files.

### Added

- Test for `purge` method in covalent_dispatcher/_cli/service.py.

### Removed

- Unused `covalent_dispatcher` import from covalent_dispatcher/_cli/service.py.

### Changed

- Moved `_config_manager` import from within the `purge` method to the covalent_dispatcher/_cli/service.py for the purpose of mocking in tests.

## [0.22.14] - 2022-02-01

### Added

- Type hint to `_server_dispatch` method in `covalent/_workflow/lattice.py`.

## [0.22.13] - 2022-01-26

### Fixed

- When the local executor's `log_stdout` and `log_stderr` config variables are relative paths, they should go inside the results directory. Previously that was queried from the config, but now it's queried from the lattice metadata.

### Added

- Tests for the corresponding functions in (`covalent_dispatcher/_core/__init__.py`, `covalent/executor/base.py`, `covalent/executor/executor_plugins/local.py` and `covalent/executor/__init__.py`) affected by the bug fix.

### Changed

- Refactored `_delete_result` in result manager to give the option of deleting the result parent directory.

## [0.22.12] - 2022-01-31

### Added

- Diff check in pypi.yml ensures correct files are packaged

## [0.22.11] - 2022-01-31

### Changed

- Removed codecov token
- Removed Slack notifications from feature branches

## [0.22.10] - 2022-01-29

### Changed

- Running tests, conda, and version workflows on pull requests, not just pushes

## [0.22.9] - 2022-01-27

### Fixed

- Fixing version check action so that it doesn't run on commits that are in develop
- Edited PR template so that markdown checklist appears properly

## [0.22.8] - 2022-01-27

### Fixed

- publish workflow, using `docker buildx` to build images for x86 and ARM, prepare manifest and push to ECR so that pulls will match the correct architecture.
- typo in CONTRIBUTING
- installing `gcc` in Docker image so Docker can build wheels for `dask` and other packages that don't provide ARM wheels

### Changed

- updated versions in `requirements.txt` for `matplotlib` and `dask`

## [0.22.7] - 2022-01-27

### Added

- `MANIFEST.in` did not have `covalent_dispatcher/_service` in it due to which the PyPi package was not being built correctly. Added the `covalent_dispatcher/_service` to the `MANIFEST.in` file.

### Fixed

- setuptools properly including data files during installation

## [0.22.6] - 2022-01-26

### Fixed

- Added service folder in covalent dispatcher to package.

## [0.22.5] - 2022-01-25

### Fixed

- `README.md` images now use master branch's raw image urls hosted on <https://github.com> instead of <https://raw.githubusercontent.com>. Also, switched image rendering from html to markdown.

## [0.22.4] - 2022-01-25

### Fixed

- dispatcher server app included in sdist
- raw image urls properly used

## [0.22.3] - 2022-01-25

### Fixed

- raw image urls used in readme

## [0.22.2] - 2022-01-25

### Fixed

- pypi upload

## [0.22.1] - 2022-01-25

### Added

- Code of conduct
- Manifest.in file
- Citation info
- Action to upload to pypi

### Fixed

- Absolute URLs used in README
- Workflow badges updated URLs
- `install_package_data` -> `include_package_data` in `setup.py`

## [0.22.0] - 2022-01-25

### Changed

- Using public ECR for Docker release

## [0.21.0] - 2022-01-25

### Added

- GitHub pull request templates

## [0.20.0] - 2022-01-25

### Added

- GitHub issue templates

## [0.19.0] - 2022-01-25

### Changed

- Covalent Beta Release

## [0.18.9] - 2022-01-24

### Fixed

- iframe in the docs landing page is now responsive

## [0.18.8] - 2022-01-24

### Changed

- Temporarily removed output tab
- Truncated dispatch id to fit left sidebar, add tooltip to show full id

## [0.18.7] - 2022-01-24

### Changed

- Many stylistic improvements to documentation, README, and CONTRIBUTING.

## [0.18.6] - 2022-01-24

### Added

- Test added to check whether an already decorated function works as expected with Covalent.
- `pennylane` package added to the `requirements-dev.txt` file.

### Changed

- Now using `inspect.signature` instead of `function.__code__` to get the names of function's parameters.

## [0.18.5] - 2022-01-21

### Fixed

- Various CI fixes, including rolling back regression in version validation, caching on s3 hosted badges, applying releases and tags correctly.

## [0.18.4] - 2022-01-21

### Changed

- Removed comments and unused functions in covalent_dispatcher
- `result_class.py` renamed to `result.py`

### Fixed

- Version was not being properly imported inside `covalent/__init__.py`
- `dispatch_sync` was not previously using the `results_dir` metadata field

### Removed

- Credentials in config
- `generate_random_filename_in_cache`
- `is_any_atom`
- `to_json`
- `show_subgraph` option in `draw`
- `calculate_node`

## [0.18.3] - 2022-01-20

### Fixed

- The gunicorn servers now restart more gracefully

## [0.18.2] - 2022-01-21

### Changed

- `tempdir` metadata field removed and replaced with `executor.local.cache_dir`

## [0.18.1] - 2022-01-11

## Added

- Concepts page

## [0.18.0] - 2022-01-20

### Added

- `Result.CANCELLED` status to represent the status of a cancelled dispatch.
- Condition to cancel the whole dispatch if any of the nodes are cancelled.
- `cancel_workflow` function which uses a shared variable provided by Dask (`dask.distributed.Variable`) in a dask client to inform nodes to stop execution.
- Cancel function for dispatcher server API which will allow the server to terminate the dispatch.
- How to notebook for cancelling a dispatched job.
- Test to verify whether cancellation of dispatched jobs is working as expected.
- `cancel` function is available as `covalent.cancel`.

### Changed

- In file `covalent/_shared_files/config.py` instead of using a variable to store and then return the config data, now directly returning the configuration.
- Using `fire_and_forget` to dispatch a job instead of a dictionary of Dask's `Future` objects so that we won't have to manage the lifecycle of those futures.
- The `test_run_dispatcher` test was changed to reflect that the dispatcher no longer uses a dictionary of future objects as it was not being utilized anywhere.

### Removed

- `with dask_client` context was removed as the client created in `covalent_dispatcher/_core/__init__.py` is already being used even without the context. Furthermore, it creates issues when that context is exited which is unnecessary at the first place hence not needed to be resolved.

## [0.17.5] - 2022-01-19

### Changed

- Results directory uses a relative path by default and can be overridden by the environment variable `COVALENT_RESULTS_DIR`.

## [0.17.4] - 2022-01-19

### Changed

- Executor parameters use defaults specified in config TOML
- If relative paths are supplied for stdout and stderr, those files are created inside the results directory

## [0.17.3] - 2022-01-18

### Added

- Sync function
- Covalent CLI tool can restart in developer mode

### Fixed

- Updated the UI address referenced in the README

## [0.17.2] - 2022-01-12

### Added

- Quantum gravity tutorial

### Changed

- Moved VERSION file to top level

## [0.17.1] - 2022-01-19

### Added

- `error` attribute was added to the results object to show which node failed and the reason behind it.
- `stdout` and `stderr` attributes were added to a node's result to store any stdout and stderr printing done inside an electron/node.
- Test to verify whether `stdout` and `stderr` are being stored in the result object.

### Changed

- Redesign of how `redirect_stdout` and `redirect_stderr` contexts in executor now work to allow storing their respective outputs.
- Executors now also return `stdout` and `stderr` strings, along with the execution output, so that they can be stored in their result object.

## [0.17.0] - 2022-01-18

### Added

- Added an attribute `__code__` to electron and lattice which is a copy of their respective function's `__code__` attribute.
- Positional arguments, `args`, are now merged with keyword arguments, `kwargs`, as close as possible to where they are passed. This was done to make sure we support both with minimal changes and without losing the name of variables passed.
- Tests to ensure usage of positional arguments works as intended.

### Changed

- Slight rework to how any print statements in lattice are sent to null.
- Changed `test_dispatcher_functional` in `basic_dispatcher_test.py` to account for the support of `args` and removed a an unnecessary `print` statement.

### Removed

- Removed `args` from electron's `init` as it wasn't being used anywhere.

## [0.16.1] - 2022-01-18

### Changed

- Requirement changed from `dask[complete]` to `dask[distributed]`.

## [0.16.0] - 2022-01-14

### Added

- New UI static demo build
- New UI toolbar functions - orientation, toggle params, minimap
- Sortable and searchable lattice name row

### Changed

- Numerous UI style tweaks, mostly around dispatches table states

### Fixed

- Node sidebar info now updates correctly

## [0.15.11] - 2022-01-18

### Removed

- Unused numpy requirement. Note that numpy is still being installed indirectly as other packages in the requirements rely on it.

## [0.15.10] - 2022-01-16

## Added

- How-to guide for Covalent dispatcher CLI.

## [0.15.9] - 2022-01-18

### Changed

- Switched from using human readable ids to using UUIDs

### Removed

- `human-id` package was removed along with its mention in `requirements.txt` and `meta.yaml`

## [0.15.8] - 2022-01-17

### Removed

- Code breaking text from CLI api documentation.
- Unwanted covalent_dispatcher rst file.

### Changed

- Installation of entire covalent_dispatcher instead of covalent_dispatcher/_service in setup.py.

## [0.15.7] - 2022-01-13

### Fixed

- Functions with multi-line or really long decorators are properly serialized in dispatch_source.py.
- Multi-line Covalent output is properly commented out in dispatch_source.py.

## [0.15.6] - 2022-01-11

### Fixed

- Sub-lattice functions are successfully serialized in the utils.py get_serialized_function_str.

### Added

- Function to scan utilized source files and return a set of imported modules (utils.get_imports_from_source)

## [0.15.5] - 2022-01-12

### Changed

- UI runs on port 47007 and the dispatcher runs on port 48008. This is so that when the servers are later merged, users continue using port 47007 in the browser.
- Small modifications to the documentation
- Small fix to the README

### Removed

- Removed a directory `generated` which was improperly added
- Dispatcher web interface
- sqlalchemy requirement

## [0.15.4] - 2022-01-11

### Changed

- In file `covalent/executor/base.py`, `pickle` was changed to `cloudpickle` because of its universal pickling ability.

### Added

- In docstring of `BaseExecutor`, a note was added specifying that `covalent` with its dependencies is assumed to be installed in the conda environments.
- Above note was also added to the conda env selector how-to.

## [0.15.3] - 2022-01-11

### Changed

- Replaced the generic `RuntimeError` telling users to check if there is an object manipulation taking place inside the lattice to a simple warning. This makes the original error more visible.

## [0.15.2] - 2022-01-11

### Added

- If condition added for handling the case where `__getattr__` of an electron is accessed to detect magic functions.

### Changed

- `ActiveLatticeManager` now subclasses from `threading.local` to make it thread-safe.
- `ValueError` in the lattice manager's `claim` function now also shows the name of the lattice that is currently claimed.
- Changed docstring of `ActiveLatticeManager` to note that now it is thread-safe.
- Sublattice dispatching now no longer deletes the result object file and is dispatched normally instead of in a serverless manner.
- `simulate_nitrogen_and_copper_slab_interaction.ipynb` notebook tutorial now does normal dispatching as well instead of serverless dispatching. Also, now 7 datapoints will be shown instead of 10 earlier.

## [0.15.1] - 2022-01-11

### Fixed

- Passing AWS credentials to reusable workflows as a secret

## [0.15.0] - 2022-01-10

### Added

- Action to push development image to ECR

### Changed

- Made the publish action reusable and callable

## [0.14.1] - 2022-01-02

### Changed

- Updated the README
- Updated classifiers in the setup.py file
- Massaged some RTD pages

## [0.14.0] - 2022-01-07

### Added

- Action to push static UI to S3

## [0.13.2] - 2022-01-07

### Changed

- Completed new UI design work

## [0.13.1] - 2022-01-02

### Added

- Added eventlet requirement

### Changed

- The CLI tool can now manage the UI flask server as well
- [Breaking] The CLI option `-t` has been changed to `-d`, which starts the servers in developer mode and exposes unit tests to the server.

## [0.13.0] - 2022-01-01

### Added

- Config manager in `covalent/_shared_files/config.py`
- Default location for the main config file can be overridden using the environment variable `COVALENT_CONFIG_DIR`
- Ability to set and get configuration using `get_config` and `set_config`

### Changed

- The flask servers now reference the config file
- Defaults reference the config file

### Fixed

- `ValueError` caught when running `covalent stop`
- One of the functional tests was using a malformed path

### Deprecated

- The `electron.to_json` function
- The `generate_random_filename_in_cache` function

### Removed

- The `get_api_token` function

## [0.12.13] - 2022-01-04

## Removed

- Tutorial section headings

## Fixed

- Plot background white color

## [0.12.12] - 2022-01-06

### Fixed

- Having a print statement inside electron and lattice code no longer causes the workflow to fail.

## [0.12.11] - 2022-01-04

### Added

- Completed UI feature set for first release

### Changed

- UI server result serialization improvements
- UI result update webhook no longer fails on request exceptions, logs warning intead

## [0.12.10] - 2021-12-17

### Added

- Astrophysics tutorial

## [0.12.9] - 2022-01-04

### Added

- Added `get_all_node_results` method in `result_class.py` to return result of all node executions.

- Added `test_parallelilization` test to verify whether the execution is now being achieved in parallel.

### Changed

- Removed `LocalCluster` cluster creation usage to a simple `Client` one from Dask.

- Removed unnecessary `to_run` function as we no longer needed to run execution through an asyncio loop.

- Removed `async` from function definition of previously asynchronous functions, `_run_task`, `_run_planned_workflow`, `_plan_workflow`, and `_run_workflow`.

- Removed `uvloop` from requirements.

- Renamed `test_get_results` to `test_get_result`.

- Reran the how to notebooks where execution time was mentioned.

- Changed how `dispatch_info` context manager was working to account for multiple nodes accessing it at the same time.

## [0.12.8] - 2022-01-02

### Changed

- Changed the software license to GNU Affero 3.0

### Removed

- `covalent-ui` directory

## [0.12.7] - 2021-12-29

### Fixed

- Gunicorn logging now uses the `capture-output` flag instead of redirecting stdout and stderr

## [0.12.6] - 2021-12-23

### Changed

- Cleaned up the requirements and moved developer requirements to a separate file inside `tests`

## [0.12.5] - 2021-12-16

### Added

- Conda build CI job

## [0.12.4] - 2021-12-23

### Changed

- Gunicorn server now checks for port availability before starting

### Fixed

- The `covalent start` function now prints the correct port if the server is already running.

## [0.12.3] - 2021-12-14

### Added

- Covalent tutorial comparing quantum support vector machines with support vector machine algorithms implemented in qiskit and scikit-learn.

## [0.12.2] - 2021-12-16

### Fixed

- Now using `--daemon` in gunicorn to start the server, which was the original intention.

## [0.12.1] - 2021-12-16

### Fixed

- Removed finance references from docs
- Fixed some other small errors

### Removed

- Removed one of the failing how-to tests from the functional test suite

## [0.12.0] - 2021-12-16

### Added

- Web UI prototype

## [0.11.1] - 2021-12-14

### Added

- CLI command `covalent status` shows port information

### Fixed

- gunicorn management improved

## [0.11.0] - 2021-12-14

### Added

- Slack notifications for test status

## [0.10.4] - 2021-12-15

### Fixed

- Specifying a non-default results directory in a sub-lattice no longer causes a failure in lattice execution.

## [0.10.3] - 2021-12-14

### Added

- Functional tests for how-to's in documentation

### Changed

- Moved example script to a functional test in the pipeline
- Added a test flag to the CLI tool

## [0.10.2] - 2021-12-14

### Fixed

- Check that only `kwargs` without any default values in the workflow definition need to be passed in `lattice.draw(ax=ax, **kwargs)`.

### Added

- Function to check whether all the parameters without default values for a callable function has been passed added to shared utils.

## [0.10.1] - 2021-12-13

### Fixed

- Content and style fixes for getting started doc.

## [0.10.0] - 2021-12-12

### Changed

- Remove all imports from the `covalent` to the `covalent_dispatcher`, except for `_dispatch_serverless`
- Moved CLI into `covalent_dispatcher`
- Moved executors to `covalent` directory

## [0.9.1] - 2021-12-13

### Fixed

- Updated CONTRIBUTING to clarify docstring style.
- Fixed docstrings for `calculate_node` and `check_constraint_specific_sum`.

## [0.9.0] - 2021-12-10

### Added

- `prefix_separator` for separating non-executable node types from executable ones.

- `subscript_prefix`, `generator_prefix`, `sublattice_prefix`, `attr_prefix` for prefixes of subscripts, generators,
  sublattices, and attributes, when called on an electron and added to the transport graph.

- `exclude_from_postprocess` list of prefixes to denote those nodes which won't be used in post processing the workflow.

- `__int__()`, `__float__()`, `__complex__()` for converting a node to an integer, float, or complex to a value of 0 then handling those types in post processing.

- `__iter__()` generator added to Electron for supporting multiple return values from an electron execution.

- `__getattr__()` added to Electron for supporting attribute access on the node output.

- `__getitem__()` added to Electron for supporting subscripting on the node output.

- `electron_outputs` added as an attribute to lattice.

### Changed

- `electron_list_prefix`, `electron_dict_prefix`, `parameter_prefix` modified to reflect new way to assign prefixes to nodes.

- In `build_graph` instead of ignoring all exceptions, now the exception is shown alongwith the runtime error notifying that object manipulation should be avoided inside a lattice.

- `node_id` changed to `self.node_id` in Electron's `__call__()`.

- `parameter` type electrons now have the default metadata instead of empty dictionary.

- Instead of deserializing and checking whether a sublattice is there, now a `sublattice_prefix` is used to denote when a node is a sublattice.

- In `dispatcher_stack_test`, `test_dispatcher_flow` updated to indicate the new use of `parameter_prefix`.

### Fixed

- When an execution fails due to something happening in `run_workflow`, then result object's status is now failed and the object is saved alongwith throwing the appropriate exception.

## [0.8.5] - 2021-12-10

### Added

- Added tests for choosing specific executors inside electron initialization.
- Added test for choosing specific Conda environments inside electron initialization.

## [0.8.4] - 2021-12-10

### Changed

- Removed _shared_files directory and contents from covalent_dispatcher. Logging in covalent_dispatcher now uses the logger in covalent/_shared_files/logging.py.

## [0.8.3] - 2021-12-10

### Fixed

- Decorator symbols were added to the pseudo-code in the quantum chemistry tutorial.

## [0.8.2] - 2021-12-06

### Added

- Quantum chemistry tutorial.

## [0.8.1] - 2021-12-08

### Added

- Docstrings with typehints for covalent dispatcher functions added.

### Changed

- Replaced `node` to `node_id` in `electron.py`.

- Removed unnecessary `enumerate` in `covalent_dispatcher/_core/__init__.py`.

- Removed `get_node_device_mapping` function from `covalent_dispatcher/_core/__init__.py`
  and moved the definition to directly add the mapping to `workflow_schedule`.

- Replaced iterable length comparison for `executor_specific_exec_cmds` from `if len(executor_specific_exec_cmds) > 0`
  to `if executor_specific_exec_cmds`.

## [0.8.0] - 2021-12-03

### Added

- Executors can now accept the name of a Conda environment. If that environment exists, the operations of any electron using that executor are performed in that Conda environment.

## [0.7.6] - 2021-12-02

### Changed

- How to estimate lattice execution time has been renamed to How to query lattice execution time.
- Change result querying syntax in how-to guides from `lattice.get_result` to
  `covalent.get_result`.
- Choose random port for Dask dashboard address by setting `dashboard_address` to ':0' in
  `LocalCluster`.

## [0.7.5] - 2021-12-02

### Fixed

- "Default" executor plugins are included as part of the package upon install.

## [0.7.4] - 2021-12-02

### Fixed

- Upgraded dask to 2021.10.0 based on a vulnerability report

## [0.7.3] - 2021-12-02

### Added

- Transportable object tests
- Transport graph tests

### Changed

- Variable name node_num to node_id
- Variable name node_idx to node_id

### Fixed

- Transport graph `get_dependencies()` method return type was changed from Dict to List

## [0.7.2] - 2021-12-01

### Fixed

- Date handling in changelog validation

### Removed

- GitLab CI YAML

## [0.7.1] - 2021-12-02

### Added

- A new parameter to a node's result called `sublattice_result` is added.
  This will be of a `Result` type and will contain the result of that sublattice's
  execution. If a normal electron is executed, this will be `None`.

- In `_delete_result` function in `results_manager.py`, an empty results directory
  will now be deleted.

- Name of a sublattice node will also contain `(sublattice)`.

- Added `_dispatch_sync_serverless` which synchronously dispatches without a server
  and waits for a result to be returned. This is the method used to dispatch a sublattice.

- Test for sublatticing is added.

- How-to guide added for sublatticing explaining the new features.

### Changed

- Partially changed `draw` function in `lattice.py` to also draw the subgraph
  of the sublattice when drawing the main graph of the lattice. The change is
  incomplete as we intend to add this feature later.

- Instead of returning `plt`, `draw` now returns the `ax` object.

- `__call__` function in `lattice.py` now runs the lattice's function normally
  instead of dispatching it.

- `_run_task` function now checks whether current node is a sublattice and acts
  accordingly.

### Fixed

- Unnecessary lines to rename the node's name in `covalent_dispatcher/_core/__init__.py` are removed.

- `test_electron_takes_nested_iterables` test was being ignored due to a spelling mistake. Fixed and
  modified to follow the new pattern.

## [0.7.0] - 2021-12-01

### Added

- Electrons can now accept an executor object using the "backend" keyword argument. "backend" can still take a string naming the executor module.
- Electrons and lattices no longer have Slurm metadata associated with the executor, as that information should be contained in the executor object being used as an input argument.
- The "backend" keyword can still be a string specifying the executor module, but only if the executor doesn't need any metadata.
- Executor plugin classes are now directly available to covalent, eg: covalent.executor.LocalExecutor().

## [0.6.7] - 2021-12-01

### Added

- Docstrings without examples for all the functions in core covalent.
- Typehints in those functions as well.
- Used `typing.TYPE_CHECKING` to prevent cyclic imports when writing typehints.

### Changed

- `convert_to_lattice_function` renamed to `convert_to_lattice_function_call`.
- Context managers now raise a `ValueError` instead of a generic `Exception`.

## [0.6.6] - 2021-11-30

### Fixed

- Fixed the version used in the documentation
- Fixed the badge URLs to prevent caching

## [0.6.5] - 2021-11-30

### Fixed

- Broken how-to links

### Removed

- Redundant lines from .gitignore
- *.ipynb from .gitignore

## [0.6.4] - 2021-11-30

### Added

- How-to guides for workflow orchestration.
  - How to construct an electron
  - How to construct a lattice
  - How to add an electron to lattice
  - How to visualize the lattice
  - How to add constraints to lattices
- How-to guides for workflow and subtask execution.
  - How to execute individual electrons
  - How to execute a lattice
  - How to execute multiple lattices
- How-to guides for status querying.
  - How to query electron execution status
  - How to query lattice execution status
  - How to query lattice execution time
- How-to guides for results collection
  - How to query electron execution results
  - How to query lattice execution results
  - How to query multiple lattice execution results
- Str method for the results object.

### Fixed

- Saving the electron execution status when the subtask is running.

## [0.6.3] - 2021-11-29

### Removed

- JWT token requirement.
- Covalent dispatcher login requirement.
- Update covalent login reference in README.md.
- Changed the default dispatcher server port from 5000 to 47007.

## [0.6.2] - 2021-11-28

### Added

- Github action for tests and coverage
- Badges for tests and coverage
- If tests pass then develop is pushed to master
- Add release action which tags and creates a release for minor version upgrades
- Add badges action which runs linter, and upload badges for version, linter score, and platform
- Add publish action (and badge) which builds a Docker image and uploads it to the AWS ECR

## [0.6.1] - 2021-11-27

### Added

- Github action which checks version increment and changelog entry

## [0.6.0] - 2021-11-26

### Added

- New Covalent RTD theme
- sphinx extension sphinx-click for CLI RTD
- Sections in RTD
- init.py in both covalent-dispatcher logger module and cli module for it to be importable in sphinx

### Changed

- docutils version that was conflicting with sphinx

### Removed

- Old aq-theme

## [0.5.1] - 2021-11-25

### Added

- Integration tests combining both covalent and covalent-dispatcher modules to test that
  lattice workflow are properly planned and executed.
- Integration tests for the covalent-dispatcher init module.
- pytest-asyncio added to requirements.

## [0.5.0] - 2021-11-23

### Added

- Results manager file to get results from a file, delete a result, and redispatch a result object.
- Results can also be awaited to only return a result if it has either been completed or failed.
- Results class which is used to store the results with all the information needed to be used again along with saving the results to a file functionality.
- A result object will be a mercurial object which will be updated by the dispatcher and saved to a file throughout the dispatching and execution parts.
- Direct manipulation of the transport graph inside a result object takes place.
- Utility to convert a function definition string to a function and vice-versa.
- Status class to denote the status of a result object and of each node execution in the transport graph.
- Start and end times are now also stored for each node execution as well as for the whole dispatch.
- Logging of `stdout` and `stderr` can be done by passing in the `log_stdout`, `log_stderr` named metadata respectively while dispatching.
- In order to get the result of a certain dispatch, the `dispatch_id`, the `results_dir`, and the `wait` parameter can be passed in. If everything is default, then only the dispatch id is required, waiting will not be done, and the result directory will be in the current working directory with folder name as `results/` inside which every new dispatch will have a new folder named according to their respective dispatch ids, containing:
  - `result.pkl` - (Cloud)pickled result object.
  - `result_info.yaml` - yaml file with high level information about the result and its execution.
  - `dispatch_source.py` - python file generated, containing the original function definitions of lattice and electrons which can be used to dispatch again.

### Changed

- `logfile` named metadata is now `slurm_logfile`.
- Instead of using `jsonpickle`, `cloudpickle` is being used everywhere to maintain consistency.
- `to_json` function uses `json` instead of `jsonpickle` now in electron and lattice definitions.
- `post_processing` moved to the dispatcher, so the dispatcher will now store a finished execution result in the results folder as specified by the user with no requirement of post processing it from the client/user side.
- `run_task` function in dispatcher modified to check if a node has completed execution and return it if it has, else continue its execution. This also takes care of cases if the server has been closed mid execution, then it can be started again from the last saved state, and the user won't have to wait for the whole execution.
- Instead of passing in the transport graph and dispatch id everywhere, the result object is being passed around, except for the `asyncio` part where the dispatch id and results directory is being passed which afterwards lets the core dispatcher know where to get the result object from and operate on it.
- Getting result of parent node executions of the graph, is now being done using the result object's graph. Storing of each execution's result is also done there.
- Tests updated to reflect the changes made. They are also being run in a serverless manner.

### Removed

- `LatticeResult` class removed.
- `jsonpickle` requirement removed.
- `WorkflowExecutionResult`, `TaskExecutionResult`, and `ExecutionError` singleton classes removed.

### Fixed

- Commented out the `jwt_required()` part in `covalent-dispatcher/_service/app.py`, may be removed in later iterations.
- Dispatcher server will now return the error message in the response of getting result if it fails instead of sending every result ever as a response.

## [0.4.3] - 2021-11-23

### Added

- Added a note in Known Issues regarding port conflict warning.

## [0.4.2] - 2021-11-24

### Added

- Added badges to README.md

## [0.4.1] - 2021-11-23

### Changed

- Removed old coverage badge and fixed the badge URL

## [0.4.0] - 2021-11-23

### Added

- Codecov integrations and badge

### Fixed

- Detached pipelines no longer created

## [0.3.0] - 2021-11-23

### Added

- Wrote a Code of Conduct based on <https://www.contributor-covenant.org/>
- Added installation and environment setup details in CONTRIBUTING
- Added Known Issues section to README

## [0.2.0] - 2021-11-22

### Changed

- Removed non-open-source executors from Covalent. The local SLURM executor is now
- a separate repo. Executors are now plugins.

## [0.1.0] - 2021-11-19

### Added

- Pythonic CLI tool. Install the package and run `covalent --help` for a usage description.
- Login and logout functionality.
- Executor registration/deregistration skeleton code.
- Dispatcher service start, stop, status, and restart.

### Changed

- JWT token is stored to file instead of in an environment variable.
- The Dask client attempts to connect to an existing server.

### Removed

- Removed the Bash CLI tool.

### Fixed

- Version assignment in the covalent init file.

## [0.0.3] - 2021-11-17

### Fixed

- Fixed the Dockerfile so that it runs the dispatcher server from the covalent repo.

## [0.0.2] - 2021-11-15

### Changed

- Single line change in ci script so that it doesn't exit after validating the version.
- Using `rules` in `pytest` so that the behavior in test stage is consistent.

## [0.0.1] - 2021-11-15

### Added

- CHANGELOG.md to track changes (this file).
- Semantic versioning in VERSION.
- CI pipeline job to enforce versioning.<|MERGE_RESOLUTION|>--- conflicted
+++ resolved
@@ -7,8 +7,6 @@
 
 ## [UNRELEASED]
 
-<<<<<<< HEAD
-=======
 ### Removed
 
 - References to specific IBMQ hub/group/project in tutorial 5
@@ -410,7 +408,6 @@
 - Updated hotfix logic to run on a merge to a release branch
 - CodeQL workflow uses a test matrix to scan all repos in the Covalent ecosystem
 
->>>>>>> 1ccd9b64
 ## [0.205.0-rc.0] - 2022-10-19
 
 ### Authors
