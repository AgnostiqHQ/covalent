--- conflicted
+++ resolved
@@ -5,14 +5,13 @@
 The format is based on [Keep a Changelog](https://keepachangelog.com/en/1.0.0/),
 and this project adheres to [Semantic Versioning](https://semver.org/spec/v2.0.0.html).
 
-<<<<<<< HEAD
 ## [UNRELEASED]
 
 ## Added
 
 - Conda installation is only supported for Linux in the `Getting Started` guide.
 - MNIST classifier tutorial.
-=======
+
 ## [0.24.19] - 2022-02-16
 
 ### Added
@@ -24,7 +23,6 @@
 ### Added
 
 - The user configuration file can now specify an executor plugin directory.
->>>>>>> 851d4e40
 
 ## [0.24.17] - 2022-02-15
 
