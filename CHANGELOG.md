# Changelog

All notable changes to this project will be documented in this file.

The format is based on [Keep a Changelog](https://keepachangelog.com/en/1.0.0/),
and this project adheres to [Semantic Versioning](https://semver.org/spec/v2.0.0.html).

## [UNRELEASED]

<<<<<<< HEAD
### Added

- Bash decorator is introduced
- Lepton commands can be specified as a list of strings rather than strings alone.
=======
## [0.155.1] - 2022-07-26

### Authors

- Okechukwu  Emmanuel Ochia <okechukwu@agnostiq.ai>
- Co-authored-by: Scott Wyman Neagle <scott@agnostiq.ai>
- Will Cunningham <wjcunningham7@users.noreply.github.com>
- Alejandro Esquivel <ae@alejandro.ltd>
- Co-authored-by: pre-commit-ci[bot] <66853113+pre-commit-ci[bot]@users.noreply.github.com>


### Fixed

- `script_location` key not found issue when running alembic programatically

### Operations

- Fixed syntax errors in `stale.yml` and in `hotfix.yml`
- `docker.yml` triggered after version bump in `develop` instead of before
- Enhanced `tests.yml` to upload coverage reports by domain

## [0.155.0] - 2022-07-26

### Authors

- Alejandro Esquivel <ae@alejandro.ltd>


### Added

- Exposing `alembic {args}` cli commands through: `covalent db alembic {args}`

## [0.154.0] - 2022-07-25

### Authors

- Casey Jao <casey@agnostiq.ai>
- Co-authored-by: Venkat Bala <venkat@agnostiq.ai>
- Alejandro Esquivel <ae@alejandro.ltd>


### Added

- Added methods to programatically fetch information from Alembic without needing subprocess

## [0.153.1] - 2022-07-25

### Authors

- Casey Jao <casey@agnostiq.ai>
- Co-authored-by: Venkat Bala <venkat@agnostiq.ai>


### Fixed

- Stdout and stderr are now captured when using the dask executor.


### Tests

- Fixed Dask cluster CLI tests

## [0.153.0] - 2022-07-25

### Authors

- Faiyaz Hasan <faiyaz@agnostiq.ai>


### Added

- Helper function to load and save files corresponding to the DB filenames.

### Changed

- Files with .txt, .log extensions are stored as strings.
- Get result web request timeout to 2 seconds.
>>>>>>> f50b979c

## [0.152.0] - 2022-07-25

### Authors

- Faiyaz Hasan <faiyaz@agnostiq.ai>
- Co-authored-by: Scott Wyman Neagle <scott@agnostiq.ai>


### Changed

- Pass default DataStore object to node value retrieval method in the Results object.

## [0.151.1] - 2022-07-22

### Authors

- Faiyaz Hasan <faiyaz@agnostiq.ai>
- Co-authored-by: Scott Wyman Neagle <scott@agnostiq.ai>


### Fixed

- Adding maximum number of retries and timeout parameter to the get result http call.
- Disabling result_webhook for now.

## [0.151.0] - 2022-07-22

### Authors

- Scott Wyman Neagle <scott@agnostiq.ai>
- Co-authored-by: Will Cunningham <wjcunningham7@gmail.com>
- Sankalp Sanand <sankalp@agnostiq.ai>


### Added

- `BaseAsyncExecutor` has been added which can be inherited by new async-aware executors.

### Changed

- Since tasks were basically submitting the functions to a Dask cluster by default, they have been converted into asyncio `Tasks` instead which support a far larger number of concurrent tasks than previously used `ThreadPool`.

- `tasks_pool` will still be used to schedule tasks which use non-async executors.

- Executor's `executor` will now receive a callable instead of a serialized function. This allows deserializing the function where it is going to be executed while providing a simplified `execute` at the same time.

- `uvloop` is being used instead of the default event loop of `asyncio` for better performance.

- Tests have also been updated to reflect above changes.

### Operations

- Made Santosh the sole owner of `/docs`

## [0.150.0] - 2022-07-22

### Authors

- Faiyaz Hasan <faiyaz@agnostiq.ai>


### Added

- Initialize database tables when the covalent server is started.

## [0.149.0] - 2022-07-21

### Authors

- Scott Wyman Neagle <scott@agnostiq.ai>
- Co-authored-by: Venkat Bala <venkat@agnostiq.ai>


### Removed

- `result.save()`
- `result._write_dispatch_to_python_file()`

## [0.148.0] - 2022-07-21

### Authors

- Alejandro Esquivel <ae@alejandro.ltd>


### Changed

- Changed DataStore default db path to correspond to dispatch db config path

### Operations

- Added workflow to stale and close pull requests


### Docs

- Fixed `get_metadata` calls in examples to remove `results_dir` argument
- Removed YouTube video temporarily

## [0.147.0] - 2022-07-21

### Authors

- Casey Jao <casey@agnostiq.ai>


### Changed

- Simplified interface for custom executors. All the boilerplate has
  been moved to `BaseExecutor`.

## [0.146.0] - 2022-07-20

### Authors

- Casey Jao <casey@agnostiq.ai>
- Co-authored-by: Venkat Bala <venkat@agnostiq.ai>
- Faiyaz Hasan <faiyaz@agnostiq.ai>



### Added

- Ensure that transportable objects are rendered correctly when printing the result object.

### Tests

- Check that user data is not unpickled by the Covalent server process

## [0.145.0] - 2022-07-20

### Authors

- Scott Wyman Neagle <scott@agnostiq.ai>
- Co-authored-by: Venkat Bala <venkat@agnostiq.ai>
- Co-authored-by: Faiyaz Hasan <faiyaz@agnostiq.ai>


### Removed

- `entry_point.get_result()`

### Changed

- get_result to query an HTTP endpoint instead of a DB session

## [0.144.0] - 2022-07-20

### Authors

- Will Cunningham <wjcunningham7@users.noreply.github.com>
- Co-authored-by: Scott Wyman Neagle <scott@agnostiq.ai>
- Alejandro Esquivel <ae@alejandro.ltd>


### Added

- Set up alembic migrations & added migration guide (`alembic/README.md`)

## [0.143.0] - 2022-07-19

### Authors

- Will Cunningham <wjcunningham7@users.noreply.github.com>
- Co-authored-by: Scott Wyman Neagle <scott@agnostiq.ai>


### Changed

- Installation will fail if `cova` is installed while trying to install `covalent`.

## [0.142.0] - 2022-07-19

### Authors

- Poojith U Rao <106616820+poojithurao@users.noreply.github.com>
- Co-authored-by: Will Cunningham <wjcunningham7@gmail.com>
- Anna Hughes <annagwen42@gmail.com>
- Co-authored-by: Poojith <poojith@agnostiq.ai>
- Co-authored-by: Scott Wyman Neagle <scott@agnostiq.ai>
- Casey Jao <casey@agnostiq.ai>
- Co-authored-by: Venkat Bala <venkat@agnostiq.ai>
- Co-authored-by: pre-commit-ci[bot] <66853113+pre-commit-ci[bot]@users.noreply.github.com>
- Faiyaz Hasan <faiyaz@agnostiq.ai>


### Added

- `electron_num`, `completed_electron_num` fields to the Lattice table.

## [0.141.0] - 2022-07-19

### Authors

- Poojith U Rao <106616820+poojithurao@users.noreply.github.com>
- Co-authored-by: Will Cunningham <wjcunningham7@gmail.com>
- Anna Hughes <annagwen42@gmail.com>
- Co-authored-by: Poojith <poojith@agnostiq.ai>
- Co-authored-by: Scott Wyman Neagle <scott@agnostiq.ai>
- Casey Jao <casey@agnostiq.ai>
- Co-authored-by: Venkat Bala <venkat@agnostiq.ai>
- Co-authored-by: pre-commit-ci[bot] <66853113+pre-commit-ci[bot]@users.noreply.github.com>


### Changed

- Deprecate topological sort in favor of inspect in-degree of nodes until they are zero before dispatching task
- Use deepcopy to generate a copy of the metadata dictionary before saving result object to the database

### Docs

- Adding incomplete pennylane kernel tutorial
- Adding quantum ensemble tutorial

## [0.140.0] - 2022-07-19

### Authors

- Faiyaz Hasan <faiyaz@agnostiq.ai>
- Co-authored-by: Venkat Bala <venkat@agnostiq.ai>


### Added

- Fields `deps_filename`, `call_before_filename` and `call_after_filename` to the `Electron` table.
- Re-write the deps / call before and after file contents when inserting / updating electron record in the database.

### Changed

- Modify the test and implementation logic of inserting the electron record with these new fields.
- Field `key` to `key_filename` in `Electron` table.

## [0.139.1] - 2022-07-19

### Authors

- Divyanshu Singh <55018955+divshacker@users.noreply.github.com>
- Co-authored-by: Scott Wyman Neagle <wymnea@protonmail.com>
- Co-authored-by: Scott Wyman Neagle <scott@agnostiq.ai>
- Co-authored-by: Will Cunningham <wjcunningham7@users.noreply.github.com>


### Fixed

- Fixes Reverse IP problem. All References to `0.0.0.0` are changed to `localhost` . More details can be found [here](https://github.com/AgnostiqHQ/covalent/issues/202)

## [0.139.0] - 2022-07-19

### Authors

- Venkat Bala <venkat@agnostiq.ai>
- Co-authored-by: Scott Wyman Neagle <scott@agnostiq.ai>
- Faiyaz Hasan <faiyaz@agnostiq.ai>
- Co-authored-by: Will Cunningham <wjcunningham7@gmail.com>


### Added

- Columns `is_active` in the lattice, eLectron and Electron dependency tables.

### Docs

- Adding a RTD tutorial/steps on creating a custom executor

## [0.138.0] - 2022-07-19

### Authors

- Anna Hughes <annagwen42@gmail.com>
- Co-authored-by: Will Cunningham <wjcunningham7@gmail.com>
- Will Cunningham <wjcunningham7@users.noreply.github.com>
- Co-authored-by: Venkat Bala <venkat@agnostiq.ai>


### Added

- Docker build workflow

### Changed

- Dockerfile uses multi-stage build

### Docs

- New tutorial demonstrating how to solve the MaxCut Problem with QAOA and Covalent

## [0.137.0] - 2022-07-19

### Authors

- Prasanna Venkatesh <54540812+Prasy12@users.noreply.github.com>
- Co-authored-by: Alejandro Esquivel <ae@alejandro.ltd>


### Added

- Ability to hide/show labels on the graph
- Graph layout with elk configurations

### Changed

- Changed API socket calls interval for graph optimization.

### Tests

- Disabled several dask functional tests

## [0.136.0] - 2022-07-18

### Authors

- Scott Wyman Neagle <scott@agnostiq.ai>
- Co-authored-by: Faiyaz Hasan <faiyaz@agnostiq.ai>


### Changed

- Result.save() has been deprecated in favor of Result.persist() and querying the database directly.

## [0.135.0] - 2022-07-18

### Authors

- Casey Jao <casey@agnostiq.ai>
- Co-authored-by: Scott Wyman Neagle <scott@agnostiq.ai>
- Co-authored-by: Alejandro Esquivel <ae@alejandro.ltd>


### Operations

- Psiog is only codeowner of js files
- Fix in changelog action to handle null author when a bot is committing

### Added

- Support injecting return values of calldeps into electrons during workflow execution

## [0.134.0] - 2022-07-15

### Authors

- Casey Jao <casey@agnostiq.ai>
- Co-authored-by: Scott Wyman Neagle <scott@agnostiq.ai>


### Changed

- Covalent server can now process workflows without having their deps installed

## [0.133.0] - 2022-07-15

### Authors

- Will Cunningham <wjcunningham7@users.noreply.github.com>


### Removed

- Removed the deprecated function `draw_inline` as well as the `matplotlib` dependency.

### Operations

- Fixing the retry block for tests

## [0.132.0] - 2022-07-14

### Authors

- Will Cunningham <wjcunningham7@users.noreply.github.com>


### Added

- Bash lepton support reintroduced with some UX modifications to the Lepton class. Leptons which use scripting languages can be specified as either (1) a command run in the shell/console or (2) a call to a function in a library/script. Leptons which use compiled languages must specify a library and a function name.
- The keyword argument `display_name` can be used to override the name appearing in the UI. Particularly useful when the lepton is a command.
- All arguments except for language are now keyword arguments.
- Keyword arguments passed to a Bash lepton are understood to define environment variables within the shell.
- Non-keyword arguments fill in `$1`, `$2`, etc.
- Named outputs enumerate variables within the shell which will be returned to the user. These can be either `Lepton.OUTPUT` or `Lepton.INPUT_OUTPUT` types.

### Added

- New fields to the decomposed result object Database: 

## [0.131.0] - 2022-07-13

### Authors

- Sankalp Sanand <sankalp@agnostiq.ai>
- Co-authored-by: Venkat Bala <venkat@agnostiq.ai>


### Fixed

- `covalent --version` now looks for `covalent` metadata instead of `cova`

### Tests

- Updated the cli test to include whether the correct version number is shown when `covalent --version` is run

### Added

- Method to write electron id corresponding to sublattices in `execution.py` when running `_run_task`.

## [0.130.0] - 2022-07-12

### Authors

- Venkat Bala <venkat@agnostiq.ai>
- Co-authored-by: Scott Wyman Neagle <scott@agnostiq.ai>

### Changed

- Ignoring tests for `cancel_dispatch` and `construct_bash`
- Create a dummy requirements.txt file for pip deps tests
- Fix version of `Werkzeug` package to avoid running into ValueError (unexpected kwarg `as_tuple`)
- Update `customization` how to test by specifying the section header `sdk`

## [0.129.0] - 2022-07-12

### Authors

- Sankalp Sanand <sankalp@agnostiq.ai>
- Co-authored-by: Alejandro Esquivel <ae@alejandro.ltd>

### Added

- Support for `wait_for` type edges when two electrons are connected by their execution side effects instead of output-input relation.

### Changed

- `active_lattice.electron_outputs` now contains the node ids as well for the electron which is being post processed.

## [0.128.1] - 2022-07-12

### Authors

- Faiyaz Hasan <faiyaz@agnostiq.ai>


### Fixed

- `Result.persist` test in `result_test.py`.
- Electron dependency `arg_index` is changed back to Nullable.

## [0.128.0] - 2022-07-12

### Authors

- Okechukwu  Emmanuel Ochia <okechukwu@agnostiq.ai>
- Co-authored-by: Casey Jao <casey@agnostiq.ai>
- Co-authored-by: Alejandro Esquivel <ae@alejandro.ltd>
- Co-authored-by: pre-commit-ci[bot] <66853113+pre-commit-ci[bot]@users.noreply.github.com>

### Added

- File transfer support for leptons

## [0.127.0] - 2022-07-11

### Authors

- Scott Wyman Neagle <scott@agnostiq.ai>
- Co-authored-by: Faiyaz Hasan <faiyaz@agnostiq.ai>
- Co-authored-by: Venkat Bala <venkat@agnostiq.ai>


### Added

- When saving to DB, also persist to the new DB if running in develop mode

### Tests

- Flask app route tests

## [0.126.0] - 2022-07-11

### Authors

- Will Cunningham <wjcunningham7@users.noreply.github.com>
- Alejandro Esquivel <ae@alejandro.ltd>
- Co-authored-by: pre-commit-ci[bot] <66853113+pre-commit-ci[bot]@users.noreply.github.com>
- Co-authored-by: Sankalp Sanand <sankalp@agnostiq.ai>


### Added

- Added Folder class
- Added internal call before/after deps to execute File Transfer operations pre/post electron execution.

### Operations

- Enhanced hotfix action to create branches from existing commits

## [0.125.0] - 2022-07-09

### Authors

- Okechukwu  Emmanuel Ochia <okechukwu@agnostiq.ai>
- Co-authored-by: pre-commit-ci[bot] <66853113+pre-commit-ci[bot]@users.noreply.github.com>
- Co-authored-by: Alejandro Esquivel <ae@alejandro.ltd>
- Venkat Bala <venkat@agnostiq.ai>
- Co-authored-by: Okechukwu Ochia <emmirald@gmail.com>
- Co-authored-by: Scott Wyman Neagle <scott@agnostiq.ai>


### Added

- Dask Cluster CLI functional/unit tests

### Docs

- Updated RTD concepts, how-to-guides, and api docs with electron dependencies.

### Operations

- Separate out running tests and uploading coverage report to circumvent bug in
  retry action

## [0.124.0] - 2022-07-07

### Authors

- Will Cunningham <wjcunningham7@users.noreply.github.com>
- Co-authored-by: Scott Wyman Neagle <scott@agnostiq.ai>
- Faiyaz Hasan <faiyaz@agnostiq.ai>


### Added

- `Result.persist` method in `covalent/_results_manager/result.py`.

### Operations

- Package pre-releases go to `covalent` instead of `cova` on PyPI.

## [0.123.0] - 2022-07-07

### Authors

- Scott Wyman Neagle <scott@agnostiq.ai>
- Co-authored-by: Faiyaz Hasan <faiyaz@agnostiq.ai>
- Will Cunningham <wjcunningham7@users.noreply.github.com>
- Alejandro Esquivel <ae@alejandro.ltd>
- Co-authored-by: pre-commit-ci[bot] <66853113+pre-commit-ci[bot]@users.noreply.github.com>


### Added

- Added Folder class
- Added internal call before/after deps to execute File Transfer operations pre/post electron execution.

### Operations

- `codeql.yml` and `condabuild.yml` run nightly instead of on every PR.
- Style fixes in changelog

## [0.122.1] - 2022-07-06

### Authors

Will Cunningham <wjcunningham7@users.noreply.github.com>
Co-authored-by: Scott Wyman Neagle <scott@agnostiq.ai>


### Operations

- Added license scanner action
- Pre-commit autoupdate

### Tests

- Tests for running workflows with more than one iteration

### Fixed

- Attribute error caused by attempts to retrieve the name from the node function when the node function is set to None

## [0.122.0] - 2022-07-04

### Authors

Faiyaz Hasan <faiyaz@agnostiq.ai>
Co-authored-by: pre-commit-ci[bot] <66853113+pre-commit-ci[bot]@users.noreply.github.com>


### Added

- `covalent/_results_manager/write_result_to_db.py` module and methods to insert / update data in the DB.
- `tests/covalent_tests/results_manager_tests/write_result_to_db_test.py` containing the unit tests for corresponding functions.

### Changed

- Electron `type` column to a string type rather than an `ElectronType` in DB models.
- Primary keys from `BigInteger` to `Integer` in DB models.

## [0.121.0] - 2022-07-04

### Authors

Will Cunningham <wjcunningham7@users.noreply.github.com>
Co-authored-by: Alejandro Esquivel <ae@alejandro.ltd>
Co-authored-by: pre-commit-ci[bot] <66853113+pre-commit-ci[bot]@users.noreply.github.com>


### Removed

- Unused requirements `gunicorn` and `eventlet` in `requirements.txt` as well as `dask` in `tests/requirements.txt`, since it is already included in the core requirements.

### Docs

- Updated the compatibility matrix in the docs.

## [0.120.0] - 2022-07-04

### Authors

Okechukwu  Emmanuel Ochia <okechukwu@agnostiq.ai>
Co-authored-by: Venkat Bala <venkat@agnostiq.ai>
Co-authored-by: pre-commit-ci[bot] <66853113+pre-commit-ci[bot]@users.noreply.github.com>
Co-authored-by: Scott Wyman Neagle <scott@agnostiq.ai>


### Added

- Adding `cluster` CLI options to facilitate interacting with the backend Dask cluster
- Adding options to `covalent start` to enable specifying number of workers, memory limit and threads per worker at cluster startup

### Changed

- Update `DaskAdminWorker` docstring with better explanation

## [0.119.1] - 2022-07-04

### Authors

Scott Wyman Neagle <scott@agnostiq.ai>
Casey Jao <casey@agnostiq.ai>


### Fixed

- `covalent status` checks if the server process is still alive.

### Operations

- Updates to changelog logic to handle multiple authors

## [0.119.0] - 2022-07-03
### Authors
@cjao 


### Added

- Introduce support for pip dependencies

## [0.118.0] - 2022-07-02
### Authors
@AlejandroEsquivel 


### Added

- Introduced File, FileTransfer, and FileTransferStrategy classes to support various File Transfer use cases prior/post electron execution

## [0.117.0] - 2022-07-02
### Authors
@Emmanuel289 


### Added

- Included retry action in 'tests.yaml' workflow.

## [0.116.0] - 2022-06-29
### Authors
@Prasy12 

### Changed

- Changed API socket calls interval for graph optimization.

### Added

- Ability to change to different layouts from the GUI.

## [0.115.0] - 2022-06-28
### Authors
@cjao 


### Added

- Introduce support for `call_before`, `call_after`, and bash dependencies

### Operations

- Unit tests performed on Python 3.10 on Ubuntu and MacOS images as well as 3.9 on MacOS
- Updated codeowners so that AQ Engineers doesn't own this CHANGELOG
- pre-commit autoupdate

## [0.114.0] - 2022-06-23
### Authors
@dependabot[bot] 


### Changed

- Changed eventsource version on webapp yarn-lock file.

### Operations

- Added Github push changelog workflow to append commiters username
- Reusable JavaScript action to parse changelog and update version

## [0.113.0] - 2022-06-21

### Added

- Introduce new db models and object store backends

### Operations

- Syntax fix in hotfix.yml

### Docs

- Added new tutorial: Linear and convolutional autoencoders

## [0.112.0] - 2022-06-20

### Changed

- Changed async version on webapp package-lock file.

## [0.111.0] - 2022-06-20

### Changed

- Changed eventsource version on webapp package-lock file.

### Docs

- Added new tutorial: Covalentified version of the Pennylane Variational Classifier tutorial.

## [0.110.3] - 2022-06-17

### Fixed

- Fix error when parsing electron positional arguments in workflows

### Docs

- Remove hardcoding version info in README.md

## [0.110.2] - 2022-06-10

### Docs

- Fix MNIST tutorial
- Fix Quantum Gravity tutorial
- Update RTD with migration guide compatible with latest release
- Convert all references to `covalent start` from Jupyter notebooks to markdown statements
- Update release notes summary in README.md
- Fixed display issues with figure (in dark mode) and bullet points in tutorials

### Operations

- Added a retry block to the webapp build step in `tests.yml`

## [0.110.1] - 2022-06-10

### Fixed

- Configure dask to not use daemonic processes when creating a cluster

### Operations

- Sync the VERSION file within `covalent` directory to match the root level VERSION
- Manually patch `covalent/VERSION`

## [0.110.0] - 2022-06-10

### Changed

- Web GUI list size and status label colors changed.
- Web GUI graph running icon changed to non-static icon.

### Docs

- Removed references to the Dask executor in RTD as they are no longer needed.

## [0.109.1] - 2022-06-10

### Fixed

- `covalent --version` now works for PyPI releases

## [0.109.0] - 2022-06-10

### Docs

- Update CLI help statements

### Added

- Add CLI functionality to start covalent with/without Dask
- Add CLI support to parse `covalent_ui.log` file

### Operations

- Updating codeowners to establish engineering & psiog ownership

### Docs

- Added new tutorial: Training quantum embedding kernels for classification.

## [0.108.0] - 2022-06-08

### Added

- WCI yaml file

### Docs

- Add pandoc installation updates to contributing guide

## [0.107.0] - 2022-06-07

### Changed

- Skipping stdout/stderr redirection tests until implemented in Dask parent process

### Added

- Simplifed starting the dask cluster using `multiprocessing`
- Added `bokeh==2.4.3` to requirements.txt to enable view Dask dashboard

### Fixed

- Changelog-reminder action now works for PRs from forks.

## [0.106.2] - 2022-06-06

### Fixed

- Specifying the version for package `furo` to `2022.4.7` to prevent breaking doc builds

### Docs

- Added new tutorial: Using Covalent with PennyLane for hybrid computation.

## [0.106.1] - 2022-06-01

### Fixed

- Changelog-reminder action now works for PRs from forks

### Docs

- Removed references to microservices in RTD
- Updated README.md.
- Changed `ct.electron` to `ct.lattice(executor=dask_executor)` in MNIST classifier tutorial

## [0.106.0] - 2022-05-26

### Changed

- Visual theme for Webapp GUI changed in accordance to new theme
- Fonts, colors, icons have been updated

## [0.105.0] - 2022-05-25

### Added

- Add a pre-commit hook for `detect-secrets`.
- Updated the actions in accordance with the migration done in the previous version.

## [0.104.0] - 2022-05-23

### Changed

- Services have been moved to a different codebase. This repo is now hosting the Covalent SDK, local dispatcher backend, Covalent web GUI, and documentation. Version is bumped to `0.104.0` in order to avoid conflicts.
- Update tests to match the current dispatcher api
- Skip testing dask executor until dask executor plugin is made public
- Using 2 thread pools to manage multiple workflows better and the other one for executing electrons in parallel.

### Fixed

- Add psutil and PyYAML to requirements.txt
- Passing the same Electron to multiple inputs of an Electron now works. UI fix pending.
- Dask from `requirements.txt`.

### Removed

- Asyncio usage for electron level concurrency.
- References to dask

### Added

- Functional test added for dask executor with the cluster running locally.
- Scalability tests for different workflows and workflow sizes under `tests/stress_tests/scripts`
- Add sample performance testing workflows under `tests/stress_tests`
- Add pipelines to continuously run the tutorial notebooks
- Create notebook with tasks from RTD

## [0.32.3] - 2022-03-16

### Fixed

- Fix missing UI graph edges between parameters and electrons in certain cases.
- Fix UI crashes in cases where legacy localStorage state was being loaded.

## [0.32.2] - 2022-03-16

### Added

- Images for graphs generated in tutorials and how-tos.
- Note for quantum gravity tutorial to tell users that `tensorflow` doesn't work on M1 Macs.
- `Known Issues` added to `README.md`

### Fixed

- `draw` function usage in tutorials and how-tos now reflects the UI images generated instead of using graphviz.
- Images now render properly in RTD of how-tos.

### Changed

- Reran all the tutorials that could run, generating the outputs again.

## [0.32.1] - 2022-03-15

### Fixed

- CLI now starts server directly in the subprocess instead of as a daemon
- Logs are provided as pipes to Popen instead of using a shell redirect
- Restart behavior fixed
- Default port in `covalent_ui/app.py` uses the config manager

### Removed

- `_graceful_restart` function no longer needed without gunicorn

## [0.32.0] - 2022-03-11

### Added

- Dispatcher microservice API endpoint to dispatch and update workflow.
- Added get runnable task endpoint.

## [0.31.0] - 2022-03-11

### Added

- Runner component's main functionality to run a set of tasks, cancel a task, and get a task's status added to its api.

## [0.30.5] - 2022-03-11

### Updated

- Updated Workflow endpoints & API spec to support upload & download of result objects as pickle files

## [0.30.4] - 2022-03-11

### Fixed

- When executing a task on an alternate Conda environment, Covalent no longer has to be installed on that environment. Previously, a Covalent object (the execution function as a TransportableObject) was passed to the environment. Now it is deserialized to a "normal" Python function, which is passed to the alternate Conda environment.

## [0.30.3] - 2022-03-11

### Fixed

- Fixed the order of output storage in `post_process` which should have been the order in which the electron functions are called instead of being the order in which they are executed. This fixes the order in which the replacement of function calls with their output happens, which further fixes any discrepencies in the results obtained by the user.

- Fixed the `post_process` test to check the order as well.

## [0.30.2] - 2022-03-11

### Changed

- Updated eventlet to 0.31.0

## [0.30.1] - 2022-03-10

### Fixed

- Eliminate unhandled exception in Covalent UI backend when calling fetch_result.

## [0.30.0] - 2022-03-09

### Added

- Skeleton code for writing the different services corresponding to each component in the open source refactor.
- OpenAPI specifications for each of the services.

## [0.29.3] - 2022-03-09

### Fixed

- Covalent UI is built in the Dockerfile, the setup file, the pypi workflow, the tests workflow, and the conda build script.

## [0.29.2] - 2022-03-09

### Added

- Defaults defined in executor plugins are read and used to update the in-memory config, as well as the user config file. But only if the parameter in question wasn't already defined.

### Changed

- Input parameter names and docstrings in _shared_files.config.update_config were changed for clarity.

## [0.29.1] - 2022-03-07

### Changed

- Updated fail-fast strategy to run all tests.

## [0.29.0] - 2022-03-07

### Added

- DispatchDB for storing dispatched results

### Changed

- UI loads dispatches from DispatchDB instead of browser local storage

## [0.28.3] - 2022-03-03

### Fixed

Installed executor plugins don't have to be referred to by their full module name. Eg, use "custom_executor", instead of "covalent_custom_plugin.custom_executor".

## [0.28.2] - 2022-03-03

### Added

- A brief overview of the tutorial structure in the MNIST classification tutorial.

## [0.28.1] - 2022-03-02

### Added

- Conda installation is only supported for Linux in the `Getting Started` guide.
- MNIST classifier tutorial.

### Removed

- Removed handling of default values of function parameters in `get_named_params` in `covalent/_shared_files/utils.py`. So, it is actually being handled by not being handled since now `named_args` and `named_kwargs` will only contain parameters that were passed during the function call and not all of them.

## [0.28.0] - 2022-03-02

### Added

- Lepton support, including for Python modules and C libraries
- How-to guides showing how to use leptons for each of these

## [0.27.6] - 2022-03-01

### Added

- Added feature development basic steps in CONTRIBUTING.md.
- Added section on locally building RTD (read the docs) in the contributing guide.

## [0.27.5] - 2022-03-01

### Fixed

- Missing UI input data after backend change - needed to be derived from graph for electrons, lattice inputs fixed on server-side, combining name and positional args
- Broken UI graph due to variable->edge_name renaming
- Missing UI executor data after server-side renaming

## [0.27.4] - 2022-02-28

### Fixed

- Path used in `covalent/executor/__init__.py` for executor plugin modules needed updating to `covalent/executor/executor_plugins`

### Removed

- Disabled workflow cancellation test due to inconsistent outcomes. Test will be re-enabled after cancellation mechanisms are investigated further.

## [0.27.3] - 2022-02-25

### Added

- Added `USING_DOCKER.md` guide for running docker container.
- Added cli args to covalent UI flask server `covalent_ui/app.py` to modify port and log file path.

### Removed

- Removed gunicorn from cli and Dockerfile.

### Changed

- Updated cli `covalent_dispatcher/_cli/service.py` to run flask server directly, and removed dispatcher and UI flags.
- Using Flask blueprints to merge Dispatcher and UI servers.
- Updated Dockerfile to run flask server directly.
- Creating server PID file manually in `covalent_dispatcher/_cli/service.py`.
- Updated tests and docs to reflect merged servers.
- Changed all mentions of port 47007 (for old UI server) to 48008.

## [0.27.2] - 2022-02-24

### Changed

- Removed unnecessary blockquotes from the How-To guide for creating custom executors
- Changed "Covalent Cloud" to "Covalent" in the main code text

## [0.27.1] - 2022-02-24

### Removed

- Removed AQ-Engineers from CODEOWNERS in order to fix PR review notifications

## [0.27.0] - 2022-02-24

### Added

- Support for positional only, positional or keyword, variable positional, keyword only, variable keyword types of parameters is now added, e.g an electron can now use variable args and variable kwargs if the number/names of parameters are unknown during definition as `def task(*args, **kwargs)` which wasn't possible before.

- `Lattice.args` added to store positional arguments passed to the lattice's workflow function.

- `get_named_params` function added in `_shared_files/utils.py` which will return a tuple containing named positional arguments and named keyword arguments. The names help in showing and storing these parameters in the transport graph.

- Tests to verify whether all kinds of input paramaters are supported by electron or a lattice.

### Changed

- No longer merging positional arguments with keyword arguments, instead they are separately stored in respective nodes in the transport graph.

- `inputs` returned from `_get_inputs` function in `covalent_dispatcher/_core/execution.py` now contains positional as well as keyword arguments which further get passed to the executor.

- Executors now support positional and keyword arguments as inputs to their executable functions.

- Result object's `_inputs` attribute now contains both `args` and `kwargs`.

- `add_node_for_nested_iterables` is renamed to `connect_node_with_others` and `add_node_to_graph` also renamed to `add_collection_node_to_graph` in `electron.py`. Some more variable renames to have appropriate self-explanatory names.

- Nodes and edges in the transport graph now have a better interface to assign attributes to them.

- Edge attribute `variable` renamed to `edge_name`.

- In `serialize` function of the transport graph, if `metadata_only` is True, then only `metadata` attribute of node and `source` and `target` attributes of edge are kept in the then return serialized `data`.

- Updated the tests wherever necessary to reflect the above changes

### Removed

- Deprecated `required_params_passed` since an error will automatically be thrown by the `build_graph` function if any of the required parameters are not passed.

- Removed duplicate attributes from nodes in the transport graph.

## [0.26.1] - 2022-02-23

### Added

- Added Local Executor section to the API read the docs.

## [0.26.0] - 2022-02-23

### Added

- Automated reminders to update the changelog

## [0.25.3] - 2022-02-23

## Added

- Listed common mocking commands in the CONTRIBUTING.md guide.
- Additional guidelines on testing.

## [0.25.2] - 2022-02-21

### Changed

- `backend` metadata name changed to `executor`.
- `_plan_workflow` usage updated to reflect how that executor related information is now stored in the specific executor object.
- Updated tests to reflect the above changes.
- Improved the dispatch cancellation test to provide a robust solution which earlier took 10 minutes to run with uncertainty of failing every now and then.

### Removed

- Removed `TaskExecutionMetadata` as a consequence of removing `execution_args`.

## [0.25.1] - 2022-02-18

### Fixed

- Tracking imports that have been used in the workflow takes less time.

### Added

- User-imports are included in the dispatch_source.py script. Covalent-related imports are commented out.

## [0.25.0] - 2022-02-18

### Added

- UI: Lattice draw() method displays in web UI
- UI: New navigation panel

### Changed

- UI: Animated graph changes, panel opacity

### Fixed

- UI: Fixed "Not Found" pages

## [0.24.21] - 2022-02-18

### Added

- RST document describing the expectations from a tutorial.

## [0.24.20] - 2022-02-17

### Added

- Added how to create custom executors

### Changed

- Changed the description of the hyperlink for choosing executors
- Fixed typos in doc/source/api/getting_started/how_to/execution/creating_custom_executors.ipynb

## [0.24.19] - 2022-02-16

### Added

- CODEOWNERS for certain files.

## [0.24.18] - 2022-02-15

### Added

- The user configuration file can now specify an executor plugin directory.

## [0.24.17] - 2022-02-15

### Added

- Added a how-to for making custom executors.

## [0.24.16] - 2022-02-12

### Added

- Errors now contain the traceback as well as the error message in the result object.
- Added test for `_post_process` in `tests/covalent_dispatcher_tests/_core/execution_test.py`.

### Changed

- Post processing logic in `electron` and dispatcher now relies on the order of execution in the transport graph rather than node's function names to allow for a more reliable pairing of nodes and their outputs.

- Renamed `init_test.py` in `tests/covalent_dispatcher_tests/_core/` to `execution_test.py`.

### Removed

- `exclude_from_postprocess` list which contained some non executable node types removed since only executable nodes are post processed now.

## [0.24.15] - 2022-02-11

### Fixed

- If a user's configuration file does not have a needed exeutor parameter, the default parameter (defined in _shared_files/defaults.py) is used.
- Each executor plugin is no longer initialized upon the import of Covalent. This allows required parameters in executor plugins.

## Changed

- Upon updating the configuration data with a user's configuration file, the complete set is written back to file.

## Added

- Tests for the local and base executors.

## [0.24.14] - 2022-02-11

### Added

- UI: add dashboard cards
- UI: add scaling dots background

### Changed

- UI: reduce sidebar font sizes, refine color theme
- UI: refine scrollbar styling, show on container hover
- UI: format executor parameters as YAML code
- UI: update syntax highlighting scheme
- UI: update index.html description meta tag

## [0.24.13] - 2022-02-11

### Added

- Tests for covalent/_shared_files/config.py

## [0.24.12] - 2022-02-10

### Added

- CodeQL code analyzer

## [0.24.11] - 2022-02-10

### Added

- A new dictionary `_DEFAULT_CONSTRAINTS_DEPRECATED` in defaults.py

### Changed

- The `_DEFAULT_CONSTRAINT_VALUES` dictionary now only contains the `backend` argument

## [0.24.10] - 2022-02-09

### Fixed

- Sporadically failing workflow cancellation test in tests/workflow_stack_test.py

## [0.24.9] - 2022-02-09

## Changed

- Implementation of `_port_from_pid` in covalent_dispatcher/_cli/service.py.

## Added

- Unit tests for command line interface (CLI) functionalities in covalent_dispatcher/_cli/service.py and covalent_dispatcher/_cli/cli.py.

## [0.24.8] - 2022-02-07

### Fixed

- If a user's configuration file does not have a needed parameter, the default parameter (defined in _shared_files/defaults.py) is used.

## [0.24.7] - 2022-02-07

### Added

- Typing: Add Type hint `dispatch_info` parameter.
- Documentation: Updated the return_type description in docstring.

### Changed

- Typing: Change return type annotation to `Generator`.

## [0.24.6] - 2022-02-06

### Added

- Type hint to `deserialize` method of `TransportableObject` of `covalent/_workflow/transport.py`.

### Changed

- Description of `data` in `deserialize` method of `TransportableObject` of `covalent/_workflow/transport.py` from `The serialized transportable object` to `Cloudpickled function`.

## [0.24.5] - 2022-02-05

### Fixed

- Removed dependence on Sentinel module

## [0.24.4] - 2022-02-04

### Added

- Tests across multiple versions of Python and multiple operating systems
- Documentation reflecting supported configurations

## [0.24.3] - 2022-02-04

### Changed

- Typing: Use `bool` in place of `Optional[bool]` as type annotation for `develop` parameter in `covalent_dispatcher.service._graceful_start`
- Typing: Use `Any` in place of `Optional[Any]` as type annotation for `new_value` parameter in `covalent._shared_files.config.get_config`

## [0.24.2] - 2022-02-04

### Fixed

- Updated hyperlink of "How to get the results" from "./collection/query_electron_execution_result" to "./collection/query_multiple_lattice_execution_results" in "doc/source/how_to/index.rst".
- Updated hyperlink of "How to get the result of a particular electron" from "./collection/query_multiple_lattice_execution_results" to "./collection/query_electron_execution_result" in "doc/source/how_to/index.rst".

## [0.24.1] - 2022-02-04

### Changed

- Changelog entries are now required to have the current date to enforce ordering.

## [0.24.0] - 2022-02-03

### Added

- UI: log file output - display in Output tab of all available log file output
- UI: show lattice and electron inputs
- UI: display executor attributes
- UI: display error message on failed status for lattice and electron

### Changed

- UI: re-order sidebar sections according to latest figma designs
- UI: update favicon
- UI: remove dispatch id from tab title
- UI: fit new uuids
- UI: adjust theme text primary and secondary colors

### Fixed

- UI: auto-refresh result state on initial render of listing and graph pages
- UI: graph layout issues: truncate long electron/param names

## [0.23.0] - 2022-02-03

### Added

- Added `BaseDispatcher` class to be used for creating custom dispatchers which allow connection to a dispatcher server.
- `LocalDispatcher` inheriting from `BaseDispatcher` allows connection to a local dispatcher server running on the user's machine.
- Covalent only gives interface to the `LocalDispatcher`'s `dispatch` and `dispatch_sync` methods.
- Tests for both `LocalDispatcher` and `BaseDispatcher` added.

### Changed

- Switched from using `lattice.dispatch` and `lattice.dispatch_sync` to `covalent.dispatch` and `covalent.dispatch_sync`.
- Dispatcher address now is passed as a parameter (`dispatcher_addr`) to `covalent.dispatch` and `covalent.dispatch_sync` instead of a metadata field to lattice.
- Updated tests, how tos, and tutorials to use `covalent.dispatch` and `covalent.dispatch_sync`.
- All the contents of `covalent_dispatcher/_core/__init__.py` are moved to `covalent_dispatcher/_core/execution.py` for better organization. `__init__.py` only contains function imports which are needed by external modules.
- `dispatch`, `dispatch_sync` methods deprecated from `Lattice`.

### Removed

- `_server_dispatch` method removed from `Lattice`.
- `dispatcher` metadata field removed from `lattice`.

## [0.22.19] - 2022-02-03

### Fixed

- `_write_dispatch_to_python_file` isn't called each time a task is saved. It is now only called in the final save in `_run_planned_workflow` (in covalent_dispatcher/_core/__init__.py).

## [0.22.18] - 2022-02-03

### Fixed

- Added type information to result.py

## [0.22.17] - 2022-02-02

### Added

- Replaced `"typing.Optional"` with `"str"` in covalent/executor/base.py
- Added missing type hints to `get_dispatch_context` and `write_streams_to_file` in covalent/executor/base.py, BaseExecutor

## [0.22.16] - 2022-02-02

### Added

- Functions to check if UI and dispatcher servers are running.
- Tests for the `is_ui_running` and `is_server_running` in covalent_dispatcher/_cli/service.py.

## [0.22.15] - 2022-02-01

### Fixed

- Covalent CLI command `covalent purge` will now stop the servers before deleting all the pid files.

### Added

- Test for `purge` method in covalent_dispatcher/_cli/service.py.

### Removed

- Unused `covalent_dispatcher` import from covalent_dispatcher/_cli/service.py.

### Changed

- Moved `_config_manager` import from within the `purge` method to the covalent_dispatcher/_cli/service.py for the purpose of mocking in tests.

## [0.22.14] - 2022-02-01

### Added

- Type hint to `_server_dispatch` method in `covalent/_workflow/lattice.py`.

## [0.22.13] - 2022-01-26

### Fixed

- When the local executor's `log_stdout` and `log_stderr` config variables are relative paths, they should go inside the results directory. Previously that was queried from the config, but now it's queried from the lattice metadata.

### Added

- Tests for the corresponding functions in (`covalent_dispatcher/_core/__init__.py`, `covalent/executor/base.py`, `covalent/executor/executor_plugins/local.py` and `covalent/executor/__init__.py`) affected by the bug fix.

### Changed

- Refactored `_delete_result` in result manager to give the option of deleting the result parent directory.

## [0.22.12] - 2022-01-31

### Added

- Diff check in pypi.yml ensures correct files are packaged

## [0.22.11] - 2022-01-31

### Changed

- Removed codecov token
- Removed Slack notifications from feature branches

## [0.22.10] - 2022-01-29

### Changed

- Running tests, conda, and version workflows on pull requests, not just pushes

## [0.22.9] - 2022-01-27

### Fixed

- Fixing version check action so that it doesn't run on commits that are in develop
- Edited PR template so that markdown checklist appears properly

## [0.22.8] - 2022-01-27

### Fixed

- publish workflow, using `docker buildx` to build images for x86 and ARM, prepare manifest and push to ECR so that pulls will match the correct architecture.
- typo in CONTRIBUTING
- installing `gcc` in Docker image so Docker can build wheels for `dask` and other packages that don't provide ARM wheels

### Changed

- updated versions in `requirements.txt` for `matplotlib` and `dask`

## [0.22.7] - 2022-01-27

### Added

- `MANIFEST.in` did not have `covalent_dispatcher/_service` in it due to which the PyPi package was not being built correctly. Added the `covalent_dispatcher/_service` to the `MANIFEST.in` file.

### Fixed

- setuptools properly including data files during installation

## [0.22.6] - 2022-01-26

### Fixed

- Added service folder in covalent dispatcher to package.

## [0.22.5] - 2022-01-25

### Fixed

- `README.md` images now use master branch's raw image urls hosted on <https://github.com> instead of <https://raw.githubusercontent.com>. Also, switched image rendering from html to markdown.

## [0.22.4] - 2022-01-25

### Fixed

- dispatcher server app included in sdist
- raw image urls properly used

## [0.22.3] - 2022-01-25

### Fixed

- raw image urls used in readme

## [0.22.2] - 2022-01-25

### Fixed

- pypi upload

## [0.22.1] - 2022-01-25

### Added

- Code of conduct
- Manifest.in file
- Citation info
- Action to upload to pypi

### Fixed

- Absolute URLs used in README
- Workflow badges updated URLs
- `install_package_data` -> `include_package_data` in `setup.py`

## [0.22.0] - 2022-01-25

### Changed

- Using public ECR for Docker release

## [0.21.0] - 2022-01-25

### Added

- GitHub pull request templates

## [0.20.0] - 2022-01-25

### Added

- GitHub issue templates

## [0.19.0] - 2022-01-25

### Changed

- Covalent Beta Release

## [0.18.9] - 2022-01-24

### Fixed

- iframe in the docs landing page is now responsive

## [0.18.8] - 2022-01-24

### Changed

- Temporarily removed output tab
- Truncated dispatch id to fit left sidebar, add tooltip to show full id

## [0.18.7] - 2022-01-24

### Changed

- Many stylistic improvements to documentation, README, and CONTRIBUTING.

## [0.18.6] - 2022-01-24

### Added

- Test added to check whether an already decorated function works as expected with Covalent.
- `pennylane` package added to the `requirements-dev.txt` file.

### Changed

- Now using `inspect.signature` instead of `function.__code__` to get the names of function's parameters.

## [0.18.5] - 2022-01-21

### Fixed

- Various CI fixes, including rolling back regression in version validation, caching on s3 hosted badges, applying releases and tags correctly.

## [0.18.4] - 2022-01-21

### Changed

- Removed comments and unused functions in covalent_dispatcher
- `result_class.py` renamed to `result.py`

### Fixed

- Version was not being properly imported inside `covalent/__init__.py`
- `dispatch_sync` was not previously using the `results_dir` metadata field

### Removed

- Credentials in config
- `generate_random_filename_in_cache`
- `is_any_atom`
- `to_json`
- `show_subgraph` option in `draw`
- `calculate_node`

## [0.18.3] - 2022-01-20

### Fixed

- The gunicorn servers now restart more gracefully

## [0.18.2] - 2022-01-21

### Changed

- `tempdir` metadata field removed and replaced with `executor.local.cache_dir`

## [0.18.1] - 2022-01-11

## Added

- Concepts page

## [0.18.0] - 2022-01-20

### Added

- `Result.CANCELLED` status to represent the status of a cancelled dispatch.
- Condition to cancel the whole dispatch if any of the nodes are cancelled.
- `cancel_workflow` function which uses a shared variable provided by Dask (`dask.distributed.Variable`) in a dask client to inform nodes to stop execution.
- Cancel function for dispatcher server API which will allow the server to terminate the dispatch.
- How to notebook for cancelling a dispatched job.
- Test to verify whether cancellation of dispatched jobs is working as expected.
- `cancel` function is available as `covalent.cancel`.

### Changed

- In file `covalent/_shared_files/config.py` instead of using a variable to store and then return the config data, now directly returning the configuration.
- Using `fire_and_forget` to dispatch a job instead of a dictionary of Dask's `Future` objects so that we won't have to manage the lifecycle of those futures.
- The `test_run_dispatcher` test was changed to reflect that the dispatcher no longer uses a dictionary of future objects as it was not being utilized anywhere.

### Removed

- `with dask_client` context was removed as the client created in `covalent_dispatcher/_core/__init__.py` is already being used even without the context. Furthermore, it creates issues when that context is exited which is unnecessary at the first place hence not needed to be resolved.

## [0.17.5] - 2022-01-19

### Changed

- Results directory uses a relative path by default and can be overridden by the environment variable `COVALENT_RESULTS_DIR`.

## [0.17.4] - 2022-01-19

### Changed

- Executor parameters use defaults specified in config TOML
- If relative paths are supplied for stdout and stderr, those files are created inside the results directory

## [0.17.3] - 2022-01-18

### Added

- Sync function
- Covalent CLI tool can restart in developer mode

### Fixed

- Updated the UI address referenced in the README

## [0.17.2] - 2022-01-12

### Added

- Quantum gravity tutorial

### Changed

- Moved VERSION file to top level

## [0.17.1] - 2022-01-19

### Added

- `error` attribute was added to the results object to show which node failed and the reason behind it.
- `stdout` and `stderr` attributes were added to a node's result to store any stdout and stderr printing done inside an electron/node.
- Test to verify whether `stdout` and `stderr` are being stored in the result object.

### Changed

- Redesign of how `redirect_stdout` and `redirect_stderr` contexts in executor now work to allow storing their respective outputs.
- Executors now also return `stdout` and `stderr` strings, along with the execution output, so that they can be stored in their result object.

## [0.17.0] - 2022-01-18

### Added

- Added an attribute `__code__` to electron and lattice which is a copy of their respective function's `__code__` attribute.
- Positional arguments, `args`, are now merged with keyword arguments, `kwargs`, as close as possible to where they are passed. This was done to make sure we support both with minimal changes and without losing the name of variables passed.
- Tests to ensure usage of positional arguments works as intended.

### Changed

- Slight rework to how any print statements in lattice are sent to null.
- Changed `test_dispatcher_functional` in `basic_dispatcher_test.py` to account for the support of `args` and removed a an unnecessary `print` statement.

### Removed

- Removed `args` from electron's `init` as it wasn't being used anywhere.

## [0.16.1] - 2022-01-18

### Changed

- Requirement changed from `dask[complete]` to `dask[distributed]`.

## [0.16.0] - 2022-01-14

### Added

- New UI static demo build
- New UI toolbar functions - orientation, toggle params, minimap
- Sortable and searchable lattice name row

### Changed

- Numerous UI style tweaks, mostly around dispatches table states

### Fixed

- Node sidebar info now updates correctly

## [0.15.11] - 2022-01-18

### Removed

- Unused numpy requirement. Note that numpy is still being installed indirectly as other packages in the requirements rely on it.

## [0.15.10] - 2022-01-16

## Added

- How-to guide for Covalent dispatcher CLI.

## [0.15.9] - 2022-01-18

### Changed

- Switched from using human readable ids to using UUIDs

### Removed

- `human-id` package was removed along with its mention in `requirements.txt` and `meta.yaml`

## [0.15.8] - 2022-01-17

### Removed

- Code breaking text from CLI api documentation.
- Unwanted covalent_dispatcher rst file.

### Changed

- Installation of entire covalent_dispatcher instead of covalent_dispatcher/_service in setup.py.

## [0.15.7] - 2022-01-13

### Fixed

- Functions with multi-line or really long decorators are properly serialized in dispatch_source.py.
- Multi-line Covalent output is properly commented out in dispatch_source.py.

## [0.15.6] - 2022-01-11

### Fixed

- Sub-lattice functions are successfully serialized in the utils.py get_serialized_function_str.

### Added

- Function to scan utilized source files and return a set of imported modules (utils.get_imports_from_source)

## [0.15.5] - 2022-01-12

### Changed

- UI runs on port 47007 and the dispatcher runs on port 48008. This is so that when the servers are later merged, users continue using port 47007 in the browser.
- Small modifications to the documentation
- Small fix to the README

### Removed

- Removed a directory `generated` which was improperly added
- Dispatcher web interface
- sqlalchemy requirement

## [0.15.4] - 2022-01-11

### Changed

- In file `covalent/executor/base.py`, `pickle` was changed to `cloudpickle` because of its universal pickling ability.

### Added

- In docstring of `BaseExecutor`, a note was added specifying that `covalent` with its dependencies is assumed to be installed in the conda environments.
- Above note was also added to the conda env selector how-to.

## [0.15.3] - 2022-01-11

### Changed

- Replaced the generic `RuntimeError` telling users to check if there is an object manipulation taking place inside the lattice to a simple warning. This makes the original error more visible.

## [0.15.2] - 2022-01-11

### Added

- If condition added for handling the case where `__getattr__` of an electron is accessed to detect magic functions.

### Changed

- `ActiveLatticeManager` now subclasses from `threading.local` to make it thread-safe.
- `ValueError` in the lattice manager's `claim` function now also shows the name of the lattice that is currently claimed.
- Changed docstring of `ActiveLatticeManager` to note that now it is thread-safe.
- Sublattice dispatching now no longer deletes the result object file and is dispatched normally instead of in a serverless manner.
- `simulate_nitrogen_and_copper_slab_interaction.ipynb` notebook tutorial now does normal dispatching as well instead of serverless dispatching. Also, now 7 datapoints will be shown instead of 10 earlier.

## [0.15.1] - 2022-01-11

### Fixed

- Passing AWS credentials to reusable workflows as a secret

## [0.15.0] - 2022-01-10

### Added

- Action to push development image to ECR

### Changed

- Made the publish action reusable and callable

## [0.14.1] - 2022-01-02

### Changed

- Updated the README
- Updated classifiers in the setup.py file
- Massaged some RTD pages

## [0.14.0] - 2022-01-07

### Added

- Action to push static UI to S3

## [0.13.2] - 2022-01-07

### Changed

- Completed new UI design work

## [0.13.1] - 2022-01-02

### Added

- Added eventlet requirement

### Changed

- The CLI tool can now manage the UI flask server as well
- [Breaking] The CLI option `-t` has been changed to `-d`, which starts the servers in developer mode and exposes unit tests to the server.

## [0.13.0] - 2022-01-01

### Added

- Config manager in `covalent/_shared_files/config.py`
- Default location for the main config file can be overridden using the environment variable `COVALENT_CONFIG_DIR`
- Ability to set and get configuration using `get_config` and `set_config`

### Changed

- The flask servers now reference the config file
- Defaults reference the config file

### Fixed

- `ValueError` caught when running `covalent stop`
- One of the functional tests was using a malformed path

### Deprecated

- The `electron.to_json` function
- The `generate_random_filename_in_cache` function

### Removed

- The `get_api_token` function

## [0.12.13] - 2022-01-04

## Removed

- Tutorial section headings

## Fixed

- Plot background white color

## [0.12.12] - 2022-01-06

### Fixed

- Having a print statement inside electron and lattice code no longer causes the workflow to fail.

## [0.12.11] - 2022-01-04

### Added

- Completed UI feature set for first release

### Changed

- UI server result serialization improvements
- UI result update webhook no longer fails on request exceptions, logs warning intead

## [0.12.10] - 2021-12-17

### Added

- Astrophysics tutorial

## [0.12.9] - 2022-01-04

### Added

- Added `get_all_node_results` method in `result_class.py` to return result of all node executions.

- Added `test_parallelilization` test to verify whether the execution is now being achieved in parallel.

### Changed

- Removed `LocalCluster` cluster creation usage to a simple `Client` one from Dask.

- Removed unnecessary `to_run` function as we no longer needed to run execution through an asyncio loop.

- Removed `async` from function definition of previously asynchronous functions, `_run_task`, `_run_planned_workflow`, `_plan_workflow`, and `_run_workflow`.

- Removed `uvloop` from requirements.

- Renamed `test_get_results` to `test_get_result`.

- Reran the how to notebooks where execution time was mentioned.

- Changed how `dispatch_info` context manager was working to account for multiple nodes accessing it at the same time.

## [0.12.8] - 2022-01-02

### Changed

- Changed the software license to GNU Affero 3.0

### Removed

- `covalent-ui` directory

## [0.12.7] - 2021-12-29

### Fixed

- Gunicorn logging now uses the `capture-output` flag instead of redirecting stdout and stderr

## [0.12.6] - 2021-12-23

### Changed

- Cleaned up the requirements and moved developer requirements to a separate file inside `tests`

## [0.12.5] - 2021-12-16

### Added

- Conda build CI job

## [0.12.4] - 2021-12-23

### Changed

- Gunicorn server now checks for port availability before starting

### Fixed

- The `covalent start` function now prints the correct port if the server is already running.

## [0.12.3] - 2021-12-14

### Added

- Covalent tutorial comparing quantum support vector machines with support vector machine algorithms implemented in qiskit and scikit-learn.

## [0.12.2] - 2021-12-16

### Fixed

- Now using `--daemon` in gunicorn to start the server, which was the original intention.

## [0.12.1] - 2021-12-16

### Fixed

- Removed finance references from docs
- Fixed some other small errors

### Removed

- Removed one of the failing how-to tests from the functional test suite

## [0.12.0] - 2021-12-16

### Added

- Web UI prototype

## [0.11.1] - 2021-12-14

### Added

- CLI command `covalent status` shows port information

### Fixed

- gunicorn management improved

## [0.11.0] - 2021-12-14

### Added

- Slack notifications for test status

## [0.10.4] - 2021-12-15

### Fixed

- Specifying a non-default results directory in a sub-lattice no longer causes a failure in lattice execution.

## [0.10.3] - 2021-12-14

### Added

- Functional tests for how-to's in documentation

### Changed

- Moved example script to a functional test in the pipeline
- Added a test flag to the CLI tool

## [0.10.2] - 2021-12-14

### Fixed

- Check that only `kwargs` without any default values in the workflow definition need to be passed in `lattice.draw(ax=ax, **kwargs)`.

### Added

- Function to check whether all the parameters without default values for a callable function has been passed added to shared utils.

## [0.10.1] - 2021-12-13

### Fixed

- Content and style fixes for getting started doc.

## [0.10.0] - 2021-12-12

### Changed

- Remove all imports from the `covalent` to the `covalent_dispatcher`, except for `_dispatch_serverless`
- Moved CLI into `covalent_dispatcher`
- Moved executors to `covalent` directory

## [0.9.1] - 2021-12-13

### Fixed

- Updated CONTRIBUTING to clarify docstring style.
- Fixed docstrings for `calculate_node` and `check_constraint_specific_sum`.

## [0.9.0] - 2021-12-10

### Added

- `prefix_separator` for separating non-executable node types from executable ones.

- `subscript_prefix`, `generator_prefix`, `sublattice_prefix`, `attr_prefix` for prefixes of subscripts, generators,
  sublattices, and attributes, when called on an electron and added to the transport graph.

- `exclude_from_postprocess` list of prefixes to denote those nodes which won't be used in post processing the workflow.

- `__int__()`, `__float__()`, `__complex__()` for converting a node to an integer, float, or complex to a value of 0 then handling those types in post processing.

- `__iter__()` generator added to Electron for supporting multiple return values from an electron execution.

- `__getattr__()` added to Electron for supporting attribute access on the node output.

- `__getitem__()` added to Electron for supporting subscripting on the node output.

- `electron_outputs` added as an attribute to lattice.

### Changed

- `electron_list_prefix`, `electron_dict_prefix`, `parameter_prefix` modified to reflect new way to assign prefixes to nodes.

- In `build_graph` instead of ignoring all exceptions, now the exception is shown alongwith the runtime error notifying that object manipulation should be avoided inside a lattice.

- `node_id` changed to `self.node_id` in Electron's `__call__()`.

- `parameter` type electrons now have the default metadata instead of empty dictionary.

- Instead of deserializing and checking whether a sublattice is there, now a `sublattice_prefix` is used to denote when a node is a sublattice.

- In `dispatcher_stack_test`, `test_dispatcher_flow` updated to indicate the new use of `parameter_prefix`.

### Fixed

- When an execution fails due to something happening in `run_workflow`, then result object's status is now failed and the object is saved alongwith throwing the appropriate exception.

## [0.8.5] - 2021-12-10

### Added

- Added tests for choosing specific executors inside electron initialization.
- Added test for choosing specific Conda environments inside electron initialization.

## [0.8.4] - 2021-12-10

### Changed

- Removed _shared_files directory and contents from covalent_dispatcher. Logging in covalent_dispatcher now uses the logger in covalent/_shared_files/logging.py.

## [0.8.3] - 2021-12-10

### Fixed

- Decorator symbols were added to the pseudo-code in the quantum chemistry tutorial.

## [0.8.2] - 2021-12-06

### Added

- Quantum chemistry tutorial.

## [0.8.1] - 2021-12-08

### Added

- Docstrings with typehints for covalent dispatcher functions added.

### Changed

- Replaced `node` to `node_id` in `electron.py`.

- Removed unnecessary `enumerate` in `covalent_dispatcher/_core/__init__.py`.

- Removed `get_node_device_mapping` function from `covalent_dispatcher/_core/__init__.py`
  and moved the definition to directly add the mapping to `workflow_schedule`.

- Replaced iterable length comparison for `executor_specific_exec_cmds` from `if len(executor_specific_exec_cmds) > 0`
  to `if executor_specific_exec_cmds`.

## [0.8.0] - 2021-12-03

### Added

- Executors can now accept the name of a Conda environment. If that environment exists, the operations of any electron using that executor are performed in that Conda environment.

## [0.7.6] - 2021-12-02

### Changed

- How to estimate lattice execution time has been renamed to How to query lattice execution time.
- Change result querying syntax in how-to guides from `lattice.get_result` to
  `covalent.get_result`.
- Choose random port for Dask dashboard address by setting `dashboard_address` to ':0' in
  `LocalCluster`.

## [0.7.5] - 2021-12-02

### Fixed

- "Default" executor plugins are included as part of the package upon install.

## [0.7.4] - 2021-12-02

### Fixed

- Upgraded dask to 2021.10.0 based on a vulnerability report

## [0.7.3] - 2021-12-02

### Added

- Transportable object tests
- Transport graph tests

### Changed

- Variable name node_num to node_id
- Variable name node_idx to node_id

### Fixed

- Transport graph `get_dependencies()` method return type was changed from Dict to List

## [0.7.2] - 2021-12-01

### Fixed

- Date handling in changelog validation

### Removed

- GitLab CI YAML

## [0.7.1] - 2021-12-02

### Added

- A new parameter to a node's result called `sublattice_result` is added.
  This will be of a `Result` type and will contain the result of that sublattice's
  execution. If a normal electron is executed, this will be `None`.

- In `_delete_result` function in `results_manager.py`, an empty results directory
  will now be deleted.

- Name of a sublattice node will also contain `(sublattice)`.

- Added `_dispatch_sync_serverless` which synchronously dispatches without a server
  and waits for a result to be returned. This is the method used to dispatch a sublattice.

- Test for sublatticing is added.

- How-to guide added for sublatticing explaining the new features.

### Changed

- Partially changed `draw` function in `lattice.py` to also draw the subgraph
  of the sublattice when drawing the main graph of the lattice. The change is
  incomplete as we intend to add this feature later.

- Instead of returning `plt`, `draw` now returns the `ax` object.

- `__call__` function in `lattice.py` now runs the lattice's function normally
  instead of dispatching it.

- `_run_task` function now checks whether current node is a sublattice and acts
  accordingly.

### Fixed

- Unnecessary lines to rename the node's name in `covalent_dispatcher/_core/__init__.py` are removed.

- `test_electron_takes_nested_iterables` test was being ignored due to a spelling mistake. Fixed and
  modified to follow the new pattern.

## [0.7.0] - 2021-12-01

### Added

- Electrons can now accept an executor object using the "backend" keyword argument. "backend" can still take a string naming the executor module.
- Electrons and lattices no longer have Slurm metadata associated with the executor, as that information should be contained in the executor object being used as an input argument.
- The "backend" keyword can still be a string specifying the executor module, but only if the executor doesn't need any metadata.
- Executor plugin classes are now directly available to covalent, eg: covalent.executor.LocalExecutor().

## [0.6.7] - 2021-12-01

### Added

- Docstrings without examples for all the functions in core covalent.
- Typehints in those functions as well.
- Used `typing.TYPE_CHECKING` to prevent cyclic imports when writing typehints.

### Changed

- `convert_to_lattice_function` renamed to `convert_to_lattice_function_call`.
- Context managers now raise a `ValueError` instead of a generic `Exception`.

## [0.6.6] - 2021-11-30

### Fixed

- Fixed the version used in the documentation
- Fixed the badge URLs to prevent caching

## [0.6.5] - 2021-11-30

### Fixed

- Broken how-to links

### Removed

- Redundant lines from .gitignore
- *.ipynb from .gitignore

## [0.6.4] - 2021-11-30

### Added

- How-to guides for workflow orchestration.
  - How to construct an electron
  - How to construct a lattice
  - How to add an electron to lattice
  - How to visualize the lattice
  - How to add constraints to lattices
- How-to guides for workflow and subtask execution.
  - How to execute individual electrons
  - How to execute a lattice
  - How to execute multiple lattices
- How-to guides for status querying.
  - How to query electron execution status
  - How to query lattice execution status
  - How to query lattice execution time
- How-to guides for results collection
  - How to query electron execution results
  - How to query lattice execution results
  - How to query multiple lattice execution results
- Str method for the results object.

### Fixed

- Saving the electron execution status when the subtask is running.

## [0.6.3] - 2021-11-29

### Removed

- JWT token requirement.
- Covalent dispatcher login requirement.
- Update covalent login reference in README.md.
- Changed the default dispatcher server port from 5000 to 47007.

## [0.6.2] - 2021-11-28

### Added

- Github action for tests and coverage
- Badges for tests and coverage
- If tests pass then develop is pushed to master
- Add release action which tags and creates a release for minor version upgrades
- Add badges action which runs linter, and upload badges for version, linter score, and platform
- Add publish action (and badge) which builds a Docker image and uploads it to the AWS ECR

## [0.6.1] - 2021-11-27

### Added

- Github action which checks version increment and changelog entry

## [0.6.0] - 2021-11-26

### Added

- New Covalent RTD theme
- sphinx extension sphinx-click for CLI RTD
- Sections in RTD
- init.py in both covalent-dispatcher logger module and cli module for it to be importable in sphinx

### Changed

- docutils version that was conflicting with sphinx

### Removed

- Old aq-theme

## [0.5.1] - 2021-11-25

### Added

- Integration tests combining both covalent and covalent-dispatcher modules to test that
  lattice workflow are properly planned and executed.
- Integration tests for the covalent-dispatcher init module.
- pytest-asyncio added to requirements.

## [0.5.0] - 2021-11-23

### Added

- Results manager file to get results from a file, delete a result, and redispatch a result object.
- Results can also be awaited to only return a result if it has either been completed or failed.
- Results class which is used to store the results with all the information needed to be used again along with saving the results to a file functionality.
- A result object will be a mercurial object which will be updated by the dispatcher and saved to a file throughout the dispatching and execution parts.
- Direct manipulation of the transport graph inside a result object takes place.
- Utility to convert a function definition string to a function and vice-versa.
- Status class to denote the status of a result object and of each node execution in the transport graph.
- Start and end times are now also stored for each node execution as well as for the whole dispatch.
- Logging of `stdout` and `stderr` can be done by passing in the `log_stdout`, `log_stderr` named metadata respectively while dispatching.
- In order to get the result of a certain dispatch, the `dispatch_id`, the `results_dir`, and the `wait` parameter can be passed in. If everything is default, then only the dispatch id is required, waiting will not be done, and the result directory will be in the current working directory with folder name as `results/` inside which every new dispatch will have a new folder named according to their respective dispatch ids, containing:
  - `result.pkl` - (Cloud)pickled result object.
  - `result_info.yaml` - yaml file with high level information about the result and its execution.
  - `dispatch_source.py` - python file generated, containing the original function definitions of lattice and electrons which can be used to dispatch again.

### Changed

- `logfile` named metadata is now `slurm_logfile`.
- Instead of using `jsonpickle`, `cloudpickle` is being used everywhere to maintain consistency.
- `to_json` function uses `json` instead of `jsonpickle` now in electron and lattice definitions.
- `post_processing` moved to the dispatcher, so the dispatcher will now store a finished execution result in the results folder as specified by the user with no requirement of post processing it from the client/user side.
- `run_task` function in dispatcher modified to check if a node has completed execution and return it if it has, else continue its execution. This also takes care of cases if the server has been closed mid execution, then it can be started again from the last saved state, and the user won't have to wait for the whole execution.
- Instead of passing in the transport graph and dispatch id everywhere, the result object is being passed around, except for the `asyncio` part where the dispatch id and results directory is being passed which afterwards lets the core dispatcher know where to get the result object from and operate on it.
- Getting result of parent node executions of the graph, is now being done using the result object's graph. Storing of each execution's result is also done there.
- Tests updated to reflect the changes made. They are also being run in a serverless manner.

### Removed

- `LatticeResult` class removed.
- `jsonpickle` requirement removed.
- `WorkflowExecutionResult`, `TaskExecutionResult`, and `ExecutionError` singleton classes removed.

### Fixed

- Commented out the `jwt_required()` part in `covalent-dispatcher/_service/app.py`, may be removed in later iterations.
- Dispatcher server will now return the error message in the response of getting result if it fails instead of sending every result ever as a response.

## [0.4.3] - 2021-11-23

### Added

- Added a note in Known Issues regarding port conflict warning.

## [0.4.2] - 2021-11-24

### Added

- Added badges to README.md

## [0.4.1] - 2021-11-23

### Changed

- Removed old coverage badge and fixed the badge URL

## [0.4.0] - 2021-11-23

### Added

- Codecov integrations and badge

### Fixed

- Detached pipelines no longer created

## [0.3.0] - 2021-11-23

### Added

- Wrote a Code of Conduct based on <https://www.contributor-covenant.org/>
- Added installation and environment setup details in CONTRIBUTING
- Added Known Issues section to README

## [0.2.0] - 2021-11-22

### Changed

- Removed non-open-source executors from Covalent. The local SLURM executor is now
- a separate repo. Executors are now plugins.

## [0.1.0] - 2021-11-19

### Added

- Pythonic CLI tool. Install the package and run `covalent --help` for a usage description.
- Login and logout functionality.
- Executor registration/deregistration skeleton code.
- Dispatcher service start, stop, status, and restart.

### Changed

- JWT token is stored to file instead of in an environment variable.
- The Dask client attempts to connect to an existing server.

### Removed

- Removed the Bash CLI tool.

### Fixed

- Version assignment in the covalent init file.

## [0.0.3] - 2021-11-17

### Fixed

- Fixed the Dockerfile so that it runs the dispatcher server from the covalent repo.

## [0.0.2] - 2021-11-15

### Changed

- Single line change in ci script so that it doesn't exit after validating the version.
- Using `rules` in `pytest` so that the behavior in test stage is consistent.

## [0.0.1] - 2021-11-15

### Added

- CHANGELOG.md to track changes (this file).
- Semantic versioning in VERSION.
- CI pipeline job to enforce versioning.<|MERGE_RESOLUTION|>--- conflicted
+++ resolved
@@ -7,12 +7,11 @@
 
 ## [UNRELEASED]
 
-<<<<<<< HEAD
 ### Added
 
 - Bash decorator is introduced
 - Lepton commands can be specified as a list of strings rather than strings alone.
-=======
+
 ## [0.155.1] - 2022-07-26
 
 ### Authors
@@ -90,7 +89,6 @@
 
 - Files with .txt, .log extensions are stored as strings.
 - Get result web request timeout to 2 seconds.
->>>>>>> f50b979c
 
 ## [0.152.0] - 2022-07-25
 
