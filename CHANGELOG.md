# Changelog

All notable changes to this project will be documented in this file.

The format is based on [Keep a Changelog](https://keepachangelog.com/en/1.0.0/),
and this project adheres to [Semantic Versioning](https://semver.org/spec/v2.0.0.html).

## [UNRELEASED]

### Operations

<<<<<<< HEAD
- Reverted nightly schedule back to daily at 4:00am
=======
- Added Alejandro to PAUL_BLART group to allow trigerring of releases
>>>>>>> 34460d99

### Added

- Support for transferring the contents of folders to and from S3 buckets using the file transfer module.

### Fixed

- Folder transfer download bug
- Result objects now print correctly when nodes fail

## [0.207.0-rc.0] - 2022-10-26

### Authors

- Alejandro Esquivel <ae@alejandro.ltd>
- Co-authored-by: pre-commit-ci[bot] <66853113+pre-commit-ci[bot]@users.noreply.github.com>


### Changed

- Running migrations automatically if none have run in the past (fresh installs, after purging)

## [0.206.0-rc.0] - 2022-10-26

### Authors

- Akalanka <8133713+boneyag@users.noreply.github.com>
- Co-authored-by: Will Cunningham <wjcunningham7@users.noreply.github.com>
- Co-authored-by: Scott Wyman Neagle <scott@agnostiq.ai>
- Scott Wyman Neagle <wymnea@protonmail.com>
- Co-authored-by: Will Cunningham <wjcunningham7@gmail.com>
- Co-authored-by: Alejandro Esquivel <ae@alejandro.ltd>
- Co-authored-by: Faiyaz Hasan <faiyaz@agnostiq.ai>
- Casey Jao <casey@agnostiq.ai>
- Venkat Bala <15014089+venkatBala@users.noreply.github.com>


### Docs

- Updated AWS Lambda executor docs to address conflict with using public ecr registries

### Docs

- Fixed missing RTD content under API section for covalent, cli, leptons, deps, data transfer

### Fixed

- Enabling logging by default
- Removed debugging output
- Clarify cli output when `covalent db migrate` needs to be run

### Changed

- Single line call to join instead of a for loop
- Updated black, mirrors-prettier, and detect-secrets in pre-commit hooks

### Operations

- Updated hotfix logic to run on a merge to a release branch
- CodeQL workflow uses a test matrix to scan all repos in the Covalent ecosystem

## [0.205.0-rc.0] - 2022-10-19

### Authors

- Alejandro Esquivel <ae@alejandro.ltd>
- Venkat Bala <15014089+venkatBala@users.noreply.github.com>
- Casey Jao <casey@agnostiq.ai>


### Changed

- Made `root_dispatch_id` nullable to circumvent migration issues with sqlite in certain platforms

### Operations

- Updated all CI Slack alerts to all go to the #covalent-ci channel

### Fixed

- Rendering newlines in ErrorCard on the UI for displaying error stacktraces
- VERSION incrementing logic in changelog
- Fixed v11 migration to use render as batch to make DROP operations compatible with sqlite

## [0.204.1-rc.0] - 2022-10-18

### Authors

- Alejandro Esquivel <ae@alejandro.ltd>
- Venkat Bala <15014089+venkatBala@users.noreply.github.com>
- Casey Jao <casey@agnostiq.ai>


### Fixed

- `covalent restart` honors the `sdk.no_cluster` setting

### Docs

- Updated RTD with details about the new AWS lambda executor interface

### Operations

- Removed PAUL_BLART check on build sdist step in release.yml
- Consolidated pre & stable build into one step in release.yml

## [0.204.0-rc.0] - 2022-10-17

### Authors

- Alejandro Esquivel <ae@alejandro.ltd>
- Prasanna Venkatesh <54540812+Prasy12@users.noreply.github.com>
- Co-authored-by: Aravind-psiog <aravind.prabaharan@psiog.com>
- Co-authored-by: Manjunath PV <manjunath.poilath@psiog.com>
- Co-authored-by: pre-commit-ci[bot] <66853113+pre-commit-ci[bot]@users.noreply.github.com>
- Co-authored-by: RaviPsiog <raviteja.gurram@psiog.com>
- Co-authored-by: RaviPsiog <ravieja.gurram@psiog.com>
- Aravind <100823292+Aravind-psiog@users.noreply.github.com>
- Co-authored-by: Prasy12 <prasanna.venkatesh@psiog.com>


### Operations

- Fixing the validate distribution step given changes in -rc0 suffix to version

### Added

- RTD for User Interface
- Minor GUI fixes

### Fixed

- Re-applying default executor fix post config file reunification

## [0.203.0-rc.0] - 2022-10-14

### Authors

- Prasanna Venkatesh <54540812+Prasy12@users.noreply.github.com>
- Co-authored-by: Aravind-psiog <aravind.prabaharan@psiog.com>
- Co-authored-by: kamalesh.suresh <kamalesh.suresh@psiog.com>
- Co-authored-by: pre-commit-ci[bot] <66853113+pre-commit-ci[bot]@users.noreply.github.com>
- Casey Jao <casey@agnostiq.ai>
- Scott Wyman Neagle <wymnea@protonmail.com>
- Co-authored-by: Scott Wyman Neagle <scott@agnostiq.ai>
- Co-authored-by: Alejandro Esquivel <ae@alejandro.ltd>
- Will Cunningham <wjcunningham7@users.noreply.github.com>
- Will Cunningham <wjcunningham7@gmail.com>


### Added 

- Ability to use terminal on the GUI.

### Fixed

- Exceptions when instantiating executors are handled
- Covalent start now waits for the server to settle before returning

### Operations

- updated hotfix logic to run on a merge to a release branch
- Fixing js github actions dist by re-building from develop
- Fixing syntax in describe action & compiled action manually

## [0.202.0] - 2022-10-11

### Authors

- Prasanna Venkatesh <54540812+Prasy12@users.noreply.github.com>
- Co-authored-by: ArunPsiog <arun.mukesh@psiog.com>
- Co-authored-by: kamalesh.suresh <kamalesh.suresh@psiog.com>
- Co-authored-by: Amalan Jenicious F <amalan.jenicious@psiog.com>
- Co-authored-by: Alejandro Esquivel <ae@alejandro.ltd>
- Casey Jao <casey@agnostiq.ai>


### Added

- Ability to view sublattices list as part of the main lattice
- Ability to view subalattices graph as part of main lattice


### Fixed

- Electron dependencies are no longer written twice to the DB during a workflow

## [0.201.0] - 2022-10-09

### Authors

- Venkat Bala <15014089+venkatBala@users.noreply.github.com>
- Will Cunningham <wjcunningham7@users.noreply.github.com>
- Co-authored-by: Scott Wyman Neagle <scott@agnostiq.ai>
- Co-authored-by: Alejandro Esquivel <ae@alejandro.ltd>
- Aravind <100823292+Aravind-psiog@users.noreply.github.com>
- Co-authored-by: Amalan Jenicious F <amalan.jenicious@psiog.com>
- Co-authored-by: kamalesh.suresh <kamalesh.suresh@psiog.com>
- Co-authored-by: Prasy12 <prasanna.venkatesh@psiog.com>
- Co-authored-by: ArunPsiog <arun.mukesh@psiog.com>
- Co-authored-by: pre-commit-ci[bot] <66853113+pre-commit-ci[bot]@users.noreply.github.com>
- Co-authored-by: Casey Jao <casey@agnostiq.ai>
- Co-authored-by: Will Cunningham <wjcunningham7@gmail.com>
- Okechukwu  Emmanuel Ochia <okechukwu@agnostiq.ai>
- Scott Wyman Neagle <wymnea@protonmail.com>


### Docs

- Added AWS Plugins RTD page

### Fixed

- Updated import statements in alembic `env.py` file to refer to updated location of `DataStore` class
- Imports in entry_point

### Docs

- Fixed the docstring for `get_node_error`

### Changed

- move `upsert_lattice_data()` to dispatcher
- move `upsert_electron_data()` to dispatcher
- move `insert_electron_dependency_data()` to dispatcher
- move `persist()` to dispatcher
- move `get_unique_id()` to dispatcher
- move `initialize_result_object()` to dispatcher

### Removed

- `get_node_value` from `Result`

### Tests

- Updated more functional tests

## [0.200.0] - 2022-10-05

### Authors

- Venkat Bala <15014089+venkatBala@users.noreply.github.com>
- Scott Wyman Neagle <scott@agnostiq.ai>
- Co-authored-by: Faiyaz Hasan <faiyaz@agnostiq.ai>
- Co-authored-by: Will Cunningham <wjcunningham7@gmail.com>
- Will Cunningham <wjcunningham7@users.noreply.github.com>
- Co-authored-by: Alejandro Esquivel <ae@alejandro.ltd>
- Co-authored-by: pre-commit-ci[bot] <66853113+pre-commit-ci[bot]@users.noreply.github.com>
- Aravind <100823292+Aravind-psiog@users.noreply.github.com>
- Co-authored-by: Amalan Jenicious F <amalan.jenicious@psiog.com>
- Co-authored-by: kamalesh.suresh <kamalesh.suresh@psiog.com>
- Co-authored-by: Prasy12 <prasanna.venkatesh@psiog.com>
- Co-authored-by: ArunPsiog <arun.mukesh@psiog.com>
- Co-authored-by: Casey Jao <casey@agnostiq.ai>
- Okechukwu  Emmanuel Ochia <okechukwu@agnostiq.ai>


## Docs

- Updated ECS Executor RTD with config & cloud resources table

### Added

- Ability to view the configuration file on the GUI as settings
- Ability to copy python objects for inputs and results for lattice and electrons

### Fixed

- Minor GUI bugs and improvements

### Docs

- Updated Lambda Executor RTD with config & cloud resources table
- Updated EC2, Braket, and Batch AWS Executors RTD with config & cloud resources table

### Operations

- Fixed syntax issues in `nightly.yml`
- Add `repository` arg to checkout in `version`
- fix `octokit` request action route, update env token
- create stable versions for stable releases
- add `fetch-depth: 0` to fetch entire history
- fix regex for matching version
- add `persist-credentials: false` in nightly
- Update `nightly` schedule to midnight EST
- Added CI for Ubuntu 22.04 / Python 3.8, 3.9
- Added CI for Centos 7 / Python 3.9
- Added experimental CI for Debian 11 / Python 3.11rc2
- Renamed Ubuntu images to Debian for accuracy
- Adding boilerplate workflow
- Syntax fixes in release.yml
- Verbose failure messages in boilerplate workflow
- Change license.yml to pip-license-checker action

## [0.199.0] - 2022-09-29

### Authors

- Venkat Bala <15014089+venkatBala@users.noreply.github.com>
- Co-authored-by: Will Cunningham <wjcunningham7@gmail.com>
- Co-authored-by: Scott Wyman Neagle <scott@agnostiq.ai>
- Will Cunningham <wjcunningham7@users.noreply.github.com>
- Sankalp Sanand <sankalp@agnostiq.ai>
- Casey Jao <casey@agnostiq.ai>
- Prasanna Venkatesh <54540812+Prasy12@users.noreply.github.com>
- Co-authored-by: Manjunath PV <manjunath.poilath@psiog.com>
- Co-authored-by: kamalesh.suresh <kamalesh.suresh@psiog.com>
- Co-authored-by: ArunPsiog <arun.mukesh@psiog.com>
- Co-authored-by: RaviPsiog <raviteja.gurram@psiog.com>
- Co-authored-by: pre-commit-ci[bot] <66853113+pre-commit-ci[bot]@users.noreply.github.com>
- Co-authored-by: Faiyaz Hasan <faiyaz@agnostiq.ai>
- Co-authored-by: Alejandro Esquivel <ae@alejandro.ltd>

### Tests

- Fixed `asserts` in stress tests
- Added unit tests for `defaults.py`
- Updated `test_sync()` to match the new function signature.

### Added

- `requirements-client.txt` file added.
- Logs tab on the GUI which displays the covalent logs and also the ability to download the log file.
- Missing copyrights to the file transfer module.

### Fixed

- Config file is now locked during reads and writes to mitigate concurrency issues
- In `defaults.py/get_default_executor`, condition to return `local` or `dask` is now fixed
- Strip "/" from the S3 bucket download "from file path" and the upload "to file path"
- Correctly return stderr in get_node_result

### Changed

- Installation requirements are now split into client side and server side requirements' files.
- `setup.py` modified to install client side requirements only, if `COVALENT_SDK_ONLY` environment variable is present and `True`.
- Updated `requirements.txt` and `tests/requirements.txt`
- Updated `nbconvert` by dependabot
- Split the `ConfigManager` into `Client` and `Server` components
- Update the `set/get/update` config methods to distinguish between the client and server parts
- `get_all_node_results()` uses in memory `Result` instead of DB
- `get_all_node_outputs()` uses in memory Result instead of DB

### Removed

- The DB dependency in `sync()`
- The ability for `sync()` to wait for all dispatches.

### Docs

- Fixed a notebook which was not rendering

### Operations

- Updating all references to local workflows
- Adding `nightly.yml` workflow for nightly CI
- Updated triggers to `tests` and `changelog` workflows
- Enhanced pre-release workflows
- `codecov` passthrough jobs added for when tests are not run
- Tests are run on one platform on pushes to `develop` to keep codecov reports accurate
- Test matrix source triggers changed from `workflow_call` to `schedule` since contexts are inherited
- Removed badges workflow; version badge is now generated using the latest pre-release tag
- Removed unused `push_to_s3` workflow
- Workflows authenticate to AWS using OIDC with specific roles
- Only the recommended platform is tested on pull requests
- Update check blocks to assert the `workflow_call` event type is replaced with `schedule`
- Create a hotfix when pushing to a release branch
- Update nightly trigger to `hourly` for testing
- Update `changelog` action token to `COVALENT_OPS_BOT_TOKEN`
- Remove `benchmark` workflow from `nightly` schedule
- Removed payload dependency from changelog action so it can run on a schedule
- Remove `benchmark` workflow from `nightly` schedule

## [0.198.0] - 2022-09-14

### Authors

- Scott Wyman Neagle <scott@agnostiq.ai>
- Co-authored-by: Will Cunningham <wjcunningham7@gmail.com>


### Operations

- Fix `release.yml` workflow
- Adding a step in `release.yml/docker` job to trigger the AWS executor base image build in the remote repo `covalent-aws-plugins`
- Pass all the necessary inputs for the triggered workflow as part of the HTTP POST request body
- Added MacOS 12 to test matrix


### Changed

- Skipping stalling `dask_executor` functional test
- Database is initialized in `covalent_ui/app.py` instead of in the CLI's `start` method in order to support management via `start-stop-daemon`.
- Convert `COVALENT_SVC_PORT` to `int` when parsing env var
- Skipping stalling `dask_executor` functional test

### Added

- Modified `_DEFAULT_CONSTRAINT_VALUES` to a dataclass called `DefaultMetadataValues`, it is still used as a dictionary everywhere (named `DEFAULT_METADATA_VALUES` instead) but in an object-like manner.
- Modified `_DEFAULT_CONFIG` to also be a dataclass called `DefaultConfig`, which is initialized whenever needed and used like a dictionary (named `DEFAULT_CONFIG`).
- `ConfigManager` is now thread safe since it is initialized whenever needed instead of one object being accessed by multiple processes/threads leading to corruption of the config file.
- Using `contextlib.supress` to ignore `psutil.NoSuchProcess` errors instead of `try/except` with `pass`.
- Filter workflow dispatches by status on the GUI.
- Delete all workflow dispatches present in the database from the GUI and add filter level deletion of workflow dispatches as well. 
- Theme changes as part of latest wireframe.
- Factory functions to generate configurations and default metadata at the time when required. This is because certain values like default executors are only determined when the covalent server starts.
- Respecting the configuration options like default executor, no. of workers, developer mode, etc. when restarting the server.
- Unit tests for `remote_executor.py`
- Added alembic migrations script for DB schema v12
- Environment variables added to `defaults.py` in order to support system services
- Covalent OpenRC init script added

### Removed

- Deprecated `_DEFAULT_CONSTRAINTS_DEPRECATED` removed.
- Confusing `click` argument `no-cluster` instead of flag `--no-cluster` removed; this was also partially responsible for unexpected behaviour with using `no-cluster` option when starting covalent.

### Operations

- Fixed a bug in changelog.yml caused by passing a large list of commits as a var

### Tests

- Updated tests to reflect above changes.
- Updated more tests to DB schema v12
- Improved DB mocking in dispatcher tests

### Fixed

- Removed inheritance of `call_before` metadata related to file transfers from parent electron to collected nodes.
- Executor instances at runtime no longer inadvertently modify
  transport graph nodes when modifying their attributes.
- Syntax error in `tests.yml`

### Docs

- Updated AWS Lambda plugin rtd with mention to its limitations.
- Updated RTD concepts and tutorials to reflect new UI.

## [0.197.0] - 2022-09-08

### Authors

- Will Cunningham <wjcunningham7@users.noreply.github.com>
- Co-authored-by: Scott Wyman Neagle <scott@agnostiq.ai>
- Alejandro Esquivel <ae@alejandro.ltd>
- Co-authored-by: Will Cunningham <wjcunningham7@gmail.com>
- Aravind-psiog <100823292+Aravind-psiog@users.noreply.github.com>
- Faiyaz Hasan <faiyaz@agnostiq.ai>
- Co-authored-by: Venkat Bala <venkat@agnostiq.ai>
- Prasanna Venkatesh <54540812+Prasy12@users.noreply.github.com>
- Co-authored-by: Amalan Jenicious F <amalan.jenicious@psiog.com>
- Okechukwu  Emmanuel Ochia <okechukwu@agnostiq.ai>
- Co-authored-by: pre-commit-ci[bot] <66853113+pre-commit-ci[bot]@users.noreply.github.com>
- Casey Jao <casey@agnostiq.ai>


### Fixed

- Fixed missing lattice and result object attributes after rehydrating from datastore.

### Changed

- Implemented v12 of the DB schema

### Tests

- Enhanced DB tests to check faithfulness of persist and rehydrate operations

### Docs
- Update user interface docs for filter and delete features.
- Added credential management page

## [0.196.0] - 2022-09-07

### Authors

- Will Cunningham <wjcunningham7@users.noreply.github.com>
- Co-authored-by: Scott Wyman Neagle <scott@agnostiq.ai>
- Alejandro Esquivel <ae@alejandro.ltd>
- Co-authored-by: Will Cunningham <wjcunningham7@gmail.com>
- Aravind-psiog <100823292+Aravind-psiog@users.noreply.github.com>
- Faiyaz Hasan <faiyaz@agnostiq.ai>
- Co-authored-by: Venkat Bala <venkat@agnostiq.ai>
- Prasanna Venkatesh <54540812+Prasy12@users.noreply.github.com>
- Co-authored-by: Amalan Jenicious F <amalan.jenicious@psiog.com>
- Okechukwu  Emmanuel Ochia <okechukwu@agnostiq.ai>
- Co-authored-by: pre-commit-ci[bot] <66853113+pre-commit-ci[bot]@users.noreply.github.com>
- Casey Jao <casey@agnostiq.ai>


### Changed

- Sublattices are now run completely internally, without any HTTP calls.
- Lattice-level metadata is persisted atomically for sublattices.

## [0.195.0] - 2022-09-06

### Authors

- Will Cunningham <wjcunningham7@users.noreply.github.com>
- Co-authored-by: Scott Wyman Neagle <scott@agnostiq.ai>
- Alejandro Esquivel <ae@alejandro.ltd>
- Co-authored-by: Will Cunningham <wjcunningham7@gmail.com>
- Aravind-psiog <100823292+Aravind-psiog@users.noreply.github.com>
- Faiyaz Hasan <faiyaz@agnostiq.ai>
- Co-authored-by: Venkat Bala <venkat@agnostiq.ai>
- Prasanna Venkatesh <54540812+Prasy12@users.noreply.github.com>
- Co-authored-by: Amalan Jenicious F <amalan.jenicious@psiog.com>
- Okechukwu  Emmanuel Ochia <okechukwu@agnostiq.ai>
- Co-authored-by: pre-commit-ci[bot] <66853113+pre-commit-ci[bot]@users.noreply.github.com>
- Casey Jao <casey@agnostiq.ai>


### Changed

- `import covalent` no longer pulls in the server components

### Operations

- Fixed `tests.yml` where `RECOMMENDED_PLATFORM` was not properly set

## [0.194.0] - 2022-09-06

### Authors

- Will Cunningham <wjcunningham7@users.noreply.github.com>
- Co-authored-by: Scott Wyman Neagle <scott@agnostiq.ai>
- Alejandro Esquivel <ae@alejandro.ltd>
- Co-authored-by: Will Cunningham <wjcunningham7@gmail.com>
- Aravind-psiog <100823292+Aravind-psiog@users.noreply.github.com>
- Faiyaz Hasan <faiyaz@agnostiq.ai>
- Co-authored-by: Venkat Bala <venkat@agnostiq.ai>
- Prasanna Venkatesh <54540812+Prasy12@users.noreply.github.com>
- Co-authored-by: Amalan Jenicious F <amalan.jenicious@psiog.com>
- Okechukwu  Emmanuel Ochia <okechukwu@agnostiq.ai>
- Co-authored-by: pre-commit-ci[bot] <66853113+pre-commit-ci[bot]@users.noreply.github.com>
- Casey Jao <casey@agnostiq.ai>


### Operations

- Added a workflow which checks for missing or extra requirements
- Added pycln to pre-commit hooks #867

### Removed

- PyYAML
- tailer

## [0.193.0] - 2022-09-06

### Authors

- Will Cunningham <wjcunningham7@users.noreply.github.com>
- Co-authored-by: Scott Wyman Neagle <scott@agnostiq.ai>
- Alejandro Esquivel <ae@alejandro.ltd>
- Co-authored-by: Will Cunningham <wjcunningham7@gmail.com>
- Aravind-psiog <100823292+Aravind-psiog@users.noreply.github.com>
- Faiyaz Hasan <faiyaz@agnostiq.ai>
- Co-authored-by: Venkat Bala <venkat@agnostiq.ai>
- Prasanna Venkatesh <54540812+Prasy12@users.noreply.github.com>
- Co-authored-by: Amalan Jenicious F <amalan.jenicious@psiog.com>
- Okechukwu  Emmanuel Ochia <okechukwu@agnostiq.ai>
- Co-authored-by: pre-commit-ci[bot] <66853113+pre-commit-ci[bot]@users.noreply.github.com>
- Casey Jao <casey@agnostiq.ai>


### Changed

- Refactored executor base classes

### Operations

- pre-commit autoupdate

## [0.192.0] - 2022-09-02

### Authors

- Will Cunningham <wjcunningham7@users.noreply.github.com>
- Co-authored-by: Scott Wyman Neagle <scott@agnostiq.ai>
- Alejandro Esquivel <ae@alejandro.ltd>
- Co-authored-by: Will Cunningham <wjcunningham7@gmail.com>
- Aravind-psiog <100823292+Aravind-psiog@users.noreply.github.com>
- Faiyaz Hasan <faiyaz@agnostiq.ai>
- Co-authored-by: Venkat Bala <venkat@agnostiq.ai>
- Prasanna Venkatesh <54540812+Prasy12@users.noreply.github.com>
- Co-authored-by: Amalan Jenicious F <amalan.jenicious@psiog.com>
- Okechukwu  Emmanuel Ochia <okechukwu@agnostiq.ai>
- Co-authored-by: pre-commit-ci[bot] <66853113+pre-commit-ci[bot]@users.noreply.github.com>


### Changed

- Modified how `no_cluster` is passed to `app.py` from the CLI

## [0.191.0] - 2022-09-01

### Authors

- Will Cunningham <wjcunningham7@users.noreply.github.com>
- Co-authored-by: Scott Wyman Neagle <scott@agnostiq.ai>
- Alejandro Esquivel <ae@alejandro.ltd>
- Co-authored-by: Will Cunningham <wjcunningham7@gmail.com>
- Aravind-psiog <100823292+Aravind-psiog@users.noreply.github.com>
- Faiyaz Hasan <faiyaz@agnostiq.ai>
- Co-authored-by: Venkat Bala <venkat@agnostiq.ai>
- Prasanna Venkatesh <54540812+Prasy12@users.noreply.github.com>
- Co-authored-by: Amalan Jenicious F <amalan.jenicious@psiog.com>
- Okechukwu  Emmanuel Ochia <okechukwu@agnostiq.ai>
- Co-authored-by: pre-commit-ci[bot] <66853113+pre-commit-ci[bot]@users.noreply.github.com>


### Added

- Implementation of RemoteExecutor

## [0.190.0] - 2022-09-01

### Authors

- Will Cunningham <wjcunningham7@users.noreply.github.com>
- Co-authored-by: Scott Wyman Neagle <scott@agnostiq.ai>
- Alejandro Esquivel <ae@alejandro.ltd>
- Co-authored-by: Will Cunningham <wjcunningham7@gmail.com>
- Aravind-psiog <100823292+Aravind-psiog@users.noreply.github.com>
- Faiyaz Hasan <faiyaz@agnostiq.ai>
- Co-authored-by: Venkat Bala <venkat@agnostiq.ai>
- Prasanna Venkatesh <54540812+Prasy12@users.noreply.github.com>
- Co-authored-by: Amalan Jenicious F <amalan.jenicious@psiog.com>
- Okechukwu  Emmanuel Ochia <okechukwu@agnostiq.ai>


### Changed

- Renamed `BaseAsyncExecutor` and its references to `AsyncBaseExecutor`.

## [0.189.0] - 2022-08-31

### Authors

- Will Cunningham <wjcunningham7@users.noreply.github.com>
- Co-authored-by: Scott Wyman Neagle <scott@agnostiq.ai>
- Alejandro Esquivel <ae@alejandro.ltd>
- Co-authored-by: Will Cunningham <wjcunningham7@gmail.com>
- Aravind-psiog <100823292+Aravind-psiog@users.noreply.github.com>
- Faiyaz Hasan <faiyaz@agnostiq.ai>
- Co-authored-by: Venkat Bala <venkat@agnostiq.ai>
- Prasanna Venkatesh <54540812+Prasy12@users.noreply.github.com>
- Co-authored-by: Amalan Jenicious F <amalan.jenicious@psiog.com>


### Added

- Added capability to take screenshot of the graph with covalent logo on the GUI.

### Operations

- Changed the environment switches in tests.yml to be `true`/empty instead of 1/0

- Adding `benchmark.yml` workflow

### Tests

- Adding scripts in `tests/stress_tests/benchmarks`

## [0.188.0] - 2022-08-31

### Authors

- Will Cunningham <wjcunningham7@users.noreply.github.com>
- Co-authored-by: Scott Wyman Neagle <scott@agnostiq.ai>
- Alejandro Esquivel <ae@alejandro.ltd>
- Co-authored-by: Will Cunningham <wjcunningham7@gmail.com>
- Aravind-psiog <100823292+Aravind-psiog@users.noreply.github.com>


### Added

- Created a prototype of a production Dockerfile
- The old Dockerfile has been moved to Dockerfile.dev

### Docs

- Added db schema migration error guide in RTD
- Removed `get_data_store` from quantum chemistry tutorial #1046

### Operations

- Front-end test coverage measured and reported in CI
- Added reusable version action

- Added read the docs for user interface
 
## [0.187.0] - 2022-08-28

### Authors

- Prasanna Venkatesh <54540812+Prasy12@users.noreply.github.com>
- Co-authored-by: Kamalesh-suresh <kamalesh.suresh@psiog.com>
- Co-authored-by: Amalan Jenicious F <amalan.jenicious@psiog.com>
- Co-authored-by: pre-commit-ci[bot] <66853113+pre-commit-ci[bot]@users.noreply.github.com>

### Tests

- Fixed `test_using_executor_names` and `test_internal_sublattice_dispatch` tests to also work with `--no-cluster` option.

### Added

- Added test cases for front-end react components.

## [0.186.0] - 2022-08-25

### Authors

- Sankalp Sanand <sankalp@agnostiq.ai>
- Co-authored-by: Alejandro Esquivel <ae@alejandro.ltd>
- Venkat Bala <venkat@agnostiq.ai>
- Okechukwu  Emmanuel Ochia <okechukwu@agnostiq.ai>
- Co-authored-by: pre-commit-ci[bot] <66853113+pre-commit-ci[bot]@users.noreply.github.com>
- Co-authored-by: Will Cunningham <wjcunningham7@gmail.com>
- Co-authored-by: Scott Wyman Neagle <scott@agnostiq.ai>
- Venkat Bala <15014089+venkatBala@users.noreply.github.com>
- Aravind-psiog <100823292+Aravind-psiog@users.noreply.github.com>
- Co-authored-by: Kamalesh-suresh <kamalesh.suresh@psiog.com>
- Co-authored-by: Prasy12 <prasanna.venkatesh@psiog.com>

### Operations

- Fix conditional logic around dumping of `covalent` logs to stdout in test workflows
- Build test matrix by parsing configs from json
- Dump covalent logs if any of the tests step fail
- changed-files action uses the proper sha in version.yml

### Docs

- Added RTD and header for the AWS EC2 executor plugin.
- Refactored tutorials for better organization

### Added

- Added executor label, node id and node type to graph node UI

### Changed

- Runtime has been modified to be more precise on the lattice and electron sidebar

## [0.185.0] - 2022-08-23

### Authors

- Sankalp Sanand <sankalp@agnostiq.ai>
- Co-authored-by: Alejandro Esquivel <ae@alejandro.ltd>
- Venkat Bala <venkat@agnostiq.ai>

### Added

- Adding `load_tests` subdirectory to tests to facilitate execution of Covalent benchmarks during nightly runs
- Added `locust` requirements to tests `requirements.txt`

## [0.184.2] - 2022-08-23

### Authors

- Sankalp Sanand <sankalp@agnostiq.ai>
- Co-authored-by: Alejandro Esquivel <ae@alejandro.ltd>


### Fixed

- Switched the `render_as_batch` flag in the alembic env context so that `ALTER` commands are supported in SQLite migrations.

### Docs

- Updated custom executor RTD to show a simpler example

### Operations

- pre-commit autoupdate

## [0.184.1] - 2022-08-23

### Authors

- Alejandro Esquivel <ae@alejandro.ltd>
- Venkat Bala <venkat@agnostiq.ai>
- Co-authored-by: Scott Wyman Neagle <scott@agnostiq.ai>
- Casey Jao <casey@agnostiq.ai>
- Sankalp Sanand <sankalp@agnostiq.ai>


### Fixed

- Function's `__doc__` and `__name__` storage in dict/json for transportable object fixed.

### Tests

- Added unit test for the above fix.

## [0.184.0] - 2022-08-22

### Authors

- Alejandro Esquivel <ae@alejandro.ltd>
- Venkat Bala <venkat@agnostiq.ai>
- Co-authored-by: Scott Wyman Neagle <scott@agnostiq.ai>
- Casey Jao <casey@agnostiq.ai>


### Changed

- Electron metadata is serialized earlier during workflow construction
  to reduce unexpected executor pip requirements.
  
### Operations

- Updating conditional logic for the different steps in `release` workflow
- Dependabot update

### Docs

- Removed "How to synchronize lattices" section from RTD

## [0.183.0] - 2022-08-18

### Authors

- Scott Wyman Neagle <scott@agnostiq.ai>
- Venkat Bala <venkat@agnostiq.ai>


### Added

- Adding tests to update patch coverage for the `covalent logs` cli

### Changed

- Modify the `covalent logs` CLI handler to read logs line by line

### Operations

- Update release workflow
- Adding a `wait` input for the Conda action

## [0.182.2] - 2022-08-18

### Authors

- Scott Wyman Neagle <scott@agnostiq.ai>
- Will Cunningham <wjcunningham7@users.noreply.github.com>
- Alejandro Esquivel <ae@alejandro.ltd>
- Co-authored-by: Will Cunningham <wjcunningham7@gmail.com>
- Co-authored-by: Faiyaz Hasan <faiyaz@agnostiq.ai>


### Fixed

- CLI `service.py` tests to run without the server needing to be started.

### Docs

- Added `covalent db` cli command to API section of RTD

### Docs

- Fixed RTD downloads badge image to point to `covalent` rather than `cova`

### Operations

- Use conda skeleton action for build and upload

### Docs

- Updating WCI yaml with new file transfer protocols

## [0.182.1] - 2022-08-17

### Authors

- Will Cunningham <wjcunningham7@users.noreply.github.com>
- Venkat Bala <venkat@agnostiq.ai>
- Co-authored-by: santoshkumarradha <santosh@agnostiq.ai>
- Co-authored-by: pre-commit-ci[bot] <66853113+pre-commit-ci[bot]@users.noreply.github.com>
- Co-authored-by: Santosh kumar <29346072+santoshkumarradha@users.noreply.github.com>
- Co-authored-by: Scott Wyman Neagle <scott@agnostiq.ai>
- Prasanna Venkatesh <54540812+Prasy12@users.noreply.github.com>
- Co-authored-by: Will Cunningham <wjcunningham7@gmail.com>


### Fixed

- lattice.draw() fix on the GUI.

## [0.182.0] - 2022-08-17

### Authors

- Will Cunningham <wjcunningham7@users.noreply.github.com>
- Venkat Bala <venkat@agnostiq.ai>
- Co-authored-by: santoshkumarradha <santosh@agnostiq.ai>
- Co-authored-by: pre-commit-ci[bot] <66853113+pre-commit-ci[bot]@users.noreply.github.com>
- Co-authored-by: Santosh kumar <29346072+santoshkumarradha@users.noreply.github.com>
- Co-authored-by: Scott Wyman Neagle <scott@agnostiq.ai>


### Added

- Update RTD for `AWS Batch` executor
- Removed `AWS Lambda` executor RTD from this branch in order to keep changes atomic

### Changed

- Synced with latest develop

### Docs

- Adding RTD for `AWS Braket` executor
- Adding dropdown menu for the IAM policy
- Delete RTD for other cloud executor to keep changes atomic
- Renamed `executers` folder to `executors`

### Docs

- Updated short release notes

## [0.181.0] - 2022-08-17

### Authors

- Alejandro Esquivel <ae@alejandro.ltd>
- Will Cunningham <wjcunningham7@users.noreply.github.com>
- Scott Wyman Neagle <scott@agnostiq.ai>
- Venkat Bala <venkat@agnostiq.ai>
- Co-authored-by: santoshkumarradha <santosh@agnostiq.ai>
- Co-authored-by: pre-commit-ci[bot] <66853113+pre-commit-ci[bot]@users.noreply.github.com>
- Co-authored-by: Santosh kumar <29346072+santoshkumarradha@users.noreply.github.com>
- Co-authored-by: Will Cunningham <wjcunningham7@gmail.com>
- Prasanna Venkatesh <54540812+Prasy12@users.noreply.github.com>
- Co-authored-by: Kamalesh-suresh <kamalesh.suresh@psiog.com>
- Co-authored-by: Manjunath PV <manjunath.poilath@psiog.com>
- Co-authored-by: ArunPsiog <arun.mukesh@psiog.com>


### Changed

- Lazy loading mechanism on the GUI.

### Fixed

- Displaying electron executor and inputs information on the GUI.
- Animated spinner for running statuses on the GUI.

## Docs

- Add `AWSLambdaExecutor` RTD
- Update `api.rst` to include `cluster` CLI command option
- Added version migration guide section in RTD
- Update RTD for `AWS ECS` executor
- Remove AWS Lambda and Batch RTDs to keep changes atomic
- Adding dropdowns to IAM policy documents
- Updated compatibility matrix
- Updated pip, bash and callable deps how-to guides

### Operations

- NPM install on CentOS done explicitly
- `-y` flag for `conda install`

## [0.180.0] - 2022-08-16

### Authors

- Casey Jao <casey@agnostiq.ai>
- Co-authored-by: Alejandro Esquivel <ae@alejandro.ltd>
- Okechukwu  Emmanuel Ochia <okechukwu@agnostiq.ai>
- Scott Wyman Neagle <scott@agnostiq.ai>
- Co-authored-by: pre-commit-ci[bot] <66853113+pre-commit-ci[bot]@users.noreply.github.com>
- Co-authored-by: Will Cunningham <wjcunningham7@gmail.com>
- Sankalp Sanand <sankalp@agnostiq.ai>


### Removed

- Removed `ct.wait.LONG` etc. constants from covalent's init

### Changed

- `wait` in `_get_result_from_dispatcher` will now use `_results_manager.wait.EXTREME` if `True` has been passed to it.

### Operations

- Prettierified release.yml
- Cleaned up pre-commit-config.yml

### Docs

- Updated Bash Lepton tutorial to conform with the latest Lepton interface changes
- Disabling how-to guide for executing an electron with a specified Conda environment.
- Fixed "How To" for Python leptons

## [0.179.0] - 2022-08-16

### Authors



### Changed

- Changed terser package version on webapp yarn-lock file.

## [0.178.0] - 2022-08-15

### Authors

- Will Cunningham <wjcunningham7@users.noreply.github.com>
- Co-authored-by: Alejandro Esquivel <ae@alejandro.ltd>
- Casey Jao <casey@agnostiq.ai>


### Changed

- Dispatch workflows as asyncio tasks on the FastAPI event loop instead of in separate threads

### Fixed

- Deconflict wait enum with `ct.wait` function; `wait` -> `WAIT`

### Operations

- Conda package is built and tested on a nightly schedule
- Conda deployment step is added to `release.yml`
- Install yarn and npm on Ubuntu whenever the webapp needs to be built

## [0.177.0] - 2022-08-11

### Authors

- Scott Wyman Neagle <scott@agnostiq.ai>
- Co-authored-by: Faiyaz Hasan <faiyaz@agnostiq.ai>
- Casey Jao <casey@agnostiq.ai>
- Venkat Bala <venkat@agnostiq.ai>
- Co-authored-by: pre-commit-ci[bot] <66853113+pre-commit-ci[bot]@users.noreply.github.com>

### Removed

- `while True` in `app.get_result`

### Changed

- Flask route logic to return 503 when the result is not ready

### Tests

- results_manager tests

### Operations

- Fix conditional checks for `pre-release` and `stable` Covalent docker image builds

## [0.176.0] - 2022-08-11

### Authors

- Scott Wyman Neagle <scott@agnostiq.ai>
- Co-authored-by: Faiyaz Hasan <faiyaz@agnostiq.ai>
- Casey Jao <casey@agnostiq.ai>


### Operations

- Update precommit yaml.

### Removed

- `Lattice.check_consumables()`, `_TransportGraph.get_topologically_sorted_graph()`

### Operations

- Trigger webapp build if `build==true`

## [0.175.0] - 2022-08-11

### Authors

- Scott Wyman Neagle <scott@agnostiq.ai>
- Co-authored-by: Faiyaz Hasan <faiyaz@agnostiq.ai>
- Casey Jao <casey@agnostiq.ai>


### Operations

- Trigger Slack alert for failed tests on `workflow_run`

## [0.174.0] - 2022-08-11

### Authors

- Casey Jao <casey@agnostiq.ai>
- Alejandro Esquivel <ae@alejandro.ltd>


### Changed

- Changed return value for TransferFromRemote and TransferToRemote (download/upload) operations to be consistent and always return filepath tuples

### Docs

- Updated docs with File Transfer return value changes and `files` kwarg injections

### Fixed

- Fixed postprocessing workflows that return an electron with an incoming wait_for edge

## [0.173.0] - 2022-08-10

### Authors

- Sankalp Sanand <sankalp@agnostiq.ai>


### Added

- `--hard` and `--yes` flags added to `covalent purge` for hard purging (also deletes the databse) and autoapproving respectively.

### Changed

- `covalent purge` now shows the user a prompt informing them what dirs and files will be deleted.
- Improved shown messages in some commands.

### Tests

- Updated tests to reflect above changes.

## [0.172.0] - 2022-08-10

### Authors

- Will Cunningham <wjcunningham7@users.noreply.github.com>
- Prasanna Venkatesh <54540812+Prasy12@users.noreply.github.com>
- Co-authored-by: pre-commit-ci[bot] <66853113+pre-commit-ci[bot]@users.noreply.github.com>
- Co-authored-by: Aravind-psiog <100823292+Aravind-psiog@users.noreply.github.com>
- Co-authored-by: ArunPsiog <arun.mukesh@psiog.com>
- Co-authored-by: manjunath.poilath <manjunath.poilath@psiog.com>
- Co-authored-by: Kamalesh-suresh <kamalesh.suresh@psiog.com>
- Co-authored-by: Amalan Jenicious F <amalan.jenicious@psiog.com>
- Co-authored-by: M Shrikanth <shrikanth.mohan@psiog.com>
- Co-authored-by: Casey Jao <casey@agnostiq.ai>
- Co-authored-by: Aravind-psiog <aravind.prabaharan@psiog.com>
- Co-authored-by: Will Cunningham <wjcunningham7@gmail.com>
- Co-authored-by: Alejandro Esquivel <ae@alejandro.ltd>


### Changed

- Covalent dispatcher flask web apis ported to FastAPI in `covalent_dispatcher/_service/app.py`
- Unit tests written for Covalent dispatcher flask web apis ported to FastAPI in `covalent_dispatcher_tests/_service/app.test.py`
- Web apis of `covalent_ui` refactored to adhere to v11 DB schema
- Electron graph mini map has been moved next to controls on the GUI.
- Lattice status and count of completed & total electrons has been moved to the top of the graph on the GUI.
- Some of the Flask APIs earlier consumed by the GUI have been deprecated & removed from the code base.
- APIs exposed by the web app back end have been re-factored to adhere to the new DB schema v10

### Added

- Added count of dispatches by status on the dispatch list section of the GUI.
- APIs that the GUI consumes have been re-written using FastAPI. This includes re-factoring of older APIs and adding of new APIs.
- Added COVALENT_SERVER_IFACE_ANY flag for uvicorn to start with 0.0.0.0

### Docs

- ReadTheDocs landing page has been improved

## [0.171.0] - 2022-08-10

### Authors

- Casey Jao <casey@agnostiq.ai>
- Co-authored-by: Scott Wyman Neagle <scott@agnostiq.ai>

### Added

- Added `covalent migrate_legacy_result_object` command to save pickled Result objects to the DataStore

## [0.170.1] - 2022-08-09

### Authors

- Venkat Bala <venkat@agnostiq.ai>

### Fixed

- Remove `attr` import added inadvertently

### Tests

- Fix `start` cli test, update `set_config` call count

## [0.170.0] - 2022-08-08

### Authors

- Venkat Bala <venkat@agnostiq.ai>
- Co-authored-by: pre-commit-ci[bot] <66853113+pre-commit-ci[bot]@users.noreply.github.com>


### Changed

- Temporarily allow executor plugin variable name to be either in uppercase or lowercase

## [0.169.0] - 2022-08-08

### Authors

- Venkat Bala <venkat@agnostiq.ai>
- Co-authored-by: pre-commit-ci[bot] <66853113+pre-commit-ci[bot]@users.noreply.github.com>


### Added

- Adding a `covalent config` convenience CLI to quickly view retrive the covalent configuration

## [0.168.0] - 2022-08-08

### Authors

- Venkat Bala <venkat@agnostiq.ai>
- Co-authored-by: pre-commit-ci[bot] <66853113+pre-commit-ci[bot]@users.noreply.github.com>


### Added

- Adding `setup/teardown` methods as placeholders for any executor specific setup and teardown tasks

## [0.167.0] - 2022-08-08

### Authors

- Poojith U Rao <106616820+poojithurao@users.noreply.github.com>
- Co-authored-by: Venkat Bala <venkat@agnostiq.ai>
- Co-authored-by: Faiyaz Hasan <faiyaz@agnostiq.ai>
- Co-authored-by: pre-commit-ci[bot] <66853113+pre-commit-ci[bot]@users.noreply.github.com>
- Co-authored-by: Alejandro Esquivel <ae@alejandro.ltd>


### Added

- S3 File transfer strategy

### Fixed

- Adding maximum number of retries and timeout parameter to the get result http call.

## [0.166.0] - 2022-08-07

### Authors

- Venkat Bala <venkat@agnostiq.ai>


### Tests

- Update dask cli test to match Covalent Dask cluster configuration


### Changed

- Remove newline from log stream formatter for better log statment output
- Jsonify covalent cluster cli outputs

## [0.165.0] - 2022-08-06

### Authors

- Casey Jao <casey@agnostiq.ai>


### Changed

- Make `BaseExecutor` and `BaseAsyncExecutor` class siblings, not parent and child.

### Operations

- Only validate webapp if the webapp was built

### Tests

- Fixed randomly failing lattice json serialization test

## [0.164.0] - 2022-08-05

### Authors

- Sankalp Sanand <sankalp@agnostiq.ai>
- Faiyaz Hasan <faiyaz@agnostiq.ai>
- Co-authored-by: pre-commit-ci[bot] <66853113+pre-commit-ci[bot]@users.noreply.github.com>
- Co-authored-by: Venkat Bala <venkat@agnostiq.ai>
- Co-authored-by: Will Cunningham <wjcunningham7@gmail.com>


### Changed

- Use `update_config` to modify dask configuration from the cluster process
- Simplify `set_config` logic for dask configuration options on `covalent start`
- Removed default values from click options for dask configuration related values

### Added

- Configured default dask configuration options in `defaults.py`

### Fixed 

- Overwriting config address issue.

### Tests

- Moved misplaced functional/integration tests from the unit tests folder to their respective folders.
- All of the unit tests now use test DB instead of hitting a live DB.
- Updated `tests.yml` so that functional tests are run whenever tests get changed or github actions are changed.
- Several broken tests were also fixed.

## [0.163.0] - 2022-08-04

### Authors

- Alejandro Esquivel <ae@alejandro.ltd>
- Co-authored-by: Casey Jao <casey@agnostiq.ai>
- Will Cunningham <wjcunningham7@users.noreply.github.com>
- Co-authored-by: Scott Wyman Neagle <scott@agnostiq.ai>


### Added

- Added `rsync` dependency in `Dockerfile`

### Removed

- `Makefile` which was previously improperly committed

### Operations

- Functional tests are run only on `develop`
- `tests.yml` can be run manually provided a commit SHA
- `tests.yml` uses a `build` filter to conditionally install and build Covalent if build files are modified
- `docker.yml` is now only for dev work, and is manually triggered given an SHA
- `release.yml` is enhanced to push stable and pre-release images to a public ECR repo

## [0.162.0] - 2022-08-04

### Authors

- Alejandro Esquivel <ae@alejandro.ltd>
- Co-authored-by: Casey Jao <casey@agnostiq.ai>


### Changed

- Updated Base executor to support non-unique `retval_key`s, particularly for use in File Transfer where we may have several CallDeps with the reserved `retval_key` of value `files`.

## [0.161.2] - 2022-08-04

### Authors

- Alejandro Esquivel <ae@alejandro.ltd>
- Co-authored-by: pre-commit-ci[bot] <66853113+pre-commit-ci[bot]@users.noreply.github.com>


### Fixed

- Updated `covalent db migrations` to overwrite `alembic.ini` `script_location` with absolute path to migrations folder
- Updated `covalent db alembic [args]` command to use project root as `cwd` for alembic subprocess  

## [0.161.1] - 2022-08-03

### Authors

- Alejandro Esquivel <ae@alejandro.ltd>
- Scott Wyman Neagle <scott@agnostiq.ai>
- Co-authored-by: Faiyaz Hasan <faiyaz@agnostiq.ai>
- Poojith U Rao <106616820+poojithurao@users.noreply.github.com>
- Co-authored-by: Casey Jao <casey@agnostiq.ai>


### Fixed

- When a list was passed to an electron, the generated electron list
  had metadata copied from the electron. This was resulting in
  call_before and call_after functions being called by the electron
  list as well. The metadata (apart from executor) is now set to
  default values for the electron list.

## [0.161.0] - 2022-08-03

### Authors

- Alejandro Esquivel <ae@alejandro.ltd>
- Scott Wyman Neagle <scott@agnostiq.ai>
- Co-authored-by: Faiyaz Hasan <faiyaz@agnostiq.ai>


### Changed

- Replaced `Session(DispatchDB()._get_data_store().engine)` with `workflow_db.session()`

### Removed

- `DevDataStore` class from `datastore.py`
- workflows manager

## [0.160.1] - 2022-08-02

### Authors

- Alejandro Esquivel <ae@alejandro.ltd>
- Scott Wyman Neagle <scott@agnostiq.ai>


### Fixed

- `script_location` key not found issue when installing with pip (second attempt)

### Docs

- Remove migration guide reference from README

### Operations

- Explicitly check `release == true` in tests.yml

## [0.160.0] - 2022-08-02

### Authors

- Casey Jao <casey@agnostiq.ai>
- Co-authored-by: Faiyaz Hasan <faiyaz@agnostiq.ai>


### Changed

- `Executor.run()` now accepts a `task_metadata` dictionary. Current
  keys consist of `dispatch_id` and `node_id`.

## [0.159.0] - 2022-08-02

### Authors

- Casey Jao <casey@agnostiq.ai>
- Co-authored-by: Faiyaz Hasan <faiyaz@agnostiq.ai>


### Changed

- Database schema has been updated to v11

### Operations

- `paths-filter` will only be run on PRs, i.e on workflow runs, the whole test suite will be run.
- Removed retry action from running on `pytest` steps since they instead use `pytest` retries.
- `codecov.yml` added to enable carry-forward flags
- UI front-end is only built for pull requests when the source changes
- Packaging is only validated on the `develop` branch

## [0.158.0] - 2022-07-29

### Authors

- Okechukwu  Emmanuel Ochia <okechukwu@agnostiq.ai>
- Co-authored-by: Scott Wyman Neagle <scott@agnostiq.ai>
- Will Cunningham <wjcunningham7@users.noreply.github.com>
- Alejandro Esquivel <ae@alejandro.ltd>
- Co-authored-by: pre-commit-ci[bot] <66853113+pre-commit-ci[bot]@users.noreply.github.com>
- Casey Jao <casey@agnostiq.ai>
- Co-authored-by: Faiyaz Hasan <faiyaz@agnostiq.ai>


### Changed

- Construct the result object in the dispatcher `entry_point.py` module in order to avoid the Missing Latticed Id error so frequently.
- Update the sleep statement length to 0.1 seconds in the results.manager.

## [0.157.1] - 2022-07-29

### Authors

- Okechukwu  Emmanuel Ochia <okechukwu@agnostiq.ai>
- Co-authored-by: Scott Wyman Neagle <scott@agnostiq.ai>
- Will Cunningham <wjcunningham7@users.noreply.github.com>
- Alejandro Esquivel <ae@alejandro.ltd>
- Co-authored-by: pre-commit-ci[bot] <66853113+pre-commit-ci[bot]@users.noreply.github.com>
- Casey Jao <casey@agnostiq.ai>

### Fixed

- Pass non-kwargs to electrons in the correct order during dispatch.

## [0.157.0] - 2022-07-28

### Authors

- Okechukwu  Emmanuel Ochia <okechukwu@agnostiq.ai>
- Co-authored-by: Scott Wyman Neagle <scott@agnostiq.ai>
- Will Cunningham <wjcunningham7@users.noreply.github.com>
- Alejandro Esquivel <ae@alejandro.ltd>
- Co-authored-by: pre-commit-ci[bot] <66853113+pre-commit-ci[bot]@users.noreply.github.com>
- Casey Jao <casey@agnostiq.ai>


### Changed

- Expose a public `wait()` function compatible with both calling and dispatching lattices

### Docs

- Updated the RTD on `wait_for()` to use the static `wait()` function

### Operations

- pre-commit autoupdate

### Docs

- Changed the custom executor how-to to be shorter and more concise.
- Re-structured the docs

## [0.156.0] - 2022-07-27

### Authors

- Okechukwu  Emmanuel Ochia <okechukwu@agnostiq.ai>
- Co-authored-by: Scott Wyman Neagle <scott@agnostiq.ai>
- Will Cunningham <wjcunningham7@users.noreply.github.com>
- Alejandro Esquivel <ae@alejandro.ltd>
- Co-authored-by: pre-commit-ci[bot] <66853113+pre-commit-ci[bot]@users.noreply.github.com>


### Added

- Bash decorator is introduced
- Lepton commands can be specified as a list of strings rather than strings alone.

## [0.155.1] - 2022-07-26

### Authors

- Okechukwu  Emmanuel Ochia <okechukwu@agnostiq.ai>
- Co-authored-by: Scott Wyman Neagle <scott@agnostiq.ai>
- Will Cunningham <wjcunningham7@users.noreply.github.com>
- Alejandro Esquivel <ae@alejandro.ltd>
- Co-authored-by: pre-commit-ci[bot] <66853113+pre-commit-ci[bot]@users.noreply.github.com>


### Fixed

- `script_location` key not found issue when running alembic programatically

### Operations

- Fixed syntax errors in `stale.yml` and in `hotfix.yml`
- `docker.yml` triggered after version bump in `develop` instead of before
- Enhanced `tests.yml` to upload coverage reports by domain

## [0.155.0] - 2022-07-26

### Authors

- Alejandro Esquivel <ae@alejandro.ltd>


### Added

- Exposing `alembic {args}` cli commands through: `covalent db alembic {args}`

## [0.154.0] - 2022-07-25

### Authors

- Casey Jao <casey@agnostiq.ai>
- Co-authored-by: Venkat Bala <venkat@agnostiq.ai>
- Alejandro Esquivel <ae@alejandro.ltd>


### Added

- Added methods to programatically fetch information from Alembic without needing subprocess

## [0.153.1] - 2022-07-25

### Authors

- Casey Jao <casey@agnostiq.ai>
- Co-authored-by: Venkat Bala <venkat@agnostiq.ai>


### Fixed

- Stdout and stderr are now captured when using the dask executor.


### Tests

- Fixed Dask cluster CLI tests

## [0.153.0] - 2022-07-25

### Authors

- Faiyaz Hasan <faiyaz@agnostiq.ai>


### Added

- Helper function to load and save files corresponding to the DB filenames.

### Changed

- Files with .txt, .log extensions are stored as strings.
- Get result web request timeout to 2 seconds.

## [0.152.0] - 2022-07-25

### Authors

- Faiyaz Hasan <faiyaz@agnostiq.ai>
- Co-authored-by: Scott Wyman Neagle <scott@agnostiq.ai>


### Changed

- Pass default DataStore object to node value retrieval method in the Results object.

## [0.151.1] - 2022-07-22

### Authors

- Faiyaz Hasan <faiyaz@agnostiq.ai>
- Co-authored-by: Scott Wyman Neagle <scott@agnostiq.ai>


### Fixed

- Adding maximum number of retries and timeout parameter to the get result http call.
- Disabling result_webhook for now.

## [0.151.0] - 2022-07-22

### Authors

- Scott Wyman Neagle <scott@agnostiq.ai>
- Co-authored-by: Will Cunningham <wjcunningham7@gmail.com>
- Sankalp Sanand <sankalp@agnostiq.ai>


### Added

- `BaseAsyncExecutor` has been added which can be inherited by new async-aware executors.

### Changed

- Since tasks were basically submitting the functions to a Dask cluster by default, they have been converted into asyncio `Tasks` instead which support a far larger number of concurrent tasks than previously used `ThreadPool`.

- `tasks_pool` will still be used to schedule tasks which use non-async executors.

- Executor's `executor` will now receive a callable instead of a serialized function. This allows deserializing the function where it is going to be executed while providing a simplified `execute` at the same time.

- `uvloop` is being used instead of the default event loop of `asyncio` for better performance.

- Tests have also been updated to reflect above changes.

### Operations

- Made Santosh the sole owner of `/docs`

## [0.150.0] - 2022-07-22

### Authors

- Faiyaz Hasan <faiyaz@agnostiq.ai>


### Added

- Initialize database tables when the covalent server is started.

## [0.149.0] - 2022-07-21

### Authors

- Scott Wyman Neagle <scott@agnostiq.ai>
- Co-authored-by: Venkat Bala <venkat@agnostiq.ai>


### Removed

- `result.save()`
- `result._write_dispatch_to_python_file()`

## [0.148.0] - 2022-07-21

### Authors

- Alejandro Esquivel <ae@alejandro.ltd>


### Changed

- Changed DataStore default db path to correspond to dispatch db config path

### Operations

- Added workflow to stale and close pull requests


### Docs

- Fixed `get_metadata` calls in examples to remove `results_dir` argument
- Removed YouTube video temporarily

## [0.147.0] - 2022-07-21

### Authors

- Casey Jao <casey@agnostiq.ai>


### Changed

- Simplified interface for custom executors. All the boilerplate has
  been moved to `BaseExecutor`.

## [0.146.0] - 2022-07-20

### Authors

- Casey Jao <casey@agnostiq.ai>
- Co-authored-by: Venkat Bala <venkat@agnostiq.ai>
- Faiyaz Hasan <faiyaz@agnostiq.ai>



### Added

- Ensure that transportable objects are rendered correctly when printing the result object.

### Tests

- Check that user data is not unpickled by the Covalent server process

## [0.145.0] - 2022-07-20

### Authors

- Scott Wyman Neagle <scott@agnostiq.ai>
- Co-authored-by: Venkat Bala <venkat@agnostiq.ai>
- Co-authored-by: Faiyaz Hasan <faiyaz@agnostiq.ai>


### Removed

- `entry_point.get_result()`

### Changed

- get_result to query an HTTP endpoint instead of a DB session

## [0.144.0] - 2022-07-20

### Authors

- Will Cunningham <wjcunningham7@users.noreply.github.com>
- Co-authored-by: Scott Wyman Neagle <scott@agnostiq.ai>
- Alejandro Esquivel <ae@alejandro.ltd>


### Added

- Set up alembic migrations & added migration guide (`alembic/README.md`)

## [0.143.0] - 2022-07-19

### Authors

- Will Cunningham <wjcunningham7@users.noreply.github.com>
- Co-authored-by: Scott Wyman Neagle <scott@agnostiq.ai>


### Changed

- Installation will fail if `cova` is installed while trying to install `covalent`.

## [0.142.0] - 2022-07-19

### Authors

- Poojith U Rao <106616820+poojithurao@users.noreply.github.com>
- Co-authored-by: Will Cunningham <wjcunningham7@gmail.com>
- Anna Hughes <annagwen42@gmail.com>
- Co-authored-by: Poojith <poojith@agnostiq.ai>
- Co-authored-by: Scott Wyman Neagle <scott@agnostiq.ai>
- Casey Jao <casey@agnostiq.ai>
- Co-authored-by: Venkat Bala <venkat@agnostiq.ai>
- Co-authored-by: pre-commit-ci[bot] <66853113+pre-commit-ci[bot]@users.noreply.github.com>
- Faiyaz Hasan <faiyaz@agnostiq.ai>


### Added

- `electron_num`, `completed_electron_num` fields to the Lattice table.

## [0.141.0] - 2022-07-19

### Authors

- Poojith U Rao <106616820+poojithurao@users.noreply.github.com>
- Co-authored-by: Will Cunningham <wjcunningham7@gmail.com>
- Anna Hughes <annagwen42@gmail.com>
- Co-authored-by: Poojith <poojith@agnostiq.ai>
- Co-authored-by: Scott Wyman Neagle <scott@agnostiq.ai>
- Casey Jao <casey@agnostiq.ai>
- Co-authored-by: Venkat Bala <venkat@agnostiq.ai>
- Co-authored-by: pre-commit-ci[bot] <66853113+pre-commit-ci[bot]@users.noreply.github.com>


### Changed

- Deprecate topological sort in favor of inspect in-degree of nodes until they are zero before dispatching task
- Use deepcopy to generate a copy of the metadata dictionary before saving result object to the database

### Docs

- Adding incomplete pennylane kernel tutorial
- Adding quantum ensemble tutorial

## [0.140.0] - 2022-07-19

### Authors

- Faiyaz Hasan <faiyaz@agnostiq.ai>
- Co-authored-by: Venkat Bala <venkat@agnostiq.ai>


### Added

- Fields `deps_filename`, `call_before_filename` and `call_after_filename` to the `Electron` table.
- Re-write the deps / call before and after file contents when inserting / updating electron record in the database.

### Changed

- Modify the test and implementation logic of inserting the electron record with these new fields.
- Field `key` to `key_filename` in `Electron` table.

## [0.139.1] - 2022-07-19

### Authors

- Divyanshu Singh <55018955+divshacker@users.noreply.github.com>
- Co-authored-by: Scott Wyman Neagle <wymnea@protonmail.com>
- Co-authored-by: Scott Wyman Neagle <scott@agnostiq.ai>
- Co-authored-by: Will Cunningham <wjcunningham7@users.noreply.github.com>


### Fixed

- Fixes Reverse IP problem. All References to `0.0.0.0` are changed to `localhost` . More details can be found [here](https://github.com/AgnostiqHQ/covalent/issues/202)

## [0.139.0] - 2022-07-19

### Authors

- Venkat Bala <venkat@agnostiq.ai>
- Co-authored-by: Scott Wyman Neagle <scott@agnostiq.ai>
- Faiyaz Hasan <faiyaz@agnostiq.ai>
- Co-authored-by: Will Cunningham <wjcunningham7@gmail.com>


### Added

- Columns `is_active` in the lattice, eLectron and Electron dependency tables.

### Docs

- Adding a RTD tutorial/steps on creating a custom executor

## [0.138.0] - 2022-07-19

### Authors

- Anna Hughes <annagwen42@gmail.com>
- Co-authored-by: Will Cunningham <wjcunningham7@gmail.com>
- Will Cunningham <wjcunningham7@users.noreply.github.com>
- Co-authored-by: Venkat Bala <venkat@agnostiq.ai>


### Added

- Docker build workflow

### Changed

- Dockerfile uses multi-stage build

### Docs

- New tutorial demonstrating how to solve the MaxCut Problem with QAOA and Covalent

## [0.137.0] - 2022-07-19

### Authors

- Prasanna Venkatesh <54540812+Prasy12@users.noreply.github.com>
- Co-authored-by: Alejandro Esquivel <ae@alejandro.ltd>


### Added

- Ability to hide/show labels on the graph
- Graph layout with elk configurations

### Changed

- Changed API socket calls interval for graph optimization.

### Tests

- Disabled several dask functional tests

## [0.136.0] - 2022-07-18

### Authors

- Scott Wyman Neagle <scott@agnostiq.ai>
- Co-authored-by: Faiyaz Hasan <faiyaz@agnostiq.ai>


### Changed

- Result.save() has been deprecated in favor of Result.persist() and querying the database directly.

## [0.135.0] - 2022-07-18

### Authors

- Casey Jao <casey@agnostiq.ai>
- Co-authored-by: Scott Wyman Neagle <scott@agnostiq.ai>
- Co-authored-by: Alejandro Esquivel <ae@alejandro.ltd>


### Operations

- Psiog is only codeowner of js files
- Fix in changelog action to handle null author when a bot is committing

### Added

- Support injecting return values of calldeps into electrons during workflow execution

## [0.134.0] - 2022-07-15

### Authors

- Casey Jao <casey@agnostiq.ai>
- Co-authored-by: Scott Wyman Neagle <scott@agnostiq.ai>


### Changed

- Covalent server can now process workflows without having their deps installed

## [0.133.0] - 2022-07-15

### Authors

- Will Cunningham <wjcunningham7@users.noreply.github.com>


### Removed

- Removed the deprecated function `draw_inline` as well as the `matplotlib` dependency.

### Operations

- Fixing the retry block for tests

## [0.132.0] - 2022-07-14

### Authors

- Will Cunningham <wjcunningham7@users.noreply.github.com>


### Added

- Bash lepton support reintroduced with some UX modifications to the Lepton class. Leptons which use scripting languages can be specified as either (1) a command run in the shell/console or (2) a call to a function in a library/script. Leptons which use compiled languages must specify a library and a function name.
- The keyword argument `display_name` can be used to override the name appearing in the UI. Particularly useful when the lepton is a command.
- All arguments except for language are now keyword arguments.
- Keyword arguments passed to a Bash lepton are understood to define environment variables within the shell.
- Non-keyword arguments fill in `$1`, `$2`, etc.
- Named outputs enumerate variables within the shell which will be returned to the user. These can be either `Lepton.OUTPUT` or `Lepton.INPUT_OUTPUT` types.

### Added

- New fields to the decomposed result object Database: 

## [0.131.0] - 2022-07-13

### Authors

- Sankalp Sanand <sankalp@agnostiq.ai>
- Co-authored-by: Venkat Bala <venkat@agnostiq.ai>


### Fixed

- `covalent --version` now looks for `covalent` metadata instead of `cova`

### Tests

- Updated the cli test to include whether the correct version number is shown when `covalent --version` is run

### Added

- Method to write electron id corresponding to sublattices in `execution.py` when running `_run_task`.

## [0.130.0] - 2022-07-12

### Authors

- Venkat Bala <venkat@agnostiq.ai>
- Co-authored-by: Scott Wyman Neagle <scott@agnostiq.ai>

### Changed

- Ignoring tests for `cancel_dispatch` and `construct_bash`
- Create a dummy requirements.txt file for pip deps tests
- Fix version of `Werkzeug` package to avoid running into ValueError (unexpected kwarg `as_tuple`)
- Update `customization` how to test by specifying the section header `sdk`

## [0.129.0] - 2022-07-12

### Authors

- Sankalp Sanand <sankalp@agnostiq.ai>
- Co-authored-by: Alejandro Esquivel <ae@alejandro.ltd>

### Added

- Support for `wait_for` type edges when two electrons are connected by their execution side effects instead of output-input relation.

### Changed

- `active_lattice.electron_outputs` now contains the node ids as well for the electron which is being post processed.

## [0.128.1] - 2022-07-12

### Authors

- Faiyaz Hasan <faiyaz@agnostiq.ai>


### Fixed

- `Result.persist` test in `result_test.py`.
- Electron dependency `arg_index` is changed back to Nullable.

## [0.128.0] - 2022-07-12

### Authors

- Okechukwu  Emmanuel Ochia <okechukwu@agnostiq.ai>
- Co-authored-by: Casey Jao <casey@agnostiq.ai>
- Co-authored-by: Alejandro Esquivel <ae@alejandro.ltd>
- Co-authored-by: pre-commit-ci[bot] <66853113+pre-commit-ci[bot]@users.noreply.github.com>

### Added

- File transfer support for leptons

## [0.127.0] - 2022-07-11

### Authors

- Scott Wyman Neagle <scott@agnostiq.ai>
- Co-authored-by: Faiyaz Hasan <faiyaz@agnostiq.ai>
- Co-authored-by: Venkat Bala <venkat@agnostiq.ai>


### Added

- When saving to DB, also persist to the new DB if running in develop mode

### Tests

- Flask app route tests

## [0.126.0] - 2022-07-11

### Authors

- Will Cunningham <wjcunningham7@users.noreply.github.com>
- Alejandro Esquivel <ae@alejandro.ltd>
- Co-authored-by: pre-commit-ci[bot] <66853113+pre-commit-ci[bot]@users.noreply.github.com>
- Co-authored-by: Sankalp Sanand <sankalp@agnostiq.ai>


### Added

- Added Folder class
- Added internal call before/after deps to execute File Transfer operations pre/post electron execution.

### Operations

- Enhanced hotfix action to create branches from existing commits

## [0.125.0] - 2022-07-09

### Authors

- Okechukwu  Emmanuel Ochia <okechukwu@agnostiq.ai>
- Co-authored-by: pre-commit-ci[bot] <66853113+pre-commit-ci[bot]@users.noreply.github.com>
- Co-authored-by: Alejandro Esquivel <ae@alejandro.ltd>
- Venkat Bala <venkat@agnostiq.ai>
- Co-authored-by: Okechukwu Ochia <emmirald@gmail.com>
- Co-authored-by: Scott Wyman Neagle <scott@agnostiq.ai>


### Added

- Dask Cluster CLI functional/unit tests

### Docs

- Updated RTD concepts, how-to-guides, and api docs with electron dependencies.

### Operations

- Separate out running tests and uploading coverage report to circumvent bug in
  retry action

## [0.124.0] - 2022-07-07

### Authors

- Will Cunningham <wjcunningham7@users.noreply.github.com>
- Co-authored-by: Scott Wyman Neagle <scott@agnostiq.ai>
- Faiyaz Hasan <faiyaz@agnostiq.ai>


### Added

- `Result.persist` method in `covalent/_results_manager/result.py`.

### Operations

- Package pre-releases go to `covalent` instead of `cova` on PyPI.

## [0.123.0] - 2022-07-07

### Authors

- Scott Wyman Neagle <scott@agnostiq.ai>
- Co-authored-by: Faiyaz Hasan <faiyaz@agnostiq.ai>
- Will Cunningham <wjcunningham7@users.noreply.github.com>
- Alejandro Esquivel <ae@alejandro.ltd>
- Co-authored-by: pre-commit-ci[bot] <66853113+pre-commit-ci[bot]@users.noreply.github.com>


### Added

- Added Folder class
- Added internal call before/after deps to execute File Transfer operations pre/post electron execution.

### Operations

- `codeql.yml` and `condabuild.yml` run nightly instead of on every PR.
- Style fixes in changelog

## [0.122.1] - 2022-07-06

### Authors

Will Cunningham <wjcunningham7@users.noreply.github.com>
Co-authored-by: Scott Wyman Neagle <scott@agnostiq.ai>


### Operations

- Added license scanner action
- Pre-commit autoupdate

### Tests

- Tests for running workflows with more than one iteration

### Fixed

- Attribute error caused by attempts to retrieve the name from the node function when the node function is set to None

## [0.122.0] - 2022-07-04

### Authors

Faiyaz Hasan <faiyaz@agnostiq.ai>
Co-authored-by: pre-commit-ci[bot] <66853113+pre-commit-ci[bot]@users.noreply.github.com>


### Added

- `covalent/_results_manager/write_result_to_db.py` module and methods to insert / update data in the DB.
- `tests/covalent_tests/results_manager_tests/write_result_to_db_test.py` containing the unit tests for corresponding functions.

### Changed

- Electron `type` column to a string type rather than an `ElectronType` in DB models.
- Primary keys from `BigInteger` to `Integer` in DB models.

## [0.121.0] - 2022-07-04

### Authors

Will Cunningham <wjcunningham7@users.noreply.github.com>
Co-authored-by: Alejandro Esquivel <ae@alejandro.ltd>
Co-authored-by: pre-commit-ci[bot] <66853113+pre-commit-ci[bot]@users.noreply.github.com>


### Removed

- Unused requirements `gunicorn` and `eventlet` in `requirements.txt` as well as `dask` in `tests/requirements.txt`, since it is already included in the core requirements.

### Docs

- Updated the compatibility matrix in the docs.

## [0.120.0] - 2022-07-04

### Authors

Okechukwu  Emmanuel Ochia <okechukwu@agnostiq.ai>
Co-authored-by: Venkat Bala <venkat@agnostiq.ai>
Co-authored-by: pre-commit-ci[bot] <66853113+pre-commit-ci[bot]@users.noreply.github.com>
Co-authored-by: Scott Wyman Neagle <scott@agnostiq.ai>


### Added

- Adding `cluster` CLI options to facilitate interacting with the backend Dask cluster
- Adding options to `covalent start` to enable specifying number of workers, memory limit and threads per worker at cluster startup

### Changed

- Update `DaskAdminWorker` docstring with better explanation

## [0.119.1] - 2022-07-04

### Authors

Scott Wyman Neagle <scott@agnostiq.ai>
Casey Jao <casey@agnostiq.ai>


### Fixed

- `covalent status` checks if the server process is still alive.

### Operations

- Updates to changelog logic to handle multiple authors

## [0.119.0] - 2022-07-03
### Authors
@cjao 


### Added

- Introduce support for pip dependencies

## [0.118.0] - 2022-07-02
### Authors
@AlejandroEsquivel 


### Added

- Introduced File, FileTransfer, and FileTransferStrategy classes to support various File Transfer use cases prior/post electron execution

## [0.117.0] - 2022-07-02
### Authors
@Emmanuel289 


### Added

- Included retry action in 'tests.yaml' workflow.

## [0.116.0] - 2022-06-29
### Authors
@Prasy12 

### Changed

- Changed API socket calls interval for graph optimization.

### Added

- Ability to change to different layouts from the GUI.

## [0.115.0] - 2022-06-28
### Authors
@cjao 


### Added

- Introduce support for `call_before`, `call_after`, and bash dependencies

### Operations

- Unit tests performed on Python 3.10 on Ubuntu and MacOS images as well as 3.9 on MacOS
- Updated codeowners so that AQ Engineers doesn't own this CHANGELOG
- pre-commit autoupdate

## [0.114.0] - 2022-06-23
### Authors
@dependabot[bot] 


### Changed

- Changed eventsource version on webapp yarn-lock file.

### Operations

- Added Github push changelog workflow to append commiters username
- Reusable JavaScript action to parse changelog and update version

## [0.113.0] - 2022-06-21

### Added

- Introduce new db models and object store backends

### Operations

- Syntax fix in hotfix.yml

### Docs

- Added new tutorial: Linear and convolutional autoencoders

## [0.112.0] - 2022-06-20

### Changed

- Changed async version on webapp package-lock file.

## [0.111.0] - 2022-06-20

### Changed

- Changed eventsource version on webapp package-lock file.

### Docs

- Added new tutorial: Covalentified version of the Pennylane Variational Classifier tutorial.

## [0.110.3] - 2022-06-17

### Fixed

- Fix error when parsing electron positional arguments in workflows

### Docs

- Remove hardcoding version info in README.md

## [0.110.2] - 2022-06-10

### Docs

- Fix MNIST tutorial
- Fix Quantum Gravity tutorial
- Update RTD with migration guide compatible with latest release
- Convert all references to `covalent start` from Jupyter notebooks to markdown statements
- Update release notes summary in README.md
- Fixed display issues with figure (in dark mode) and bullet points in tutorials

### Operations

- Added a retry block to the webapp build step in `tests.yml`

## [0.110.1] - 2022-06-10

### Fixed

- Configure dask to not use daemonic processes when creating a cluster

### Operations

- Sync the VERSION file within `covalent` directory to match the root level VERSION
- Manually patch `covalent/VERSION`

## [0.110.0] - 2022-06-10

### Changed

- Web GUI list size and status label colors changed.
- Web GUI graph running icon changed to non-static icon.

### Docs

- Removed references to the Dask executor in RTD as they are no longer needed.

## [0.109.1] - 2022-06-10

### Fixed

- `covalent --version` now works for PyPI releases

## [0.109.0] - 2022-06-10

### Docs

- Update CLI help statements

### Added

- Add CLI functionality to start covalent with/without Dask
- Add CLI support to parse `covalent_ui.log` file

### Operations

- Updating codeowners to establish engineering & psiog ownership

### Docs

- Added new tutorial: Training quantum embedding kernels for classification.

## [0.108.0] - 2022-06-08

### Added

- WCI yaml file

### Docs

- Add pandoc installation updates to contributing guide

## [0.107.0] - 2022-06-07

### Changed

- Skipping stdout/stderr redirection tests until implemented in Dask parent process

### Added

- Simplifed starting the dask cluster using `multiprocessing`
- Added `bokeh==2.4.3` to requirements.txt to enable view Dask dashboard

### Fixed

- Changelog-reminder action now works for PRs from forks.

## [0.106.2] - 2022-06-06

### Fixed

- Specifying the version for package `furo` to `2022.4.7` to prevent breaking doc builds

### Docs

- Added new tutorial: Using Covalent with PennyLane for hybrid computation.

## [0.106.1] - 2022-06-01

### Fixed

- Changelog-reminder action now works for PRs from forks

### Docs

- Removed references to microservices in RTD
- Updated README.md.
- Changed `ct.electron` to `ct.lattice(executor=dask_executor)` in MNIST classifier tutorial

## [0.106.0] - 2022-05-26

### Changed

- Visual theme for Webapp GUI changed in accordance to new theme
- Fonts, colors, icons have been updated

## [0.105.0] - 2022-05-25

### Added

- Add a pre-commit hook for `detect-secrets`.
- Updated the actions in accordance with the migration done in the previous version.

## [0.104.0] - 2022-05-23

### Changed

- Services have been moved to a different codebase. This repo is now hosting the Covalent SDK, local dispatcher backend, Covalent web GUI, and documentation. Version is bumped to `0.104.0` in order to avoid conflicts.
- Update tests to match the current dispatcher api
- Skip testing dask executor until dask executor plugin is made public
- Using 2 thread pools to manage multiple workflows better and the other one for executing electrons in parallel.

### Fixed

- Add psutil and PyYAML to requirements.txt
- Passing the same Electron to multiple inputs of an Electron now works. UI fix pending.
- Dask from `requirements.txt`.

### Removed

- Asyncio usage for electron level concurrency.
- References to dask

### Added

- Functional test added for dask executor with the cluster running locally.
- Scalability tests for different workflows and workflow sizes under `tests/stress_tests/scripts`
- Add sample performance testing workflows under `tests/stress_tests`
- Add pipelines to continuously run the tutorial notebooks
- Create notebook with tasks from RTD

## [0.32.3] - 2022-03-16

### Fixed

- Fix missing UI graph edges between parameters and electrons in certain cases.
- Fix UI crashes in cases where legacy localStorage state was being loaded.

## [0.32.2] - 2022-03-16

### Added

- Images for graphs generated in tutorials and how-tos.
- Note for quantum gravity tutorial to tell users that `tensorflow` doesn't work on M1 Macs.
- `Known Issues` added to `README.md`

### Fixed

- `draw` function usage in tutorials and how-tos now reflects the UI images generated instead of using graphviz.
- Images now render properly in RTD of how-tos.

### Changed

- Reran all the tutorials that could run, generating the outputs again.

## [0.32.1] - 2022-03-15

### Fixed

- CLI now starts server directly in the subprocess instead of as a daemon
- Logs are provided as pipes to Popen instead of using a shell redirect
- Restart behavior fixed
- Default port in `covalent_ui/app.py` uses the config manager

### Removed

- `_graceful_restart` function no longer needed without gunicorn

## [0.32.0] - 2022-03-11

### Added

- Dispatcher microservice API endpoint to dispatch and update workflow.
- Added get runnable task endpoint.

## [0.31.0] - 2022-03-11

### Added

- Runner component's main functionality to run a set of tasks, cancel a task, and get a task's status added to its api.

## [0.30.5] - 2022-03-11

### Updated

- Updated Workflow endpoints & API spec to support upload & download of result objects as pickle files

## [0.30.4] - 2022-03-11

### Fixed

- When executing a task on an alternate Conda environment, Covalent no longer has to be installed on that environment. Previously, a Covalent object (the execution function as a TransportableObject) was passed to the environment. Now it is deserialized to a "normal" Python function, which is passed to the alternate Conda environment.

## [0.30.3] - 2022-03-11

### Fixed

- Fixed the order of output storage in `post_process` which should have been the order in which the electron functions are called instead of being the order in which they are executed. This fixes the order in which the replacement of function calls with their output happens, which further fixes any discrepencies in the results obtained by the user.

- Fixed the `post_process` test to check the order as well.

## [0.30.2] - 2022-03-11

### Changed

- Updated eventlet to 0.31.0

## [0.30.1] - 2022-03-10

### Fixed

- Eliminate unhandled exception in Covalent UI backend when calling fetch_result.

## [0.30.0] - 2022-03-09

### Added

- Skeleton code for writing the different services corresponding to each component in the open source refactor.
- OpenAPI specifications for each of the services.

## [0.29.3] - 2022-03-09

### Fixed

- Covalent UI is built in the Dockerfile, the setup file, the pypi workflow, the tests workflow, and the conda build script.

## [0.29.2] - 2022-03-09

### Added

- Defaults defined in executor plugins are read and used to update the in-memory config, as well as the user config file. But only if the parameter in question wasn't already defined.

### Changed

- Input parameter names and docstrings in _shared_files.config.update_config were changed for clarity.

## [0.29.1] - 2022-03-07

### Changed

- Updated fail-fast strategy to run all tests.

## [0.29.0] - 2022-03-07

### Added

- DispatchDB for storing dispatched results

### Changed

- UI loads dispatches from DispatchDB instead of browser local storage

## [0.28.3] - 2022-03-03

### Fixed

Installed executor plugins don't have to be referred to by their full module name. Eg, use "custom_executor", instead of "covalent_custom_plugin.custom_executor".

## [0.28.2] - 2022-03-03

### Added

- A brief overview of the tutorial structure in the MNIST classification tutorial.

## [0.28.1] - 2022-03-02

### Added

- Conda installation is only supported for Linux in the `Getting Started` guide.
- MNIST classifier tutorial.

### Removed

- Removed handling of default values of function parameters in `get_named_params` in `covalent/_shared_files/utils.py`. So, it is actually being handled by not being handled since now `named_args` and `named_kwargs` will only contain parameters that were passed during the function call and not all of them.

## [0.28.0] - 2022-03-02

### Added

- Lepton support, including for Python modules and C libraries
- How-to guides showing how to use leptons for each of these

## [0.27.6] - 2022-03-01

### Added

- Added feature development basic steps in CONTRIBUTING.md.
- Added section on locally building RTD (read the docs) in the contributing guide.

## [0.27.5] - 2022-03-01

### Fixed

- Missing UI input data after backend change - needed to be derived from graph for electrons, lattice inputs fixed on server-side, combining name and positional args
- Broken UI graph due to variable->edge_name renaming
- Missing UI executor data after server-side renaming

## [0.27.4] - 2022-02-28

### Fixed

- Path used in `covalent/executor/__init__.py` for executor plugin modules needed updating to `covalent/executor/executor_plugins`

### Removed

- Disabled workflow cancellation test due to inconsistent outcomes. Test will be re-enabled after cancellation mechanisms are investigated further.

## [0.27.3] - 2022-02-25

### Added

- Added `USING_DOCKER.md` guide for running docker container.
- Added cli args to covalent UI flask server `covalent_ui/app.py` to modify port and log file path.

### Removed

- Removed gunicorn from cli and Dockerfile.

### Changed

- Updated cli `covalent_dispatcher/_cli/service.py` to run flask server directly, and removed dispatcher and UI flags.
- Using Flask blueprints to merge Dispatcher and UI servers.
- Updated Dockerfile to run flask server directly.
- Creating server PID file manually in `covalent_dispatcher/_cli/service.py`.
- Updated tests and docs to reflect merged servers.
- Changed all mentions of port 47007 (for old UI server) to 48008.

## [0.27.2] - 2022-02-24

### Changed

- Removed unnecessary blockquotes from the How-To guide for creating custom executors
- Changed "Covalent Cloud" to "Covalent" in the main code text

## [0.27.1] - 2022-02-24

### Removed

- Removed AQ-Engineers from CODEOWNERS in order to fix PR review notifications

## [0.27.0] - 2022-02-24

### Added

- Support for positional only, positional or keyword, variable positional, keyword only, variable keyword types of parameters is now added, e.g an electron can now use variable args and variable kwargs if the number/names of parameters are unknown during definition as `def task(*args, **kwargs)` which wasn't possible before.

- `Lattice.args` added to store positional arguments passed to the lattice's workflow function.

- `get_named_params` function added in `_shared_files/utils.py` which will return a tuple containing named positional arguments and named keyword arguments. The names help in showing and storing these parameters in the transport graph.

- Tests to verify whether all kinds of input paramaters are supported by electron or a lattice.

### Changed

- No longer merging positional arguments with keyword arguments, instead they are separately stored in respective nodes in the transport graph.

- `inputs` returned from `_get_inputs` function in `covalent_dispatcher/_core/execution.py` now contains positional as well as keyword arguments which further get passed to the executor.

- Executors now support positional and keyword arguments as inputs to their executable functions.

- Result object's `_inputs` attribute now contains both `args` and `kwargs`.

- `add_node_for_nested_iterables` is renamed to `connect_node_with_others` and `add_node_to_graph` also renamed to `add_collection_node_to_graph` in `electron.py`. Some more variable renames to have appropriate self-explanatory names.

- Nodes and edges in the transport graph now have a better interface to assign attributes to them.

- Edge attribute `variable` renamed to `edge_name`.

- In `serialize` function of the transport graph, if `metadata_only` is True, then only `metadata` attribute of node and `source` and `target` attributes of edge are kept in the then return serialized `data`.

- Updated the tests wherever necessary to reflect the above changes

### Removed

- Deprecated `required_params_passed` since an error will automatically be thrown by the `build_graph` function if any of the required parameters are not passed.

- Removed duplicate attributes from nodes in the transport graph.

## [0.26.1] - 2022-02-23

### Added

- Added Local Executor section to the API read the docs.

## [0.26.0] - 2022-02-23

### Added

- Automated reminders to update the changelog

## [0.25.3] - 2022-02-23

## Added

- Listed common mocking commands in the CONTRIBUTING.md guide.
- Additional guidelines on testing.

## [0.25.2] - 2022-02-21

### Changed

- `backend` metadata name changed to `executor`.
- `_plan_workflow` usage updated to reflect how that executor related information is now stored in the specific executor object.
- Updated tests to reflect the above changes.
- Improved the dispatch cancellation test to provide a robust solution which earlier took 10 minutes to run with uncertainty of failing every now and then.

### Removed

- Removed `TaskExecutionMetadata` as a consequence of removing `execution_args`.

## [0.25.1] - 2022-02-18

### Fixed

- Tracking imports that have been used in the workflow takes less time.

### Added

- User-imports are included in the dispatch_source.py script. Covalent-related imports are commented out.

## [0.25.0] - 2022-02-18

### Added

- UI: Lattice draw() method displays in web UI
- UI: New navigation panel

### Changed

- UI: Animated graph changes, panel opacity

### Fixed

- UI: Fixed "Not Found" pages

## [0.24.21] - 2022-02-18

### Added

- RST document describing the expectations from a tutorial.

## [0.24.20] - 2022-02-17

### Added

- Added how to create custom executors

### Changed

- Changed the description of the hyperlink for choosing executors
- Fixed typos in doc/source/api/getting_started/how_to/execution/creating_custom_executors.ipynb

## [0.24.19] - 2022-02-16

### Added

- CODEOWNERS for certain files.

## [0.24.18] - 2022-02-15

### Added

- The user configuration file can now specify an executor plugin directory.

## [0.24.17] - 2022-02-15

### Added

- Added a how-to for making custom executors.

## [0.24.16] - 2022-02-12

### Added

- Errors now contain the traceback as well as the error message in the result object.
- Added test for `_post_process` in `tests/covalent_dispatcher_tests/_core/execution_test.py`.

### Changed

- Post processing logic in `electron` and dispatcher now relies on the order of execution in the transport graph rather than node's function names to allow for a more reliable pairing of nodes and their outputs.

- Renamed `init_test.py` in `tests/covalent_dispatcher_tests/_core/` to `execution_test.py`.

### Removed

- `exclude_from_postprocess` list which contained some non executable node types removed since only executable nodes are post processed now.

## [0.24.15] - 2022-02-11

### Fixed

- If a user's configuration file does not have a needed exeutor parameter, the default parameter (defined in _shared_files/defaults.py) is used.
- Each executor plugin is no longer initialized upon the import of Covalent. This allows required parameters in executor plugins.

## Changed

- Upon updating the configuration data with a user's configuration file, the complete set is written back to file.

## Added

- Tests for the local and base executors.

## [0.24.14] - 2022-02-11

### Added

- UI: add dashboard cards
- UI: add scaling dots background

### Changed

- UI: reduce sidebar font sizes, refine color theme
- UI: refine scrollbar styling, show on container hover
- UI: format executor parameters as YAML code
- UI: update syntax highlighting scheme
- UI: update index.html description meta tag

## [0.24.13] - 2022-02-11

### Added

- Tests for covalent/_shared_files/config.py

## [0.24.12] - 2022-02-10

### Added

- CodeQL code analyzer

## [0.24.11] - 2022-02-10

### Added

- A new dictionary `_DEFAULT_CONSTRAINTS_DEPRECATED` in defaults.py

### Changed

- The `_DEFAULT_CONSTRAINT_VALUES` dictionary now only contains the `backend` argument

## [0.24.10] - 2022-02-09

### Fixed

- Sporadically failing workflow cancellation test in tests/workflow_stack_test.py

## [0.24.9] - 2022-02-09

## Changed

- Implementation of `_port_from_pid` in covalent_dispatcher/_cli/service.py.

## Added

- Unit tests for command line interface (CLI) functionalities in covalent_dispatcher/_cli/service.py and covalent_dispatcher/_cli/cli.py.

## [0.24.8] - 2022-02-07

### Fixed

- If a user's configuration file does not have a needed parameter, the default parameter (defined in _shared_files/defaults.py) is used.

## [0.24.7] - 2022-02-07

### Added

- Typing: Add Type hint `dispatch_info` parameter.
- Documentation: Updated the return_type description in docstring.

### Changed

- Typing: Change return type annotation to `Generator`.

## [0.24.6] - 2022-02-06

### Added

- Type hint to `deserialize` method of `TransportableObject` of `covalent/_workflow/transport.py`.

### Changed

- Description of `data` in `deserialize` method of `TransportableObject` of `covalent/_workflow/transport.py` from `The serialized transportable object` to `Cloudpickled function`.

## [0.24.5] - 2022-02-05

### Fixed

- Removed dependence on Sentinel module

## [0.24.4] - 2022-02-04

### Added

- Tests across multiple versions of Python and multiple operating systems
- Documentation reflecting supported configurations

## [0.24.3] - 2022-02-04

### Changed

- Typing: Use `bool` in place of `Optional[bool]` as type annotation for `develop` parameter in `covalent_dispatcher.service._graceful_start`
- Typing: Use `Any` in place of `Optional[Any]` as type annotation for `new_value` parameter in `covalent._shared_files.config.get_config`

## [0.24.2] - 2022-02-04

### Fixed

- Updated hyperlink of "How to get the results" from "./collection/query_electron_execution_result" to "./collection/query_multiple_lattice_execution_results" in "doc/source/how_to/index.rst".
- Updated hyperlink of "How to get the result of a particular electron" from "./collection/query_multiple_lattice_execution_results" to "./collection/query_electron_execution_result" in "doc/source/how_to/index.rst".

## [0.24.1] - 2022-02-04

### Changed

- Changelog entries are now required to have the current date to enforce ordering.

## [0.24.0] - 2022-02-03

### Added

- UI: log file output - display in Output tab of all available log file output
- UI: show lattice and electron inputs
- UI: display executor attributes
- UI: display error message on failed status for lattice and electron

### Changed

- UI: re-order sidebar sections according to latest figma designs
- UI: update favicon
- UI: remove dispatch id from tab title
- UI: fit new uuids
- UI: adjust theme text primary and secondary colors

### Fixed

- UI: auto-refresh result state on initial render of listing and graph pages
- UI: graph layout issues: truncate long electron/param names

## [0.23.0] - 2022-02-03

### Added

- Added `BaseDispatcher` class to be used for creating custom dispatchers which allow connection to a dispatcher server.
- `LocalDispatcher` inheriting from `BaseDispatcher` allows connection to a local dispatcher server running on the user's machine.
- Covalent only gives interface to the `LocalDispatcher`'s `dispatch` and `dispatch_sync` methods.
- Tests for both `LocalDispatcher` and `BaseDispatcher` added.

### Changed

- Switched from using `lattice.dispatch` and `lattice.dispatch_sync` to `covalent.dispatch` and `covalent.dispatch_sync`.
- Dispatcher address now is passed as a parameter (`dispatcher_addr`) to `covalent.dispatch` and `covalent.dispatch_sync` instead of a metadata field to lattice.
- Updated tests, how tos, and tutorials to use `covalent.dispatch` and `covalent.dispatch_sync`.
- All the contents of `covalent_dispatcher/_core/__init__.py` are moved to `covalent_dispatcher/_core/execution.py` for better organization. `__init__.py` only contains function imports which are needed by external modules.
- `dispatch`, `dispatch_sync` methods deprecated from `Lattice`.

### Removed

- `_server_dispatch` method removed from `Lattice`.
- `dispatcher` metadata field removed from `lattice`.

## [0.22.19] - 2022-02-03

### Fixed

- `_write_dispatch_to_python_file` isn't called each time a task is saved. It is now only called in the final save in `_run_planned_workflow` (in covalent_dispatcher/_core/__init__.py).

## [0.22.18] - 2022-02-03

### Fixed

- Added type information to result.py

## [0.22.17] - 2022-02-02

### Added

- Replaced `"typing.Optional"` with `"str"` in covalent/executor/base.py
- Added missing type hints to `get_dispatch_context` and `write_streams_to_file` in covalent/executor/base.py, BaseExecutor

## [0.22.16] - 2022-02-02

### Added

- Functions to check if UI and dispatcher servers are running.
- Tests for the `is_ui_running` and `is_server_running` in covalent_dispatcher/_cli/service.py.

## [0.22.15] - 2022-02-01

### Fixed

- Covalent CLI command `covalent purge` will now stop the servers before deleting all the pid files.

### Added

- Test for `purge` method in covalent_dispatcher/_cli/service.py.

### Removed

- Unused `covalent_dispatcher` import from covalent_dispatcher/_cli/service.py.

### Changed

- Moved `_config_manager` import from within the `purge` method to the covalent_dispatcher/_cli/service.py for the purpose of mocking in tests.

## [0.22.14] - 2022-02-01

### Added

- Type hint to `_server_dispatch` method in `covalent/_workflow/lattice.py`.

## [0.22.13] - 2022-01-26

### Fixed

- When the local executor's `log_stdout` and `log_stderr` config variables are relative paths, they should go inside the results directory. Previously that was queried from the config, but now it's queried from the lattice metadata.

### Added

- Tests for the corresponding functions in (`covalent_dispatcher/_core/__init__.py`, `covalent/executor/base.py`, `covalent/executor/executor_plugins/local.py` and `covalent/executor/__init__.py`) affected by the bug fix.

### Changed

- Refactored `_delete_result` in result manager to give the option of deleting the result parent directory.

## [0.22.12] - 2022-01-31

### Added

- Diff check in pypi.yml ensures correct files are packaged

## [0.22.11] - 2022-01-31

### Changed

- Removed codecov token
- Removed Slack notifications from feature branches

## [0.22.10] - 2022-01-29

### Changed

- Running tests, conda, and version workflows on pull requests, not just pushes

## [0.22.9] - 2022-01-27

### Fixed

- Fixing version check action so that it doesn't run on commits that are in develop
- Edited PR template so that markdown checklist appears properly

## [0.22.8] - 2022-01-27

### Fixed

- publish workflow, using `docker buildx` to build images for x86 and ARM, prepare manifest and push to ECR so that pulls will match the correct architecture.
- typo in CONTRIBUTING
- installing `gcc` in Docker image so Docker can build wheels for `dask` and other packages that don't provide ARM wheels

### Changed

- updated versions in `requirements.txt` for `matplotlib` and `dask`

## [0.22.7] - 2022-01-27

### Added

- `MANIFEST.in` did not have `covalent_dispatcher/_service` in it due to which the PyPi package was not being built correctly. Added the `covalent_dispatcher/_service` to the `MANIFEST.in` file.

### Fixed

- setuptools properly including data files during installation

## [0.22.6] - 2022-01-26

### Fixed

- Added service folder in covalent dispatcher to package.

## [0.22.5] - 2022-01-25

### Fixed

- `README.md` images now use master branch's raw image urls hosted on <https://github.com> instead of <https://raw.githubusercontent.com>. Also, switched image rendering from html to markdown.

## [0.22.4] - 2022-01-25

### Fixed

- dispatcher server app included in sdist
- raw image urls properly used

## [0.22.3] - 2022-01-25

### Fixed

- raw image urls used in readme

## [0.22.2] - 2022-01-25

### Fixed

- pypi upload

## [0.22.1] - 2022-01-25

### Added

- Code of conduct
- Manifest.in file
- Citation info
- Action to upload to pypi

### Fixed

- Absolute URLs used in README
- Workflow badges updated URLs
- `install_package_data` -> `include_package_data` in `setup.py`

## [0.22.0] - 2022-01-25

### Changed

- Using public ECR for Docker release

## [0.21.0] - 2022-01-25

### Added

- GitHub pull request templates

## [0.20.0] - 2022-01-25

### Added

- GitHub issue templates

## [0.19.0] - 2022-01-25

### Changed

- Covalent Beta Release

## [0.18.9] - 2022-01-24

### Fixed

- iframe in the docs landing page is now responsive

## [0.18.8] - 2022-01-24

### Changed

- Temporarily removed output tab
- Truncated dispatch id to fit left sidebar, add tooltip to show full id

## [0.18.7] - 2022-01-24

### Changed

- Many stylistic improvements to documentation, README, and CONTRIBUTING.

## [0.18.6] - 2022-01-24

### Added

- Test added to check whether an already decorated function works as expected with Covalent.
- `pennylane` package added to the `requirements-dev.txt` file.

### Changed

- Now using `inspect.signature` instead of `function.__code__` to get the names of function's parameters.

## [0.18.5] - 2022-01-21

### Fixed

- Various CI fixes, including rolling back regression in version validation, caching on s3 hosted badges, applying releases and tags correctly.

## [0.18.4] - 2022-01-21

### Changed

- Removed comments and unused functions in covalent_dispatcher
- `result_class.py` renamed to `result.py`

### Fixed

- Version was not being properly imported inside `covalent/__init__.py`
- `dispatch_sync` was not previously using the `results_dir` metadata field

### Removed

- Credentials in config
- `generate_random_filename_in_cache`
- `is_any_atom`
- `to_json`
- `show_subgraph` option in `draw`
- `calculate_node`

## [0.18.3] - 2022-01-20

### Fixed

- The gunicorn servers now restart more gracefully

## [0.18.2] - 2022-01-21

### Changed

- `tempdir` metadata field removed and replaced with `executor.local.cache_dir`

## [0.18.1] - 2022-01-11

## Added

- Concepts page

## [0.18.0] - 2022-01-20

### Added

- `Result.CANCELLED` status to represent the status of a cancelled dispatch.
- Condition to cancel the whole dispatch if any of the nodes are cancelled.
- `cancel_workflow` function which uses a shared variable provided by Dask (`dask.distributed.Variable`) in a dask client to inform nodes to stop execution.
- Cancel function for dispatcher server API which will allow the server to terminate the dispatch.
- How to notebook for cancelling a dispatched job.
- Test to verify whether cancellation of dispatched jobs is working as expected.
- `cancel` function is available as `covalent.cancel`.

### Changed

- In file `covalent/_shared_files/config.py` instead of using a variable to store and then return the config data, now directly returning the configuration.
- Using `fire_and_forget` to dispatch a job instead of a dictionary of Dask's `Future` objects so that we won't have to manage the lifecycle of those futures.
- The `test_run_dispatcher` test was changed to reflect that the dispatcher no longer uses a dictionary of future objects as it was not being utilized anywhere.

### Removed

- `with dask_client` context was removed as the client created in `covalent_dispatcher/_core/__init__.py` is already being used even without the context. Furthermore, it creates issues when that context is exited which is unnecessary at the first place hence not needed to be resolved.

## [0.17.5] - 2022-01-19

### Changed

- Results directory uses a relative path by default and can be overridden by the environment variable `COVALENT_RESULTS_DIR`.

## [0.17.4] - 2022-01-19

### Changed

- Executor parameters use defaults specified in config TOML
- If relative paths are supplied for stdout and stderr, those files are created inside the results directory

## [0.17.3] - 2022-01-18

### Added

- Sync function
- Covalent CLI tool can restart in developer mode

### Fixed

- Updated the UI address referenced in the README

## [0.17.2] - 2022-01-12

### Added

- Quantum gravity tutorial

### Changed

- Moved VERSION file to top level

## [0.17.1] - 2022-01-19

### Added

- `error` attribute was added to the results object to show which node failed and the reason behind it.
- `stdout` and `stderr` attributes were added to a node's result to store any stdout and stderr printing done inside an electron/node.
- Test to verify whether `stdout` and `stderr` are being stored in the result object.

### Changed

- Redesign of how `redirect_stdout` and `redirect_stderr` contexts in executor now work to allow storing their respective outputs.
- Executors now also return `stdout` and `stderr` strings, along with the execution output, so that they can be stored in their result object.

## [0.17.0] - 2022-01-18

### Added

- Added an attribute `__code__` to electron and lattice which is a copy of their respective function's `__code__` attribute.
- Positional arguments, `args`, are now merged with keyword arguments, `kwargs`, as close as possible to where they are passed. This was done to make sure we support both with minimal changes and without losing the name of variables passed.
- Tests to ensure usage of positional arguments works as intended.

### Changed

- Slight rework to how any print statements in lattice are sent to null.
- Changed `test_dispatcher_functional` in `basic_dispatcher_test.py` to account for the support of `args` and removed a an unnecessary `print` statement.

### Removed

- Removed `args` from electron's `init` as it wasn't being used anywhere.

## [0.16.1] - 2022-01-18

### Changed

- Requirement changed from `dask[complete]` to `dask[distributed]`.

## [0.16.0] - 2022-01-14

### Added

- New UI static demo build
- New UI toolbar functions - orientation, toggle params, minimap
- Sortable and searchable lattice name row

### Changed

- Numerous UI style tweaks, mostly around dispatches table states

### Fixed

- Node sidebar info now updates correctly

## [0.15.11] - 2022-01-18

### Removed

- Unused numpy requirement. Note that numpy is still being installed indirectly as other packages in the requirements rely on it.

## [0.15.10] - 2022-01-16

## Added

- How-to guide for Covalent dispatcher CLI.

## [0.15.9] - 2022-01-18

### Changed

- Switched from using human readable ids to using UUIDs

### Removed

- `human-id` package was removed along with its mention in `requirements.txt` and `meta.yaml`

## [0.15.8] - 2022-01-17

### Removed

- Code breaking text from CLI api documentation.
- Unwanted covalent_dispatcher rst file.

### Changed

- Installation of entire covalent_dispatcher instead of covalent_dispatcher/_service in setup.py.

## [0.15.7] - 2022-01-13

### Fixed

- Functions with multi-line or really long decorators are properly serialized in dispatch_source.py.
- Multi-line Covalent output is properly commented out in dispatch_source.py.

## [0.15.6] - 2022-01-11

### Fixed

- Sub-lattice functions are successfully serialized in the utils.py get_serialized_function_str.

### Added

- Function to scan utilized source files and return a set of imported modules (utils.get_imports_from_source)

## [0.15.5] - 2022-01-12

### Changed

- UI runs on port 47007 and the dispatcher runs on port 48008. This is so that when the servers are later merged, users continue using port 47007 in the browser.
- Small modifications to the documentation
- Small fix to the README

### Removed

- Removed a directory `generated` which was improperly added
- Dispatcher web interface
- sqlalchemy requirement

## [0.15.4] - 2022-01-11

### Changed

- In file `covalent/executor/base.py`, `pickle` was changed to `cloudpickle` because of its universal pickling ability.

### Added

- In docstring of `BaseExecutor`, a note was added specifying that `covalent` with its dependencies is assumed to be installed in the conda environments.
- Above note was also added to the conda env selector how-to.

## [0.15.3] - 2022-01-11

### Changed

- Replaced the generic `RuntimeError` telling users to check if there is an object manipulation taking place inside the lattice to a simple warning. This makes the original error more visible.

## [0.15.2] - 2022-01-11

### Added

- If condition added for handling the case where `__getattr__` of an electron is accessed to detect magic functions.

### Changed

- `ActiveLatticeManager` now subclasses from `threading.local` to make it thread-safe.
- `ValueError` in the lattice manager's `claim` function now also shows the name of the lattice that is currently claimed.
- Changed docstring of `ActiveLatticeManager` to note that now it is thread-safe.
- Sublattice dispatching now no longer deletes the result object file and is dispatched normally instead of in a serverless manner.
- `simulate_nitrogen_and_copper_slab_interaction.ipynb` notebook tutorial now does normal dispatching as well instead of serverless dispatching. Also, now 7 datapoints will be shown instead of 10 earlier.

## [0.15.1] - 2022-01-11

### Fixed

- Passing AWS credentials to reusable workflows as a secret

## [0.15.0] - 2022-01-10

### Added

- Action to push development image to ECR

### Changed

- Made the publish action reusable and callable

## [0.14.1] - 2022-01-02

### Changed

- Updated the README
- Updated classifiers in the setup.py file
- Massaged some RTD pages

## [0.14.0] - 2022-01-07

### Added

- Action to push static UI to S3

## [0.13.2] - 2022-01-07

### Changed

- Completed new UI design work

## [0.13.1] - 2022-01-02

### Added

- Added eventlet requirement

### Changed

- The CLI tool can now manage the UI flask server as well
- [Breaking] The CLI option `-t` has been changed to `-d`, which starts the servers in developer mode and exposes unit tests to the server.

## [0.13.0] - 2022-01-01

### Added

- Config manager in `covalent/_shared_files/config.py`
- Default location for the main config file can be overridden using the environment variable `COVALENT_CONFIG_DIR`
- Ability to set and get configuration using `get_config` and `set_config`

### Changed

- The flask servers now reference the config file
- Defaults reference the config file

### Fixed

- `ValueError` caught when running `covalent stop`
- One of the functional tests was using a malformed path

### Deprecated

- The `electron.to_json` function
- The `generate_random_filename_in_cache` function

### Removed

- The `get_api_token` function

## [0.12.13] - 2022-01-04

## Removed

- Tutorial section headings

## Fixed

- Plot background white color

## [0.12.12] - 2022-01-06

### Fixed

- Having a print statement inside electron and lattice code no longer causes the workflow to fail.

## [0.12.11] - 2022-01-04

### Added

- Completed UI feature set for first release

### Changed

- UI server result serialization improvements
- UI result update webhook no longer fails on request exceptions, logs warning intead

## [0.12.10] - 2021-12-17

### Added

- Astrophysics tutorial

## [0.12.9] - 2022-01-04

### Added

- Added `get_all_node_results` method in `result_class.py` to return result of all node executions.

- Added `test_parallelilization` test to verify whether the execution is now being achieved in parallel.

### Changed

- Removed `LocalCluster` cluster creation usage to a simple `Client` one from Dask.

- Removed unnecessary `to_run` function as we no longer needed to run execution through an asyncio loop.

- Removed `async` from function definition of previously asynchronous functions, `_run_task`, `_run_planned_workflow`, `_plan_workflow`, and `_run_workflow`.

- Removed `uvloop` from requirements.

- Renamed `test_get_results` to `test_get_result`.

- Reran the how to notebooks where execution time was mentioned.

- Changed how `dispatch_info` context manager was working to account for multiple nodes accessing it at the same time.

## [0.12.8] - 2022-01-02

### Changed

- Changed the software license to GNU Affero 3.0

### Removed

- `covalent-ui` directory

## [0.12.7] - 2021-12-29

### Fixed

- Gunicorn logging now uses the `capture-output` flag instead of redirecting stdout and stderr

## [0.12.6] - 2021-12-23

### Changed

- Cleaned up the requirements and moved developer requirements to a separate file inside `tests`

## [0.12.5] - 2021-12-16

### Added

- Conda build CI job

## [0.12.4] - 2021-12-23

### Changed

- Gunicorn server now checks for port availability before starting

### Fixed

- The `covalent start` function now prints the correct port if the server is already running.

## [0.12.3] - 2021-12-14

### Added

- Covalent tutorial comparing quantum support vector machines with support vector machine algorithms implemented in qiskit and scikit-learn.

## [0.12.2] - 2021-12-16

### Fixed

- Now using `--daemon` in gunicorn to start the server, which was the original intention.

## [0.12.1] - 2021-12-16

### Fixed

- Removed finance references from docs
- Fixed some other small errors

### Removed

- Removed one of the failing how-to tests from the functional test suite

## [0.12.0] - 2021-12-16

### Added

- Web UI prototype

## [0.11.1] - 2021-12-14

### Added

- CLI command `covalent status` shows port information

### Fixed

- gunicorn management improved

## [0.11.0] - 2021-12-14

### Added

- Slack notifications for test status

## [0.10.4] - 2021-12-15

### Fixed

- Specifying a non-default results directory in a sub-lattice no longer causes a failure in lattice execution.

## [0.10.3] - 2021-12-14

### Added

- Functional tests for how-to's in documentation

### Changed

- Moved example script to a functional test in the pipeline
- Added a test flag to the CLI tool

## [0.10.2] - 2021-12-14

### Fixed

- Check that only `kwargs` without any default values in the workflow definition need to be passed in `lattice.draw(ax=ax, **kwargs)`.

### Added

- Function to check whether all the parameters without default values for a callable function has been passed added to shared utils.

## [0.10.1] - 2021-12-13

### Fixed

- Content and style fixes for getting started doc.

## [0.10.0] - 2021-12-12

### Changed

- Remove all imports from the `covalent` to the `covalent_dispatcher`, except for `_dispatch_serverless`
- Moved CLI into `covalent_dispatcher`
- Moved executors to `covalent` directory

## [0.9.1] - 2021-12-13

### Fixed

- Updated CONTRIBUTING to clarify docstring style.
- Fixed docstrings for `calculate_node` and `check_constraint_specific_sum`.

## [0.9.0] - 2021-12-10

### Added

- `prefix_separator` for separating non-executable node types from executable ones.

- `subscript_prefix`, `generator_prefix`, `sublattice_prefix`, `attr_prefix` for prefixes of subscripts, generators,
  sublattices, and attributes, when called on an electron and added to the transport graph.

- `exclude_from_postprocess` list of prefixes to denote those nodes which won't be used in post processing the workflow.

- `__int__()`, `__float__()`, `__complex__()` for converting a node to an integer, float, or complex to a value of 0 then handling those types in post processing.

- `__iter__()` generator added to Electron for supporting multiple return values from an electron execution.

- `__getattr__()` added to Electron for supporting attribute access on the node output.

- `__getitem__()` added to Electron for supporting subscripting on the node output.

- `electron_outputs` added as an attribute to lattice.

### Changed

- `electron_list_prefix`, `electron_dict_prefix`, `parameter_prefix` modified to reflect new way to assign prefixes to nodes.

- In `build_graph` instead of ignoring all exceptions, now the exception is shown alongwith the runtime error notifying that object manipulation should be avoided inside a lattice.

- `node_id` changed to `self.node_id` in Electron's `__call__()`.

- `parameter` type electrons now have the default metadata instead of empty dictionary.

- Instead of deserializing and checking whether a sublattice is there, now a `sublattice_prefix` is used to denote when a node is a sublattice.

- In `dispatcher_stack_test`, `test_dispatcher_flow` updated to indicate the new use of `parameter_prefix`.

### Fixed

- When an execution fails due to something happening in `run_workflow`, then result object's status is now failed and the object is saved alongwith throwing the appropriate exception.

## [0.8.5] - 2021-12-10

### Added

- Added tests for choosing specific executors inside electron initialization.
- Added test for choosing specific Conda environments inside electron initialization.

## [0.8.4] - 2021-12-10

### Changed

- Removed _shared_files directory and contents from covalent_dispatcher. Logging in covalent_dispatcher now uses the logger in covalent/_shared_files/logging.py.

## [0.8.3] - 2021-12-10

### Fixed

- Decorator symbols were added to the pseudo-code in the quantum chemistry tutorial.

## [0.8.2] - 2021-12-06

### Added

- Quantum chemistry tutorial.

## [0.8.1] - 2021-12-08

### Added

- Docstrings with typehints for covalent dispatcher functions added.

### Changed

- Replaced `node` to `node_id` in `electron.py`.

- Removed unnecessary `enumerate` in `covalent_dispatcher/_core/__init__.py`.

- Removed `get_node_device_mapping` function from `covalent_dispatcher/_core/__init__.py`
  and moved the definition to directly add the mapping to `workflow_schedule`.

- Replaced iterable length comparison for `executor_specific_exec_cmds` from `if len(executor_specific_exec_cmds) > 0`
  to `if executor_specific_exec_cmds`.

## [0.8.0] - 2021-12-03

### Added

- Executors can now accept the name of a Conda environment. If that environment exists, the operations of any electron using that executor are performed in that Conda environment.

## [0.7.6] - 2021-12-02

### Changed

- How to estimate lattice execution time has been renamed to How to query lattice execution time.
- Change result querying syntax in how-to guides from `lattice.get_result` to
  `covalent.get_result`.
- Choose random port for Dask dashboard address by setting `dashboard_address` to ':0' in
  `LocalCluster`.

## [0.7.5] - 2021-12-02

### Fixed

- "Default" executor plugins are included as part of the package upon install.

## [0.7.4] - 2021-12-02

### Fixed

- Upgraded dask to 2021.10.0 based on a vulnerability report

## [0.7.3] - 2021-12-02

### Added

- Transportable object tests
- Transport graph tests

### Changed

- Variable name node_num to node_id
- Variable name node_idx to node_id

### Fixed

- Transport graph `get_dependencies()` method return type was changed from Dict to List

## [0.7.2] - 2021-12-01

### Fixed

- Date handling in changelog validation

### Removed

- GitLab CI YAML

## [0.7.1] - 2021-12-02

### Added

- A new parameter to a node's result called `sublattice_result` is added.
  This will be of a `Result` type and will contain the result of that sublattice's
  execution. If a normal electron is executed, this will be `None`.

- In `_delete_result` function in `results_manager.py`, an empty results directory
  will now be deleted.

- Name of a sublattice node will also contain `(sublattice)`.

- Added `_dispatch_sync_serverless` which synchronously dispatches without a server
  and waits for a result to be returned. This is the method used to dispatch a sublattice.

- Test for sublatticing is added.

- How-to guide added for sublatticing explaining the new features.

### Changed

- Partially changed `draw` function in `lattice.py` to also draw the subgraph
  of the sublattice when drawing the main graph of the lattice. The change is
  incomplete as we intend to add this feature later.

- Instead of returning `plt`, `draw` now returns the `ax` object.

- `__call__` function in `lattice.py` now runs the lattice's function normally
  instead of dispatching it.

- `_run_task` function now checks whether current node is a sublattice and acts
  accordingly.

### Fixed

- Unnecessary lines to rename the node's name in `covalent_dispatcher/_core/__init__.py` are removed.

- `test_electron_takes_nested_iterables` test was being ignored due to a spelling mistake. Fixed and
  modified to follow the new pattern.

## [0.7.0] - 2021-12-01

### Added

- Electrons can now accept an executor object using the "backend" keyword argument. "backend" can still take a string naming the executor module.
- Electrons and lattices no longer have Slurm metadata associated with the executor, as that information should be contained in the executor object being used as an input argument.
- The "backend" keyword can still be a string specifying the executor module, but only if the executor doesn't need any metadata.
- Executor plugin classes are now directly available to covalent, eg: covalent.executor.LocalExecutor().

## [0.6.7] - 2021-12-01

### Added

- Docstrings without examples for all the functions in core covalent.
- Typehints in those functions as well.
- Used `typing.TYPE_CHECKING` to prevent cyclic imports when writing typehints.

### Changed

- `convert_to_lattice_function` renamed to `convert_to_lattice_function_call`.
- Context managers now raise a `ValueError` instead of a generic `Exception`.

## [0.6.6] - 2021-11-30

### Fixed

- Fixed the version used in the documentation
- Fixed the badge URLs to prevent caching

## [0.6.5] - 2021-11-30

### Fixed

- Broken how-to links

### Removed

- Redundant lines from .gitignore
- *.ipynb from .gitignore

## [0.6.4] - 2021-11-30

### Added

- How-to guides for workflow orchestration.
  - How to construct an electron
  - How to construct a lattice
  - How to add an electron to lattice
  - How to visualize the lattice
  - How to add constraints to lattices
- How-to guides for workflow and subtask execution.
  - How to execute individual electrons
  - How to execute a lattice
  - How to execute multiple lattices
- How-to guides for status querying.
  - How to query electron execution status
  - How to query lattice execution status
  - How to query lattice execution time
- How-to guides for results collection
  - How to query electron execution results
  - How to query lattice execution results
  - How to query multiple lattice execution results
- Str method for the results object.

### Fixed

- Saving the electron execution status when the subtask is running.

## [0.6.3] - 2021-11-29

### Removed

- JWT token requirement.
- Covalent dispatcher login requirement.
- Update covalent login reference in README.md.
- Changed the default dispatcher server port from 5000 to 47007.

## [0.6.2] - 2021-11-28

### Added

- Github action for tests and coverage
- Badges for tests and coverage
- If tests pass then develop is pushed to master
- Add release action which tags and creates a release for minor version upgrades
- Add badges action which runs linter, and upload badges for version, linter score, and platform
- Add publish action (and badge) which builds a Docker image and uploads it to the AWS ECR

## [0.6.1] - 2021-11-27

### Added

- Github action which checks version increment and changelog entry

## [0.6.0] - 2021-11-26

### Added

- New Covalent RTD theme
- sphinx extension sphinx-click for CLI RTD
- Sections in RTD
- init.py in both covalent-dispatcher logger module and cli module for it to be importable in sphinx

### Changed

- docutils version that was conflicting with sphinx

### Removed

- Old aq-theme

## [0.5.1] - 2021-11-25

### Added

- Integration tests combining both covalent and covalent-dispatcher modules to test that
  lattice workflow are properly planned and executed.
- Integration tests for the covalent-dispatcher init module.
- pytest-asyncio added to requirements.

## [0.5.0] - 2021-11-23

### Added

- Results manager file to get results from a file, delete a result, and redispatch a result object.
- Results can also be awaited to only return a result if it has either been completed or failed.
- Results class which is used to store the results with all the information needed to be used again along with saving the results to a file functionality.
- A result object will be a mercurial object which will be updated by the dispatcher and saved to a file throughout the dispatching and execution parts.
- Direct manipulation of the transport graph inside a result object takes place.
- Utility to convert a function definition string to a function and vice-versa.
- Status class to denote the status of a result object and of each node execution in the transport graph.
- Start and end times are now also stored for each node execution as well as for the whole dispatch.
- Logging of `stdout` and `stderr` can be done by passing in the `log_stdout`, `log_stderr` named metadata respectively while dispatching.
- In order to get the result of a certain dispatch, the `dispatch_id`, the `results_dir`, and the `wait` parameter can be passed in. If everything is default, then only the dispatch id is required, waiting will not be done, and the result directory will be in the current working directory with folder name as `results/` inside which every new dispatch will have a new folder named according to their respective dispatch ids, containing:
  - `result.pkl` - (Cloud)pickled result object.
  - `result_info.yaml` - yaml file with high level information about the result and its execution.
  - `dispatch_source.py` - python file generated, containing the original function definitions of lattice and electrons which can be used to dispatch again.

### Changed

- `logfile` named metadata is now `slurm_logfile`.
- Instead of using `jsonpickle`, `cloudpickle` is being used everywhere to maintain consistency.
- `to_json` function uses `json` instead of `jsonpickle` now in electron and lattice definitions.
- `post_processing` moved to the dispatcher, so the dispatcher will now store a finished execution result in the results folder as specified by the user with no requirement of post processing it from the client/user side.
- `run_task` function in dispatcher modified to check if a node has completed execution and return it if it has, else continue its execution. This also takes care of cases if the server has been closed mid execution, then it can be started again from the last saved state, and the user won't have to wait for the whole execution.
- Instead of passing in the transport graph and dispatch id everywhere, the result object is being passed around, except for the `asyncio` part where the dispatch id and results directory is being passed which afterwards lets the core dispatcher know where to get the result object from and operate on it.
- Getting result of parent node executions of the graph, is now being done using the result object's graph. Storing of each execution's result is also done there.
- Tests updated to reflect the changes made. They are also being run in a serverless manner.

### Removed

- `LatticeResult` class removed.
- `jsonpickle` requirement removed.
- `WorkflowExecutionResult`, `TaskExecutionResult`, and `ExecutionError` singleton classes removed.

### Fixed

- Commented out the `jwt_required()` part in `covalent-dispatcher/_service/app.py`, may be removed in later iterations.
- Dispatcher server will now return the error message in the response of getting result if it fails instead of sending every result ever as a response.

## [0.4.3] - 2021-11-23

### Added

- Added a note in Known Issues regarding port conflict warning.

## [0.4.2] - 2021-11-24

### Added

- Added badges to README.md

## [0.4.1] - 2021-11-23

### Changed

- Removed old coverage badge and fixed the badge URL

## [0.4.0] - 2021-11-23

### Added

- Codecov integrations and badge

### Fixed

- Detached pipelines no longer created

## [0.3.0] - 2021-11-23

### Added

- Wrote a Code of Conduct based on <https://www.contributor-covenant.org/>
- Added installation and environment setup details in CONTRIBUTING
- Added Known Issues section to README

## [0.2.0] - 2021-11-22

### Changed

- Removed non-open-source executors from Covalent. The local SLURM executor is now
- a separate repo. Executors are now plugins.

## [0.1.0] - 2021-11-19

### Added

- Pythonic CLI tool. Install the package and run `covalent --help` for a usage description.
- Login and logout functionality.
- Executor registration/deregistration skeleton code.
- Dispatcher service start, stop, status, and restart.

### Changed

- JWT token is stored to file instead of in an environment variable.
- The Dask client attempts to connect to an existing server.

### Removed

- Removed the Bash CLI tool.

### Fixed

- Version assignment in the covalent init file.

## [0.0.3] - 2021-11-17

### Fixed

- Fixed the Dockerfile so that it runs the dispatcher server from the covalent repo.

## [0.0.2] - 2021-11-15

### Changed

- Single line change in ci script so that it doesn't exit after validating the version.
- Using `rules` in `pytest` so that the behavior in test stage is consistent.

## [0.0.1] - 2021-11-15

### Added

- CHANGELOG.md to track changes (this file).
- Semantic versioning in VERSION.
- CI pipeline job to enforce versioning.<|MERGE_RESOLUTION|>--- conflicted
+++ resolved
@@ -9,11 +9,8 @@
 
 ### Operations
 
-<<<<<<< HEAD
 - Reverted nightly schedule back to daily at 4:00am
-=======
 - Added Alejandro to PAUL_BLART group to allow trigerring of releases
->>>>>>> 34460d99
 
 ### Added
 
