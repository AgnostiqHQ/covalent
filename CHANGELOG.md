# Changelog

All notable changes to this project will be documented in this file.

The format is based on [Keep a Changelog](https://keepachangelog.com/en/1.0.0/),
and this project adheres to [Semantic Versioning](https://semver.org/spec/v2.0.0.html).

## [UNRELEASED]

### Operations

- Adding `nightly.yml` workflow for nightly CI
- Updated triggers to `tests` and `changelog` workflows

## [0.198.0] - 2022-09-14

### Authors

- Scott Wyman Neagle <scott@agnostiq.ai>
- Co-authored-by: Will Cunningham <wjcunningham7@gmail.com>


### Operations

- Fix `release.yml` workflow
- Adding a step in `release.yml/docker` job to trigger the AWS executor base image build in the remote repo `covalent-aws-plugins`
- Pass all the necessary inputs for the triggered workflow as part of the HTTP POST request body
- Added MacOS 12 to test matrix


### Changed

- Skipping stalling `dask_executor` functional test
- Database is initialized in `covalent_ui/app.py` instead of in the CLI's `start` method in order to support management via `start-stop-daemon`.
- Convert `COVALENT_SVC_PORT` to `int` when parsing env var
- Skipping stalling `dask_executor` functional test

### Added

- Modified `_DEFAULT_CONSTRAINT_VALUES` to a dataclass called `DefaultMetadataValues`, it is still used as a dictionary everywhere (named `DEFAULT_METADATA_VALUES` instead) but in an object-like manner.
- Modified `_DEFAULT_CONFIG` to also be a dataclass called `DefaultConfig`, which is initialized whenever needed and used like a dictionary (named `DEFAULT_CONFIG`).
- `ConfigManager` is now thread safe since it is initialized whenever needed instead of one object being accessed by multiple processes/threads leading to corruption of the config file.
- Using `contextlib.supress` to ignore `psutil.NoSuchProcess` errors instead of `try/except` with `pass`.
- Filter workflow dispatches by status on the GUI.
- Delete all workflow dispatches present in the database from the GUI and add filter level deletion of workflow dispatches as well. 
- Theme changes as part of latest wireframe.
- Factory functions to generate configurations and default metadata at the time when required. This is because certain values like default executors are only determined when the covalent server starts.
- Respecting the configuration options like default executor, no. of workers, developer mode, etc. when restarting the server.
- Unit tests for `remote_executor.py`
- Added alembic migrations script for DB schema v12
- Environment variables added to `defaults.py` in order to support system services
- Covalent OpenRC init script added

### Removed

- Deprecated `_DEFAULT_CONSTRAINTS_DEPRECATED` removed.
- Confusing `click` argument `no-cluster` instead of flag `--no-cluster` removed; this was also partially responsible for unexpected behaviour with using `no-cluster` option when starting covalent.

### Operations

- Fixed a bug in changelog.yml caused by passing a large list of commits as a var

### Tests

- Updated tests to reflect above changes.
- Updated more tests to DB schema v12
- Improved DB mocking in dispatcher tests

### Fixed

- Removed inheritance of `call_before` metadata related to file transfers from parent electron to collected nodes.
- Executor instances at runtime no longer inadvertently modify
  transport graph nodes when modifying their attributes.
- Syntax error in `tests.yml`

### Docs

- Updated AWS Lambda plugin rtd with mention to its limitations.
- Updated RTD concepts and tutorials to reflect new UI.

## [0.197.0] - 2022-09-08

### Authors

- Will Cunningham <wjcunningham7@users.noreply.github.com>
- Co-authored-by: Scott Wyman Neagle <scott@agnostiq.ai>
- Alejandro Esquivel <ae@alejandro.ltd>
- Co-authored-by: Will Cunningham <wjcunningham7@gmail.com>
- Aravind-psiog <100823292+Aravind-psiog@users.noreply.github.com>
- Faiyaz Hasan <faiyaz@agnostiq.ai>
- Co-authored-by: Venkat Bala <venkat@agnostiq.ai>
- Prasanna Venkatesh <54540812+Prasy12@users.noreply.github.com>
- Co-authored-by: Amalan Jenicious F <amalan.jenicious@psiog.com>
- Okechukwu  Emmanuel Ochia <okechukwu@agnostiq.ai>
- Co-authored-by: pre-commit-ci[bot] <66853113+pre-commit-ci[bot]@users.noreply.github.com>
- Casey Jao <casey@agnostiq.ai>


### Fixed

- Fixed missing lattice and result object attributes after rehydrating from datastore.

### Changed

- Implemented v12 of the DB schema

### Tests

- Enhanced DB tests to check faithfulness of persist and rehydrate operations

### Docs

<<<<<<< HEAD
- Added read the docs for graph section on the user interface
=======
### Docs
- Update user interface docs for filter and delete features.
>>>>>>> 451e46c7
- Added credential management page

## [0.196.0] - 2022-09-07

### Authors

- Will Cunningham <wjcunningham7@users.noreply.github.com>
- Co-authored-by: Scott Wyman Neagle <scott@agnostiq.ai>
- Alejandro Esquivel <ae@alejandro.ltd>
- Co-authored-by: Will Cunningham <wjcunningham7@gmail.com>
- Aravind-psiog <100823292+Aravind-psiog@users.noreply.github.com>
- Faiyaz Hasan <faiyaz@agnostiq.ai>
- Co-authored-by: Venkat Bala <venkat@agnostiq.ai>
- Prasanna Venkatesh <54540812+Prasy12@users.noreply.github.com>
- Co-authored-by: Amalan Jenicious F <amalan.jenicious@psiog.com>
- Okechukwu  Emmanuel Ochia <okechukwu@agnostiq.ai>
- Co-authored-by: pre-commit-ci[bot] <66853113+pre-commit-ci[bot]@users.noreply.github.com>
- Casey Jao <casey@agnostiq.ai>


### Changed

- Sublattices are now run completely internally, without any HTTP calls.
- Lattice-level metadata is persisted atomically for sublattices.

## [0.195.0] - 2022-09-06

### Authors

- Will Cunningham <wjcunningham7@users.noreply.github.com>
- Co-authored-by: Scott Wyman Neagle <scott@agnostiq.ai>
- Alejandro Esquivel <ae@alejandro.ltd>
- Co-authored-by: Will Cunningham <wjcunningham7@gmail.com>
- Aravind-psiog <100823292+Aravind-psiog@users.noreply.github.com>
- Faiyaz Hasan <faiyaz@agnostiq.ai>
- Co-authored-by: Venkat Bala <venkat@agnostiq.ai>
- Prasanna Venkatesh <54540812+Prasy12@users.noreply.github.com>
- Co-authored-by: Amalan Jenicious F <amalan.jenicious@psiog.com>
- Okechukwu  Emmanuel Ochia <okechukwu@agnostiq.ai>
- Co-authored-by: pre-commit-ci[bot] <66853113+pre-commit-ci[bot]@users.noreply.github.com>
- Casey Jao <casey@agnostiq.ai>


### Changed

- `import covalent` no longer pulls in the server components

### Operations

- Fixed `tests.yml` where `RECOMMENDED_PLATFORM` was not properly set

## [0.194.0] - 2022-09-06

### Authors

- Will Cunningham <wjcunningham7@users.noreply.github.com>
- Co-authored-by: Scott Wyman Neagle <scott@agnostiq.ai>
- Alejandro Esquivel <ae@alejandro.ltd>
- Co-authored-by: Will Cunningham <wjcunningham7@gmail.com>
- Aravind-psiog <100823292+Aravind-psiog@users.noreply.github.com>
- Faiyaz Hasan <faiyaz@agnostiq.ai>
- Co-authored-by: Venkat Bala <venkat@agnostiq.ai>
- Prasanna Venkatesh <54540812+Prasy12@users.noreply.github.com>
- Co-authored-by: Amalan Jenicious F <amalan.jenicious@psiog.com>
- Okechukwu  Emmanuel Ochia <okechukwu@agnostiq.ai>
- Co-authored-by: pre-commit-ci[bot] <66853113+pre-commit-ci[bot]@users.noreply.github.com>
- Casey Jao <casey@agnostiq.ai>


### Operations

- Added a workflow which checks for missing or extra requirements
- Added pycln to pre-commit hooks #867

### Removed

- PyYAML
- tailer

## [0.193.0] - 2022-09-06

### Authors

- Will Cunningham <wjcunningham7@users.noreply.github.com>
- Co-authored-by: Scott Wyman Neagle <scott@agnostiq.ai>
- Alejandro Esquivel <ae@alejandro.ltd>
- Co-authored-by: Will Cunningham <wjcunningham7@gmail.com>
- Aravind-psiog <100823292+Aravind-psiog@users.noreply.github.com>
- Faiyaz Hasan <faiyaz@agnostiq.ai>
- Co-authored-by: Venkat Bala <venkat@agnostiq.ai>
- Prasanna Venkatesh <54540812+Prasy12@users.noreply.github.com>
- Co-authored-by: Amalan Jenicious F <amalan.jenicious@psiog.com>
- Okechukwu  Emmanuel Ochia <okechukwu@agnostiq.ai>
- Co-authored-by: pre-commit-ci[bot] <66853113+pre-commit-ci[bot]@users.noreply.github.com>
- Casey Jao <casey@agnostiq.ai>


### Changed

- Refactored executor base classes

### Operations

- pre-commit autoupdate

## [0.192.0] - 2022-09-02

### Authors

- Will Cunningham <wjcunningham7@users.noreply.github.com>
- Co-authored-by: Scott Wyman Neagle <scott@agnostiq.ai>
- Alejandro Esquivel <ae@alejandro.ltd>
- Co-authored-by: Will Cunningham <wjcunningham7@gmail.com>
- Aravind-psiog <100823292+Aravind-psiog@users.noreply.github.com>
- Faiyaz Hasan <faiyaz@agnostiq.ai>
- Co-authored-by: Venkat Bala <venkat@agnostiq.ai>
- Prasanna Venkatesh <54540812+Prasy12@users.noreply.github.com>
- Co-authored-by: Amalan Jenicious F <amalan.jenicious@psiog.com>
- Okechukwu  Emmanuel Ochia <okechukwu@agnostiq.ai>
- Co-authored-by: pre-commit-ci[bot] <66853113+pre-commit-ci[bot]@users.noreply.github.com>


### Changed

- Modified how `no_cluster` is passed to `app.py` from the CLI

## [0.191.0] - 2022-09-01

### Authors

- Will Cunningham <wjcunningham7@users.noreply.github.com>
- Co-authored-by: Scott Wyman Neagle <scott@agnostiq.ai>
- Alejandro Esquivel <ae@alejandro.ltd>
- Co-authored-by: Will Cunningham <wjcunningham7@gmail.com>
- Aravind-psiog <100823292+Aravind-psiog@users.noreply.github.com>
- Faiyaz Hasan <faiyaz@agnostiq.ai>
- Co-authored-by: Venkat Bala <venkat@agnostiq.ai>
- Prasanna Venkatesh <54540812+Prasy12@users.noreply.github.com>
- Co-authored-by: Amalan Jenicious F <amalan.jenicious@psiog.com>
- Okechukwu  Emmanuel Ochia <okechukwu@agnostiq.ai>
- Co-authored-by: pre-commit-ci[bot] <66853113+pre-commit-ci[bot]@users.noreply.github.com>


### Added

- Implementation of RemoteExecutor

## [0.190.0] - 2022-09-01

### Authors

- Will Cunningham <wjcunningham7@users.noreply.github.com>
- Co-authored-by: Scott Wyman Neagle <scott@agnostiq.ai>
- Alejandro Esquivel <ae@alejandro.ltd>
- Co-authored-by: Will Cunningham <wjcunningham7@gmail.com>
- Aravind-psiog <100823292+Aravind-psiog@users.noreply.github.com>
- Faiyaz Hasan <faiyaz@agnostiq.ai>
- Co-authored-by: Venkat Bala <venkat@agnostiq.ai>
- Prasanna Venkatesh <54540812+Prasy12@users.noreply.github.com>
- Co-authored-by: Amalan Jenicious F <amalan.jenicious@psiog.com>
- Okechukwu  Emmanuel Ochia <okechukwu@agnostiq.ai>


### Changed

- Renamed `BaseAsyncExecutor` and its references to `AsyncBaseExecutor`.

## [0.189.0] - 2022-08-31

### Authors

- Will Cunningham <wjcunningham7@users.noreply.github.com>
- Co-authored-by: Scott Wyman Neagle <scott@agnostiq.ai>
- Alejandro Esquivel <ae@alejandro.ltd>
- Co-authored-by: Will Cunningham <wjcunningham7@gmail.com>
- Aravind-psiog <100823292+Aravind-psiog@users.noreply.github.com>
- Faiyaz Hasan <faiyaz@agnostiq.ai>
- Co-authored-by: Venkat Bala <venkat@agnostiq.ai>
- Prasanna Venkatesh <54540812+Prasy12@users.noreply.github.com>
- Co-authored-by: Amalan Jenicious F <amalan.jenicious@psiog.com>


### Added

- Added capability to take screenshot of the graph with covalent logo on the GUI.

### Operations

- Changed the environment switches in tests.yml to be `true`/empty instead of 1/0

- Adding `benchmark.yml` workflow

### Tests

- Adding scripts in `tests/stress_tests/benchmarks`

## [0.188.0] - 2022-08-31

### Authors

- Will Cunningham <wjcunningham7@users.noreply.github.com>
- Co-authored-by: Scott Wyman Neagle <scott@agnostiq.ai>
- Alejandro Esquivel <ae@alejandro.ltd>
- Co-authored-by: Will Cunningham <wjcunningham7@gmail.com>
- Aravind-psiog <100823292+Aravind-psiog@users.noreply.github.com>


### Added

- Created a prototype of a production Dockerfile
- The old Dockerfile has been moved to Dockerfile.dev

### Docs

- Added read the docs for user interface
- Added db schema migration error guide in RTD
- Removed `get_data_store` from quantum chemistry tutorial #1046

### Operations

- Front-end test coverage measured and reported in CI
- Added reusable version action

- Added read the docs for user interface
 
## [0.187.0] - 2022-08-28

### Authors

- Prasanna Venkatesh <54540812+Prasy12@users.noreply.github.com>
- Co-authored-by: Kamalesh-suresh <kamalesh.suresh@psiog.com>
- Co-authored-by: Amalan Jenicious F <amalan.jenicious@psiog.com>
- Co-authored-by: pre-commit-ci[bot] <66853113+pre-commit-ci[bot]@users.noreply.github.com>

### Tests

- Fixed `test_using_executor_names` and `test_internal_sublattice_dispatch` tests to also work with `--no-cluster` option.

### Added

- Added test cases for front-end react components.

## [0.186.0] - 2022-08-25

### Authors

- Sankalp Sanand <sankalp@agnostiq.ai>
- Co-authored-by: Alejandro Esquivel <ae@alejandro.ltd>
- Venkat Bala <venkat@agnostiq.ai>
- Okechukwu  Emmanuel Ochia <okechukwu@agnostiq.ai>
- Co-authored-by: pre-commit-ci[bot] <66853113+pre-commit-ci[bot]@users.noreply.github.com>
- Co-authored-by: Will Cunningham <wjcunningham7@gmail.com>
- Co-authored-by: Scott Wyman Neagle <scott@agnostiq.ai>
- Venkat Bala <15014089+venkatBala@users.noreply.github.com>
- Aravind-psiog <100823292+Aravind-psiog@users.noreply.github.com>
- Co-authored-by: Kamalesh-suresh <kamalesh.suresh@psiog.com>
- Co-authored-by: Prasy12 <prasanna.venkatesh@psiog.com>

### Operations

- Fix conditional logic around dumping of `covalent` logs to stdout in test workflows
- Build test matrix by parsing configs from json
- Dump covalent logs if any of the tests step fail
- changed-files action uses the proper sha in version.yml

### Docs

- Added RTD and header for the AWS EC2 executor plugin.
- Refactored tutorials for better organization

### Added

- Added executor label, node id and node type to graph node UI

### Changed

- Runtime has been modified to be more precise on the lattice and electron sidebar

## [0.185.0] - 2022-08-23

### Authors

- Sankalp Sanand <sankalp@agnostiq.ai>
- Co-authored-by: Alejandro Esquivel <ae@alejandro.ltd>
- Venkat Bala <venkat@agnostiq.ai>

### Added

- Adding `load_tests` subdirectory to tests to facilitate execution of Covalent benchmarks during nightly runs
- Added `locust` requirements to tests `requirements.txt`

## [0.184.2] - 2022-08-23

### Authors

- Sankalp Sanand <sankalp@agnostiq.ai>
- Co-authored-by: Alejandro Esquivel <ae@alejandro.ltd>


### Fixed

- Switched the `render_as_batch` flag in the alembic env context so that `ALTER` commands are supported in SQLite migrations.

### Docs

- Updated custom executor RTD to show a simpler example

### Operations

- pre-commit autoupdate

## [0.184.1] - 2022-08-23

### Authors

- Alejandro Esquivel <ae@alejandro.ltd>
- Venkat Bala <venkat@agnostiq.ai>
- Co-authored-by: Scott Wyman Neagle <scott@agnostiq.ai>
- Casey Jao <casey@agnostiq.ai>
- Sankalp Sanand <sankalp@agnostiq.ai>


### Fixed

- Function's `__doc__` and `__name__` storage in dict/json for transportable object fixed.

### Tests

- Added unit test for the above fix.

## [0.184.0] - 2022-08-22

### Authors

- Alejandro Esquivel <ae@alejandro.ltd>
- Venkat Bala <venkat@agnostiq.ai>
- Co-authored-by: Scott Wyman Neagle <scott@agnostiq.ai>
- Casey Jao <casey@agnostiq.ai>


### Changed

- Electron metadata is serialized earlier during workflow construction
  to reduce unexpected executor pip requirements.
  
### Operations

- Updating conditional logic for the different steps in `release` workflow
- Dependabot update

### Docs

- Removed "How to synchronize lattices" section from RTD

## [0.183.0] - 2022-08-18

### Authors

- Scott Wyman Neagle <scott@agnostiq.ai>
- Venkat Bala <venkat@agnostiq.ai>


### Added

- Adding tests to update patch coverage for the `covalent logs` cli

### Changed

- Modify the `covalent logs` CLI handler to read logs line by line

### Operations

- Update release workflow
- Adding a `wait` input for the Conda action

## [0.182.2] - 2022-08-18

### Authors

- Scott Wyman Neagle <scott@agnostiq.ai>
- Will Cunningham <wjcunningham7@users.noreply.github.com>
- Alejandro Esquivel <ae@alejandro.ltd>
- Co-authored-by: Will Cunningham <wjcunningham7@gmail.com>
- Co-authored-by: Faiyaz Hasan <faiyaz@agnostiq.ai>


### Fixed

- CLI `service.py` tests to run without the server needing to be started.

### Docs

- Added `covalent db` cli command to API section of RTD

### Docs

- Fixed RTD downloads badge image to point to `covalent` rather than `cova`

### Operations

- Use conda skeleton action for build and upload

### Docs

- Updating WCI yaml with new file transfer protocols

## [0.182.1] - 2022-08-17

### Authors

- Will Cunningham <wjcunningham7@users.noreply.github.com>
- Venkat Bala <venkat@agnostiq.ai>
- Co-authored-by: santoshkumarradha <santosh@agnostiq.ai>
- Co-authored-by: pre-commit-ci[bot] <66853113+pre-commit-ci[bot]@users.noreply.github.com>
- Co-authored-by: Santosh kumar <29346072+santoshkumarradha@users.noreply.github.com>
- Co-authored-by: Scott Wyman Neagle <scott@agnostiq.ai>
- Prasanna Venkatesh <54540812+Prasy12@users.noreply.github.com>
- Co-authored-by: Will Cunningham <wjcunningham7@gmail.com>


### Fixed

- lattice.draw() fix on the GUI.

## [0.182.0] - 2022-08-17

### Authors

- Will Cunningham <wjcunningham7@users.noreply.github.com>
- Venkat Bala <venkat@agnostiq.ai>
- Co-authored-by: santoshkumarradha <santosh@agnostiq.ai>
- Co-authored-by: pre-commit-ci[bot] <66853113+pre-commit-ci[bot]@users.noreply.github.com>
- Co-authored-by: Santosh kumar <29346072+santoshkumarradha@users.noreply.github.com>
- Co-authored-by: Scott Wyman Neagle <scott@agnostiq.ai>


### Added

- Update RTD for `AWS Batch` executor
- Removed `AWS Lambda` executor RTD from this branch in order to keep changes atomic

### Changed

- Synced with latest develop

### Docs

- Adding RTD for `AWS Braket` executor
- Adding dropdown menu for the IAM policy
- Delete RTD for other cloud executor to keep changes atomic
- Renamed `executers` folder to `executors`

### Docs

- Updated short release notes

## [0.181.0] - 2022-08-17

### Authors

- Alejandro Esquivel <ae@alejandro.ltd>
- Will Cunningham <wjcunningham7@users.noreply.github.com>
- Scott Wyman Neagle <scott@agnostiq.ai>
- Venkat Bala <venkat@agnostiq.ai>
- Co-authored-by: santoshkumarradha <santosh@agnostiq.ai>
- Co-authored-by: pre-commit-ci[bot] <66853113+pre-commit-ci[bot]@users.noreply.github.com>
- Co-authored-by: Santosh kumar <29346072+santoshkumarradha@users.noreply.github.com>
- Co-authored-by: Will Cunningham <wjcunningham7@gmail.com>
- Prasanna Venkatesh <54540812+Prasy12@users.noreply.github.com>
- Co-authored-by: Kamalesh-suresh <kamalesh.suresh@psiog.com>
- Co-authored-by: Manjunath PV <manjunath.poilath@psiog.com>
- Co-authored-by: ArunPsiog <arun.mukesh@psiog.com>


### Changed

- Lazy loading mechanism on the GUI.

### Fixed

- Displaying electron executor and inputs information on the GUI.
- Animated spinner for running statuses on the GUI.

## Docs

- Add `AWSLambdaExecutor` RTD
- Update `api.rst` to include `cluster` CLI command option
- Added version migration guide section in RTD
- Update RTD for `AWS ECS` executor
- Remove AWS Lambda and Batch RTDs to keep changes atomic
- Adding dropdowns to IAM policy documents
- Updated compatibility matrix
- Updated pip, bash and callable deps how-to guides

### Operations

- NPM install on CentOS done explicitly
- `-y` flag for `conda install`

## [0.180.0] - 2022-08-16

### Authors

- Casey Jao <casey@agnostiq.ai>
- Co-authored-by: Alejandro Esquivel <ae@alejandro.ltd>
- Okechukwu  Emmanuel Ochia <okechukwu@agnostiq.ai>
- Scott Wyman Neagle <scott@agnostiq.ai>
- Co-authored-by: pre-commit-ci[bot] <66853113+pre-commit-ci[bot]@users.noreply.github.com>
- Co-authored-by: Will Cunningham <wjcunningham7@gmail.com>
- Sankalp Sanand <sankalp@agnostiq.ai>


### Removed

- Removed `ct.wait.LONG` etc. constants from covalent's init

### Changed

- `wait` in `_get_result_from_dispatcher` will now use `_results_manager.wait.EXTREME` if `True` has been passed to it.

### Operations

- Prettierified release.yml
- Cleaned up pre-commit-config.yml

### Docs

- Updated Bash Lepton tutorial to conform with the latest Lepton interface changes
- Disabling how-to guide for executing an electron with a specified Conda environment.
- Fixed "How To" for Python leptons

## [0.179.0] - 2022-08-16

### Authors



### Changed

- Changed terser package version on webapp yarn-lock file.

## [0.178.0] - 2022-08-15

### Authors

- Will Cunningham <wjcunningham7@users.noreply.github.com>
- Co-authored-by: Alejandro Esquivel <ae@alejandro.ltd>
- Casey Jao <casey@agnostiq.ai>


### Changed

- Dispatch workflows as asyncio tasks on the FastAPI event loop instead of in separate threads

### Fixed

- Deconflict wait enum with `ct.wait` function; `wait` -> `WAIT`

### Operations

- Conda package is built and tested on a nightly schedule
- Conda deployment step is added to `release.yml`
- Install yarn and npm on Ubuntu whenever the webapp needs to be built

## [0.177.0] - 2022-08-11

### Authors

- Scott Wyman Neagle <scott@agnostiq.ai>
- Co-authored-by: Faiyaz Hasan <faiyaz@agnostiq.ai>
- Casey Jao <casey@agnostiq.ai>
- Venkat Bala <venkat@agnostiq.ai>
- Co-authored-by: pre-commit-ci[bot] <66853113+pre-commit-ci[bot]@users.noreply.github.com>

### Removed

- `while True` in `app.get_result`

### Changed

- Flask route logic to return 503 when the result is not ready

### Tests

- results_manager tests

### Operations

- Fix conditional checks for `pre-release` and `stable` Covalent docker image builds

## [0.176.0] - 2022-08-11

### Authors

- Scott Wyman Neagle <scott@agnostiq.ai>
- Co-authored-by: Faiyaz Hasan <faiyaz@agnostiq.ai>
- Casey Jao <casey@agnostiq.ai>


### Operations

- Update precommit yaml.

### Removed

- `Lattice.check_consumables()`, `_TransportGraph.get_topologically_sorted_graph()`

### Operations

- Trigger webapp build if `build==true`

## [0.175.0] - 2022-08-11

### Authors

- Scott Wyman Neagle <scott@agnostiq.ai>
- Co-authored-by: Faiyaz Hasan <faiyaz@agnostiq.ai>
- Casey Jao <casey@agnostiq.ai>


### Operations

- Trigger Slack alert for failed tests on `workflow_run`

## [0.174.0] - 2022-08-11

### Authors

- Casey Jao <casey@agnostiq.ai>
- Alejandro Esquivel <ae@alejandro.ltd>


### Changed

- Changed return value for TransferFromRemote and TransferToRemote (download/upload) operations to be consistent and always return filepath tuples

### Docs

- Updated docs with File Transfer return value changes and `files` kwarg injections

### Fixed

- Fixed postprocessing workflows that return an electron with an incoming wait_for edge

## [0.173.0] - 2022-08-10

### Authors

- Sankalp Sanand <sankalp@agnostiq.ai>


### Added

- `--hard` and `--yes` flags added to `covalent purge` for hard purging (also deletes the databse) and autoapproving respectively.

### Changed

- `covalent purge` now shows the user a prompt informing them what dirs and files will be deleted.
- Improved shown messages in some commands.

### Tests

- Updated tests to reflect above changes.

## [0.172.0] - 2022-08-10

### Authors

- Will Cunningham <wjcunningham7@users.noreply.github.com>
- Prasanna Venkatesh <54540812+Prasy12@users.noreply.github.com>
- Co-authored-by: pre-commit-ci[bot] <66853113+pre-commit-ci[bot]@users.noreply.github.com>
- Co-authored-by: Aravind-psiog <100823292+Aravind-psiog@users.noreply.github.com>
- Co-authored-by: ArunPsiog <arun.mukesh@psiog.com>
- Co-authored-by: manjunath.poilath <manjunath.poilath@psiog.com>
- Co-authored-by: Kamalesh-suresh <kamalesh.suresh@psiog.com>
- Co-authored-by: Amalan Jenicious F <amalan.jenicious@psiog.com>
- Co-authored-by: M Shrikanth <shrikanth.mohan@psiog.com>
- Co-authored-by: Casey Jao <casey@agnostiq.ai>
- Co-authored-by: Aravind-psiog <aravind.prabaharan@psiog.com>
- Co-authored-by: Will Cunningham <wjcunningham7@gmail.com>
- Co-authored-by: Alejandro Esquivel <ae@alejandro.ltd>


### Changed

- Covalent dispatcher flask web apis ported to FastAPI in `covalent_dispatcher/_service/app.py`
- Unit tests written for Covalent dispatcher flask web apis ported to FastAPI in `covalent_dispatcher_tests/_service/app.test.py`
- Web apis of `covalent_ui` refactored to adhere to v11 DB schema
- Electron graph mini map has been moved next to controls on the GUI.
- Lattice status and count of completed & total electrons has been moved to the top of the graph on the GUI.
- Some of the Flask APIs earlier consumed by the GUI have been deprecated & removed from the code base.
- APIs exposed by the web app back end have been re-factored to adhere to the new DB schema v10

### Added

- Added count of dispatches by status on the dispatch list section of the GUI.
- APIs that the GUI consumes have been re-written using FastAPI. This includes re-factoring of older APIs and adding of new APIs.
- Added COVALENT_SERVER_IFACE_ANY flag for uvicorn to start with 0.0.0.0

### Docs

- ReadTheDocs landing page has been improved

## [0.171.0] - 2022-08-10

### Authors

- Casey Jao <casey@agnostiq.ai>
- Co-authored-by: Scott Wyman Neagle <scott@agnostiq.ai>

### Added

- Added `covalent migrate_legacy_result_object` command to save pickled Result objects to the DataStore

## [0.170.1] - 2022-08-09

### Authors

- Venkat Bala <venkat@agnostiq.ai>

### Fixed

- Remove `attr` import added inadvertently

### Tests

- Fix `start` cli test, update `set_config` call count

## [0.170.0] - 2022-08-08

### Authors

- Venkat Bala <venkat@agnostiq.ai>
- Co-authored-by: pre-commit-ci[bot] <66853113+pre-commit-ci[bot]@users.noreply.github.com>


### Changed

- Temporarily allow executor plugin variable name to be either in uppercase or lowercase

## [0.169.0] - 2022-08-08

### Authors

- Venkat Bala <venkat@agnostiq.ai>
- Co-authored-by: pre-commit-ci[bot] <66853113+pre-commit-ci[bot]@users.noreply.github.com>


### Added

- Adding a `covalent config` convenience CLI to quickly view retrive the covalent configuration

## [0.168.0] - 2022-08-08

### Authors

- Venkat Bala <venkat@agnostiq.ai>
- Co-authored-by: pre-commit-ci[bot] <66853113+pre-commit-ci[bot]@users.noreply.github.com>


### Added

- Adding `setup/teardown` methods as placeholders for any executor specific setup and teardown tasks

## [0.167.0] - 2022-08-08

### Authors

- Poojith U Rao <106616820+poojithurao@users.noreply.github.com>
- Co-authored-by: Venkat Bala <venkat@agnostiq.ai>
- Co-authored-by: Faiyaz Hasan <faiyaz@agnostiq.ai>
- Co-authored-by: pre-commit-ci[bot] <66853113+pre-commit-ci[bot]@users.noreply.github.com>
- Co-authored-by: Alejandro Esquivel <ae@alejandro.ltd>


### Added

- S3 File transfer strategy

### Fixed

- Adding maximum number of retries and timeout parameter to the get result http call.

## [0.166.0] - 2022-08-07

### Authors

- Venkat Bala <venkat@agnostiq.ai>


### Tests

- Update dask cli test to match Covalent Dask cluster configuration


### Changed

- Remove newline from log stream formatter for better log statment output
- Jsonify covalent cluster cli outputs

## [0.165.0] - 2022-08-06

### Authors

- Casey Jao <casey@agnostiq.ai>


### Changed

- Make `BaseExecutor` and `BaseAsyncExecutor` class siblings, not parent and child.

### Operations

- Only validate webapp if the webapp was built

### Tests

- Fixed randomly failing lattice json serialization test

## [0.164.0] - 2022-08-05

### Authors

- Sankalp Sanand <sankalp@agnostiq.ai>
- Faiyaz Hasan <faiyaz@agnostiq.ai>
- Co-authored-by: pre-commit-ci[bot] <66853113+pre-commit-ci[bot]@users.noreply.github.com>
- Co-authored-by: Venkat Bala <venkat@agnostiq.ai>
- Co-authored-by: Will Cunningham <wjcunningham7@gmail.com>


### Changed

- Use `update_config` to modify dask configuration from the cluster process
- Simplify `set_config` logic for dask configuration options on `covalent start`
- Removed default values from click options for dask configuration related values

### Added

- Configured default dask configuration options in `defaults.py`

### Fixed 

- Overwriting config address issue.

### Tests

- Moved misplaced functional/integration tests from the unit tests folder to their respective folders.
- All of the unit tests now use test DB instead of hitting a live DB.
- Updated `tests.yml` so that functional tests are run whenever tests get changed or github actions are changed.
- Several broken tests were also fixed.

## [0.163.0] - 2022-08-04

### Authors

- Alejandro Esquivel <ae@alejandro.ltd>
- Co-authored-by: Casey Jao <casey@agnostiq.ai>
- Will Cunningham <wjcunningham7@users.noreply.github.com>
- Co-authored-by: Scott Wyman Neagle <scott@agnostiq.ai>


### Added

- Added `rsync` dependency in `Dockerfile`

### Removed

- `Makefile` which was previously improperly committed

### Operations

- Functional tests are run only on `develop`
- `tests.yml` can be run manually provided a commit SHA
- `tests.yml` uses a `build` filter to conditionally install and build Covalent if build files are modified
- `docker.yml` is now only for dev work, and is manually triggered given an SHA
- `release.yml` is enhanced to push stable and pre-release images to a public ECR repo

## [0.162.0] - 2022-08-04

### Authors

- Alejandro Esquivel <ae@alejandro.ltd>
- Co-authored-by: Casey Jao <casey@agnostiq.ai>


### Changed

- Updated Base executor to support non-unique `retval_key`s, particularly for use in File Transfer where we may have several CallDeps with the reserved `retval_key` of value `files`.

## [0.161.2] - 2022-08-04

### Authors

- Alejandro Esquivel <ae@alejandro.ltd>
- Co-authored-by: pre-commit-ci[bot] <66853113+pre-commit-ci[bot]@users.noreply.github.com>


### Fixed

- Updated `covalent db migrations` to overwrite `alembic.ini` `script_location` with absolute path to migrations folder
- Updated `covalent db alembic [args]` command to use project root as `cwd` for alembic subprocess  

## [0.161.1] - 2022-08-03

### Authors

- Alejandro Esquivel <ae@alejandro.ltd>
- Scott Wyman Neagle <scott@agnostiq.ai>
- Co-authored-by: Faiyaz Hasan <faiyaz@agnostiq.ai>
- Poojith U Rao <106616820+poojithurao@users.noreply.github.com>
- Co-authored-by: Casey Jao <casey@agnostiq.ai>


### Fixed

- When a list was passed to an electron, the generated electron list
  had metadata copied from the electron. This was resulting in
  call_before and call_after functions being called by the electron
  list as well. The metadata (apart from executor) is now set to
  default values for the electron list.

## [0.161.0] - 2022-08-03

### Authors

- Alejandro Esquivel <ae@alejandro.ltd>
- Scott Wyman Neagle <scott@agnostiq.ai>
- Co-authored-by: Faiyaz Hasan <faiyaz@agnostiq.ai>


### Changed

- Replaced `Session(DispatchDB()._get_data_store().engine)` with `workflow_db.session()`

### Removed

- `DevDataStore` class from `datastore.py`
- workflows manager

## [0.160.1] - 2022-08-02

### Authors

- Alejandro Esquivel <ae@alejandro.ltd>
- Scott Wyman Neagle <scott@agnostiq.ai>


### Fixed

- `script_location` key not found issue when installing with pip (second attempt)

### Docs

- Remove migration guide reference from README

### Operations

- Explicitly check `release == true` in tests.yml

## [0.160.0] - 2022-08-02

### Authors

- Casey Jao <casey@agnostiq.ai>
- Co-authored-by: Faiyaz Hasan <faiyaz@agnostiq.ai>


### Changed

- `Executor.run()` now accepts a `task_metadata` dictionary. Current
  keys consist of `dispatch_id` and `node_id`.

## [0.159.0] - 2022-08-02

### Authors

- Casey Jao <casey@agnostiq.ai>
- Co-authored-by: Faiyaz Hasan <faiyaz@agnostiq.ai>


### Changed

- Database schema has been updated to v11

### Operations

- `paths-filter` will only be run on PRs, i.e on workflow runs, the whole test suite will be run.
- Removed retry action from running on `pytest` steps since they instead use `pytest` retries.
- `codecov.yml` added to enable carry-forward flags
- UI front-end is only built for pull requests when the source changes
- Packaging is only validated on the `develop` branch

## [0.158.0] - 2022-07-29

### Authors

- Okechukwu  Emmanuel Ochia <okechukwu@agnostiq.ai>
- Co-authored-by: Scott Wyman Neagle <scott@agnostiq.ai>
- Will Cunningham <wjcunningham7@users.noreply.github.com>
- Alejandro Esquivel <ae@alejandro.ltd>
- Co-authored-by: pre-commit-ci[bot] <66853113+pre-commit-ci[bot]@users.noreply.github.com>
- Casey Jao <casey@agnostiq.ai>
- Co-authored-by: Faiyaz Hasan <faiyaz@agnostiq.ai>


### Changed

- Construct the result object in the dispatcher `entry_point.py` module in order to avoid the Missing Latticed Id error so frequently.
- Update the sleep statement length to 0.1 seconds in the results.manager.

## [0.157.1] - 2022-07-29

### Authors

- Okechukwu  Emmanuel Ochia <okechukwu@agnostiq.ai>
- Co-authored-by: Scott Wyman Neagle <scott@agnostiq.ai>
- Will Cunningham <wjcunningham7@users.noreply.github.com>
- Alejandro Esquivel <ae@alejandro.ltd>
- Co-authored-by: pre-commit-ci[bot] <66853113+pre-commit-ci[bot]@users.noreply.github.com>
- Casey Jao <casey@agnostiq.ai>

### Fixed

- Pass non-kwargs to electrons in the correct order during dispatch.

## [0.157.0] - 2022-07-28

### Authors

- Okechukwu  Emmanuel Ochia <okechukwu@agnostiq.ai>
- Co-authored-by: Scott Wyman Neagle <scott@agnostiq.ai>
- Will Cunningham <wjcunningham7@users.noreply.github.com>
- Alejandro Esquivel <ae@alejandro.ltd>
- Co-authored-by: pre-commit-ci[bot] <66853113+pre-commit-ci[bot]@users.noreply.github.com>
- Casey Jao <casey@agnostiq.ai>


### Changed

- Expose a public `wait()` function compatible with both calling and dispatching lattices

### Docs

- Updated the RTD on `wait_for()` to use the static `wait()` function

### Operations

- pre-commit autoupdate

### Docs

- Changed the custom executor how-to to be shorter and more concise.
- Re-structured the docs

## [0.156.0] - 2022-07-27

### Authors

- Okechukwu  Emmanuel Ochia <okechukwu@agnostiq.ai>
- Co-authored-by: Scott Wyman Neagle <scott@agnostiq.ai>
- Will Cunningham <wjcunningham7@users.noreply.github.com>
- Alejandro Esquivel <ae@alejandro.ltd>
- Co-authored-by: pre-commit-ci[bot] <66853113+pre-commit-ci[bot]@users.noreply.github.com>


### Added

- Bash decorator is introduced
- Lepton commands can be specified as a list of strings rather than strings alone.

## [0.155.1] - 2022-07-26

### Authors

- Okechukwu  Emmanuel Ochia <okechukwu@agnostiq.ai>
- Co-authored-by: Scott Wyman Neagle <scott@agnostiq.ai>
- Will Cunningham <wjcunningham7@users.noreply.github.com>
- Alejandro Esquivel <ae@alejandro.ltd>
- Co-authored-by: pre-commit-ci[bot] <66853113+pre-commit-ci[bot]@users.noreply.github.com>


### Fixed

- `script_location` key not found issue when running alembic programatically

### Operations

- Fixed syntax errors in `stale.yml` and in `hotfix.yml`
- `docker.yml` triggered after version bump in `develop` instead of before
- Enhanced `tests.yml` to upload coverage reports by domain

## [0.155.0] - 2022-07-26

### Authors

- Alejandro Esquivel <ae@alejandro.ltd>


### Added

- Exposing `alembic {args}` cli commands through: `covalent db alembic {args}`

## [0.154.0] - 2022-07-25

### Authors

- Casey Jao <casey@agnostiq.ai>
- Co-authored-by: Venkat Bala <venkat@agnostiq.ai>
- Alejandro Esquivel <ae@alejandro.ltd>


### Added

- Added methods to programatically fetch information from Alembic without needing subprocess

## [0.153.1] - 2022-07-25

### Authors

- Casey Jao <casey@agnostiq.ai>
- Co-authored-by: Venkat Bala <venkat@agnostiq.ai>


### Fixed

- Stdout and stderr are now captured when using the dask executor.


### Tests

- Fixed Dask cluster CLI tests

## [0.153.0] - 2022-07-25

### Authors

- Faiyaz Hasan <faiyaz@agnostiq.ai>


### Added

- Helper function to load and save files corresponding to the DB filenames.

### Changed

- Files with .txt, .log extensions are stored as strings.
- Get result web request timeout to 2 seconds.

## [0.152.0] - 2022-07-25

### Authors

- Faiyaz Hasan <faiyaz@agnostiq.ai>
- Co-authored-by: Scott Wyman Neagle <scott@agnostiq.ai>


### Changed

- Pass default DataStore object to node value retrieval method in the Results object.

## [0.151.1] - 2022-07-22

### Authors

- Faiyaz Hasan <faiyaz@agnostiq.ai>
- Co-authored-by: Scott Wyman Neagle <scott@agnostiq.ai>


### Fixed

- Adding maximum number of retries and timeout parameter to the get result http call.
- Disabling result_webhook for now.

## [0.151.0] - 2022-07-22

### Authors

- Scott Wyman Neagle <scott@agnostiq.ai>
- Co-authored-by: Will Cunningham <wjcunningham7@gmail.com>
- Sankalp Sanand <sankalp@agnostiq.ai>


### Added

- `BaseAsyncExecutor` has been added which can be inherited by new async-aware executors.

### Changed

- Since tasks were basically submitting the functions to a Dask cluster by default, they have been converted into asyncio `Tasks` instead which support a far larger number of concurrent tasks than previously used `ThreadPool`.

- `tasks_pool` will still be used to schedule tasks which use non-async executors.

- Executor's `executor` will now receive a callable instead of a serialized function. This allows deserializing the function where it is going to be executed while providing a simplified `execute` at the same time.

- `uvloop` is being used instead of the default event loop of `asyncio` for better performance.

- Tests have also been updated to reflect above changes.

### Operations

- Made Santosh the sole owner of `/docs`

## [0.150.0] - 2022-07-22

### Authors

- Faiyaz Hasan <faiyaz@agnostiq.ai>


### Added

- Initialize database tables when the covalent server is started.

## [0.149.0] - 2022-07-21

### Authors

- Scott Wyman Neagle <scott@agnostiq.ai>
- Co-authored-by: Venkat Bala <venkat@agnostiq.ai>


### Removed

- `result.save()`
- `result._write_dispatch_to_python_file()`

## [0.148.0] - 2022-07-21

### Authors

- Alejandro Esquivel <ae@alejandro.ltd>


### Changed

- Changed DataStore default db path to correspond to dispatch db config path

### Operations

- Added workflow to stale and close pull requests


### Docs

- Fixed `get_metadata` calls in examples to remove `results_dir` argument
- Removed YouTube video temporarily

## [0.147.0] - 2022-07-21

### Authors

- Casey Jao <casey@agnostiq.ai>


### Changed

- Simplified interface for custom executors. All the boilerplate has
  been moved to `BaseExecutor`.

## [0.146.0] - 2022-07-20

### Authors

- Casey Jao <casey@agnostiq.ai>
- Co-authored-by: Venkat Bala <venkat@agnostiq.ai>
- Faiyaz Hasan <faiyaz@agnostiq.ai>



### Added

- Ensure that transportable objects are rendered correctly when printing the result object.

### Tests

- Check that user data is not unpickled by the Covalent server process

## [0.145.0] - 2022-07-20

### Authors

- Scott Wyman Neagle <scott@agnostiq.ai>
- Co-authored-by: Venkat Bala <venkat@agnostiq.ai>
- Co-authored-by: Faiyaz Hasan <faiyaz@agnostiq.ai>


### Removed

- `entry_point.get_result()`

### Changed

- get_result to query an HTTP endpoint instead of a DB session

## [0.144.0] - 2022-07-20

### Authors

- Will Cunningham <wjcunningham7@users.noreply.github.com>
- Co-authored-by: Scott Wyman Neagle <scott@agnostiq.ai>
- Alejandro Esquivel <ae@alejandro.ltd>


### Added

- Set up alembic migrations & added migration guide (`alembic/README.md`)

## [0.143.0] - 2022-07-19

### Authors

- Will Cunningham <wjcunningham7@users.noreply.github.com>
- Co-authored-by: Scott Wyman Neagle <scott@agnostiq.ai>


### Changed

- Installation will fail if `cova` is installed while trying to install `covalent`.

## [0.142.0] - 2022-07-19

### Authors

- Poojith U Rao <106616820+poojithurao@users.noreply.github.com>
- Co-authored-by: Will Cunningham <wjcunningham7@gmail.com>
- Anna Hughes <annagwen42@gmail.com>
- Co-authored-by: Poojith <poojith@agnostiq.ai>
- Co-authored-by: Scott Wyman Neagle <scott@agnostiq.ai>
- Casey Jao <casey@agnostiq.ai>
- Co-authored-by: Venkat Bala <venkat@agnostiq.ai>
- Co-authored-by: pre-commit-ci[bot] <66853113+pre-commit-ci[bot]@users.noreply.github.com>
- Faiyaz Hasan <faiyaz@agnostiq.ai>


### Added

- `electron_num`, `completed_electron_num` fields to the Lattice table.

## [0.141.0] - 2022-07-19

### Authors

- Poojith U Rao <106616820+poojithurao@users.noreply.github.com>
- Co-authored-by: Will Cunningham <wjcunningham7@gmail.com>
- Anna Hughes <annagwen42@gmail.com>
- Co-authored-by: Poojith <poojith@agnostiq.ai>
- Co-authored-by: Scott Wyman Neagle <scott@agnostiq.ai>
- Casey Jao <casey@agnostiq.ai>
- Co-authored-by: Venkat Bala <venkat@agnostiq.ai>
- Co-authored-by: pre-commit-ci[bot] <66853113+pre-commit-ci[bot]@users.noreply.github.com>


### Changed

- Deprecate topological sort in favor of inspect in-degree of nodes until they are zero before dispatching task
- Use deepcopy to generate a copy of the metadata dictionary before saving result object to the database

### Docs

- Adding incomplete pennylane kernel tutorial
- Adding quantum ensemble tutorial

## [0.140.0] - 2022-07-19

### Authors

- Faiyaz Hasan <faiyaz@agnostiq.ai>
- Co-authored-by: Venkat Bala <venkat@agnostiq.ai>


### Added

- Fields `deps_filename`, `call_before_filename` and `call_after_filename` to the `Electron` table.
- Re-write the deps / call before and after file contents when inserting / updating electron record in the database.

### Changed

- Modify the test and implementation logic of inserting the electron record with these new fields.
- Field `key` to `key_filename` in `Electron` table.

## [0.139.1] - 2022-07-19

### Authors

- Divyanshu Singh <55018955+divshacker@users.noreply.github.com>
- Co-authored-by: Scott Wyman Neagle <wymnea@protonmail.com>
- Co-authored-by: Scott Wyman Neagle <scott@agnostiq.ai>
- Co-authored-by: Will Cunningham <wjcunningham7@users.noreply.github.com>


### Fixed

- Fixes Reverse IP problem. All References to `0.0.0.0` are changed to `localhost` . More details can be found [here](https://github.com/AgnostiqHQ/covalent/issues/202)

## [0.139.0] - 2022-07-19

### Authors

- Venkat Bala <venkat@agnostiq.ai>
- Co-authored-by: Scott Wyman Neagle <scott@agnostiq.ai>
- Faiyaz Hasan <faiyaz@agnostiq.ai>
- Co-authored-by: Will Cunningham <wjcunningham7@gmail.com>


### Added

- Columns `is_active` in the lattice, eLectron and Electron dependency tables.

### Docs

- Adding a RTD tutorial/steps on creating a custom executor

## [0.138.0] - 2022-07-19

### Authors

- Anna Hughes <annagwen42@gmail.com>
- Co-authored-by: Will Cunningham <wjcunningham7@gmail.com>
- Will Cunningham <wjcunningham7@users.noreply.github.com>
- Co-authored-by: Venkat Bala <venkat@agnostiq.ai>


### Added

- Docker build workflow

### Changed

- Dockerfile uses multi-stage build

### Docs

- New tutorial demonstrating how to solve the MaxCut Problem with QAOA and Covalent

## [0.137.0] - 2022-07-19

### Authors

- Prasanna Venkatesh <54540812+Prasy12@users.noreply.github.com>
- Co-authored-by: Alejandro Esquivel <ae@alejandro.ltd>


### Added

- Ability to hide/show labels on the graph
- Graph layout with elk configurations

### Changed

- Changed API socket calls interval for graph optimization.

### Tests

- Disabled several dask functional tests

## [0.136.0] - 2022-07-18

### Authors

- Scott Wyman Neagle <scott@agnostiq.ai>
- Co-authored-by: Faiyaz Hasan <faiyaz@agnostiq.ai>


### Changed

- Result.save() has been deprecated in favor of Result.persist() and querying the database directly.

## [0.135.0] - 2022-07-18

### Authors

- Casey Jao <casey@agnostiq.ai>
- Co-authored-by: Scott Wyman Neagle <scott@agnostiq.ai>
- Co-authored-by: Alejandro Esquivel <ae@alejandro.ltd>


### Operations

- Psiog is only codeowner of js files
- Fix in changelog action to handle null author when a bot is committing

### Added

- Support injecting return values of calldeps into electrons during workflow execution

## [0.134.0] - 2022-07-15

### Authors

- Casey Jao <casey@agnostiq.ai>
- Co-authored-by: Scott Wyman Neagle <scott@agnostiq.ai>


### Changed

- Covalent server can now process workflows without having their deps installed

## [0.133.0] - 2022-07-15

### Authors

- Will Cunningham <wjcunningham7@users.noreply.github.com>


### Removed

- Removed the deprecated function `draw_inline` as well as the `matplotlib` dependency.

### Operations

- Fixing the retry block for tests

## [0.132.0] - 2022-07-14

### Authors

- Will Cunningham <wjcunningham7@users.noreply.github.com>


### Added

- Bash lepton support reintroduced with some UX modifications to the Lepton class. Leptons which use scripting languages can be specified as either (1) a command run in the shell/console or (2) a call to a function in a library/script. Leptons which use compiled languages must specify a library and a function name.
- The keyword argument `display_name` can be used to override the name appearing in the UI. Particularly useful when the lepton is a command.
- All arguments except for language are now keyword arguments.
- Keyword arguments passed to a Bash lepton are understood to define environment variables within the shell.
- Non-keyword arguments fill in `$1`, `$2`, etc.
- Named outputs enumerate variables within the shell which will be returned to the user. These can be either `Lepton.OUTPUT` or `Lepton.INPUT_OUTPUT` types.

### Added

- New fields to the decomposed result object Database: 

## [0.131.0] - 2022-07-13

### Authors

- Sankalp Sanand <sankalp@agnostiq.ai>
- Co-authored-by: Venkat Bala <venkat@agnostiq.ai>


### Fixed

- `covalent --version` now looks for `covalent` metadata instead of `cova`

### Tests

- Updated the cli test to include whether the correct version number is shown when `covalent --version` is run

### Added

- Method to write electron id corresponding to sublattices in `execution.py` when running `_run_task`.

## [0.130.0] - 2022-07-12

### Authors

- Venkat Bala <venkat@agnostiq.ai>
- Co-authored-by: Scott Wyman Neagle <scott@agnostiq.ai>

### Changed

- Ignoring tests for `cancel_dispatch` and `construct_bash`
- Create a dummy requirements.txt file for pip deps tests
- Fix version of `Werkzeug` package to avoid running into ValueError (unexpected kwarg `as_tuple`)
- Update `customization` how to test by specifying the section header `sdk`

## [0.129.0] - 2022-07-12

### Authors

- Sankalp Sanand <sankalp@agnostiq.ai>
- Co-authored-by: Alejandro Esquivel <ae@alejandro.ltd>

### Added

- Support for `wait_for` type edges when two electrons are connected by their execution side effects instead of output-input relation.

### Changed

- `active_lattice.electron_outputs` now contains the node ids as well for the electron which is being post processed.

## [0.128.1] - 2022-07-12

### Authors

- Faiyaz Hasan <faiyaz@agnostiq.ai>


### Fixed

- `Result.persist` test in `result_test.py`.
- Electron dependency `arg_index` is changed back to Nullable.

## [0.128.0] - 2022-07-12

### Authors

- Okechukwu  Emmanuel Ochia <okechukwu@agnostiq.ai>
- Co-authored-by: Casey Jao <casey@agnostiq.ai>
- Co-authored-by: Alejandro Esquivel <ae@alejandro.ltd>
- Co-authored-by: pre-commit-ci[bot] <66853113+pre-commit-ci[bot]@users.noreply.github.com>

### Added

- File transfer support for leptons

## [0.127.0] - 2022-07-11

### Authors

- Scott Wyman Neagle <scott@agnostiq.ai>
- Co-authored-by: Faiyaz Hasan <faiyaz@agnostiq.ai>
- Co-authored-by: Venkat Bala <venkat@agnostiq.ai>


### Added

- When saving to DB, also persist to the new DB if running in develop mode

### Tests

- Flask app route tests

## [0.126.0] - 2022-07-11

### Authors

- Will Cunningham <wjcunningham7@users.noreply.github.com>
- Alejandro Esquivel <ae@alejandro.ltd>
- Co-authored-by: pre-commit-ci[bot] <66853113+pre-commit-ci[bot]@users.noreply.github.com>
- Co-authored-by: Sankalp Sanand <sankalp@agnostiq.ai>


### Added

- Added Folder class
- Added internal call before/after deps to execute File Transfer operations pre/post electron execution.

### Operations

- Enhanced hotfix action to create branches from existing commits

## [0.125.0] - 2022-07-09

### Authors

- Okechukwu  Emmanuel Ochia <okechukwu@agnostiq.ai>
- Co-authored-by: pre-commit-ci[bot] <66853113+pre-commit-ci[bot]@users.noreply.github.com>
- Co-authored-by: Alejandro Esquivel <ae@alejandro.ltd>
- Venkat Bala <venkat@agnostiq.ai>
- Co-authored-by: Okechukwu Ochia <emmirald@gmail.com>
- Co-authored-by: Scott Wyman Neagle <scott@agnostiq.ai>


### Added

- Dask Cluster CLI functional/unit tests

### Docs

- Updated RTD concepts, how-to-guides, and api docs with electron dependencies.

### Operations

- Separate out running tests and uploading coverage report to circumvent bug in
  retry action

## [0.124.0] - 2022-07-07

### Authors

- Will Cunningham <wjcunningham7@users.noreply.github.com>
- Co-authored-by: Scott Wyman Neagle <scott@agnostiq.ai>
- Faiyaz Hasan <faiyaz@agnostiq.ai>


### Added

- `Result.persist` method in `covalent/_results_manager/result.py`.

### Operations

- Package pre-releases go to `covalent` instead of `cova` on PyPI.

## [0.123.0] - 2022-07-07

### Authors

- Scott Wyman Neagle <scott@agnostiq.ai>
- Co-authored-by: Faiyaz Hasan <faiyaz@agnostiq.ai>
- Will Cunningham <wjcunningham7@users.noreply.github.com>
- Alejandro Esquivel <ae@alejandro.ltd>
- Co-authored-by: pre-commit-ci[bot] <66853113+pre-commit-ci[bot]@users.noreply.github.com>


### Added

- Added Folder class
- Added internal call before/after deps to execute File Transfer operations pre/post electron execution.

### Operations

- `codeql.yml` and `condabuild.yml` run nightly instead of on every PR.
- Style fixes in changelog

## [0.122.1] - 2022-07-06

### Authors

Will Cunningham <wjcunningham7@users.noreply.github.com>
Co-authored-by: Scott Wyman Neagle <scott@agnostiq.ai>


### Operations

- Added license scanner action
- Pre-commit autoupdate

### Tests

- Tests for running workflows with more than one iteration

### Fixed

- Attribute error caused by attempts to retrieve the name from the node function when the node function is set to None

## [0.122.0] - 2022-07-04

### Authors

Faiyaz Hasan <faiyaz@agnostiq.ai>
Co-authored-by: pre-commit-ci[bot] <66853113+pre-commit-ci[bot]@users.noreply.github.com>


### Added

- `covalent/_results_manager/write_result_to_db.py` module and methods to insert / update data in the DB.
- `tests/covalent_tests/results_manager_tests/write_result_to_db_test.py` containing the unit tests for corresponding functions.

### Changed

- Electron `type` column to a string type rather than an `ElectronType` in DB models.
- Primary keys from `BigInteger` to `Integer` in DB models.

## [0.121.0] - 2022-07-04

### Authors

Will Cunningham <wjcunningham7@users.noreply.github.com>
Co-authored-by: Alejandro Esquivel <ae@alejandro.ltd>
Co-authored-by: pre-commit-ci[bot] <66853113+pre-commit-ci[bot]@users.noreply.github.com>


### Removed

- Unused requirements `gunicorn` and `eventlet` in `requirements.txt` as well as `dask` in `tests/requirements.txt`, since it is already included in the core requirements.

### Docs

- Updated the compatibility matrix in the docs.

## [0.120.0] - 2022-07-04

### Authors

Okechukwu  Emmanuel Ochia <okechukwu@agnostiq.ai>
Co-authored-by: Venkat Bala <venkat@agnostiq.ai>
Co-authored-by: pre-commit-ci[bot] <66853113+pre-commit-ci[bot]@users.noreply.github.com>
Co-authored-by: Scott Wyman Neagle <scott@agnostiq.ai>


### Added

- Adding `cluster` CLI options to facilitate interacting with the backend Dask cluster
- Adding options to `covalent start` to enable specifying number of workers, memory limit and threads per worker at cluster startup

### Changed

- Update `DaskAdminWorker` docstring with better explanation

## [0.119.1] - 2022-07-04

### Authors

Scott Wyman Neagle <scott@agnostiq.ai>
Casey Jao <casey@agnostiq.ai>


### Fixed

- `covalent status` checks if the server process is still alive.

### Operations

- Updates to changelog logic to handle multiple authors

## [0.119.0] - 2022-07-03
### Authors
@cjao 


### Added

- Introduce support for pip dependencies

## [0.118.0] - 2022-07-02
### Authors
@AlejandroEsquivel 


### Added

- Introduced File, FileTransfer, and FileTransferStrategy classes to support various File Transfer use cases prior/post electron execution

## [0.117.0] - 2022-07-02
### Authors
@Emmanuel289 


### Added

- Included retry action in 'tests.yaml' workflow.

## [0.116.0] - 2022-06-29
### Authors
@Prasy12 

### Changed

- Changed API socket calls interval for graph optimization.

### Added

- Ability to change to different layouts from the GUI.

## [0.115.0] - 2022-06-28
### Authors
@cjao 


### Added

- Introduce support for `call_before`, `call_after`, and bash dependencies

### Operations

- Unit tests performed on Python 3.10 on Ubuntu and MacOS images as well as 3.9 on MacOS
- Updated codeowners so that AQ Engineers doesn't own this CHANGELOG
- pre-commit autoupdate

## [0.114.0] - 2022-06-23
### Authors
@dependabot[bot] 


### Changed

- Changed eventsource version on webapp yarn-lock file.

### Operations

- Added Github push changelog workflow to append commiters username
- Reusable JavaScript action to parse changelog and update version

## [0.113.0] - 2022-06-21

### Added

- Introduce new db models and object store backends

### Operations

- Syntax fix in hotfix.yml

### Docs

- Added new tutorial: Linear and convolutional autoencoders

## [0.112.0] - 2022-06-20

### Changed

- Changed async version on webapp package-lock file.

## [0.111.0] - 2022-06-20

### Changed

- Changed eventsource version on webapp package-lock file.

### Docs

- Added new tutorial: Covalentified version of the Pennylane Variational Classifier tutorial.

## [0.110.3] - 2022-06-17

### Fixed

- Fix error when parsing electron positional arguments in workflows

### Docs

- Remove hardcoding version info in README.md

## [0.110.2] - 2022-06-10

### Docs

- Fix MNIST tutorial
- Fix Quantum Gravity tutorial
- Update RTD with migration guide compatible with latest release
- Convert all references to `covalent start` from Jupyter notebooks to markdown statements
- Update release notes summary in README.md
- Fixed display issues with figure (in dark mode) and bullet points in tutorials

### Operations

- Added a retry block to the webapp build step in `tests.yml`

## [0.110.1] - 2022-06-10

### Fixed

- Configure dask to not use daemonic processes when creating a cluster

### Operations

- Sync the VERSION file within `covalent` directory to match the root level VERSION
- Manually patch `covalent/VERSION`

## [0.110.0] - 2022-06-10

### Changed

- Web GUI list size and status label colors changed.
- Web GUI graph running icon changed to non-static icon.

### Docs

- Removed references to the Dask executor in RTD as they are no longer needed.

## [0.109.1] - 2022-06-10

### Fixed

- `covalent --version` now works for PyPI releases

## [0.109.0] - 2022-06-10

### Docs

- Update CLI help statements

### Added

- Add CLI functionality to start covalent with/without Dask
- Add CLI support to parse `covalent_ui.log` file

### Operations

- Updating codeowners to establish engineering & psiog ownership

### Docs

- Added new tutorial: Training quantum embedding kernels for classification.

## [0.108.0] - 2022-06-08

### Added

- WCI yaml file

### Docs

- Add pandoc installation updates to contributing guide

## [0.107.0] - 2022-06-07

### Changed

- Skipping stdout/stderr redirection tests until implemented in Dask parent process

### Added

- Simplifed starting the dask cluster using `multiprocessing`
- Added `bokeh==2.4.3` to requirements.txt to enable view Dask dashboard

### Fixed

- Changelog-reminder action now works for PRs from forks.

## [0.106.2] - 2022-06-06

### Fixed

- Specifying the version for package `furo` to `2022.4.7` to prevent breaking doc builds

### Docs

- Added new tutorial: Using Covalent with PennyLane for hybrid computation.

## [0.106.1] - 2022-06-01

### Fixed

- Changelog-reminder action now works for PRs from forks

### Docs

- Removed references to microservices in RTD
- Updated README.md.
- Changed `ct.electron` to `ct.lattice(executor=dask_executor)` in MNIST classifier tutorial

## [0.106.0] - 2022-05-26

### Changed

- Visual theme for Webapp GUI changed in accordance to new theme
- Fonts, colors, icons have been updated

## [0.105.0] - 2022-05-25

### Added

- Add a pre-commit hook for `detect-secrets`.
- Updated the actions in accordance with the migration done in the previous version.

## [0.104.0] - 2022-05-23

### Changed

- Services have been moved to a different codebase. This repo is now hosting the Covalent SDK, local dispatcher backend, Covalent web GUI, and documentation. Version is bumped to `0.104.0` in order to avoid conflicts.
- Update tests to match the current dispatcher api
- Skip testing dask executor until dask executor plugin is made public
- Using 2 thread pools to manage multiple workflows better and the other one for executing electrons in parallel.

### Fixed

- Add psutil and PyYAML to requirements.txt
- Passing the same Electron to multiple inputs of an Electron now works. UI fix pending.
- Dask from `requirements.txt`.

### Removed

- Asyncio usage for electron level concurrency.
- References to dask

### Added

- Functional test added for dask executor with the cluster running locally.
- Scalability tests for different workflows and workflow sizes under `tests/stress_tests/scripts`
- Add sample performance testing workflows under `tests/stress_tests`
- Add pipelines to continuously run the tutorial notebooks
- Create notebook with tasks from RTD

## [0.32.3] - 2022-03-16

### Fixed

- Fix missing UI graph edges between parameters and electrons in certain cases.
- Fix UI crashes in cases where legacy localStorage state was being loaded.

## [0.32.2] - 2022-03-16

### Added

- Images for graphs generated in tutorials and how-tos.
- Note for quantum gravity tutorial to tell users that `tensorflow` doesn't work on M1 Macs.
- `Known Issues` added to `README.md`

### Fixed

- `draw` function usage in tutorials and how-tos now reflects the UI images generated instead of using graphviz.
- Images now render properly in RTD of how-tos.

### Changed

- Reran all the tutorials that could run, generating the outputs again.

## [0.32.1] - 2022-03-15

### Fixed

- CLI now starts server directly in the subprocess instead of as a daemon
- Logs are provided as pipes to Popen instead of using a shell redirect
- Restart behavior fixed
- Default port in `covalent_ui/app.py` uses the config manager

### Removed

- `_graceful_restart` function no longer needed without gunicorn

## [0.32.0] - 2022-03-11

### Added

- Dispatcher microservice API endpoint to dispatch and update workflow.
- Added get runnable task endpoint.

## [0.31.0] - 2022-03-11

### Added

- Runner component's main functionality to run a set of tasks, cancel a task, and get a task's status added to its api.

## [0.30.5] - 2022-03-11

### Updated

- Updated Workflow endpoints & API spec to support upload & download of result objects as pickle files

## [0.30.4] - 2022-03-11

### Fixed

- When executing a task on an alternate Conda environment, Covalent no longer has to be installed on that environment. Previously, a Covalent object (the execution function as a TransportableObject) was passed to the environment. Now it is deserialized to a "normal" Python function, which is passed to the alternate Conda environment.

## [0.30.3] - 2022-03-11

### Fixed

- Fixed the order of output storage in `post_process` which should have been the order in which the electron functions are called instead of being the order in which they are executed. This fixes the order in which the replacement of function calls with their output happens, which further fixes any discrepencies in the results obtained by the user.

- Fixed the `post_process` test to check the order as well.

## [0.30.2] - 2022-03-11

### Changed

- Updated eventlet to 0.31.0

## [0.30.1] - 2022-03-10

### Fixed

- Eliminate unhandled exception in Covalent UI backend when calling fetch_result.

## [0.30.0] - 2022-03-09

### Added

- Skeleton code for writing the different services corresponding to each component in the open source refactor.
- OpenAPI specifications for each of the services.

## [0.29.3] - 2022-03-09

### Fixed

- Covalent UI is built in the Dockerfile, the setup file, the pypi workflow, the tests workflow, and the conda build script.

## [0.29.2] - 2022-03-09

### Added

- Defaults defined in executor plugins are read and used to update the in-memory config, as well as the user config file. But only if the parameter in question wasn't already defined.

### Changed

- Input parameter names and docstrings in _shared_files.config.update_config were changed for clarity.

## [0.29.1] - 2022-03-07

### Changed

- Updated fail-fast strategy to run all tests.

## [0.29.0] - 2022-03-07

### Added

- DispatchDB for storing dispatched results

### Changed

- UI loads dispatches from DispatchDB instead of browser local storage

## [0.28.3] - 2022-03-03

### Fixed

Installed executor plugins don't have to be referred to by their full module name. Eg, use "custom_executor", instead of "covalent_custom_plugin.custom_executor".

## [0.28.2] - 2022-03-03

### Added

- A brief overview of the tutorial structure in the MNIST classification tutorial.

## [0.28.1] - 2022-03-02

### Added

- Conda installation is only supported for Linux in the `Getting Started` guide.
- MNIST classifier tutorial.

### Removed

- Removed handling of default values of function parameters in `get_named_params` in `covalent/_shared_files/utils.py`. So, it is actually being handled by not being handled since now `named_args` and `named_kwargs` will only contain parameters that were passed during the function call and not all of them.

## [0.28.0] - 2022-03-02

### Added

- Lepton support, including for Python modules and C libraries
- How-to guides showing how to use leptons for each of these

## [0.27.6] - 2022-03-01

### Added

- Added feature development basic steps in CONTRIBUTING.md.
- Added section on locally building RTD (read the docs) in the contributing guide.

## [0.27.5] - 2022-03-01

### Fixed

- Missing UI input data after backend change - needed to be derived from graph for electrons, lattice inputs fixed on server-side, combining name and positional args
- Broken UI graph due to variable->edge_name renaming
- Missing UI executor data after server-side renaming

## [0.27.4] - 2022-02-28

### Fixed

- Path used in `covalent/executor/__init__.py` for executor plugin modules needed updating to `covalent/executor/executor_plugins`

### Removed

- Disabled workflow cancellation test due to inconsistent outcomes. Test will be re-enabled after cancellation mechanisms are investigated further.

## [0.27.3] - 2022-02-25

### Added

- Added `USING_DOCKER.md` guide for running docker container.
- Added cli args to covalent UI flask server `covalent_ui/app.py` to modify port and log file path.

### Removed

- Removed gunicorn from cli and Dockerfile.

### Changed

- Updated cli `covalent_dispatcher/_cli/service.py` to run flask server directly, and removed dispatcher and UI flags.
- Using Flask blueprints to merge Dispatcher and UI servers.
- Updated Dockerfile to run flask server directly.
- Creating server PID file manually in `covalent_dispatcher/_cli/service.py`.
- Updated tests and docs to reflect merged servers.
- Changed all mentions of port 47007 (for old UI server) to 48008.

## [0.27.2] - 2022-02-24

### Changed

- Removed unnecessary blockquotes from the How-To guide for creating custom executors
- Changed "Covalent Cloud" to "Covalent" in the main code text

## [0.27.1] - 2022-02-24

### Removed

- Removed AQ-Engineers from CODEOWNERS in order to fix PR review notifications

## [0.27.0] - 2022-02-24

### Added

- Support for positional only, positional or keyword, variable positional, keyword only, variable keyword types of parameters is now added, e.g an electron can now use variable args and variable kwargs if the number/names of parameters are unknown during definition as `def task(*args, **kwargs)` which wasn't possible before.

- `Lattice.args` added to store positional arguments passed to the lattice's workflow function.

- `get_named_params` function added in `_shared_files/utils.py` which will return a tuple containing named positional arguments and named keyword arguments. The names help in showing and storing these parameters in the transport graph.

- Tests to verify whether all kinds of input paramaters are supported by electron or a lattice.

### Changed

- No longer merging positional arguments with keyword arguments, instead they are separately stored in respective nodes in the transport graph.

- `inputs` returned from `_get_inputs` function in `covalent_dispatcher/_core/execution.py` now contains positional as well as keyword arguments which further get passed to the executor.

- Executors now support positional and keyword arguments as inputs to their executable functions.

- Result object's `_inputs` attribute now contains both `args` and `kwargs`.

- `add_node_for_nested_iterables` is renamed to `connect_node_with_others` and `add_node_to_graph` also renamed to `add_collection_node_to_graph` in `electron.py`. Some more variable renames to have appropriate self-explanatory names.

- Nodes and edges in the transport graph now have a better interface to assign attributes to them.

- Edge attribute `variable` renamed to `edge_name`.

- In `serialize` function of the transport graph, if `metadata_only` is True, then only `metadata` attribute of node and `source` and `target` attributes of edge are kept in the then return serialized `data`.

- Updated the tests wherever necessary to reflect the above changes

### Removed

- Deprecated `required_params_passed` since an error will automatically be thrown by the `build_graph` function if any of the required parameters are not passed.

- Removed duplicate attributes from nodes in the transport graph.

## [0.26.1] - 2022-02-23

### Added

- Added Local Executor section to the API read the docs.

## [0.26.0] - 2022-02-23

### Added

- Automated reminders to update the changelog

## [0.25.3] - 2022-02-23

## Added

- Listed common mocking commands in the CONTRIBUTING.md guide.
- Additional guidelines on testing.

## [0.25.2] - 2022-02-21

### Changed

- `backend` metadata name changed to `executor`.
- `_plan_workflow` usage updated to reflect how that executor related information is now stored in the specific executor object.
- Updated tests to reflect the above changes.
- Improved the dispatch cancellation test to provide a robust solution which earlier took 10 minutes to run with uncertainty of failing every now and then.

### Removed

- Removed `TaskExecutionMetadata` as a consequence of removing `execution_args`.

## [0.25.1] - 2022-02-18

### Fixed

- Tracking imports that have been used in the workflow takes less time.

### Added

- User-imports are included in the dispatch_source.py script. Covalent-related imports are commented out.

## [0.25.0] - 2022-02-18

### Added

- UI: Lattice draw() method displays in web UI
- UI: New navigation panel

### Changed

- UI: Animated graph changes, panel opacity

### Fixed

- UI: Fixed "Not Found" pages

## [0.24.21] - 2022-02-18

### Added

- RST document describing the expectations from a tutorial.

## [0.24.20] - 2022-02-17

### Added

- Added how to create custom executors

### Changed

- Changed the description of the hyperlink for choosing executors
- Fixed typos in doc/source/api/getting_started/how_to/execution/creating_custom_executors.ipynb

## [0.24.19] - 2022-02-16

### Added

- CODEOWNERS for certain files.

## [0.24.18] - 2022-02-15

### Added

- The user configuration file can now specify an executor plugin directory.

## [0.24.17] - 2022-02-15

### Added

- Added a how-to for making custom executors.

## [0.24.16] - 2022-02-12

### Added

- Errors now contain the traceback as well as the error message in the result object.
- Added test for `_post_process` in `tests/covalent_dispatcher_tests/_core/execution_test.py`.

### Changed

- Post processing logic in `electron` and dispatcher now relies on the order of execution in the transport graph rather than node's function names to allow for a more reliable pairing of nodes and their outputs.

- Renamed `init_test.py` in `tests/covalent_dispatcher_tests/_core/` to `execution_test.py`.

### Removed

- `exclude_from_postprocess` list which contained some non executable node types removed since only executable nodes are post processed now.

## [0.24.15] - 2022-02-11

### Fixed

- If a user's configuration file does not have a needed exeutor parameter, the default parameter (defined in _shared_files/defaults.py) is used.
- Each executor plugin is no longer initialized upon the import of Covalent. This allows required parameters in executor plugins.

## Changed

- Upon updating the configuration data with a user's configuration file, the complete set is written back to file.

## Added

- Tests for the local and base executors.

## [0.24.14] - 2022-02-11

### Added

- UI: add dashboard cards
- UI: add scaling dots background

### Changed

- UI: reduce sidebar font sizes, refine color theme
- UI: refine scrollbar styling, show on container hover
- UI: format executor parameters as YAML code
- UI: update syntax highlighting scheme
- UI: update index.html description meta tag

## [0.24.13] - 2022-02-11

### Added

- Tests for covalent/_shared_files/config.py

## [0.24.12] - 2022-02-10

### Added

- CodeQL code analyzer

## [0.24.11] - 2022-02-10

### Added

- A new dictionary `_DEFAULT_CONSTRAINTS_DEPRECATED` in defaults.py

### Changed

- The `_DEFAULT_CONSTRAINT_VALUES` dictionary now only contains the `backend` argument

## [0.24.10] - 2022-02-09

### Fixed

- Sporadically failing workflow cancellation test in tests/workflow_stack_test.py

## [0.24.9] - 2022-02-09

## Changed

- Implementation of `_port_from_pid` in covalent_dispatcher/_cli/service.py.

## Added

- Unit tests for command line interface (CLI) functionalities in covalent_dispatcher/_cli/service.py and covalent_dispatcher/_cli/cli.py.

## [0.24.8] - 2022-02-07

### Fixed

- If a user's configuration file does not have a needed parameter, the default parameter (defined in _shared_files/defaults.py) is used.

## [0.24.7] - 2022-02-07

### Added

- Typing: Add Type hint `dispatch_info` parameter.
- Documentation: Updated the return_type description in docstring.

### Changed

- Typing: Change return type annotation to `Generator`.

## [0.24.6] - 2022-02-06

### Added

- Type hint to `deserialize` method of `TransportableObject` of `covalent/_workflow/transport.py`.

### Changed

- Description of `data` in `deserialize` method of `TransportableObject` of `covalent/_workflow/transport.py` from `The serialized transportable object` to `Cloudpickled function`.

## [0.24.5] - 2022-02-05

### Fixed

- Removed dependence on Sentinel module

## [0.24.4] - 2022-02-04

### Added

- Tests across multiple versions of Python and multiple operating systems
- Documentation reflecting supported configurations

## [0.24.3] - 2022-02-04

### Changed

- Typing: Use `bool` in place of `Optional[bool]` as type annotation for `develop` parameter in `covalent_dispatcher.service._graceful_start`
- Typing: Use `Any` in place of `Optional[Any]` as type annotation for `new_value` parameter in `covalent._shared_files.config.get_config`

## [0.24.2] - 2022-02-04

### Fixed

- Updated hyperlink of "How to get the results" from "./collection/query_electron_execution_result" to "./collection/query_multiple_lattice_execution_results" in "doc/source/how_to/index.rst".
- Updated hyperlink of "How to get the result of a particular electron" from "./collection/query_multiple_lattice_execution_results" to "./collection/query_electron_execution_result" in "doc/source/how_to/index.rst".

## [0.24.1] - 2022-02-04

### Changed

- Changelog entries are now required to have the current date to enforce ordering.

## [0.24.0] - 2022-02-03

### Added

- UI: log file output - display in Output tab of all available log file output
- UI: show lattice and electron inputs
- UI: display executor attributes
- UI: display error message on failed status for lattice and electron

### Changed

- UI: re-order sidebar sections according to latest figma designs
- UI: update favicon
- UI: remove dispatch id from tab title
- UI: fit new uuids
- UI: adjust theme text primary and secondary colors

### Fixed

- UI: auto-refresh result state on initial render of listing and graph pages
- UI: graph layout issues: truncate long electron/param names

## [0.23.0] - 2022-02-03

### Added

- Added `BaseDispatcher` class to be used for creating custom dispatchers which allow connection to a dispatcher server.
- `LocalDispatcher` inheriting from `BaseDispatcher` allows connection to a local dispatcher server running on the user's machine.
- Covalent only gives interface to the `LocalDispatcher`'s `dispatch` and `dispatch_sync` methods.
- Tests for both `LocalDispatcher` and `BaseDispatcher` added.

### Changed

- Switched from using `lattice.dispatch` and `lattice.dispatch_sync` to `covalent.dispatch` and `covalent.dispatch_sync`.
- Dispatcher address now is passed as a parameter (`dispatcher_addr`) to `covalent.dispatch` and `covalent.dispatch_sync` instead of a metadata field to lattice.
- Updated tests, how tos, and tutorials to use `covalent.dispatch` and `covalent.dispatch_sync`.
- All the contents of `covalent_dispatcher/_core/__init__.py` are moved to `covalent_dispatcher/_core/execution.py` for better organization. `__init__.py` only contains function imports which are needed by external modules.
- `dispatch`, `dispatch_sync` methods deprecated from `Lattice`.

### Removed

- `_server_dispatch` method removed from `Lattice`.
- `dispatcher` metadata field removed from `lattice`.

## [0.22.19] - 2022-02-03

### Fixed

- `_write_dispatch_to_python_file` isn't called each time a task is saved. It is now only called in the final save in `_run_planned_workflow` (in covalent_dispatcher/_core/__init__.py).

## [0.22.18] - 2022-02-03

### Fixed

- Added type information to result.py

## [0.22.17] - 2022-02-02

### Added

- Replaced `"typing.Optional"` with `"str"` in covalent/executor/base.py
- Added missing type hints to `get_dispatch_context` and `write_streams_to_file` in covalent/executor/base.py, BaseExecutor

## [0.22.16] - 2022-02-02

### Added

- Functions to check if UI and dispatcher servers are running.
- Tests for the `is_ui_running` and `is_server_running` in covalent_dispatcher/_cli/service.py.

## [0.22.15] - 2022-02-01

### Fixed

- Covalent CLI command `covalent purge` will now stop the servers before deleting all the pid files.

### Added

- Test for `purge` method in covalent_dispatcher/_cli/service.py.

### Removed

- Unused `covalent_dispatcher` import from covalent_dispatcher/_cli/service.py.

### Changed

- Moved `_config_manager` import from within the `purge` method to the covalent_dispatcher/_cli/service.py for the purpose of mocking in tests.

## [0.22.14] - 2022-02-01

### Added

- Type hint to `_server_dispatch` method in `covalent/_workflow/lattice.py`.

## [0.22.13] - 2022-01-26

### Fixed

- When the local executor's `log_stdout` and `log_stderr` config variables are relative paths, they should go inside the results directory. Previously that was queried from the config, but now it's queried from the lattice metadata.

### Added

- Tests for the corresponding functions in (`covalent_dispatcher/_core/__init__.py`, `covalent/executor/base.py`, `covalent/executor/executor_plugins/local.py` and `covalent/executor/__init__.py`) affected by the bug fix.

### Changed

- Refactored `_delete_result` in result manager to give the option of deleting the result parent directory.

## [0.22.12] - 2022-01-31

### Added

- Diff check in pypi.yml ensures correct files are packaged

## [0.22.11] - 2022-01-31

### Changed

- Removed codecov token
- Removed Slack notifications from feature branches

## [0.22.10] - 2022-01-29

### Changed

- Running tests, conda, and version workflows on pull requests, not just pushes

## [0.22.9] - 2022-01-27

### Fixed

- Fixing version check action so that it doesn't run on commits that are in develop
- Edited PR template so that markdown checklist appears properly

## [0.22.8] - 2022-01-27

### Fixed

- publish workflow, using `docker buildx` to build images for x86 and ARM, prepare manifest and push to ECR so that pulls will match the correct architecture.
- typo in CONTRIBUTING
- installing `gcc` in Docker image so Docker can build wheels for `dask` and other packages that don't provide ARM wheels

### Changed

- updated versions in `requirements.txt` for `matplotlib` and `dask`

## [0.22.7] - 2022-01-27

### Added

- `MANIFEST.in` did not have `covalent_dispatcher/_service` in it due to which the PyPi package was not being built correctly. Added the `covalent_dispatcher/_service` to the `MANIFEST.in` file.

### Fixed

- setuptools properly including data files during installation

## [0.22.6] - 2022-01-26

### Fixed

- Added service folder in covalent dispatcher to package.

## [0.22.5] - 2022-01-25

### Fixed

- `README.md` images now use master branch's raw image urls hosted on <https://github.com> instead of <https://raw.githubusercontent.com>. Also, switched image rendering from html to markdown.

## [0.22.4] - 2022-01-25

### Fixed

- dispatcher server app included in sdist
- raw image urls properly used

## [0.22.3] - 2022-01-25

### Fixed

- raw image urls used in readme

## [0.22.2] - 2022-01-25

### Fixed

- pypi upload

## [0.22.1] - 2022-01-25

### Added

- Code of conduct
- Manifest.in file
- Citation info
- Action to upload to pypi

### Fixed

- Absolute URLs used in README
- Workflow badges updated URLs
- `install_package_data` -> `include_package_data` in `setup.py`

## [0.22.0] - 2022-01-25

### Changed

- Using public ECR for Docker release

## [0.21.0] - 2022-01-25

### Added

- GitHub pull request templates

## [0.20.0] - 2022-01-25

### Added

- GitHub issue templates

## [0.19.0] - 2022-01-25

### Changed

- Covalent Beta Release

## [0.18.9] - 2022-01-24

### Fixed

- iframe in the docs landing page is now responsive

## [0.18.8] - 2022-01-24

### Changed

- Temporarily removed output tab
- Truncated dispatch id to fit left sidebar, add tooltip to show full id

## [0.18.7] - 2022-01-24

### Changed

- Many stylistic improvements to documentation, README, and CONTRIBUTING.

## [0.18.6] - 2022-01-24

### Added

- Test added to check whether an already decorated function works as expected with Covalent.
- `pennylane` package added to the `requirements-dev.txt` file.

### Changed

- Now using `inspect.signature` instead of `function.__code__` to get the names of function's parameters.

## [0.18.5] - 2022-01-21

### Fixed

- Various CI fixes, including rolling back regression in version validation, caching on s3 hosted badges, applying releases and tags correctly.

## [0.18.4] - 2022-01-21

### Changed

- Removed comments and unused functions in covalent_dispatcher
- `result_class.py` renamed to `result.py`

### Fixed

- Version was not being properly imported inside `covalent/__init__.py`
- `dispatch_sync` was not previously using the `results_dir` metadata field

### Removed

- Credentials in config
- `generate_random_filename_in_cache`
- `is_any_atom`
- `to_json`
- `show_subgraph` option in `draw`
- `calculate_node`

## [0.18.3] - 2022-01-20

### Fixed

- The gunicorn servers now restart more gracefully

## [0.18.2] - 2022-01-21

### Changed

- `tempdir` metadata field removed and replaced with `executor.local.cache_dir`

## [0.18.1] - 2022-01-11

## Added

- Concepts page

## [0.18.0] - 2022-01-20

### Added

- `Result.CANCELLED` status to represent the status of a cancelled dispatch.
- Condition to cancel the whole dispatch if any of the nodes are cancelled.
- `cancel_workflow` function which uses a shared variable provided by Dask (`dask.distributed.Variable`) in a dask client to inform nodes to stop execution.
- Cancel function for dispatcher server API which will allow the server to terminate the dispatch.
- How to notebook for cancelling a dispatched job.
- Test to verify whether cancellation of dispatched jobs is working as expected.
- `cancel` function is available as `covalent.cancel`.

### Changed

- In file `covalent/_shared_files/config.py` instead of using a variable to store and then return the config data, now directly returning the configuration.
- Using `fire_and_forget` to dispatch a job instead of a dictionary of Dask's `Future` objects so that we won't have to manage the lifecycle of those futures.
- The `test_run_dispatcher` test was changed to reflect that the dispatcher no longer uses a dictionary of future objects as it was not being utilized anywhere.

### Removed

- `with dask_client` context was removed as the client created in `covalent_dispatcher/_core/__init__.py` is already being used even without the context. Furthermore, it creates issues when that context is exited which is unnecessary at the first place hence not needed to be resolved.

## [0.17.5] - 2022-01-19

### Changed

- Results directory uses a relative path by default and can be overridden by the environment variable `COVALENT_RESULTS_DIR`.

## [0.17.4] - 2022-01-19

### Changed

- Executor parameters use defaults specified in config TOML
- If relative paths are supplied for stdout and stderr, those files are created inside the results directory

## [0.17.3] - 2022-01-18

### Added

- Sync function
- Covalent CLI tool can restart in developer mode

### Fixed

- Updated the UI address referenced in the README

## [0.17.2] - 2022-01-12

### Added

- Quantum gravity tutorial

### Changed

- Moved VERSION file to top level

## [0.17.1] - 2022-01-19

### Added

- `error` attribute was added to the results object to show which node failed and the reason behind it.
- `stdout` and `stderr` attributes were added to a node's result to store any stdout and stderr printing done inside an electron/node.
- Test to verify whether `stdout` and `stderr` are being stored in the result object.

### Changed

- Redesign of how `redirect_stdout` and `redirect_stderr` contexts in executor now work to allow storing their respective outputs.
- Executors now also return `stdout` and `stderr` strings, along with the execution output, so that they can be stored in their result object.

## [0.17.0] - 2022-01-18

### Added

- Added an attribute `__code__` to electron and lattice which is a copy of their respective function's `__code__` attribute.
- Positional arguments, `args`, are now merged with keyword arguments, `kwargs`, as close as possible to where they are passed. This was done to make sure we support both with minimal changes and without losing the name of variables passed.
- Tests to ensure usage of positional arguments works as intended.

### Changed

- Slight rework to how any print statements in lattice are sent to null.
- Changed `test_dispatcher_functional` in `basic_dispatcher_test.py` to account for the support of `args` and removed a an unnecessary `print` statement.

### Removed

- Removed `args` from electron's `init` as it wasn't being used anywhere.

## [0.16.1] - 2022-01-18

### Changed

- Requirement changed from `dask[complete]` to `dask[distributed]`.

## [0.16.0] - 2022-01-14

### Added

- New UI static demo build
- New UI toolbar functions - orientation, toggle params, minimap
- Sortable and searchable lattice name row

### Changed

- Numerous UI style tweaks, mostly around dispatches table states

### Fixed

- Node sidebar info now updates correctly

## [0.15.11] - 2022-01-18

### Removed

- Unused numpy requirement. Note that numpy is still being installed indirectly as other packages in the requirements rely on it.

## [0.15.10] - 2022-01-16

## Added

- How-to guide for Covalent dispatcher CLI.

## [0.15.9] - 2022-01-18

### Changed

- Switched from using human readable ids to using UUIDs

### Removed

- `human-id` package was removed along with its mention in `requirements.txt` and `meta.yaml`

## [0.15.8] - 2022-01-17

### Removed

- Code breaking text from CLI api documentation.
- Unwanted covalent_dispatcher rst file.

### Changed

- Installation of entire covalent_dispatcher instead of covalent_dispatcher/_service in setup.py.

## [0.15.7] - 2022-01-13

### Fixed

- Functions with multi-line or really long decorators are properly serialized in dispatch_source.py.
- Multi-line Covalent output is properly commented out in dispatch_source.py.

## [0.15.6] - 2022-01-11

### Fixed

- Sub-lattice functions are successfully serialized in the utils.py get_serialized_function_str.

### Added

- Function to scan utilized source files and return a set of imported modules (utils.get_imports_from_source)

## [0.15.5] - 2022-01-12

### Changed

- UI runs on port 47007 and the dispatcher runs on port 48008. This is so that when the servers are later merged, users continue using port 47007 in the browser.
- Small modifications to the documentation
- Small fix to the README

### Removed

- Removed a directory `generated` which was improperly added
- Dispatcher web interface
- sqlalchemy requirement

## [0.15.4] - 2022-01-11

### Changed

- In file `covalent/executor/base.py`, `pickle` was changed to `cloudpickle` because of its universal pickling ability.

### Added

- In docstring of `BaseExecutor`, a note was added specifying that `covalent` with its dependencies is assumed to be installed in the conda environments.
- Above note was also added to the conda env selector how-to.

## [0.15.3] - 2022-01-11

### Changed

- Replaced the generic `RuntimeError` telling users to check if there is an object manipulation taking place inside the lattice to a simple warning. This makes the original error more visible.

## [0.15.2] - 2022-01-11

### Added

- If condition added for handling the case where `__getattr__` of an electron is accessed to detect magic functions.

### Changed

- `ActiveLatticeManager` now subclasses from `threading.local` to make it thread-safe.
- `ValueError` in the lattice manager's `claim` function now also shows the name of the lattice that is currently claimed.
- Changed docstring of `ActiveLatticeManager` to note that now it is thread-safe.
- Sublattice dispatching now no longer deletes the result object file and is dispatched normally instead of in a serverless manner.
- `simulate_nitrogen_and_copper_slab_interaction.ipynb` notebook tutorial now does normal dispatching as well instead of serverless dispatching. Also, now 7 datapoints will be shown instead of 10 earlier.

## [0.15.1] - 2022-01-11

### Fixed

- Passing AWS credentials to reusable workflows as a secret

## [0.15.0] - 2022-01-10

### Added

- Action to push development image to ECR

### Changed

- Made the publish action reusable and callable

## [0.14.1] - 2022-01-02

### Changed

- Updated the README
- Updated classifiers in the setup.py file
- Massaged some RTD pages

## [0.14.0] - 2022-01-07

### Added

- Action to push static UI to S3

## [0.13.2] - 2022-01-07

### Changed

- Completed new UI design work

## [0.13.1] - 2022-01-02

### Added

- Added eventlet requirement

### Changed

- The CLI tool can now manage the UI flask server as well
- [Breaking] The CLI option `-t` has been changed to `-d`, which starts the servers in developer mode and exposes unit tests to the server.

## [0.13.0] - 2022-01-01

### Added

- Config manager in `covalent/_shared_files/config.py`
- Default location for the main config file can be overridden using the environment variable `COVALENT_CONFIG_DIR`
- Ability to set and get configuration using `get_config` and `set_config`

### Changed

- The flask servers now reference the config file
- Defaults reference the config file

### Fixed

- `ValueError` caught when running `covalent stop`
- One of the functional tests was using a malformed path

### Deprecated

- The `electron.to_json` function
- The `generate_random_filename_in_cache` function

### Removed

- The `get_api_token` function

## [0.12.13] - 2022-01-04

## Removed

- Tutorial section headings

## Fixed

- Plot background white color

## [0.12.12] - 2022-01-06

### Fixed

- Having a print statement inside electron and lattice code no longer causes the workflow to fail.

## [0.12.11] - 2022-01-04

### Added

- Completed UI feature set for first release

### Changed

- UI server result serialization improvements
- UI result update webhook no longer fails on request exceptions, logs warning intead

## [0.12.10] - 2021-12-17

### Added

- Astrophysics tutorial

## [0.12.9] - 2022-01-04

### Added

- Added `get_all_node_results` method in `result_class.py` to return result of all node executions.

- Added `test_parallelilization` test to verify whether the execution is now being achieved in parallel.

### Changed

- Removed `LocalCluster` cluster creation usage to a simple `Client` one from Dask.

- Removed unnecessary `to_run` function as we no longer needed to run execution through an asyncio loop.

- Removed `async` from function definition of previously asynchronous functions, `_run_task`, `_run_planned_workflow`, `_plan_workflow`, and `_run_workflow`.

- Removed `uvloop` from requirements.

- Renamed `test_get_results` to `test_get_result`.

- Reran the how to notebooks where execution time was mentioned.

- Changed how `dispatch_info` context manager was working to account for multiple nodes accessing it at the same time.

## [0.12.8] - 2022-01-02

### Changed

- Changed the software license to GNU Affero 3.0

### Removed

- `covalent-ui` directory

## [0.12.7] - 2021-12-29

### Fixed

- Gunicorn logging now uses the `capture-output` flag instead of redirecting stdout and stderr

## [0.12.6] - 2021-12-23

### Changed

- Cleaned up the requirements and moved developer requirements to a separate file inside `tests`

## [0.12.5] - 2021-12-16

### Added

- Conda build CI job

## [0.12.4] - 2021-12-23

### Changed

- Gunicorn server now checks for port availability before starting

### Fixed

- The `covalent start` function now prints the correct port if the server is already running.

## [0.12.3] - 2021-12-14

### Added

- Covalent tutorial comparing quantum support vector machines with support vector machine algorithms implemented in qiskit and scikit-learn.

## [0.12.2] - 2021-12-16

### Fixed

- Now using `--daemon` in gunicorn to start the server, which was the original intention.

## [0.12.1] - 2021-12-16

### Fixed

- Removed finance references from docs
- Fixed some other small errors

### Removed

- Removed one of the failing how-to tests from the functional test suite

## [0.12.0] - 2021-12-16

### Added

- Web UI prototype

## [0.11.1] - 2021-12-14

### Added

- CLI command `covalent status` shows port information

### Fixed

- gunicorn management improved

## [0.11.0] - 2021-12-14

### Added

- Slack notifications for test status

## [0.10.4] - 2021-12-15

### Fixed

- Specifying a non-default results directory in a sub-lattice no longer causes a failure in lattice execution.

## [0.10.3] - 2021-12-14

### Added

- Functional tests for how-to's in documentation

### Changed

- Moved example script to a functional test in the pipeline
- Added a test flag to the CLI tool

## [0.10.2] - 2021-12-14

### Fixed

- Check that only `kwargs` without any default values in the workflow definition need to be passed in `lattice.draw(ax=ax, **kwargs)`.

### Added

- Function to check whether all the parameters without default values for a callable function has been passed added to shared utils.

## [0.10.1] - 2021-12-13

### Fixed

- Content and style fixes for getting started doc.

## [0.10.0] - 2021-12-12

### Changed

- Remove all imports from the `covalent` to the `covalent_dispatcher`, except for `_dispatch_serverless`
- Moved CLI into `covalent_dispatcher`
- Moved executors to `covalent` directory

## [0.9.1] - 2021-12-13

### Fixed

- Updated CONTRIBUTING to clarify docstring style.
- Fixed docstrings for `calculate_node` and `check_constraint_specific_sum`.

## [0.9.0] - 2021-12-10

### Added

- `prefix_separator` for separating non-executable node types from executable ones.

- `subscript_prefix`, `generator_prefix`, `sublattice_prefix`, `attr_prefix` for prefixes of subscripts, generators,
  sublattices, and attributes, when called on an electron and added to the transport graph.

- `exclude_from_postprocess` list of prefixes to denote those nodes which won't be used in post processing the workflow.

- `__int__()`, `__float__()`, `__complex__()` for converting a node to an integer, float, or complex to a value of 0 then handling those types in post processing.

- `__iter__()` generator added to Electron for supporting multiple return values from an electron execution.

- `__getattr__()` added to Electron for supporting attribute access on the node output.

- `__getitem__()` added to Electron for supporting subscripting on the node output.

- `electron_outputs` added as an attribute to lattice.

### Changed

- `electron_list_prefix`, `electron_dict_prefix`, `parameter_prefix` modified to reflect new way to assign prefixes to nodes.

- In `build_graph` instead of ignoring all exceptions, now the exception is shown alongwith the runtime error notifying that object manipulation should be avoided inside a lattice.

- `node_id` changed to `self.node_id` in Electron's `__call__()`.

- `parameter` type electrons now have the default metadata instead of empty dictionary.

- Instead of deserializing and checking whether a sublattice is there, now a `sublattice_prefix` is used to denote when a node is a sublattice.

- In `dispatcher_stack_test`, `test_dispatcher_flow` updated to indicate the new use of `parameter_prefix`.

### Fixed

- When an execution fails due to something happening in `run_workflow`, then result object's status is now failed and the object is saved alongwith throwing the appropriate exception.

## [0.8.5] - 2021-12-10

### Added

- Added tests for choosing specific executors inside electron initialization.
- Added test for choosing specific Conda environments inside electron initialization.

## [0.8.4] - 2021-12-10

### Changed

- Removed _shared_files directory and contents from covalent_dispatcher. Logging in covalent_dispatcher now uses the logger in covalent/_shared_files/logging.py.

## [0.8.3] - 2021-12-10

### Fixed

- Decorator symbols were added to the pseudo-code in the quantum chemistry tutorial.

## [0.8.2] - 2021-12-06

### Added

- Quantum chemistry tutorial.

## [0.8.1] - 2021-12-08

### Added

- Docstrings with typehints for covalent dispatcher functions added.

### Changed

- Replaced `node` to `node_id` in `electron.py`.

- Removed unnecessary `enumerate` in `covalent_dispatcher/_core/__init__.py`.

- Removed `get_node_device_mapping` function from `covalent_dispatcher/_core/__init__.py`
  and moved the definition to directly add the mapping to `workflow_schedule`.

- Replaced iterable length comparison for `executor_specific_exec_cmds` from `if len(executor_specific_exec_cmds) > 0`
  to `if executor_specific_exec_cmds`.

## [0.8.0] - 2021-12-03

### Added

- Executors can now accept the name of a Conda environment. If that environment exists, the operations of any electron using that executor are performed in that Conda environment.

## [0.7.6] - 2021-12-02

### Changed

- How to estimate lattice execution time has been renamed to How to query lattice execution time.
- Change result querying syntax in how-to guides from `lattice.get_result` to
  `covalent.get_result`.
- Choose random port for Dask dashboard address by setting `dashboard_address` to ':0' in
  `LocalCluster`.

## [0.7.5] - 2021-12-02

### Fixed

- "Default" executor plugins are included as part of the package upon install.

## [0.7.4] - 2021-12-02

### Fixed

- Upgraded dask to 2021.10.0 based on a vulnerability report

## [0.7.3] - 2021-12-02

### Added

- Transportable object tests
- Transport graph tests

### Changed

- Variable name node_num to node_id
- Variable name node_idx to node_id

### Fixed

- Transport graph `get_dependencies()` method return type was changed from Dict to List

## [0.7.2] - 2021-12-01

### Fixed

- Date handling in changelog validation

### Removed

- GitLab CI YAML

## [0.7.1] - 2021-12-02

### Added

- A new parameter to a node's result called `sublattice_result` is added.
  This will be of a `Result` type and will contain the result of that sublattice's
  execution. If a normal electron is executed, this will be `None`.

- In `_delete_result` function in `results_manager.py`, an empty results directory
  will now be deleted.

- Name of a sublattice node will also contain `(sublattice)`.

- Added `_dispatch_sync_serverless` which synchronously dispatches without a server
  and waits for a result to be returned. This is the method used to dispatch a sublattice.

- Test for sublatticing is added.

- How-to guide added for sublatticing explaining the new features.

### Changed

- Partially changed `draw` function in `lattice.py` to also draw the subgraph
  of the sublattice when drawing the main graph of the lattice. The change is
  incomplete as we intend to add this feature later.

- Instead of returning `plt`, `draw` now returns the `ax` object.

- `__call__` function in `lattice.py` now runs the lattice's function normally
  instead of dispatching it.

- `_run_task` function now checks whether current node is a sublattice and acts
  accordingly.

### Fixed

- Unnecessary lines to rename the node's name in `covalent_dispatcher/_core/__init__.py` are removed.

- `test_electron_takes_nested_iterables` test was being ignored due to a spelling mistake. Fixed and
  modified to follow the new pattern.

## [0.7.0] - 2021-12-01

### Added

- Electrons can now accept an executor object using the "backend" keyword argument. "backend" can still take a string naming the executor module.
- Electrons and lattices no longer have Slurm metadata associated with the executor, as that information should be contained in the executor object being used as an input argument.
- The "backend" keyword can still be a string specifying the executor module, but only if the executor doesn't need any metadata.
- Executor plugin classes are now directly available to covalent, eg: covalent.executor.LocalExecutor().

## [0.6.7] - 2021-12-01

### Added

- Docstrings without examples for all the functions in core covalent.
- Typehints in those functions as well.
- Used `typing.TYPE_CHECKING` to prevent cyclic imports when writing typehints.

### Changed

- `convert_to_lattice_function` renamed to `convert_to_lattice_function_call`.
- Context managers now raise a `ValueError` instead of a generic `Exception`.

## [0.6.6] - 2021-11-30

### Fixed

- Fixed the version used in the documentation
- Fixed the badge URLs to prevent caching

## [0.6.5] - 2021-11-30

### Fixed

- Broken how-to links

### Removed

- Redundant lines from .gitignore
- *.ipynb from .gitignore

## [0.6.4] - 2021-11-30

### Added

- How-to guides for workflow orchestration.
  - How to construct an electron
  - How to construct a lattice
  - How to add an electron to lattice
  - How to visualize the lattice
  - How to add constraints to lattices
- How-to guides for workflow and subtask execution.
  - How to execute individual electrons
  - How to execute a lattice
  - How to execute multiple lattices
- How-to guides for status querying.
  - How to query electron execution status
  - How to query lattice execution status
  - How to query lattice execution time
- How-to guides for results collection
  - How to query electron execution results
  - How to query lattice execution results
  - How to query multiple lattice execution results
- Str method for the results object.

### Fixed

- Saving the electron execution status when the subtask is running.

## [0.6.3] - 2021-11-29

### Removed

- JWT token requirement.
- Covalent dispatcher login requirement.
- Update covalent login reference in README.md.
- Changed the default dispatcher server port from 5000 to 47007.

## [0.6.2] - 2021-11-28

### Added

- Github action for tests and coverage
- Badges for tests and coverage
- If tests pass then develop is pushed to master
- Add release action which tags and creates a release for minor version upgrades
- Add badges action which runs linter, and upload badges for version, linter score, and platform
- Add publish action (and badge) which builds a Docker image and uploads it to the AWS ECR

## [0.6.1] - 2021-11-27

### Added

- Github action which checks version increment and changelog entry

## [0.6.0] - 2021-11-26

### Added

- New Covalent RTD theme
- sphinx extension sphinx-click for CLI RTD
- Sections in RTD
- init.py in both covalent-dispatcher logger module and cli module for it to be importable in sphinx

### Changed

- docutils version that was conflicting with sphinx

### Removed

- Old aq-theme

## [0.5.1] - 2021-11-25

### Added

- Integration tests combining both covalent and covalent-dispatcher modules to test that
  lattice workflow are properly planned and executed.
- Integration tests for the covalent-dispatcher init module.
- pytest-asyncio added to requirements.

## [0.5.0] - 2021-11-23

### Added

- Results manager file to get results from a file, delete a result, and redispatch a result object.
- Results can also be awaited to only return a result if it has either been completed or failed.
- Results class which is used to store the results with all the information needed to be used again along with saving the results to a file functionality.
- A result object will be a mercurial object which will be updated by the dispatcher and saved to a file throughout the dispatching and execution parts.
- Direct manipulation of the transport graph inside a result object takes place.
- Utility to convert a function definition string to a function and vice-versa.
- Status class to denote the status of a result object and of each node execution in the transport graph.
- Start and end times are now also stored for each node execution as well as for the whole dispatch.
- Logging of `stdout` and `stderr` can be done by passing in the `log_stdout`, `log_stderr` named metadata respectively while dispatching.
- In order to get the result of a certain dispatch, the `dispatch_id`, the `results_dir`, and the `wait` parameter can be passed in. If everything is default, then only the dispatch id is required, waiting will not be done, and the result directory will be in the current working directory with folder name as `results/` inside which every new dispatch will have a new folder named according to their respective dispatch ids, containing:
  - `result.pkl` - (Cloud)pickled result object.
  - `result_info.yaml` - yaml file with high level information about the result and its execution.
  - `dispatch_source.py` - python file generated, containing the original function definitions of lattice and electrons which can be used to dispatch again.

### Changed

- `logfile` named metadata is now `slurm_logfile`.
- Instead of using `jsonpickle`, `cloudpickle` is being used everywhere to maintain consistency.
- `to_json` function uses `json` instead of `jsonpickle` now in electron and lattice definitions.
- `post_processing` moved to the dispatcher, so the dispatcher will now store a finished execution result in the results folder as specified by the user with no requirement of post processing it from the client/user side.
- `run_task` function in dispatcher modified to check if a node has completed execution and return it if it has, else continue its execution. This also takes care of cases if the server has been closed mid execution, then it can be started again from the last saved state, and the user won't have to wait for the whole execution.
- Instead of passing in the transport graph and dispatch id everywhere, the result object is being passed around, except for the `asyncio` part where the dispatch id and results directory is being passed which afterwards lets the core dispatcher know where to get the result object from and operate on it.
- Getting result of parent node executions of the graph, is now being done using the result object's graph. Storing of each execution's result is also done there.
- Tests updated to reflect the changes made. They are also being run in a serverless manner.

### Removed

- `LatticeResult` class removed.
- `jsonpickle` requirement removed.
- `WorkflowExecutionResult`, `TaskExecutionResult`, and `ExecutionError` singleton classes removed.

### Fixed

- Commented out the `jwt_required()` part in `covalent-dispatcher/_service/app.py`, may be removed in later iterations.
- Dispatcher server will now return the error message in the response of getting result if it fails instead of sending every result ever as a response.

## [0.4.3] - 2021-11-23

### Added

- Added a note in Known Issues regarding port conflict warning.

## [0.4.2] - 2021-11-24

### Added

- Added badges to README.md

## [0.4.1] - 2021-11-23

### Changed

- Removed old coverage badge and fixed the badge URL

## [0.4.0] - 2021-11-23

### Added

- Codecov integrations and badge

### Fixed

- Detached pipelines no longer created

## [0.3.0] - 2021-11-23

### Added

- Wrote a Code of Conduct based on <https://www.contributor-covenant.org/>
- Added installation and environment setup details in CONTRIBUTING
- Added Known Issues section to README

## [0.2.0] - 2021-11-22

### Changed

- Removed non-open-source executors from Covalent. The local SLURM executor is now
- a separate repo. Executors are now plugins.

## [0.1.0] - 2021-11-19

### Added

- Pythonic CLI tool. Install the package and run `covalent --help` for a usage description.
- Login and logout functionality.
- Executor registration/deregistration skeleton code.
- Dispatcher service start, stop, status, and restart.

### Changed

- JWT token is stored to file instead of in an environment variable.
- The Dask client attempts to connect to an existing server.

### Removed

- Removed the Bash CLI tool.

### Fixed

- Version assignment in the covalent init file.

## [0.0.3] - 2021-11-17

### Fixed

- Fixed the Dockerfile so that it runs the dispatcher server from the covalent repo.

## [0.0.2] - 2021-11-15

### Changed

- Single line change in ci script so that it doesn't exit after validating the version.
- Using `rules` in `pytest` so that the behavior in test stage is consistent.

## [0.0.1] - 2021-11-15

### Added

- CHANGELOG.md to track changes (this file).
- Semantic versioning in VERSION.
- CI pipeline job to enforce versioning.<|MERGE_RESOLUTION|>--- conflicted
+++ resolved
@@ -109,13 +109,7 @@
 - Enhanced DB tests to check faithfulness of persist and rehydrate operations
 
 ### Docs
-
-<<<<<<< HEAD
-- Added read the docs for graph section on the user interface
-=======
-### Docs
 - Update user interface docs for filter and delete features.
->>>>>>> 451e46c7
 - Added credential management page
 
 ## [0.196.0] - 2022-09-07
