--- conflicted
+++ resolved
@@ -7,7 +7,6 @@
 
 ## [UNRELEASED]
 
-<<<<<<< HEAD
 ### Added
 
 - Ability to hide/show labels on the graph
@@ -16,7 +15,7 @@
 ### Changed
 
 - Changed API socket calls interval for graph optimization.
-=======
+
 ## [0.136.0] - 2022-07-18
 
 ### Authors
@@ -154,7 +153,6 @@
 
 - `Result.persist` test in `result_test.py`.
 - Electron dependency `arg_index` is changed back to Nullable.
->>>>>>> 07bd3fce
 
 ## [0.128.0] - 2022-07-12
 
