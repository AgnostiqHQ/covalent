--- conflicted
+++ resolved
@@ -7,11 +7,10 @@
 
 ## [UNRELEASED]
 
-<<<<<<< HEAD
 ### Added
 
 - Added methods to programatically fetch information from Alembic without needing subprocess
-=======
+
 ## [0.151.0] - 2022-07-22
 
 ### Authors
@@ -37,7 +36,6 @@
 
 - Tests have also been updated to reflect above changes.
 
->>>>>>> e51bebcf
 ### Operations
 
 - Made Santosh the sole owner of `/docs`
