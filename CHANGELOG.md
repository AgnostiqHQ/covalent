--- conflicted
+++ resolved
@@ -7,6 +7,10 @@
 
 ## [UNRELEASED]
 
+### Changed
+
+- UI redesign phase 2: updates to color theme and typography
+
 ## [0.98.0] - 2022-05-15
 
 ### Changed
@@ -50,12 +54,8 @@
 
 ### Changed
 
-<<<<<<< HEAD
-- UI redesign phase 2: updates to color theme and typography
-=======
 - Disabled ops bot in workflows
 - Re-enabled ops bot in workflows
->>>>>>> efc4866a
 
 ## [0.95.0] - 2022-04-25
 
