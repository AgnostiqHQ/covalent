# Changelog

All notable changes to this project will be documented in this file.

The format is based on [Keep a Changelog](https://keepachangelog.com/en/1.0.0/),
and this project adheres to [Semantic Versioning](https://semver.org/spec/v2.0.0.html).

<<<<<<< HEAD
## [UNRELEASED]

### Added

- Ensure that runner and dispatcher work properly together.
=======
## [0.34.4] - 2022-03-28

### Added

- Unit tests for utils, leptons, and base executor

## [0.34.3] - 2022-03-27

### Added

- Tests for lattice.py

## [0.34.2] - 2022-03-27

### Added

- Unit tests for the base executor, the results manager, the logger, and leptons

## [0.34.1] - 2022-03-24

### Fixed

- Pinned jinja2 to less than 3.1.0 so that nbconvert remains stable in the docs build.

## [0.34.0] - 2022-03-24

### Added

- API endpoints to upload and download files

## [0.33.1] - 2022-03-24

### Fixed

- Retrieving results from running container via HTTP
- Adding tests for Docker image in workflows

## [0.33.0] - 2022-03-24

### Added

- Slack and webhook notifications
>>>>>>> afa1cbc5

## [0.32.9] - 2022-03-23

### Fixed

- Updated OS Queuer imports to remove top level modules `refactor.queuer`

## [0.32.8] - 2022-03-22

### Added

- Websocket notify endpoint with leaky bucket algo implementation to rate limit messages to frontend

## [0.32.7] - 2022-03-22

### Added

- Queuer API submit endpoint to publish dispatch message to MQ & send result file to Data Service
- API Service class for interfacing with local services
- Tests covering submit endpoint and API Service

## [0.32.6] - 2022-03-22

### Fixed

- Input path for external libraries in the Lepton wrapper can (and should) now be a full path to the file.

## [0.32.5] - 2022-03-21

### Fixed

- Fix HTTP status code for blank POST requests.

## [0.32.4] - 2022-03-17

### Fixed

- Docker commands in docs

## [0.32.3] - 2022-03-16

### Fixed

- Fix missing UI graph edges between parameters and electrons in certain cases.
- Fix UI crashes in cases where legacy localStorage state was being loaded.

## [0.32.2] - 2022-03-16

### Added

- Images for graphs generated in tutorials and how-tos.
- Note for quantum gravity tutorial to tell users that `tensorflow` doesn't work on M1 Macs.
- `Known Issues` added to `README.md`

### Fixed

- `draw` function usage in tutorials and how-tos now reflects the UI images generated instead of using graphviz.
- Images now render properly in RTD of how-tos.

### Changed

- Reran all the tutorials that could run, generating the outputs again.

## [0.32.1] - 2022-03-15

### Fixed

- CLI now starts server directly in the subprocess instead of as a daemon
- Logs are provided as pipes to Popen instead of using a shell redirect
- Restart behavior fixed
- Default port in `covalent_ui/app.py` uses the config manager

### Removed

- `_graceful_restart` function no longer needed without gunicorn

## [0.32.0] - 2022-03-11

### Added

- Dispatcher microservice API endpoint to dispatch and update workflow.
- Added get runnable task endpoint.

## [0.31.0] - 2022-03-11

### Added

- Runner component's main functionality to run a set of tasks, cancel a task, and get a task's status added to its api.

## [0.30.5] - 2022-03-11

### Updated

- Updated Workflow endpoints & API spec to support upload & download of result objects as pickle files

## [0.30.4] - 2022-03-11

### Fixed

- When executing a task on an alternate Conda environment, Covalent no longer has to be installed on that environment. Previously, a Covalent object (the execution function as a TransportableObject) was passed to the environment. Now it is deserialized to a "normal" Python function, which is passed to the alternate Conda environment.

## [0.30.3] - 2022-03-11

### Fixed

- Fixed the order of output storage in `post_process` which should have been the order in which the electron functions are called instead of being the order in which they are executed. This fixes the order in which the replacement of function calls with their output happens, which further fixes any discrepencies in the results obtained by the user.

- Fixed the `post_process` test to check the order as well.

## [0.30.2] - 2022-03-11

### Changed

- Updated eventlet to 0.31.0

## [0.30.1] - 2022-03-10

### Fixed

- Eliminate unhandled exception in Covalent UI backend when calling fetch_result.

## [0.30.0] - 2022-03-09

### Added

- Skeleton code for writing the different services corresponding to each component in the open source refactor.
- OpenAPI specifications for each of the services.

## [0.29.3] - 2022-03-09

### Fixed

- Covalent UI is built in the Dockerfile, the setup file, the pypi workflow, the tests workflow, and the conda build script.

## [0.29.2] - 2022-03-09

### Added

- Defaults defined in executor plugins are read and used to update the in-memory config, as well as the user config file. But only if the parameter in question wasn't already defined.

### Changed

- Input parameter names and docstrings in _shared_files.config.update_config were changed for clarity.

## [0.29.1] - 2022-03-07

### Changed

- Updated fail-fast strategy to run all tests.

## [0.29.0] - 2022-03-07

### Added

- DispatchDB for storing dispatched results

### Changed

- UI loads dispatches from DispatchDB instead of browser local storage

## [0.28.3] - 2022-03-03

### Fixed

Installed executor plugins don't have to be referred to by their full module name. Eg, use "custom_executor", instead of "covalent_custom_plugin.custom_executor".

## [0.28.2] - 2022-03-03

### Added

- A brief overview of the tutorial structure in the MNIST classification tutorial.

## [0.28.1] - 2022-03-02

### Added

- Conda installation is only supported for Linux in the `Getting Started` guide.
- MNIST classifier tutorial.

### Removed

- Removed handling of default values of function parameters in `get_named_params` in `covalent/_shared_files/utils.py`. So, it is actually being handled by not being handled since now `named_args` and `named_kwargs` will only contain parameters that were passed during the function call and not all of them.

## [0.28.0] - 2022-03-02

### Added

- Lepton support, including for Python modules and C libraries
- How-to guides showing how to use leptons for each of these

## [0.27.6] - 2022-03-01

### Added

- Added feature development basic steps in CONTRIBUTING.md.
- Added section on locally building RTD (read the docs) in the contributing guide.

## [0.27.5] - 2022-03-01

### Fixed

- Missing UI input data after backend change - needed to be derived from graph for electrons, lattice inputs fixed on server-side, combining name and positional args
- Broken UI graph due to variable->edge_name renaming
- Missing UI executor data after server-side renaming

## [0.27.4] - 2022-02-28

### Fixed

- Path used in `covalent/executor/__init__.py` for executor plugin modules needed updating to `covalent/executor/executor_plugins`

### Removed

- Disabled workflow cancellation test due to inconsistent outcomes. Test will be re-enabled after cancellation mechanisms are investigated further.

## [0.27.3] - 2022-02-25

### Added

- Added `USING_DOCKER.md` guide for running docker container.
- Added cli args to covalent UI flask server `covalent_ui/app.py` to modify port and log file path.

### Removed

- Removed gunicorn from cli and Dockerfile.

### Changed

- Updated cli `covalent_dispatcher/_cli/service.py` to run flask server directly, and removed dispatcher and UI flags.
- Using Flask blueprints to merge Dispatcher and UI servers.
- Updated Dockerfile to run flask server directly.
- Creating server PID file manually in `covalent_dispatcher/_cli/service.py`.
- Updated tests and docs to reflect merged servers.
- Changed all mentions of port 47007 (for old UI server) to 48008.

## [0.27.2] - 2022-02-24

### Changed

- Removed unnecessary blockquotes from the How-To guide for creating custom executors
- Changed "Covalent Cloud" to "Covalent" in the main code text

## [0.27.1] - 2022-02-24

### Removed

- Removed AQ-Engineers from CODEOWNERS in order to fix PR review notifications

## [0.27.0] - 2022-02-24

### Added

- Support for positional only, positional or keyword, variable positional, keyword only, variable keyword types of parameters is now added, e.g an electron can now use variable args and variable kwargs if the number/names of parameters are unknown during definition as `def task(*args, **kwargs)` which wasn't possible before.

- `Lattice.args` added to store positional arguments passed to the lattice's workflow function.

- `get_named_params` function added in `_shared_files/utils.py` which will return a tuple containing named positional arguments and named keyword arguments. The names help in showing and storing these parameters in the transport graph.

- Tests to verify whether all kinds of input paramaters are supported by electron or a lattice.

### Changed

- No longer merging positional arguments with keyword arguments, instead they are separately stored in respective nodes in the transport graph.

- `inputs` returned from `_get_inputs` function in `covalent_dispatcher/_core/execution.py` now contains positional as well as keyword arguments which further get passed to the executor.

- Executors now support positional and keyword arguments as inputs to their executable functions.

- Result object's `_inputs` attribute now contains both `args` and `kwargs`.

- `add_node_for_nested_iterables` is renamed to `connect_node_with_others` and `add_node_to_graph` also renamed to `add_collection_node_to_graph` in `electron.py`. Some more variable renames to have appropriate self-explanatory names.

- Nodes and edges in the transport graph now have a better interface to assign attributes to them.

- Edge attribute `variable` renamed to `edge_name`.

- In `serialize` function of the transport graph, if `metadata_only` is True, then only `metadata` attribute of node and `source` and `target` attributes of edge are kept in the then return serialized `data`.

- Updated the tests wherever necessary to reflect the above changes

### Removed

- Deprecated `required_params_passed` since an error will automatically be thrown by the `build_graph` function if any of the required parameters are not passed.

- Removed duplicate attributes from nodes in the transport graph.

## [0.26.1] - 2022-02-23

### Added

- Added Local Executor section to the API read the docs.

## [0.26.0] - 2022-02-23

### Added

- Automated reminders to update the changelog

## [0.25.3] - 2022-02-23

## Added

- Listed common mocking commands in the CONTRIBUTING.md guide.
- Additional guidelines on testing.

## [0.25.2] - 2022-02-21

### Changed

- `backend` metadata name changed to `executor`.
- `_plan_workflow` usage updated to reflect how that executor related information is now stored in the specific executor object.
- Updated tests to reflect the above changes.
- Improved the dispatch cancellation test to provide a robust solution which earlier took 10 minutes to run with uncertainty of failing every now and then.

### Removed

- Removed `TaskExecutionMetadata` as a consequence of removing `execution_args`.

## [0.25.1] - 2022-02-18

### Fixed

- Tracking imports that have been used in the workflow takes less time.

### Added

- User-imports are included in the dispatch_source.py script. Covalent-related imports are commented out.

## [0.25.0] - 2022-02-18

### Added

- UI: Lattice draw() method displays in web UI
- UI: New navigation panel

### Changed

- UI: Animated graph changes, panel opacity

### Fixed

- UI: Fixed "Not Found" pages

## [0.24.21] - 2022-02-18

### Added

- RST document describing the expectations from a tutorial.

## [0.24.20] - 2022-02-17

### Added

- Added how to create custom executors

### Changed

- Changed the description of the hyperlink for choosing executors
- Fixed typos in doc/source/api/getting_started/how_to/execution/creating_custom_executors.ipynb

## [0.24.19] - 2022-02-16

### Added

- CODEOWNERS for certain files.

## [0.24.18] - 2022-02-15

### Added

- The user configuration file can now specify an executor plugin directory.

## [0.24.17] - 2022-02-15

### Added

- Added a how-to for making custom executors.

## [0.24.16] - 2022-02-12

### Added

- Errors now contain the traceback as well as the error message in the result object.
- Added test for `_post_process` in `tests/covalent_dispatcher_tests/_core/execution_test.py`.

### Changed

- Post processing logic in `electron` and dispatcher now relies on the order of execution in the transport graph rather than node's function names to allow for a more reliable pairing of nodes and their outputs.

- Renamed `init_test.py` in `tests/covalent_dispatcher_tests/_core/` to `execution_test.py`.

### Removed

- `exclude_from_postprocess` list which contained some non executable node types removed since only executable nodes are post processed now.

## [0.24.15] - 2022-02-11

### Fixed

- If a user's configuration file does not have a needed exeutor parameter, the default parameter (defined in _shared_files/defaults.py) is used.
- Each executor plugin is no longer initialized upon the import of Covalent. This allows required parameters in executor plugins.

## Changed

- Upon updating the configuration data with a user's configuration file, the complete set is written back to file.

## Added

- Tests for the local and base executors.

## [0.24.14] - 2022-02-11

### Added

- UI: add dashboard cards
- UI: add scaling dots background

### Changed

- UI: reduce sidebar font sizes, refine color theme
- UI: refine scrollbar styling, show on container hover
- UI: format executor parameters as YAML code
- UI: update syntax highlighting scheme
- UI: update index.html description meta tag

## [0.24.13] - 2022-02-11

### Added

- Tests for covalent/_shared_files/config.py

## [0.24.12] - 2022-02-10

### Added

- CodeQL code analyzer

## [0.24.11] - 2022-02-10

### Added

- A new dictionary `_DEFAULT_CONSTRAINTS_DEPRECATED` in defaults.py

### Changed

- The `_DEFAULT_CONSTRAINT_VALUES` dictionary now only contains the `backend` argument

## [0.24.10] - 2022-02-09

### Fixed

- Sporadically failing workflow cancellation test in tests/workflow_stack_test.py

## [0.24.9] - 2022-02-09

## Changed

- Implementation of `_port_from_pid` in covalent_dispatcher/_cli/service.py.

## Added

- Unit tests for command line interface (CLI) functionalities in covalent_dispatcher/_cli/service.py and covalent_dispatcher/_cli/cli.py.

## [0.24.8] - 2022-02-07

### Fixed

- If a user's configuration file does not have a needed parameter, the default parameter (defined in _shared_files/defaults.py) is used.

## [0.24.7] - 2022-02-07

### Added

- Typing: Add Type hint `dispatch_info` parameter.
- Documentation: Updated the return_type description in docstring.

### Changed

- Typing: Change return type annotation to `Generator`.

## [0.24.6] - 2022-02-06

### Added

- Type hint to `deserialize` method of `TransportableObject` of `covalent/_workflow/transport.py`.

### Changed

- Description of `data` in `deserialize` method of `TransportableObject` of `covalent/_workflow/transport.py` from `The serialized transportable object` to `Cloudpickled function`.

## [0.24.5] - 2022-02-05

### Fixed

- Removed dependence on Sentinel module

## [0.24.4] - 2022-02-04

### Added

- Tests across multiple versions of Python and multiple operating systems
- Documentation reflecting supported configurations

## [0.24.3] - 2022-02-04

### Changed

- Typing: Use `bool` in place of `Optional[bool]` as type annotation for `develop` parameter in `covalent_dispatcher.service._graceful_start`
- Typing: Use `Any` in place of `Optional[Any]` as type annotation for `new_value` parameter in `covalent._shared_files.config.get_config`

## [0.24.2] - 2022-02-04

### Fixed

- Updated hyperlink of "How to get the results" from "./collection/query_electron_execution_result" to "./collection/query_multiple_lattice_execution_results" in "doc/source/how_to/index.rst".
- Updated hyperlink of "How to get the result of a particular electron" from "./collection/query_multiple_lattice_execution_results" to "./collection/query_electron_execution_result" in "doc/source/how_to/index.rst".

## [0.24.1] - 2022-02-04

### Changed

- Changelog entries are now required to have the current date to enforce ordering.

## [0.24.0] - 2022-02-03

### Added

- UI: log file output - display in Output tab of all available log file output
- UI: show lattice and electron inputs
- UI: display executor attributes
- UI: display error message on failed status for lattice and electron

### Changed

- UI: re-order sidebar sections according to latest figma designs
- UI: update favicon
- UI: remove dispatch id from tab title
- UI: fit new uuids
- UI: adjust theme text primary and secondary colors

### Fixed

- UI: auto-refresh result state on initial render of listing and graph pages
- UI: graph layout issues: truncate long electron/param names

## [0.23.0] - 2022-02-03

### Added

- Added `BaseDispatcher` class to be used for creating custom dispatchers which allow connection to a dispatcher server.
- `LocalDispatcher` inheriting from `BaseDispatcher` allows connection to a local dispatcher server running on the user's machine.
- Covalent only gives interface to the `LocalDispatcher`'s `dispatch` and `dispatch_sync` methods.
- Tests for both `LocalDispatcher` and `BaseDispatcher` added.

### Changed

- Switched from using `lattice.dispatch` and `lattice.dispatch_sync` to `covalent.dispatch` and `covalent.dispatch_sync`.
- Dispatcher address now is passed as a parameter (`dispatcher_addr`) to `covalent.dispatch` and `covalent.dispatch_sync` instead of a metadata field to lattice.
- Updated tests, how tos, and tutorials to use `covalent.dispatch` and `covalent.dispatch_sync`.
- All the contents of `covalent_dispatcher/_core/__init__.py` are moved to `covalent_dispatcher/_core/execution.py` for better organization. `__init__.py` only contains function imports which are needed by external modules.
- `dispatch`, `dispatch_sync` methods deprecated from `Lattice`.

### Removed

- `_server_dispatch` method removed from `Lattice`.
- `dispatcher` metadata field removed from `lattice`.

## [0.22.19] - 2022-02-03

### Fixed

- `_write_dispatch_to_python_file` isn't called each time a task is saved. It is now only called in the final save in `_run_planned_workflow` (in covalent_dispatcher/_core/__init__.py).

## [0.22.18] - 2022-02-03

### Fixed

- Added type information to result.py

## [0.22.17] - 2022-02-02

### Added

- Replaced `"typing.Optional"` with `"str"` in covalent/executor/base.py
- Added missing type hints to `get_dispatch_context` and `write_streams_to_file` in covalent/executor/base.py, BaseExecutor

## [0.22.16] - 2022-02-02

### Added

- Functions to check if UI and dispatcher servers are running.
- Tests for the `is_ui_running` and `is_server_running` in covalent_dispatcher/_cli/service.py.

## [0.22.15] - 2022-02-01

### Fixed

- Covalent CLI command `covalent purge` will now stop the servers before deleting all the pid files.

### Added

- Test for `purge` method in covalent_dispatcher/_cli/service.py.

### Removed

- Unused `covalent_dispatcher` import from covalent_dispatcher/_cli/service.py.

### Changed

- Moved `_config_manager` import from within the `purge` method to the covalent_dispatcher/_cli/service.py for the purpose of mocking in tests.

## [0.22.14] - 2022-02-01

### Added

- Type hint to `_server_dispatch` method in `covalent/_workflow/lattice.py`.

## [0.22.13] - 2022-01-26

### Fixed

- When the local executor's `log_stdout` and `log_stderr` config variables are relative paths, they should go inside the results directory. Previously that was queried from the config, but now it's queried from the lattice metadata.

### Added

- Tests for the corresponding functions in (`covalent_dispatcher/_core/__init__.py`, `covalent/executor/base.py`, `covalent/executor/executor_plugins/local.py` and `covalent/executor/__init__.py`) affected by the bug fix.

### Changed

- Refactored `_delete_result` in result manager to give the option of deleting the result parent directory.

## [0.22.12] - 2022-01-31

### Added

- Diff check in pypi.yml ensures correct files are packaged

## [0.22.11] - 2022-01-31

### Changed

- Removed codecov token
- Removed Slack notifications from feature branches

## [0.22.10] - 2022-01-29

### Changed

- Running tests, conda, and version workflows on pull requests, not just pushes

## [0.22.9] - 2022-01-27

### Fixed

- Fixing version check action so that it doesn't run on commits that are in develop
- Edited PR template so that markdown checklist appears properly

## [0.22.8] - 2022-01-27

### Fixed

- publish workflow, using `docker buildx` to build images for x86 and ARM, prepare manifest and push to ECR so that pulls will match the correct architecture.
- typo in CONTRIBUTING
- installing `gcc` in Docker image so Docker can build wheels for `dask` and other packages that don't provide ARM wheels

### Changed

- updated versions in `requirements.txt` for `matplotlib` and `dask`

## [0.22.7] - 2022-01-27

### Added

- `MANIFEST.in` did not have `covalent_dispatcher/_service` in it due to which the PyPi package was not being built correctly. Added the `covalent_dispatcher/_service` to the `MANIFEST.in` file.

### Fixed

- setuptools properly including data files during installation

## [0.22.6] - 2022-01-26

### Fixed

- Added service folder in covalent dispatcher to package.

## [0.22.5] - 2022-01-25

### Fixed

- `README.md` images now use master branch's raw image urls hosted on <https://github.com> instead of <https://raw.githubusercontent.com>. Also, switched image rendering from html to markdown.

## [0.22.4] - 2022-01-25

### Fixed

- dispatcher server app included in sdist
- raw image urls properly used

## [0.22.3] - 2022-01-25

### Fixed

- raw image urls used in readme

## [0.22.2] - 2022-01-25

### Fixed

- pypi upload

## [0.22.1] - 2022-01-25

### Added

- Code of conduct
- Manifest.in file
- Citation info
- Action to upload to pypi

### Fixed

- Absolute URLs used in README
- Workflow badges updated URLs
- `install_package_data` -> `include_package_data` in `setup.py`

## [0.22.0] - 2022-01-25

### Changed

- Using public ECR for Docker release

## [0.21.0] - 2022-01-25

### Added

- GitHub pull request templates

## [0.20.0] - 2022-01-25

### Added

- GitHub issue templates

## [0.19.0] - 2022-01-25

### Changed

- Covalent Beta Release

## [0.18.9] - 2022-01-24

### Fixed

- iframe in the docs landing page is now responsive

## [0.18.8] - 2022-01-24

### Changed

- Temporarily removed output tab
- Truncated dispatch id to fit left sidebar, add tooltip to show full id

## [0.18.7] - 2022-01-24

### Changed

- Many stylistic improvements to documentation, README, and CONTRIBUTING.

## [0.18.6] - 2022-01-24

### Added

- Test added to check whether an already decorated function works as expected with Covalent.
- `pennylane` package added to the `requirements-dev.txt` file.

### Changed

- Now using `inspect.signature` instead of `function.__code__` to get the names of function's parameters.

## [0.18.5] - 2022-01-21

### Fixed

- Various CI fixes, including rolling back regression in version validation, caching on s3 hosted badges, applying releases and tags correctly.

## [0.18.4] - 2022-01-21

### Changed

- Removed comments and unused functions in covalent_dispatcher
- `result_class.py` renamed to `result.py`

### Fixed

- Version was not being properly imported inside `covalent/__init__.py`
- `dispatch_sync` was not previously using the `results_dir` metadata field

### Removed

- Credentials in config
- `generate_random_filename_in_cache`
- `is_any_atom`
- `to_json`
- `show_subgraph` option in `draw`
- `calculate_node`

## [0.18.3] - 2022-01-20

### Fixed

- The gunicorn servers now restart more gracefully

## [0.18.2] - 2022-01-21

### Changed

- `tempdir` metadata field removed and replaced with `executor.local.cache_dir`

## [0.18.1] - 2022-01-11

## Added

- Concepts page

## [0.18.0] - 2022-01-20

### Added

- `Result.CANCELLED` status to represent the status of a cancelled dispatch.
- Condition to cancel the whole dispatch if any of the nodes are cancelled.
- `cancel_workflow` function which uses a shared variable provided by Dask (`dask.distributed.Variable`) in a dask client to inform nodes to stop execution.
- Cancel function for dispatcher server API which will allow the server to terminate the dispatch.
- How to notebook for cancelling a dispatched job.
- Test to verify whether cancellation of dispatched jobs is working as expected.
- `cancel` function is available as `covalent.cancel`.

### Changed

- In file `covalent/_shared_files/config.py` instead of using a variable to store and then return the config data, now directly returning the configuration.
- Using `fire_and_forget` to dispatch a job instead of a dictionary of Dask's `Future` objects so that we won't have to manage the lifecycle of those futures.
- The `test_run_dispatcher` test was changed to reflect that the dispatcher no longer uses a dictionary of future objects as it was not being utilized anywhere.

### Removed

- `with dask_client` context was removed as the client created in `covalent_dispatcher/_core/__init__.py` is already being used even without the context. Furthermore, it creates issues when that context is exited which is unnecessary at the first place hence not needed to be resolved.

## [0.17.5] - 2022-01-19

### Changed

- Results directory uses a relative path by default and can be overridden by the environment variable `COVALENT_RESULTS_DIR`.

## [0.17.4] - 2022-01-19

### Changed

- Executor parameters use defaults specified in config TOML
- If relative paths are supplied for stdout and stderr, those files are created inside the results directory

## [0.17.3] - 2022-01-18

### Added

- Sync function
- Covalent CLI tool can restart in developer mode

### Fixed

- Updated the UI address referenced in the README

## [0.17.2] - 2022-01-12

### Added

- Quantum gravity tutorial

### Changed

- Moved VERSION file to top level

## [0.17.1] - 2022-01-19

### Added

- `error` attribute was added to the results object to show which node failed and the reason behind it.
- `stdout` and `stderr` attributes were added to a node's result to store any stdout and stderr printing done inside an electron/node.
- Test to verify whether `stdout` and `stderr` are being stored in the result object.

### Changed

- Redesign of how `redirect_stdout` and `redirect_stderr` contexts in executor now work to allow storing their respective outputs.
- Executors now also return `stdout` and `stderr` strings, along with the execution output, so that they can be stored in their result object.

## [0.17.0] - 2022-01-18

### Added

- Added an attribute `__code__` to electron and lattice which is a copy of their respective function's `__code__` attribute.
- Positional arguments, `args`, are now merged with keyword arguments, `kwargs`, as close as possible to where they are passed. This was done to make sure we support both with minimal changes and without losing the name of variables passed.
- Tests to ensure usage of positional arguments works as intended.

### Changed

- Slight rework to how any print statements in lattice are sent to null.
- Changed `test_dispatcher_functional` in `basic_dispatcher_test.py` to account for the support of `args` and removed a an unnecessary `print` statement.

### Removed

- Removed `args` from electron's `init` as it wasn't being used anywhere.

## [0.16.1] - 2022-01-18

### Changed

- Requirement changed from `dask[complete]` to `dask[distributed]`.

## [0.16.0] - 2022-01-14

### Added

- New UI static demo build
- New UI toolbar functions - orientation, toggle params, minimap
- Sortable and searchable lattice name row

### Changed

- Numerous UI style tweaks, mostly around dispatches table states

### Fixed

- Node sidebar info now updates correctly

## [0.15.11] - 2022-01-18

### Removed

- Unused numpy requirement. Note that numpy is still being installed indirectly as other packages in the requirements rely on it.

## [0.15.10] - 2022-01-16

## Added

- How-to guide for Covalent dispatcher CLI.

## [0.15.9] - 2022-01-18

### Changed

- Switched from using human readable ids to using UUIDs

### Removed

- `human-id` package was removed along with its mention in `requirements.txt` and `meta.yaml`

## [0.15.8] - 2022-01-17

### Removed

- Code breaking text from CLI api documentation.
- Unwanted covalent_dispatcher rst file.

### Changed

- Installation of entire covalent_dispatcher instead of covalent_dispatcher/_service in setup.py.

## [0.15.7] - 2022-01-13

### Fixed

- Functions with multi-line or really long decorators are properly serialized in dispatch_source.py.
- Multi-line Covalent output is properly commented out in dispatch_source.py.

## [0.15.6] - 2022-01-11

### Fixed

- Sub-lattice functions are successfully serialized in the utils.py get_serialized_function_str.

### Added

- Function to scan utilized source files and return a set of imported modules (utils.get_imports_from_source)

## [0.15.5] - 2022-01-12

### Changed

- UI runs on port 47007 and the dispatcher runs on port 48008. This is so that when the servers are later merged, users continue using port 47007 in the browser.
- Small modifications to the documentation
- Small fix to the README

### Removed

- Removed a directory `generated` which was improperly added
- Dispatcher web interface
- sqlalchemy requirement

## [0.15.4] - 2022-01-11

### Changed

- In file `covalent/executor/base.py`, `pickle` was changed to `cloudpickle` because of its universal pickling ability.

### Added

- In docstring of `BaseExecutor`, a note was added specifying that `covalent` with its dependencies is assumed to be installed in the conda environments.
- Above note was also added to the conda env selector how-to.

## [0.15.3] - 2022-01-11

### Changed

- Replaced the generic `RuntimeError` telling users to check if there is an object manipulation taking place inside the lattice to a simple warning. This makes the original error more visible.

## [0.15.2] - 2022-01-11

### Added

- If condition added for handling the case where `__getattr__` of an electron is accessed to detect magic functions.

### Changed

- `ActiveLatticeManager` now subclasses from `threading.local` to make it thread-safe.
- `ValueError` in the lattice manager's `claim` function now also shows the name of the lattice that is currently claimed.
- Changed docstring of `ActiveLatticeManager` to note that now it is thread-safe.
- Sublattice dispatching now no longer deletes the result object file and is dispatched normally instead of in a serverless manner.
- `simulate_nitrogen_and_copper_slab_interaction.ipynb` notebook tutorial now does normal dispatching as well instead of serverless dispatching. Also, now 7 datapoints will be shown instead of 10 earlier.

## [0.15.1] - 2022-01-11

### Fixed

- Passing AWS credentials to reusable workflows as a secret

## [0.15.0] - 2022-01-10

### Added

- Action to push development image to ECR

### Changed

- Made the publish action reusable and callable

## [0.14.1] - 2022-01-02

### Changed

- Updated the README
- Updated classifiers in the setup.py file
- Massaged some RTD pages

## [0.14.0] - 2022-01-07

### Added

- Action to push static UI to S3

## [0.13.2] - 2022-01-07

### Changed

- Completed new UI design work

## [0.13.1] - 2022-01-02

### Added

- Added eventlet requirement

### Changed

- The CLI tool can now manage the UI flask server as well
- [Breaking] The CLI option `-t` has been changed to `-d`, which starts the servers in developer mode and exposes unit tests to the server.

## [0.13.0] - 2022-01-01

### Added

- Config manager in `covalent/_shared_files/config.py`
- Default location for the main config file can be overridden using the environment variable `COVALENT_CONFIG_DIR`
- Ability to set and get configuration using `get_config` and `set_config`

### Changed

- The flask servers now reference the config file
- Defaults reference the config file

### Fixed

- `ValueError` caught when running `covalent stop`
- One of the functional tests was using a malformed path

### Deprecated

- The `electron.to_json` function
- The `generate_random_filename_in_cache` function

### Removed

- The `get_api_token` function

## [0.12.13] - 2022-01-04

## Removed

- Tutorial section headings

## Fixed

- Plot background white color

## [0.12.12] - 2022-01-06

### Fixed

- Having a print statement inside electron and lattice code no longer causes the workflow to fail.

## [0.12.11] - 2022-01-04

### Added

- Completed UI feature set for first release

### Changed

- UI server result serialization improvements
- UI result update webhook no longer fails on request exceptions, logs warning intead

## [0.12.10] - 2021-12-17

### Added

- Astrophysics tutorial

## [0.12.9] - 2022-01-04

### Added

- Added `get_all_node_results` method in `result_class.py` to return result of all node executions.

- Added `test_parallelilization` test to verify whether the execution is now being achieved in parallel.

### Changed

- Removed `LocalCluster` cluster creation usage to a simple `Client` one from Dask.

- Removed unnecessary `to_run` function as we no longer needed to run execution through an asyncio loop.

- Removed `async` from function definition of previously asynchronous functions, `_run_task`, `_run_planned_workflow`, `_plan_workflow`, and `_run_workflow`.

- Removed `uvloop` from requirements.

- Renamed `test_get_results` to `test_get_result`.

- Reran the how to notebooks where execution time was mentioned.

- Changed how `dispatch_info` context manager was working to account for multiple nodes accessing it at the same time.

## [0.12.8] - 2022-01-02

### Changed

- Changed the software license to GNU Affero 3.0

### Removed

- `covalent-ui` directory

## [0.12.7] - 2021-12-29

### Fixed

- Gunicorn logging now uses the `capture-output` flag instead of redirecting stdout and stderr

## [0.12.6] - 2021-12-23

### Changed

- Cleaned up the requirements and moved developer requirements to a separate file inside `tests`

## [0.12.5] - 2021-12-16

### Added

- Conda build CI job

## [0.12.4] - 2021-12-23

### Changed

- Gunicorn server now checks for port availability before starting

### Fixed

- The `covalent start` function now prints the correct port if the server is already running.

## [0.12.3] - 2021-12-14

### Added

- Covalent tutorial comparing quantum support vector machines with support vector machine algorithms implemented in qiskit and scikit-learn.

## [0.12.2] - 2021-12-16

### Fixed

- Now using `--daemon` in gunicorn to start the server, which was the original intention.

## [0.12.1] - 2021-12-16

### Fixed

- Removed finance references from docs
- Fixed some other small errors

### Removed

- Removed one of the failing how-to tests from the functional test suite

## [0.12.0] - 2021-12-16

### Added

- Web UI prototype

## [0.11.1] - 2021-12-14

### Added

- CLI command `covalent status` shows port information

### Fixed

- gunicorn management improved

## [0.11.0] - 2021-12-14

### Added

- Slack notifications for test status

## [0.10.4] - 2021-12-15

### Fixed

- Specifying a non-default results directory in a sub-lattice no longer causes a failure in lattice execution.

## [0.10.3] - 2021-12-14

### Added

- Functional tests for how-to's in documentation

### Changed

- Moved example script to a functional test in the pipeline
- Added a test flag to the CLI tool

## [0.10.2] - 2021-12-14

### Fixed

- Check that only `kwargs` without any default values in the workflow definition need to be passed in `lattice.draw(ax=ax, **kwargs)`.

### Added

- Function to check whether all the parameters without default values for a callable function has been passed added to shared utils.

## [0.10.1] - 2021-12-13

### Fixed

- Content and style fixes for getting started doc.

## [0.10.0] - 2021-12-12

### Changed

- Remove all imports from the `covalent` to the `covalent_dispatcher`, except for `_dispatch_serverless`
- Moved CLI into `covalent_dispatcher`
- Moved executors to `covalent` directory

## [0.9.1] - 2021-12-13

### Fixed

- Updated CONTRIBUTING to clarify docstring style.
- Fixed docstrings for `calculate_node` and `check_constraint_specific_sum`.

## [0.9.0] - 2021-12-10

### Added

- `prefix_separator` for separating non-executable node types from executable ones.

- `subscript_prefix`, `generator_prefix`, `sublattice_prefix`, `attr_prefix` for prefixes of subscripts, generators,
  sublattices, and attributes, when called on an electron and added to the transport graph.

- `exclude_from_postprocess` list of prefixes to denote those nodes which won't be used in post processing the workflow.

- `__int__()`, `__float__()`, `__complex__()` for converting a node to an integer, float, or complex to a value of 0 then handling those types in post processing.

- `__iter__()` generator added to Electron for supporting multiple return values from an electron execution.

- `__getattr__()` added to Electron for supporting attribute access on the node output.

- `__getitem__()` added to Electron for supporting subscripting on the node output.

- `electron_outputs` added as an attribute to lattice.

### Changed

- `electron_list_prefix`, `electron_dict_prefix`, `parameter_prefix` modified to reflect new way to assign prefixes to nodes.

- In `build_graph` instead of ignoring all exceptions, now the exception is shown alongwith the runtime error notifying that object manipulation should be avoided inside a lattice.

- `node_id` changed to `self.node_id` in Electron's `__call__()`.

- `parameter` type electrons now have the default metadata instead of empty dictionary.

- Instead of deserializing and checking whether a sublattice is there, now a `sublattice_prefix` is used to denote when a node is a sublattice.

- In `dispatcher_stack_test`, `test_dispatcher_flow` updated to indicate the new use of `parameter_prefix`.

### Fixed

- When an execution fails due to something happening in `run_workflow`, then result object's status is now failed and the object is saved alongwith throwing the appropriate exception.

## [0.8.5] - 2021-12-10

### Added

- Added tests for choosing specific executors inside electron initialization.
- Added test for choosing specific Conda environments inside electron initialization.

## [0.8.4] - 2021-12-10

### Changed

- Removed _shared_files directory and contents from covalent_dispatcher. Logging in covalent_dispatcher now uses the logger in covalent/_shared_files/logging.py.

## [0.8.3] - 2021-12-10

### Fixed

- Decorator symbols were added to the pseudo-code in the quantum chemistry tutorial.

## [0.8.2] - 2021-12-06

### Added

- Quantum chemistry tutorial.

## [0.8.1] - 2021-12-08

### Added

- Docstrings with typehints for covalent dispatcher functions added.

### Changed

- Replaced `node` to `node_id` in `electron.py`.

- Removed unnecessary `enumerate` in `covalent_dispatcher/_core/__init__.py`.

- Removed `get_node_device_mapping` function from `covalent_dispatcher/_core/__init__.py`
  and moved the definition to directly add the mapping to `workflow_schedule`.

- Replaced iterable length comparison for `executor_specific_exec_cmds` from `if len(executor_specific_exec_cmds) > 0`
  to `if executor_specific_exec_cmds`.

## [0.8.0] - 2021-12-03

### Added

- Executors can now accept the name of a Conda environment. If that environment exists, the operations of any electron using that executor are performed in that Conda environment.

## [0.7.6] - 2021-12-02

### Changed

- How to estimate lattice execution time has been renamed to How to query lattice execution time.
- Change result querying syntax in how-to guides from `lattice.get_result` to
  `covalent.get_result`.
- Choose random port for Dask dashboard address by setting `dashboard_address` to ':0' in
  `LocalCluster`.

## [0.7.5] - 2021-12-02

### Fixed

- "Default" executor plugins are included as part of the package upon install.

## [0.7.4] - 2021-12-02

### Fixed

- Upgraded dask to 2021.10.0 based on a vulnerability report

## [0.7.3] - 2021-12-02

### Added

- Transportable object tests
- Transport graph tests

### Changed

- Variable name node_num to node_id
- Variable name node_idx to node_id

### Fixed

- Transport graph `get_dependencies()` method return type was changed from Dict to List

## [0.7.2] - 2021-12-01

### Fixed

- Date handling in changelog validation

### Removed

- GitLab CI YAML

## [0.7.1] - 2021-12-02

### Added

- A new parameter to a node's result called `sublattice_result` is added.
  This will be of a `Result` type and will contain the result of that sublattice's
  execution. If a normal electron is executed, this will be `None`.

- In `_delete_result` function in `results_manager.py`, an empty results directory
  will now be deleted.

- Name of a sublattice node will also contain `(sublattice)`.

- Added `_dispatch_sync_serverless` which synchronously dispatches without a server
  and waits for a result to be returned. This is the method used to dispatch a sublattice.

- Test for sublatticing is added.

- How-to guide added for sublatticing explaining the new features.

### Changed

- Partially changed `draw` function in `lattice.py` to also draw the subgraph
  of the sublattice when drawing the main graph of the lattice. The change is
  incomplete as we intend to add this feature later.

- Instead of returning `plt`, `draw` now returns the `ax` object.

- `__call__` function in `lattice.py` now runs the lattice's function normally
  instead of dispatching it.

- `_run_task` function now checks whether current node is a sublattice and acts
  accordingly.

### Fixed

- Unnecessary lines to rename the node's name in `covalent_dispatcher/_core/__init__.py` are removed.

- `test_electron_takes_nested_iterables` test was being ignored due to a spelling mistake. Fixed and
  modified to follow the new pattern.

## [0.7.0] - 2021-12-01

### Added

- Electrons can now accept an executor object using the "backend" keyword argument. "backend" can still take a string naming the executor module.
- Electrons and lattices no longer have Slurm metadata associated with the executor, as that information should be contained in the executor object being used as an input argument.
- The "backend" keyword can still be a string specifying the executor module, but only if the executor doesn't need any metadata.
- Executor plugin classes are now directly available to covalent, eg: covalent.executor.LocalExecutor().

## [0.6.7] - 2021-12-01

### Added

- Docstrings without examples for all the functions in core covalent.
- Typehints in those functions as well.
- Used `typing.TYPE_CHECKING` to prevent cyclic imports when writing typehints.

### Changed

- `convert_to_lattice_function` renamed to `convert_to_lattice_function_call`.
- Context managers now raise a `ValueError` instead of a generic `Exception`.

## [0.6.6] - 2021-11-30

### Fixed

- Fixed the version used in the documentation
- Fixed the badge URLs to prevent caching

## [0.6.5] - 2021-11-30

### Fixed

- Broken how-to links

### Removed

- Redundant lines from .gitignore
- *.ipynb from .gitignore

## [0.6.4] - 2021-11-30

### Added

- How-to guides for workflow orchestration.
  - How to construct an electron
  - How to construct a lattice
  - How to add an electron to lattice
  - How to visualize the lattice
  - How to add constraints to lattices
- How-to guides for workflow and subtask execution.
  - How to execute individual electrons
  - How to execute a lattice
  - How to execute multiple lattices
- How-to guides for status querying.
  - How to query electron execution status
  - How to query lattice execution status
  - How to query lattice execution time
- How-to guides for results collection
  - How to query electron execution results
  - How to query lattice execution results
  - How to query multiple lattice execution results
- Str method for the results object.

### Fixed

- Saving the electron execution status when the subtask is running.

## [0.6.3] - 2021-11-29

### Removed

- JWT token requirement.
- Covalent dispatcher login requirement.
- Update covalent login reference in README.md.
- Changed the default dispatcher server port from 5000 to 47007.

## [0.6.2] - 2021-11-28

### Added

- Github action for tests and coverage
- Badges for tests and coverage
- If tests pass then develop is pushed to master
- Add release action which tags and creates a release for minor version upgrades
- Add badges action which runs linter, and upload badges for version, linter score, and platform
- Add publish action (and badge) which builds a Docker image and uploads it to the AWS ECR

## [0.6.1] - 2021-11-27

### Added

- Github action which checks version increment and changelog entry

## [0.6.0] - 2021-11-26

### Added

- New Covalent RTD theme
- sphinx extension sphinx-click for CLI RTD
- Sections in RTD
- init.py in both covalent-dispatcher logger module and cli module for it to be importable in sphinx

### Changed

- docutils version that was conflicting with sphinx

### Removed

- Old aq-theme

## [0.5.1] - 2021-11-25

### Added

- Integration tests combining both covalent and covalent-dispatcher modules to test that
  lattice workflow are properly planned and executed.
- Integration tests for the covalent-dispatcher init module.
- pytest-asyncio added to requirements.

## [0.5.0] - 2021-11-23

### Added

- Results manager file to get results from a file, delete a result, and redispatch a result object.
- Results can also be awaited to only return a result if it has either been completed or failed.
- Results class which is used to store the results with all the information needed to be used again along with saving the results to a file functionality.
- A result object will be a mercurial object which will be updated by the dispatcher and saved to a file throughout the dispatching and execution parts.
- Direct manipulation of the transport graph inside a result object takes place.
- Utility to convert a function definition string to a function and vice-versa.
- Status class to denote the status of a result object and of each node execution in the transport graph.
- Start and end times are now also stored for each node execution as well as for the whole dispatch.
- Logging of `stdout` and `stderr` can be done by passing in the `log_stdout`, `log_stderr` named metadata respectively while dispatching.
- In order to get the result of a certain dispatch, the `dispatch_id`, the `results_dir`, and the `wait` parameter can be passed in. If everything is default, then only the dispatch id is required, waiting will not be done, and the result directory will be in the current working directory with folder name as `results/` inside which every new dispatch will have a new folder named according to their respective dispatch ids, containing:
  - `result.pkl` - (Cloud)pickled result object.
  - `result_info.yaml` - yaml file with high level information about the result and its execution.
  - `dispatch_source.py` - python file generated, containing the original function definitions of lattice and electrons which can be used to dispatch again.

### Changed

- `logfile` named metadata is now `slurm_logfile`.
- Instead of using `jsonpickle`, `cloudpickle` is being used everywhere to maintain consistency.
- `to_json` function uses `json` instead of `jsonpickle` now in electron and lattice definitions.
- `post_processing` moved to the dispatcher, so the dispatcher will now store a finished execution result in the results folder as specified by the user with no requirement of post processing it from the client/user side.
- `run_task` function in dispatcher modified to check if a node has completed execution and return it if it has, else continue its execution. This also takes care of cases if the server has been closed mid execution, then it can be started again from the last saved state, and the user won't have to wait for the whole execution.
- Instead of passing in the transport graph and dispatch id everywhere, the result object is being passed around, except for the `asyncio` part where the dispatch id and results directory is being passed which afterwards lets the core dispatcher know where to get the result object from and operate on it.
- Getting result of parent node executions of the graph, is now being done using the result object's graph. Storing of each execution's result is also done there.
- Tests updated to reflect the changes made. They are also being run in a serverless manner.

### Removed

- `LatticeResult` class removed.
- `jsonpickle` requirement removed.
- `WorkflowExecutionResult`, `TaskExecutionResult`, and `ExecutionError` singleton classes removed.

### Fixed

- Commented out the `jwt_required()` part in `covalent-dispatcher/_service/app.py`, may be removed in later iterations.
- Dispatcher server will now return the error message in the response of getting result if it fails instead of sending every result ever as a response.

## [0.4.3] - 2021-11-23

### Added

- Added a note in Known Issues regarding port conflict warning.

## [0.4.2] - 2021-11-24

### Added

- Added badges to README.md

## [0.4.1] - 2021-11-23

### Changed

- Removed old coverage badge and fixed the badge URL

## [0.4.0] - 2021-11-23

### Added

- Codecov integrations and badge

### Fixed

- Detached pipelines no longer created

## [0.3.0] - 2021-11-23

### Added

- Wrote a Code of Conduct based on <https://www.contributor-covenant.org/>
- Added installation and environment setup details in CONTRIBUTING
- Added Known Issues section to README

## [0.2.0] - 2021-11-22

### Changed

- Removed non-open-source executors from Covalent. The local SLURM executor is now
- a separate repo. Executors are now plugins.

## [0.1.0] - 2021-11-19

### Added

- Pythonic CLI tool. Install the package and run `covalent --help` for a usage description.
- Login and logout functionality.
- Executor registration/deregistration skeleton code.
- Dispatcher service start, stop, status, and restart.

### Changed

- JWT token is stored to file instead of in an environment variable.
- The Dask client attempts to connect to an existing server.

### Removed

- Removed the Bash CLI tool.

### Fixed

- Version assignment in the covalent init file.

## [0.0.3] - 2021-11-17

### Fixed

- Fixed the Dockerfile so that it runs the dispatcher server from the covalent repo.

## [0.0.2] - 2021-11-15

### Changed

- Single line change in ci script so that it doesn't exit after validating the version.
- Using `rules` in `pytest` so that the behavior in test stage is consistent.

## [0.0.1] - 2021-11-15

### Added

- CHANGELOG.md to track changes (this file).
- Semantic versioning in VERSION.
- CI pipeline job to enforce versioning.<|MERGE_RESOLUTION|>--- conflicted
+++ resolved
@@ -5,13 +5,12 @@
 The format is based on [Keep a Changelog](https://keepachangelog.com/en/1.0.0/),
 and this project adheres to [Semantic Versioning](https://semver.org/spec/v2.0.0.html).
 
-<<<<<<< HEAD
 ## [UNRELEASED]
 
 ### Added
 
 - Ensure that runner and dispatcher work properly together.
-=======
+
 ## [0.34.4] - 2022-03-28
 
 ### Added
@@ -54,7 +53,6 @@
 ### Added
 
 - Slack and webhook notifications
->>>>>>> afa1cbc5
 
 ## [0.32.9] - 2022-03-23
 
