--- conflicted
+++ resolved
@@ -25,6 +25,7 @@
 - Added CI for Centos 7 / Python 3.9
 - Added experimental CI for Debian 11 / Python 3.11rc2
 - Renamed Ubuntu images to Debian for accuracy
+- Adding boilerplate workflow
 
 ## [0.199.0] - 2022-09-29
 
@@ -98,16 +99,12 @@
 - Workflows authenticate to AWS using OIDC with specific roles
 - Only the recommended platform is tested on pull requests
 - Update check blocks to assert the `workflow_call` event type is replaced with `schedule`
-<<<<<<< HEAD
-- Adding boilerplate workflow
-=======
 - Create a hotfix when pushing to a release branch
 - Update nightly trigger to `hourly` for testing
 - Update `changelog` action token to `COVALENT_OPS_BOT_TOKEN`
 - Remove `benchmark` workflow from `nightly` schedule
 - Removed payload dependency from changelog action so it can run on a schedule
 - Remove `benchmark` workflow from `nightly` schedule
->>>>>>> 8f718924
 
 ## [0.198.0] - 2022-09-14
 
