# Changelog

All notable changes to this project will be documented in this file.

The format is based on [Keep a Changelog](https://keepachangelog.com/en/1.0.0/),
and this project adheres to [Semantic Versioning](https://semver.org/spec/v2.0.0.html).

## [UNRELEASED]

### Changed

- Single line call to join instead of a for loop
- Updated black, mirrors-prettier, and detect-secrets in pre-commit hooks

## [0.205.0-rc.0] - 2022-10-19

### Authors

- Alejandro Esquivel <ae@alejandro.ltd>
- Venkat Bala <15014089+venkatBala@users.noreply.github.com>
- Casey Jao <casey@agnostiq.ai>


### Changed

- Made `root_dispatch_id` nullable to circumvent migration issues with sqlite in certain platforms

### Operations

- Updated all CI Slack alerts to all go to the #covalent-ci channel

### Fixed

- Rendering newlines in ErrorCard on the UI for displaying error stacktraces
- VERSION incrementing logic in changelog
- Fixed v11 migration to use render as batch to make DROP operations compatible with sqlite

## [0.204.1-rc.0] - 2022-10-18

### Authors

- Alejandro Esquivel <ae@alejandro.ltd>
- Venkat Bala <15014089+venkatBala@users.noreply.github.com>
- Casey Jao <casey@agnostiq.ai>


### Fixed

- `covalent restart` honors the `sdk.no_cluster` setting

### Docs

- Updated RTD with details about the new AWS lambda executor interface

### Operations

- Removed PAUL_BLART check on build sdist step in release.yml
- Consolidated pre & stable build into one step in release.yml

## [0.204.0-rc.0] - 2022-10-17

### Authors

- Alejandro Esquivel <ae@alejandro.ltd>
- Prasanna Venkatesh <54540812+Prasy12@users.noreply.github.com>
- Co-authored-by: Aravind-psiog <aravind.prabaharan@psiog.com>
- Co-authored-by: Manjunath PV <manjunath.poilath@psiog.com>
- Co-authored-by: pre-commit-ci[bot] <66853113+pre-commit-ci[bot]@users.noreply.github.com>
- Co-authored-by: RaviPsiog <raviteja.gurram@psiog.com>
- Co-authored-by: RaviPsiog <ravieja.gurram@psiog.com>
- Aravind <100823292+Aravind-psiog@users.noreply.github.com>
- Co-authored-by: Prasy12 <prasanna.venkatesh@psiog.com>


### Operations

- Fixing the validate distribution step given changes in -rc0 suffix to version

### Added

- RTD for User Interface
- Minor GUI fixes

### Fixed

- Re-applying default executor fix post config file reunification

## [0.203.0-rc.0] - 2022-10-14

### Authors

- Prasanna Venkatesh <54540812+Prasy12@users.noreply.github.com>
- Co-authored-by: Aravind-psiog <aravind.prabaharan@psiog.com>
- Co-authored-by: kamalesh.suresh <kamalesh.suresh@psiog.com>
- Co-authored-by: pre-commit-ci[bot] <66853113+pre-commit-ci[bot]@users.noreply.github.com>
- Casey Jao <casey@agnostiq.ai>
- Scott Wyman Neagle <wymnea@protonmail.com>
- Co-authored-by: Scott Wyman Neagle <scott@agnostiq.ai>
- Co-authored-by: Alejandro Esquivel <ae@alejandro.ltd>
- Will Cunningham <wjcunningham7@users.noreply.github.com>
- Will Cunningham <wjcunningham7@gmail.com>


### Added 

- Ability to use terminal on the GUI.

### Fixed

- Exceptions when instantiating executors are handled
- Covalent start now waits for the server to settle before returning

### Operations

<<<<<<< HEAD
- Updated hotfix logic to run on a merge to a release branch
- Always add rc0 to prereleases
=======
- updated hotfix logic to run on a merge to a release branch
- Fixing js github actions dist by re-building from develop
- Fixing syntax in describe action & compiled action manually
>>>>>>> c55d471e

## [0.202.0] - 2022-10-11

### Authors

- Prasanna Venkatesh <54540812+Prasy12@users.noreply.github.com>
- Co-authored-by: ArunPsiog <arun.mukesh@psiog.com>
- Co-authored-by: kamalesh.suresh <kamalesh.suresh@psiog.com>
- Co-authored-by: Amalan Jenicious F <amalan.jenicious@psiog.com>
- Co-authored-by: Alejandro Esquivel <ae@alejandro.ltd>
- Casey Jao <casey@agnostiq.ai>


### Added

- Ability to view sublattices list as part of the main lattice
- Ability to view subalattices graph as part of main lattice


### Fixed

- Electron dependencies are no longer written twice to the DB during a workflow

## [0.201.0] - 2022-10-09

### Authors

- Venkat Bala <15014089+venkatBala@users.noreply.github.com>
- Will Cunningham <wjcunningham7@users.noreply.github.com>
- Co-authored-by: Scott Wyman Neagle <scott@agnostiq.ai>
- Co-authored-by: Alejandro Esquivel <ae@alejandro.ltd>
- Aravind <100823292+Aravind-psiog@users.noreply.github.com>
- Co-authored-by: Amalan Jenicious F <amalan.jenicious@psiog.com>
- Co-authored-by: kamalesh.suresh <kamalesh.suresh@psiog.com>
- Co-authored-by: Prasy12 <prasanna.venkatesh@psiog.com>
- Co-authored-by: ArunPsiog <arun.mukesh@psiog.com>
- Co-authored-by: pre-commit-ci[bot] <66853113+pre-commit-ci[bot]@users.noreply.github.com>
- Co-authored-by: Casey Jao <casey@agnostiq.ai>
- Co-authored-by: Will Cunningham <wjcunningham7@gmail.com>
- Okechukwu  Emmanuel Ochia <okechukwu@agnostiq.ai>
- Scott Wyman Neagle <wymnea@protonmail.com>


### Docs

- Added AWS Plugins RTD page

### Fixed

- Updated import statements in alembic `env.py` file to refer to updated location of `DataStore` class
- Imports in entry_point

### Docs

- Fixed the docstring for `get_node_error`

### Changed

- move `upsert_lattice_data()` to dispatcher
- move `upsert_electron_data()` to dispatcher
- move `insert_electron_dependency_data()` to dispatcher
- move `persist()` to dispatcher
- move `get_unique_id()` to dispatcher
- move `initialize_result_object()` to dispatcher

### Removed

- `get_node_value` from `Result`

### Tests

- Updated more functional tests

## [0.200.0] - 2022-10-05

### Authors

- Venkat Bala <15014089+venkatBala@users.noreply.github.com>
- Scott Wyman Neagle <scott@agnostiq.ai>
- Co-authored-by: Faiyaz Hasan <faiyaz@agnostiq.ai>
- Co-authored-by: Will Cunningham <wjcunningham7@gmail.com>
- Will Cunningham <wjcunningham7@users.noreply.github.com>
- Co-authored-by: Alejandro Esquivel <ae@alejandro.ltd>
- Co-authored-by: pre-commit-ci[bot] <66853113+pre-commit-ci[bot]@users.noreply.github.com>
- Aravind <100823292+Aravind-psiog@users.noreply.github.com>
- Co-authored-by: Amalan Jenicious F <amalan.jenicious@psiog.com>
- Co-authored-by: kamalesh.suresh <kamalesh.suresh@psiog.com>
- Co-authored-by: Prasy12 <prasanna.venkatesh@psiog.com>
- Co-authored-by: ArunPsiog <arun.mukesh@psiog.com>
- Co-authored-by: Casey Jao <casey@agnostiq.ai>
- Okechukwu  Emmanuel Ochia <okechukwu@agnostiq.ai>


## Docs

- Updated ECS Executor RTD with config & cloud resources table

### Added

- Ability to view the configuration file on the GUI as settings
- Ability to copy python objects for inputs and results for lattice and electrons

### Fixed

- Minor GUI bugs and improvements

### Docs

- Updated Lambda Executor RTD with config & cloud resources table
- Updated EC2, Braket, and Batch AWS Executors RTD with config & cloud resources table

### Operations

- Fixed syntax issues in `nightly.yml`
- Add `repository` arg to checkout in `version`
- fix `octokit` request action route, update env token
- create stable versions for stable releases
- add `fetch-depth: 0` to fetch entire history
- fix regex for matching version
- add `persist-credentials: false` in nightly
- Update `nightly` schedule to midnight EST
- Added CI for Ubuntu 22.04 / Python 3.8, 3.9
- Added CI for Centos 7 / Python 3.9
- Added experimental CI for Debian 11 / Python 3.11rc2
- Renamed Ubuntu images to Debian for accuracy
- Adding boilerplate workflow
- Syntax fixes in release.yml
- Verbose failure messages in boilerplate workflow
- Change license.yml to pip-license-checker action

## [0.199.0] - 2022-09-29

### Authors

- Venkat Bala <15014089+venkatBala@users.noreply.github.com>
- Co-authored-by: Will Cunningham <wjcunningham7@gmail.com>
- Co-authored-by: Scott Wyman Neagle <scott@agnostiq.ai>
- Will Cunningham <wjcunningham7@users.noreply.github.com>
- Sankalp Sanand <sankalp@agnostiq.ai>
- Casey Jao <casey@agnostiq.ai>
- Prasanna Venkatesh <54540812+Prasy12@users.noreply.github.com>
- Co-authored-by: Manjunath PV <manjunath.poilath@psiog.com>
- Co-authored-by: kamalesh.suresh <kamalesh.suresh@psiog.com>
- Co-authored-by: ArunPsiog <arun.mukesh@psiog.com>
- Co-authored-by: RaviPsiog <raviteja.gurram@psiog.com>
- Co-authored-by: pre-commit-ci[bot] <66853113+pre-commit-ci[bot]@users.noreply.github.com>
- Co-authored-by: Faiyaz Hasan <faiyaz@agnostiq.ai>
- Co-authored-by: Alejandro Esquivel <ae@alejandro.ltd>

### Tests

- Fixed `asserts` in stress tests
- Added unit tests for `defaults.py`
- Updated `test_sync()` to match the new function signature.

### Added

- `requirements-client.txt` file added.
- Logs tab on the GUI which displays the covalent logs and also the ability to download the log file.
- Missing copyrights to the file transfer module.

### Fixed

- Config file is now locked during reads and writes to mitigate concurrency issues
- In `defaults.py/get_default_executor`, condition to return `local` or `dask` is now fixed
- Strip "/" from the S3 bucket download "from file path" and the upload "to file path"
- Correctly return stderr in get_node_result

### Changed

- Installation requirements are now split into client side and server side requirements' files.
- `setup.py` modified to install client side requirements only, if `COVALENT_SDK_ONLY` environment variable is present and `True`.
- Updated `requirements.txt` and `tests/requirements.txt`
- Updated `nbconvert` by dependabot
- Split the `ConfigManager` into `Client` and `Server` components
- Update the `set/get/update` config methods to distinguish between the client and server parts
- `get_all_node_results()` uses in memory `Result` instead of DB
- `get_all_node_outputs()` uses in memory Result instead of DB

### Removed

- The DB dependency in `sync()`
- The ability for `sync()` to wait for all dispatches.

### Docs

- Fixed a notebook which was not rendering

### Operations

- Updating all references to local workflows
- Adding `nightly.yml` workflow for nightly CI
- Updated triggers to `tests` and `changelog` workflows
- Enhanced pre-release workflows
- `codecov` passthrough jobs added for when tests are not run
- Tests are run on one platform on pushes to `develop` to keep codecov reports accurate
- Test matrix source triggers changed from `workflow_call` to `schedule` since contexts are inherited
- Removed badges workflow; version badge is now generated using the latest pre-release tag
- Removed unused `push_to_s3` workflow
- Workflows authenticate to AWS using OIDC with specific roles
- Only the recommended platform is tested on pull requests
- Update check blocks to assert the `workflow_call` event type is replaced with `schedule`
- Create a hotfix when pushing to a release branch
- Update nightly trigger to `hourly` for testing
- Update `changelog` action token to `COVALENT_OPS_BOT_TOKEN`
- Remove `benchmark` workflow from `nightly` schedule
- Removed payload dependency from changelog action so it can run on a schedule
- Remove `benchmark` workflow from `nightly` schedule

## [0.198.0] - 2022-09-14

### Authors

- Scott Wyman Neagle <scott@agnostiq.ai>
- Co-authored-by: Will Cunningham <wjcunningham7@gmail.com>


### Operations

- Fix `release.yml` workflow
- Adding a step in `release.yml/docker` job to trigger the AWS executor base image build in the remote repo `covalent-aws-plugins`
- Pass all the necessary inputs for the triggered workflow as part of the HTTP POST request body
- Added MacOS 12 to test matrix


### Changed

- Skipping stalling `dask_executor` functional test
- Database is initialized in `covalent_ui/app.py` instead of in the CLI's `start` method in order to support management via `start-stop-daemon`.
- Convert `COVALENT_SVC_PORT` to `int` when parsing env var
- Skipping stalling `dask_executor` functional test

### Added

- Modified `_DEFAULT_CONSTRAINT_VALUES` to a dataclass called `DefaultMetadataValues`, it is still used as a dictionary everywhere (named `DEFAULT_METADATA_VALUES` instead) but in an object-like manner.
- Modified `_DEFAULT_CONFIG` to also be a dataclass called `DefaultConfig`, which is initialized whenever needed and used like a dictionary (named `DEFAULT_CONFIG`).
- `ConfigManager` is now thread safe since it is initialized whenever needed instead of one object being accessed by multiple processes/threads leading to corruption of the config file.
- Using `contextlib.supress` to ignore `psutil.NoSuchProcess` errors instead of `try/except` with `pass`.
- Filter workflow dispatches by status on the GUI.
- Delete all workflow dispatches present in the database from the GUI and add filter level deletion of workflow dispatches as well. 
- Theme changes as part of latest wireframe.
- Factory functions to generate configurations and default metadata at the time when required. This is because certain values like default executors are only determined when the covalent server starts.
- Respecting the configuration options like default executor, no. of workers, developer mode, etc. when restarting the server.
- Unit tests for `remote_executor.py`
- Added alembic migrations script for DB schema v12
- Environment variables added to `defaults.py` in order to support system services
- Covalent OpenRC init script added

### Removed

- Deprecated `_DEFAULT_CONSTRAINTS_DEPRECATED` removed.
- Confusing `click` argument `no-cluster` instead of flag `--no-cluster` removed; this was also partially responsible for unexpected behaviour with using `no-cluster` option when starting covalent.

### Operations

- Fixed a bug in changelog.yml caused by passing a large list of commits as a var

### Tests

- Updated tests to reflect above changes.
- Updated more tests to DB schema v12
- Improved DB mocking in dispatcher tests

### Fixed

- Removed inheritance of `call_before` metadata related to file transfers from parent electron to collected nodes.
- Executor instances at runtime no longer inadvertently modify
  transport graph nodes when modifying their attributes.
- Syntax error in `tests.yml`

### Docs

- Updated AWS Lambda plugin rtd with mention to its limitations.
- Updated RTD concepts and tutorials to reflect new UI.

## [0.197.0] - 2022-09-08

### Authors

- Will Cunningham <wjcunningham7@users.noreply.github.com>
- Co-authored-by: Scott Wyman Neagle <scott@agnostiq.ai>
- Alejandro Esquivel <ae@alejandro.ltd>
- Co-authored-by: Will Cunningham <wjcunningham7@gmail.com>
- Aravind-psiog <100823292+Aravind-psiog@users.noreply.github.com>
- Faiyaz Hasan <faiyaz@agnostiq.ai>
- Co-authored-by: Venkat Bala <venkat@agnostiq.ai>
- Prasanna Venkatesh <54540812+Prasy12@users.noreply.github.com>
- Co-authored-by: Amalan Jenicious F <amalan.jenicious@psiog.com>
- Okechukwu  Emmanuel Ochia <okechukwu@agnostiq.ai>
- Co-authored-by: pre-commit-ci[bot] <66853113+pre-commit-ci[bot]@users.noreply.github.com>
- Casey Jao <casey@agnostiq.ai>


### Fixed

- Fixed missing lattice and result object attributes after rehydrating from datastore.

### Changed

- Implemented v12 of the DB schema

### Tests

- Enhanced DB tests to check faithfulness of persist and rehydrate operations

### Docs
- Update user interface docs for filter and delete features.
- Added credential management page

## [0.196.0] - 2022-09-07

### Authors

- Will Cunningham <wjcunningham7@users.noreply.github.com>
- Co-authored-by: Scott Wyman Neagle <scott@agnostiq.ai>
- Alejandro Esquivel <ae@alejandro.ltd>
- Co-authored-by: Will Cunningham <wjcunningham7@gmail.com>
- Aravind-psiog <100823292+Aravind-psiog@users.noreply.github.com>
- Faiyaz Hasan <faiyaz@agnostiq.ai>
- Co-authored-by: Venkat Bala <venkat@agnostiq.ai>
- Prasanna Venkatesh <54540812+Prasy12@users.noreply.github.com>
- Co-authored-by: Amalan Jenicious F <amalan.jenicious@psiog.com>
- Okechukwu  Emmanuel Ochia <okechukwu@agnostiq.ai>
- Co-authored-by: pre-commit-ci[bot] <66853113+pre-commit-ci[bot]@users.noreply.github.com>
- Casey Jao <casey@agnostiq.ai>


### Changed

- Sublattices are now run completely internally, without any HTTP calls.
- Lattice-level metadata is persisted atomically for sublattices.

## [0.195.0] - 2022-09-06

### Authors

- Will Cunningham <wjcunningham7@users.noreply.github.com>
- Co-authored-by: Scott Wyman Neagle <scott@agnostiq.ai>
- Alejandro Esquivel <ae@alejandro.ltd>
- Co-authored-by: Will Cunningham <wjcunningham7@gmail.com>
- Aravind-psiog <100823292+Aravind-psiog@users.noreply.github.com>
- Faiyaz Hasan <faiyaz@agnostiq.ai>
- Co-authored-by: Venkat Bala <venkat@agnostiq.ai>
- Prasanna Venkatesh <54540812+Prasy12@users.noreply.github.com>
- Co-authored-by: Amalan Jenicious F <amalan.jenicious@psiog.com>
- Okechukwu  Emmanuel Ochia <okechukwu@agnostiq.ai>
- Co-authored-by: pre-commit-ci[bot] <66853113+pre-commit-ci[bot]@users.noreply.github.com>
- Casey Jao <casey@agnostiq.ai>


### Changed

- `import covalent` no longer pulls in the server components

### Operations

- Fixed `tests.yml` where `RECOMMENDED_PLATFORM` was not properly set

## [0.194.0] - 2022-09-06

### Authors

- Will Cunningham <wjcunningham7@users.noreply.github.com>
- Co-authored-by: Scott Wyman Neagle <scott@agnostiq.ai>
- Alejandro Esquivel <ae@alejandro.ltd>
- Co-authored-by: Will Cunningham <wjcunningham7@gmail.com>
- Aravind-psiog <100823292+Aravind-psiog@users.noreply.github.com>
- Faiyaz Hasan <faiyaz@agnostiq.ai>
- Co-authored-by: Venkat Bala <venkat@agnostiq.ai>
- Prasanna Venkatesh <54540812+Prasy12@users.noreply.github.com>
- Co-authored-by: Amalan Jenicious F <amalan.jenicious@psiog.com>
- Okechukwu  Emmanuel Ochia <okechukwu@agnostiq.ai>
- Co-authored-by: pre-commit-ci[bot] <66853113+pre-commit-ci[bot]@users.noreply.github.com>
- Casey Jao <casey@agnostiq.ai>


### Operations

- Added a workflow which checks for missing or extra requirements
- Added pycln to pre-commit hooks #867

### Removed

- PyYAML
- tailer

## [0.193.0] - 2022-09-06

### Authors

- Will Cunningham <wjcunningham7@users.noreply.github.com>
- Co-authored-by: Scott Wyman Neagle <scott@agnostiq.ai>
- Alejandro Esquivel <ae@alejandro.ltd>
- Co-authored-by: Will Cunningham <wjcunningham7@gmail.com>
- Aravind-psiog <100823292+Aravind-psiog@users.noreply.github.com>
- Faiyaz Hasan <faiyaz@agnostiq.ai>
- Co-authored-by: Venkat Bala <venkat@agnostiq.ai>
- Prasanna Venkatesh <54540812+Prasy12@users.noreply.github.com>
- Co-authored-by: Amalan Jenicious F <amalan.jenicious@psiog.com>
- Okechukwu  Emmanuel Ochia <okechukwu@agnostiq.ai>
- Co-authored-by: pre-commit-ci[bot] <66853113+pre-commit-ci[bot]@users.noreply.github.com>
- Casey Jao <casey@agnostiq.ai>


### Changed

- Refactored executor base classes

### Operations

- pre-commit autoupdate

## [0.192.0] - 2022-09-02

### Authors

- Will Cunningham <wjcunningham7@users.noreply.github.com>
- Co-authored-by: Scott Wyman Neagle <scott@agnostiq.ai>
- Alejandro Esquivel <ae@alejandro.ltd>
- Co-authored-by: Will Cunningham <wjcunningham7@gmail.com>
- Aravind-psiog <100823292+Aravind-psiog@users.noreply.github.com>
- Faiyaz Hasan <faiyaz@agnostiq.ai>
- Co-authored-by: Venkat Bala <venkat@agnostiq.ai>
- Prasanna Venkatesh <54540812+Prasy12@users.noreply.github.com>
- Co-authored-by: Amalan Jenicious F <amalan.jenicious@psiog.com>
- Okechukwu  Emmanuel Ochia <okechukwu@agnostiq.ai>
- Co-authored-by: pre-commit-ci[bot] <66853113+pre-commit-ci[bot]@users.noreply.github.com>


### Changed

- Modified how `no_cluster` is passed to `app.py` from the CLI

## [0.191.0] - 2022-09-01

### Authors

- Will Cunningham <wjcunningham7@users.noreply.github.com>
- Co-authored-by: Scott Wyman Neagle <scott@agnostiq.ai>
- Alejandro Esquivel <ae@alejandro.ltd>
- Co-authored-by: Will Cunningham <wjcunningham7@gmail.com>
- Aravind-psiog <100823292+Aravind-psiog@users.noreply.github.com>
- Faiyaz Hasan <faiyaz@agnostiq.ai>
- Co-authored-by: Venkat Bala <venkat@agnostiq.ai>
- Prasanna Venkatesh <54540812+Prasy12@users.noreply.github.com>
- Co-authored-by: Amalan Jenicious F <amalan.jenicious@psiog.com>
- Okechukwu  Emmanuel Ochia <okechukwu@agnostiq.ai>
- Co-authored-by: pre-commit-ci[bot] <66853113+pre-commit-ci[bot]@users.noreply.github.com>


### Added

- Implementation of RemoteExecutor

## [0.190.0] - 2022-09-01

### Authors

- Will Cunningham <wjcunningham7@users.noreply.github.com>
- Co-authored-by: Scott Wyman Neagle <scott@agnostiq.ai>
- Alejandro Esquivel <ae@alejandro.ltd>
- Co-authored-by: Will Cunningham <wjcunningham7@gmail.com>
- Aravind-psiog <100823292+Aravind-psiog@users.noreply.github.com>
- Faiyaz Hasan <faiyaz@agnostiq.ai>
- Co-authored-by: Venkat Bala <venkat@agnostiq.ai>
- Prasanna Venkatesh <54540812+Prasy12@users.noreply.github.com>
- Co-authored-by: Amalan Jenicious F <amalan.jenicious@psiog.com>
- Okechukwu  Emmanuel Ochia <okechukwu@agnostiq.ai>


### Changed

- Renamed `BaseAsyncExecutor` and its references to `AsyncBaseExecutor`.

## [0.189.0] - 2022-08-31

### Authors

- Will Cunningham <wjcunningham7@users.noreply.github.com>
- Co-authored-by: Scott Wyman Neagle <scott@agnostiq.ai>
- Alejandro Esquivel <ae@alejandro.ltd>
- Co-authored-by: Will Cunningham <wjcunningham7@gmail.com>
- Aravind-psiog <100823292+Aravind-psiog@users.noreply.github.com>
- Faiyaz Hasan <faiyaz@agnostiq.ai>
- Co-authored-by: Venkat Bala <venkat@agnostiq.ai>
- Prasanna Venkatesh <54540812+Prasy12@users.noreply.github.com>
- Co-authored-by: Amalan Jenicious F <amalan.jenicious@psiog.com>


### Added

- Added capability to take screenshot of the graph with covalent logo on the GUI.

### Operations

- Changed the environment switches in tests.yml to be `true`/empty instead of 1/0

- Adding `benchmark.yml` workflow

### Tests

- Adding scripts in `tests/stress_tests/benchmarks`

## [0.188.0] - 2022-08-31

### Authors

- Will Cunningham <wjcunningham7@users.noreply.github.com>
- Co-authored-by: Scott Wyman Neagle <scott@agnostiq.ai>
- Alejandro Esquivel <ae@alejandro.ltd>
- Co-authored-by: Will Cunningham <wjcunningham7@gmail.com>
- Aravind-psiog <100823292+Aravind-psiog@users.noreply.github.com>


### Added

- Created a prototype of a production Dockerfile
- The old Dockerfile has been moved to Dockerfile.dev

### Docs

- Added db schema migration error guide in RTD
- Removed `get_data_store` from quantum chemistry tutorial #1046

### Operations

- Front-end test coverage measured and reported in CI
- Added reusable version action

- Added read the docs for user interface
 
## [0.187.0] - 2022-08-28

### Authors

- Prasanna Venkatesh <54540812+Prasy12@users.noreply.github.com>
- Co-authored-by: Kamalesh-suresh <kamalesh.suresh@psiog.com>
- Co-authored-by: Amalan Jenicious F <amalan.jenicious@psiog.com>
- Co-authored-by: pre-commit-ci[bot] <66853113+pre-commit-ci[bot]@users.noreply.github.com>

### Tests

- Fixed `test_using_executor_names` and `test_internal_sublattice_dispatch` tests to also work with `--no-cluster` option.

### Added

- Added test cases for front-end react components.

## [0.186.0] - 2022-08-25

### Authors

- Sankalp Sanand <sankalp@agnostiq.ai>
- Co-authored-by: Alejandro Esquivel <ae@alejandro.ltd>
- Venkat Bala <venkat@agnostiq.ai>
- Okechukwu  Emmanuel Ochia <okechukwu@agnostiq.ai>
- Co-authored-by: pre-commit-ci[bot] <66853113+pre-commit-ci[bot]@users.noreply.github.com>
- Co-authored-by: Will Cunningham <wjcunningham7@gmail.com>
- Co-authored-by: Scott Wyman Neagle <scott@agnostiq.ai>
- Venkat Bala <15014089+venkatBala@users.noreply.github.com>
- Aravind-psiog <100823292+Aravind-psiog@users.noreply.github.com>
- Co-authored-by: Kamalesh-suresh <kamalesh.suresh@psiog.com>
- Co-authored-by: Prasy12 <prasanna.venkatesh@psiog.com>

### Operations

- Fix conditional logic around dumping of `covalent` logs to stdout in test workflows
- Build test matrix by parsing configs from json
- Dump covalent logs if any of the tests step fail
- changed-files action uses the proper sha in version.yml

### Docs

- Added RTD and header for the AWS EC2 executor plugin.
- Refactored tutorials for better organization

### Added

- Added executor label, node id and node type to graph node UI

### Changed

- Runtime has been modified to be more precise on the lattice and electron sidebar

## [0.185.0] - 2022-08-23

### Authors

- Sankalp Sanand <sankalp@agnostiq.ai>
- Co-authored-by: Alejandro Esquivel <ae@alejandro.ltd>
- Venkat Bala <venkat@agnostiq.ai>

### Added

- Adding `load_tests` subdirectory to tests to facilitate execution of Covalent benchmarks during nightly runs
- Added `locust` requirements to tests `requirements.txt`

## [0.184.2] - 2022-08-23

### Authors

- Sankalp Sanand <sankalp@agnostiq.ai>
- Co-authored-by: Alejandro Esquivel <ae@alejandro.ltd>


### Fixed

- Switched the `render_as_batch` flag in the alembic env context so that `ALTER` commands are supported in SQLite migrations.

### Docs

- Updated custom executor RTD to show a simpler example

### Operations

- pre-commit autoupdate

## [0.184.1] - 2022-08-23

### Authors

- Alejandro Esquivel <ae@alejandro.ltd>
- Venkat Bala <venkat@agnostiq.ai>
- Co-authored-by: Scott Wyman Neagle <scott@agnostiq.ai>
- Casey Jao <casey@agnostiq.ai>
- Sankalp Sanand <sankalp@agnostiq.ai>


### Fixed

- Function's `__doc__` and `__name__` storage in dict/json for transportable object fixed.

### Tests

- Added unit test for the above fix.

## [0.184.0] - 2022-08-22

### Authors

- Alejandro Esquivel <ae@alejandro.ltd>
- Venkat Bala <venkat@agnostiq.ai>
- Co-authored-by: Scott Wyman Neagle <scott@agnostiq.ai>
- Casey Jao <casey@agnostiq.ai>


### Changed

- Electron metadata is serialized earlier during workflow construction
  to reduce unexpected executor pip requirements.
  
### Operations

- Updating conditional logic for the different steps in `release` workflow
- Dependabot update

### Docs

- Removed "How to synchronize lattices" section from RTD

## [0.183.0] - 2022-08-18

### Authors

- Scott Wyman Neagle <scott@agnostiq.ai>
- Venkat Bala <venkat@agnostiq.ai>


### Added

- Adding tests to update patch coverage for the `covalent logs` cli

### Changed

- Modify the `covalent logs` CLI handler to read logs line by line

### Operations

- Update release workflow
- Adding a `wait` input for the Conda action

## [0.182.2] - 2022-08-18

### Authors

- Scott Wyman Neagle <scott@agnostiq.ai>
- Will Cunningham <wjcunningham7@users.noreply.github.com>
- Alejandro Esquivel <ae@alejandro.ltd>
- Co-authored-by: Will Cunningham <wjcunningham7@gmail.com>
- Co-authored-by: Faiyaz Hasan <faiyaz@agnostiq.ai>


### Fixed

- CLI `service.py` tests to run without the server needing to be started.

### Docs

- Added `covalent db` cli command to API section of RTD

### Docs

- Fixed RTD downloads badge image to point to `covalent` rather than `cova`

### Operations

- Use conda skeleton action for build and upload

### Docs

- Updating WCI yaml with new file transfer protocols

## [0.182.1] - 2022-08-17

### Authors

- Will Cunningham <wjcunningham7@users.noreply.github.com>
- Venkat Bala <venkat@agnostiq.ai>
- Co-authored-by: santoshkumarradha <santosh@agnostiq.ai>
- Co-authored-by: pre-commit-ci[bot] <66853113+pre-commit-ci[bot]@users.noreply.github.com>
- Co-authored-by: Santosh kumar <29346072+santoshkumarradha@users.noreply.github.com>
- Co-authored-by: Scott Wyman Neagle <scott@agnostiq.ai>
- Prasanna Venkatesh <54540812+Prasy12@users.noreply.github.com>
- Co-authored-by: Will Cunningham <wjcunningham7@gmail.com>


### Fixed

- lattice.draw() fix on the GUI.

## [0.182.0] - 2022-08-17

### Authors

- Will Cunningham <wjcunningham7@users.noreply.github.com>
- Venkat Bala <venkat@agnostiq.ai>
- Co-authored-by: santoshkumarradha <santosh@agnostiq.ai>
- Co-authored-by: pre-commit-ci[bot] <66853113+pre-commit-ci[bot]@users.noreply.github.com>
- Co-authored-by: Santosh kumar <29346072+santoshkumarradha@users.noreply.github.com>
- Co-authored-by: Scott Wyman Neagle <scott@agnostiq.ai>


### Added

- Update RTD for `AWS Batch` executor
- Removed `AWS Lambda` executor RTD from this branch in order to keep changes atomic

### Changed

- Synced with latest develop

### Docs

- Adding RTD for `AWS Braket` executor
- Adding dropdown menu for the IAM policy
- Delete RTD for other cloud executor to keep changes atomic
- Renamed `executers` folder to `executors`

### Docs

- Updated short release notes

## [0.181.0] - 2022-08-17

### Authors

- Alejandro Esquivel <ae@alejandro.ltd>
- Will Cunningham <wjcunningham7@users.noreply.github.com>
- Scott Wyman Neagle <scott@agnostiq.ai>
- Venkat Bala <venkat@agnostiq.ai>
- Co-authored-by: santoshkumarradha <santosh@agnostiq.ai>
- Co-authored-by: pre-commit-ci[bot] <66853113+pre-commit-ci[bot]@users.noreply.github.com>
- Co-authored-by: Santosh kumar <29346072+santoshkumarradha@users.noreply.github.com>
- Co-authored-by: Will Cunningham <wjcunningham7@gmail.com>
- Prasanna Venkatesh <54540812+Prasy12@users.noreply.github.com>
- Co-authored-by: Kamalesh-suresh <kamalesh.suresh@psiog.com>
- Co-authored-by: Manjunath PV <manjunath.poilath@psiog.com>
- Co-authored-by: ArunPsiog <arun.mukesh@psiog.com>


### Changed

- Lazy loading mechanism on the GUI.

### Fixed

- Displaying electron executor and inputs information on the GUI.
- Animated spinner for running statuses on the GUI.

## Docs

- Add `AWSLambdaExecutor` RTD
- Update `api.rst` to include `cluster` CLI command option
- Added version migration guide section in RTD
- Update RTD for `AWS ECS` executor
- Remove AWS Lambda and Batch RTDs to keep changes atomic
- Adding dropdowns to IAM policy documents
- Updated compatibility matrix
- Updated pip, bash and callable deps how-to guides

### Operations

- NPM install on CentOS done explicitly
- `-y` flag for `conda install`

## [0.180.0] - 2022-08-16

### Authors

- Casey Jao <casey@agnostiq.ai>
- Co-authored-by: Alejandro Esquivel <ae@alejandro.ltd>
- Okechukwu  Emmanuel Ochia <okechukwu@agnostiq.ai>
- Scott Wyman Neagle <scott@agnostiq.ai>
- Co-authored-by: pre-commit-ci[bot] <66853113+pre-commit-ci[bot]@users.noreply.github.com>
- Co-authored-by: Will Cunningham <wjcunningham7@gmail.com>
- Sankalp Sanand <sankalp@agnostiq.ai>


### Removed

- Removed `ct.wait.LONG` etc. constants from covalent's init

### Changed

- `wait` in `_get_result_from_dispatcher` will now use `_results_manager.wait.EXTREME` if `True` has been passed to it.

### Operations

- Prettierified release.yml
- Cleaned up pre-commit-config.yml

### Docs

- Updated Bash Lepton tutorial to conform with the latest Lepton interface changes
- Disabling how-to guide for executing an electron with a specified Conda environment.
- Fixed "How To" for Python leptons

## [0.179.0] - 2022-08-16

### Authors



### Changed

- Changed terser package version on webapp yarn-lock file.

## [0.178.0] - 2022-08-15

### Authors

- Will Cunningham <wjcunningham7@users.noreply.github.com>
- Co-authored-by: Alejandro Esquivel <ae@alejandro.ltd>
- Casey Jao <casey@agnostiq.ai>


### Changed

- Dispatch workflows as asyncio tasks on the FastAPI event loop instead of in separate threads

### Fixed

- Deconflict wait enum with `ct.wait` function; `wait` -> `WAIT`

### Operations

- Conda package is built and tested on a nightly schedule
- Conda deployment step is added to `release.yml`
- Install yarn and npm on Ubuntu whenever the webapp needs to be built

## [0.177.0] - 2022-08-11

### Authors

- Scott Wyman Neagle <scott@agnostiq.ai>
- Co-authored-by: Faiyaz Hasan <faiyaz@agnostiq.ai>
- Casey Jao <casey@agnostiq.ai>
- Venkat Bala <venkat@agnostiq.ai>
- Co-authored-by: pre-commit-ci[bot] <66853113+pre-commit-ci[bot]@users.noreply.github.com>

### Removed

- `while True` in `app.get_result`

### Changed

- Flask route logic to return 503 when the result is not ready

### Tests

- results_manager tests

### Operations

- Fix conditional checks for `pre-release` and `stable` Covalent docker image builds

## [0.176.0] - 2022-08-11

### Authors

- Scott Wyman Neagle <scott@agnostiq.ai>
- Co-authored-by: Faiyaz Hasan <faiyaz@agnostiq.ai>
- Casey Jao <casey@agnostiq.ai>


### Operations

- Update precommit yaml.

### Removed

- `Lattice.check_consumables()`, `_TransportGraph.get_topologically_sorted_graph()`

### Operations

- Trigger webapp build if `build==true`

## [0.175.0] - 2022-08-11

### Authors

- Scott Wyman Neagle <scott@agnostiq.ai>
- Co-authored-by: Faiyaz Hasan <faiyaz@agnostiq.ai>
- Casey Jao <casey@agnostiq.ai>


### Operations

- Trigger Slack alert for failed tests on `workflow_run`

## [0.174.0] - 2022-08-11

### Authors

- Casey Jao <casey@agnostiq.ai>
- Alejandro Esquivel <ae@alejandro.ltd>


### Changed

- Changed return value for TransferFromRemote and TransferToRemote (download/upload) operations to be consistent and always return filepath tuples

### Docs

- Updated docs with File Transfer return value changes and `files` kwarg injections

### Fixed

- Fixed postprocessing workflows that return an electron with an incoming wait_for edge

## [0.173.0] - 2022-08-10

### Authors

- Sankalp Sanand <sankalp@agnostiq.ai>


### Added

- `--hard` and `--yes` flags added to `covalent purge` for hard purging (also deletes the databse) and autoapproving respectively.

### Changed

- `covalent purge` now shows the user a prompt informing them what dirs and files will be deleted.
- Improved shown messages in some commands.

### Tests

- Updated tests to reflect above changes.

## [0.172.0] - 2022-08-10

### Authors

- Will Cunningham <wjcunningham7@users.noreply.github.com>
- Prasanna Venkatesh <54540812+Prasy12@users.noreply.github.com>
- Co-authored-by: pre-commit-ci[bot] <66853113+pre-commit-ci[bot]@users.noreply.github.com>
- Co-authored-by: Aravind-psiog <100823292+Aravind-psiog@users.noreply.github.com>
- Co-authored-by: ArunPsiog <arun.mukesh@psiog.com>
- Co-authored-by: manjunath.poilath <manjunath.poilath@psiog.com>
- Co-authored-by: Kamalesh-suresh <kamalesh.suresh@psiog.com>
- Co-authored-by: Amalan Jenicious F <amalan.jenicious@psiog.com>
- Co-authored-by: M Shrikanth <shrikanth.mohan@psiog.com>
- Co-authored-by: Casey Jao <casey@agnostiq.ai>
- Co-authored-by: Aravind-psiog <aravind.prabaharan@psiog.com>
- Co-authored-by: Will Cunningham <wjcunningham7@gmail.com>
- Co-authored-by: Alejandro Esquivel <ae@alejandro.ltd>


### Changed

- Covalent dispatcher flask web apis ported to FastAPI in `covalent_dispatcher/_service/app.py`
- Unit tests written for Covalent dispatcher flask web apis ported to FastAPI in `covalent_dispatcher_tests/_service/app.test.py`
- Web apis of `covalent_ui` refactored to adhere to v11 DB schema
- Electron graph mini map has been moved next to controls on the GUI.
- Lattice status and count of completed & total electrons has been moved to the top of the graph on the GUI.
- Some of the Flask APIs earlier consumed by the GUI have been deprecated & removed from the code base.
- APIs exposed by the web app back end have been re-factored to adhere to the new DB schema v10

### Added

- Added count of dispatches by status on the dispatch list section of the GUI.
- APIs that the GUI consumes have been re-written using FastAPI. This includes re-factoring of older APIs and adding of new APIs.
- Added COVALENT_SERVER_IFACE_ANY flag for uvicorn to start with 0.0.0.0

### Docs

- ReadTheDocs landing page has been improved

## [0.171.0] - 2022-08-10

### Authors

- Casey Jao <casey@agnostiq.ai>
- Co-authored-by: Scott Wyman Neagle <scott@agnostiq.ai>

### Added

- Added `covalent migrate_legacy_result_object` command to save pickled Result objects to the DataStore

## [0.170.1] - 2022-08-09

### Authors

- Venkat Bala <venkat@agnostiq.ai>

### Fixed

- Remove `attr` import added inadvertently

### Tests

- Fix `start` cli test, update `set_config` call count

## [0.170.0] - 2022-08-08

### Authors

- Venkat Bala <venkat@agnostiq.ai>
- Co-authored-by: pre-commit-ci[bot] <66853113+pre-commit-ci[bot]@users.noreply.github.com>


### Changed

- Temporarily allow executor plugin variable name to be either in uppercase or lowercase

## [0.169.0] - 2022-08-08

### Authors

- Venkat Bala <venkat@agnostiq.ai>
- Co-authored-by: pre-commit-ci[bot] <66853113+pre-commit-ci[bot]@users.noreply.github.com>


### Added

- Adding a `covalent config` convenience CLI to quickly view retrive the covalent configuration

## [0.168.0] - 2022-08-08

### Authors

- Venkat Bala <venkat@agnostiq.ai>
- Co-authored-by: pre-commit-ci[bot] <66853113+pre-commit-ci[bot]@users.noreply.github.com>


### Added

- Adding `setup/teardown` methods as placeholders for any executor specific setup and teardown tasks

## [0.167.0] - 2022-08-08

### Authors

- Poojith U Rao <106616820+poojithurao@users.noreply.github.com>
- Co-authored-by: Venkat Bala <venkat@agnostiq.ai>
- Co-authored-by: Faiyaz Hasan <faiyaz@agnostiq.ai>
- Co-authored-by: pre-commit-ci[bot] <66853113+pre-commit-ci[bot]@users.noreply.github.com>
- Co-authored-by: Alejandro Esquivel <ae@alejandro.ltd>


### Added

- S3 File transfer strategy

### Fixed

- Adding maximum number of retries and timeout parameter to the get result http call.

## [0.166.0] - 2022-08-07

### Authors

- Venkat Bala <venkat@agnostiq.ai>


### Tests

- Update dask cli test to match Covalent Dask cluster configuration


### Changed

- Remove newline from log stream formatter for better log statment output
- Jsonify covalent cluster cli outputs

## [0.165.0] - 2022-08-06

### Authors

- Casey Jao <casey@agnostiq.ai>


### Changed

- Make `BaseExecutor` and `BaseAsyncExecutor` class siblings, not parent and child.

### Operations

- Only validate webapp if the webapp was built

### Tests

- Fixed randomly failing lattice json serialization test

## [0.164.0] - 2022-08-05

### Authors

- Sankalp Sanand <sankalp@agnostiq.ai>
- Faiyaz Hasan <faiyaz@agnostiq.ai>
- Co-authored-by: pre-commit-ci[bot] <66853113+pre-commit-ci[bot]@users.noreply.github.com>
- Co-authored-by: Venkat Bala <venkat@agnostiq.ai>
- Co-authored-by: Will Cunningham <wjcunningham7@gmail.com>


### Changed

- Use `update_config` to modify dask configuration from the cluster process
- Simplify `set_config` logic for dask configuration options on `covalent start`
- Removed default values from click options for dask configuration related values

### Added

- Configured default dask configuration options in `defaults.py`

### Fixed 

- Overwriting config address issue.

### Tests

- Moved misplaced functional/integration tests from the unit tests folder to their respective folders.
- All of the unit tests now use test DB instead of hitting a live DB.
- Updated `tests.yml` so that functional tests are run whenever tests get changed or github actions are changed.
- Several broken tests were also fixed.

## [0.163.0] - 2022-08-04

### Authors

- Alejandro Esquivel <ae@alejandro.ltd>
- Co-authored-by: Casey Jao <casey@agnostiq.ai>
- Will Cunningham <wjcunningham7@users.noreply.github.com>
- Co-authored-by: Scott Wyman Neagle <scott@agnostiq.ai>


### Added

- Added `rsync` dependency in `Dockerfile`

### Removed

- `Makefile` which was previously improperly committed

### Operations

- Functional tests are run only on `develop`
- `tests.yml` can be run manually provided a commit SHA
- `tests.yml` uses a `build` filter to conditionally install and build Covalent if build files are modified
- `docker.yml` is now only for dev work, and is manually triggered given an SHA
- `release.yml` is enhanced to push stable and pre-release images to a public ECR repo

## [0.162.0] - 2022-08-04

### Authors

- Alejandro Esquivel <ae@alejandro.ltd>
- Co-authored-by: Casey Jao <casey@agnostiq.ai>


### Changed

- Updated Base executor to support non-unique `retval_key`s, particularly for use in File Transfer where we may have several CallDeps with the reserved `retval_key` of value `files`.

## [0.161.2] - 2022-08-04

### Authors

- Alejandro Esquivel <ae@alejandro.ltd>
- Co-authored-by: pre-commit-ci[bot] <66853113+pre-commit-ci[bot]@users.noreply.github.com>


### Fixed

- Updated `covalent db migrations` to overwrite `alembic.ini` `script_location` with absolute path to migrations folder
- Updated `covalent db alembic [args]` command to use project root as `cwd` for alembic subprocess  

## [0.161.1] - 2022-08-03

### Authors

- Alejandro Esquivel <ae@alejandro.ltd>
- Scott Wyman Neagle <scott@agnostiq.ai>
- Co-authored-by: Faiyaz Hasan <faiyaz@agnostiq.ai>
- Poojith U Rao <106616820+poojithurao@users.noreply.github.com>
- Co-authored-by: Casey Jao <casey@agnostiq.ai>


### Fixed

- When a list was passed to an electron, the generated electron list
  had metadata copied from the electron. This was resulting in
  call_before and call_after functions being called by the electron
  list as well. The metadata (apart from executor) is now set to
  default values for the electron list.

## [0.161.0] - 2022-08-03

### Authors

- Alejandro Esquivel <ae@alejandro.ltd>
- Scott Wyman Neagle <scott@agnostiq.ai>
- Co-authored-by: Faiyaz Hasan <faiyaz@agnostiq.ai>


### Changed

- Replaced `Session(DispatchDB()._get_data_store().engine)` with `workflow_db.session()`

### Removed

- `DevDataStore` class from `datastore.py`
- workflows manager

## [0.160.1] - 2022-08-02

### Authors

- Alejandro Esquivel <ae@alejandro.ltd>
- Scott Wyman Neagle <scott@agnostiq.ai>


### Fixed

- `script_location` key not found issue when installing with pip (second attempt)

### Docs

- Remove migration guide reference from README

### Operations

- Explicitly check `release == true` in tests.yml

## [0.160.0] - 2022-08-02

### Authors

- Casey Jao <casey@agnostiq.ai>
- Co-authored-by: Faiyaz Hasan <faiyaz@agnostiq.ai>


### Changed

- `Executor.run()` now accepts a `task_metadata` dictionary. Current
  keys consist of `dispatch_id` and `node_id`.

## [0.159.0] - 2022-08-02

### Authors

- Casey Jao <casey@agnostiq.ai>
- Co-authored-by: Faiyaz Hasan <faiyaz@agnostiq.ai>


### Changed

- Database schema has been updated to v11

### Operations

- `paths-filter` will only be run on PRs, i.e on workflow runs, the whole test suite will be run.
- Removed retry action from running on `pytest` steps since they instead use `pytest` retries.
- `codecov.yml` added to enable carry-forward flags
- UI front-end is only built for pull requests when the source changes
- Packaging is only validated on the `develop` branch

## [0.158.0] - 2022-07-29

### Authors

- Okechukwu  Emmanuel Ochia <okechukwu@agnostiq.ai>
- Co-authored-by: Scott Wyman Neagle <scott@agnostiq.ai>
- Will Cunningham <wjcunningham7@users.noreply.github.com>
- Alejandro Esquivel <ae@alejandro.ltd>
- Co-authored-by: pre-commit-ci[bot] <66853113+pre-commit-ci[bot]@users.noreply.github.com>
- Casey Jao <casey@agnostiq.ai>
- Co-authored-by: Faiyaz Hasan <faiyaz@agnostiq.ai>


### Changed

- Construct the result object in the dispatcher `entry_point.py` module in order to avoid the Missing Latticed Id error so frequently.
- Update the sleep statement length to 0.1 seconds in the results.manager.

## [0.157.1] - 2022-07-29

### Authors

- Okechukwu  Emmanuel Ochia <okechukwu@agnostiq.ai>
- Co-authored-by: Scott Wyman Neagle <scott@agnostiq.ai>
- Will Cunningham <wjcunningham7@users.noreply.github.com>
- Alejandro Esquivel <ae@alejandro.ltd>
- Co-authored-by: pre-commit-ci[bot] <66853113+pre-commit-ci[bot]@users.noreply.github.com>
- Casey Jao <casey@agnostiq.ai>

### Fixed

- Pass non-kwargs to electrons in the correct order during dispatch.

## [0.157.0] - 2022-07-28

### Authors

- Okechukwu  Emmanuel Ochia <okechukwu@agnostiq.ai>
- Co-authored-by: Scott Wyman Neagle <scott@agnostiq.ai>
- Will Cunningham <wjcunningham7@users.noreply.github.com>
- Alejandro Esquivel <ae@alejandro.ltd>
- Co-authored-by: pre-commit-ci[bot] <66853113+pre-commit-ci[bot]@users.noreply.github.com>
- Casey Jao <casey@agnostiq.ai>


### Changed

- Expose a public `wait()` function compatible with both calling and dispatching lattices

### Docs

- Updated the RTD on `wait_for()` to use the static `wait()` function

### Operations

- pre-commit autoupdate

### Docs

- Changed the custom executor how-to to be shorter and more concise.
- Re-structured the docs

## [0.156.0] - 2022-07-27

### Authors

- Okechukwu  Emmanuel Ochia <okechukwu@agnostiq.ai>
- Co-authored-by: Scott Wyman Neagle <scott@agnostiq.ai>
- Will Cunningham <wjcunningham7@users.noreply.github.com>
- Alejandro Esquivel <ae@alejandro.ltd>
- Co-authored-by: pre-commit-ci[bot] <66853113+pre-commit-ci[bot]@users.noreply.github.com>


### Added

- Bash decorator is introduced
- Lepton commands can be specified as a list of strings rather than strings alone.

## [0.155.1] - 2022-07-26

### Authors

- Okechukwu  Emmanuel Ochia <okechukwu@agnostiq.ai>
- Co-authored-by: Scott Wyman Neagle <scott@agnostiq.ai>
- Will Cunningham <wjcunningham7@users.noreply.github.com>
- Alejandro Esquivel <ae@alejandro.ltd>
- Co-authored-by: pre-commit-ci[bot] <66853113+pre-commit-ci[bot]@users.noreply.github.com>


### Fixed

- `script_location` key not found issue when running alembic programatically

### Operations

- Fixed syntax errors in `stale.yml` and in `hotfix.yml`
- `docker.yml` triggered after version bump in `develop` instead of before
- Enhanced `tests.yml` to upload coverage reports by domain

## [0.155.0] - 2022-07-26

### Authors

- Alejandro Esquivel <ae@alejandro.ltd>


### Added

- Exposing `alembic {args}` cli commands through: `covalent db alembic {args}`

## [0.154.0] - 2022-07-25

### Authors

- Casey Jao <casey@agnostiq.ai>
- Co-authored-by: Venkat Bala <venkat@agnostiq.ai>
- Alejandro Esquivel <ae@alejandro.ltd>


### Added

- Added methods to programatically fetch information from Alembic without needing subprocess

## [0.153.1] - 2022-07-25

### Authors

- Casey Jao <casey@agnostiq.ai>
- Co-authored-by: Venkat Bala <venkat@agnostiq.ai>


### Fixed

- Stdout and stderr are now captured when using the dask executor.


### Tests

- Fixed Dask cluster CLI tests

## [0.153.0] - 2022-07-25

### Authors

- Faiyaz Hasan <faiyaz@agnostiq.ai>


### Added

- Helper function to load and save files corresponding to the DB filenames.

### Changed

- Files with .txt, .log extensions are stored as strings.
- Get result web request timeout to 2 seconds.

## [0.152.0] - 2022-07-25

### Authors

- Faiyaz Hasan <faiyaz@agnostiq.ai>
- Co-authored-by: Scott Wyman Neagle <scott@agnostiq.ai>


### Changed

- Pass default DataStore object to node value retrieval method in the Results object.

## [0.151.1] - 2022-07-22

### Authors

- Faiyaz Hasan <faiyaz@agnostiq.ai>
- Co-authored-by: Scott Wyman Neagle <scott@agnostiq.ai>


### Fixed

- Adding maximum number of retries and timeout parameter to the get result http call.
- Disabling result_webhook for now.

## [0.151.0] - 2022-07-22

### Authors

- Scott Wyman Neagle <scott@agnostiq.ai>
- Co-authored-by: Will Cunningham <wjcunningham7@gmail.com>
- Sankalp Sanand <sankalp@agnostiq.ai>


### Added

- `BaseAsyncExecutor` has been added which can be inherited by new async-aware executors.

### Changed

- Since tasks were basically submitting the functions to a Dask cluster by default, they have been converted into asyncio `Tasks` instead which support a far larger number of concurrent tasks than previously used `ThreadPool`.

- `tasks_pool` will still be used to schedule tasks which use non-async executors.

- Executor's `executor` will now receive a callable instead of a serialized function. This allows deserializing the function where it is going to be executed while providing a simplified `execute` at the same time.

- `uvloop` is being used instead of the default event loop of `asyncio` for better performance.

- Tests have also been updated to reflect above changes.

### Operations

- Made Santosh the sole owner of `/docs`

## [0.150.0] - 2022-07-22

### Authors

- Faiyaz Hasan <faiyaz@agnostiq.ai>


### Added

- Initialize database tables when the covalent server is started.

## [0.149.0] - 2022-07-21

### Authors

- Scott Wyman Neagle <scott@agnostiq.ai>
- Co-authored-by: Venkat Bala <venkat@agnostiq.ai>


### Removed

- `result.save()`
- `result._write_dispatch_to_python_file()`

## [0.148.0] - 2022-07-21

### Authors

- Alejandro Esquivel <ae@alejandro.ltd>


### Changed

- Changed DataStore default db path to correspond to dispatch db config path

### Operations

- Added workflow to stale and close pull requests


### Docs

- Fixed `get_metadata` calls in examples to remove `results_dir` argument
- Removed YouTube video temporarily

## [0.147.0] - 2022-07-21

### Authors

- Casey Jao <casey@agnostiq.ai>


### Changed

- Simplified interface for custom executors. All the boilerplate has
  been moved to `BaseExecutor`.

## [0.146.0] - 2022-07-20

### Authors

- Casey Jao <casey@agnostiq.ai>
- Co-authored-by: Venkat Bala <venkat@agnostiq.ai>
- Faiyaz Hasan <faiyaz@agnostiq.ai>



### Added

- Ensure that transportable objects are rendered correctly when printing the result object.

### Tests

- Check that user data is not unpickled by the Covalent server process

## [0.145.0] - 2022-07-20

### Authors

- Scott Wyman Neagle <scott@agnostiq.ai>
- Co-authored-by: Venkat Bala <venkat@agnostiq.ai>
- Co-authored-by: Faiyaz Hasan <faiyaz@agnostiq.ai>


### Removed

- `entry_point.get_result()`

### Changed

- get_result to query an HTTP endpoint instead of a DB session

## [0.144.0] - 2022-07-20

### Authors

- Will Cunningham <wjcunningham7@users.noreply.github.com>
- Co-authored-by: Scott Wyman Neagle <scott@agnostiq.ai>
- Alejandro Esquivel <ae@alejandro.ltd>


### Added

- Set up alembic migrations & added migration guide (`alembic/README.md`)

## [0.143.0] - 2022-07-19

### Authors

- Will Cunningham <wjcunningham7@users.noreply.github.com>
- Co-authored-by: Scott Wyman Neagle <scott@agnostiq.ai>


### Changed

- Installation will fail if `cova` is installed while trying to install `covalent`.

## [0.142.0] - 2022-07-19

### Authors

- Poojith U Rao <106616820+poojithurao@users.noreply.github.com>
- Co-authored-by: Will Cunningham <wjcunningham7@gmail.com>
- Anna Hughes <annagwen42@gmail.com>
- Co-authored-by: Poojith <poojith@agnostiq.ai>
- Co-authored-by: Scott Wyman Neagle <scott@agnostiq.ai>
- Casey Jao <casey@agnostiq.ai>
- Co-authored-by: Venkat Bala <venkat@agnostiq.ai>
- Co-authored-by: pre-commit-ci[bot] <66853113+pre-commit-ci[bot]@users.noreply.github.com>
- Faiyaz Hasan <faiyaz@agnostiq.ai>


### Added

- `electron_num`, `completed_electron_num` fields to the Lattice table.

## [0.141.0] - 2022-07-19

### Authors

- Poojith U Rao <106616820+poojithurao@users.noreply.github.com>
- Co-authored-by: Will Cunningham <wjcunningham7@gmail.com>
- Anna Hughes <annagwen42@gmail.com>
- Co-authored-by: Poojith <poojith@agnostiq.ai>
- Co-authored-by: Scott Wyman Neagle <scott@agnostiq.ai>
- Casey Jao <casey@agnostiq.ai>
- Co-authored-by: Venkat Bala <venkat@agnostiq.ai>
- Co-authored-by: pre-commit-ci[bot] <66853113+pre-commit-ci[bot]@users.noreply.github.com>


### Changed

- Deprecate topological sort in favor of inspect in-degree of nodes until they are zero before dispatching task
- Use deepcopy to generate a copy of the metadata dictionary before saving result object to the database

### Docs

- Adding incomplete pennylane kernel tutorial
- Adding quantum ensemble tutorial

## [0.140.0] - 2022-07-19

### Authors

- Faiyaz Hasan <faiyaz@agnostiq.ai>
- Co-authored-by: Venkat Bala <venkat@agnostiq.ai>


### Added

- Fields `deps_filename`, `call_before_filename` and `call_after_filename` to the `Electron` table.
- Re-write the deps / call before and after file contents when inserting / updating electron record in the database.

### Changed

- Modify the test and implementation logic of inserting the electron record with these new fields.
- Field `key` to `key_filename` in `Electron` table.

## [0.139.1] - 2022-07-19

### Authors

- Divyanshu Singh <55018955+divshacker@users.noreply.github.com>
- Co-authored-by: Scott Wyman Neagle <wymnea@protonmail.com>
- Co-authored-by: Scott Wyman Neagle <scott@agnostiq.ai>
- Co-authored-by: Will Cunningham <wjcunningham7@users.noreply.github.com>


### Fixed

- Fixes Reverse IP problem. All References to `0.0.0.0` are changed to `localhost` . More details can be found [here](https://github.com/AgnostiqHQ/covalent/issues/202)

## [0.139.0] - 2022-07-19

### Authors

- Venkat Bala <venkat@agnostiq.ai>
- Co-authored-by: Scott Wyman Neagle <scott@agnostiq.ai>
- Faiyaz Hasan <faiyaz@agnostiq.ai>
- Co-authored-by: Will Cunningham <wjcunningham7@gmail.com>


### Added

- Columns `is_active` in the lattice, eLectron and Electron dependency tables.

### Docs

- Adding a RTD tutorial/steps on creating a custom executor

## [0.138.0] - 2022-07-19

### Authors

- Anna Hughes <annagwen42@gmail.com>
- Co-authored-by: Will Cunningham <wjcunningham7@gmail.com>
- Will Cunningham <wjcunningham7@users.noreply.github.com>
- Co-authored-by: Venkat Bala <venkat@agnostiq.ai>


### Added

- Docker build workflow

### Changed

- Dockerfile uses multi-stage build

### Docs

- New tutorial demonstrating how to solve the MaxCut Problem with QAOA and Covalent

## [0.137.0] - 2022-07-19

### Authors

- Prasanna Venkatesh <54540812+Prasy12@users.noreply.github.com>
- Co-authored-by: Alejandro Esquivel <ae@alejandro.ltd>


### Added

- Ability to hide/show labels on the graph
- Graph layout with elk configurations

### Changed

- Changed API socket calls interval for graph optimization.

### Tests

- Disabled several dask functional tests

## [0.136.0] - 2022-07-18

### Authors

- Scott Wyman Neagle <scott@agnostiq.ai>
- Co-authored-by: Faiyaz Hasan <faiyaz@agnostiq.ai>


### Changed

- Result.save() has been deprecated in favor of Result.persist() and querying the database directly.

## [0.135.0] - 2022-07-18

### Authors

- Casey Jao <casey@agnostiq.ai>
- Co-authored-by: Scott Wyman Neagle <scott@agnostiq.ai>
- Co-authored-by: Alejandro Esquivel <ae@alejandro.ltd>


### Operations

- Psiog is only codeowner of js files
- Fix in changelog action to handle null author when a bot is committing

### Added

- Support injecting return values of calldeps into electrons during workflow execution

## [0.134.0] - 2022-07-15

### Authors

- Casey Jao <casey@agnostiq.ai>
- Co-authored-by: Scott Wyman Neagle <scott@agnostiq.ai>


### Changed

- Covalent server can now process workflows without having their deps installed

## [0.133.0] - 2022-07-15

### Authors

- Will Cunningham <wjcunningham7@users.noreply.github.com>


### Removed

- Removed the deprecated function `draw_inline` as well as the `matplotlib` dependency.

### Operations

- Fixing the retry block for tests

## [0.132.0] - 2022-07-14

### Authors

- Will Cunningham <wjcunningham7@users.noreply.github.com>


### Added

- Bash lepton support reintroduced with some UX modifications to the Lepton class. Leptons which use scripting languages can be specified as either (1) a command run in the shell/console or (2) a call to a function in a library/script. Leptons which use compiled languages must specify a library and a function name.
- The keyword argument `display_name` can be used to override the name appearing in the UI. Particularly useful when the lepton is a command.
- All arguments except for language are now keyword arguments.
- Keyword arguments passed to a Bash lepton are understood to define environment variables within the shell.
- Non-keyword arguments fill in `$1`, `$2`, etc.
- Named outputs enumerate variables within the shell which will be returned to the user. These can be either `Lepton.OUTPUT` or `Lepton.INPUT_OUTPUT` types.

### Added

- New fields to the decomposed result object Database: 

## [0.131.0] - 2022-07-13

### Authors

- Sankalp Sanand <sankalp@agnostiq.ai>
- Co-authored-by: Venkat Bala <venkat@agnostiq.ai>


### Fixed

- `covalent --version` now looks for `covalent` metadata instead of `cova`

### Tests

- Updated the cli test to include whether the correct version number is shown when `covalent --version` is run

### Added

- Method to write electron id corresponding to sublattices in `execution.py` when running `_run_task`.

## [0.130.0] - 2022-07-12

### Authors

- Venkat Bala <venkat@agnostiq.ai>
- Co-authored-by: Scott Wyman Neagle <scott@agnostiq.ai>

### Changed

- Ignoring tests for `cancel_dispatch` and `construct_bash`
- Create a dummy requirements.txt file for pip deps tests
- Fix version of `Werkzeug` package to avoid running into ValueError (unexpected kwarg `as_tuple`)
- Update `customization` how to test by specifying the section header `sdk`

## [0.129.0] - 2022-07-12

### Authors

- Sankalp Sanand <sankalp@agnostiq.ai>
- Co-authored-by: Alejandro Esquivel <ae@alejandro.ltd>

### Added

- Support for `wait_for` type edges when two electrons are connected by their execution side effects instead of output-input relation.

### Changed

- `active_lattice.electron_outputs` now contains the node ids as well for the electron which is being post processed.

## [0.128.1] - 2022-07-12

### Authors

- Faiyaz Hasan <faiyaz@agnostiq.ai>


### Fixed

- `Result.persist` test in `result_test.py`.
- Electron dependency `arg_index` is changed back to Nullable.

## [0.128.0] - 2022-07-12

### Authors

- Okechukwu  Emmanuel Ochia <okechukwu@agnostiq.ai>
- Co-authored-by: Casey Jao <casey@agnostiq.ai>
- Co-authored-by: Alejandro Esquivel <ae@alejandro.ltd>
- Co-authored-by: pre-commit-ci[bot] <66853113+pre-commit-ci[bot]@users.noreply.github.com>

### Added

- File transfer support for leptons

## [0.127.0] - 2022-07-11

### Authors

- Scott Wyman Neagle <scott@agnostiq.ai>
- Co-authored-by: Faiyaz Hasan <faiyaz@agnostiq.ai>
- Co-authored-by: Venkat Bala <venkat@agnostiq.ai>


### Added

- When saving to DB, also persist to the new DB if running in develop mode

### Tests

- Flask app route tests

## [0.126.0] - 2022-07-11

### Authors

- Will Cunningham <wjcunningham7@users.noreply.github.com>
- Alejandro Esquivel <ae@alejandro.ltd>
- Co-authored-by: pre-commit-ci[bot] <66853113+pre-commit-ci[bot]@users.noreply.github.com>
- Co-authored-by: Sankalp Sanand <sankalp@agnostiq.ai>


### Added

- Added Folder class
- Added internal call before/after deps to execute File Transfer operations pre/post electron execution.

### Operations

- Enhanced hotfix action to create branches from existing commits

## [0.125.0] - 2022-07-09

### Authors

- Okechukwu  Emmanuel Ochia <okechukwu@agnostiq.ai>
- Co-authored-by: pre-commit-ci[bot] <66853113+pre-commit-ci[bot]@users.noreply.github.com>
- Co-authored-by: Alejandro Esquivel <ae@alejandro.ltd>
- Venkat Bala <venkat@agnostiq.ai>
- Co-authored-by: Okechukwu Ochia <emmirald@gmail.com>
- Co-authored-by: Scott Wyman Neagle <scott@agnostiq.ai>


### Added

- Dask Cluster CLI functional/unit tests

### Docs

- Updated RTD concepts, how-to-guides, and api docs with electron dependencies.

### Operations

- Separate out running tests and uploading coverage report to circumvent bug in
  retry action

## [0.124.0] - 2022-07-07

### Authors

- Will Cunningham <wjcunningham7@users.noreply.github.com>
- Co-authored-by: Scott Wyman Neagle <scott@agnostiq.ai>
- Faiyaz Hasan <faiyaz@agnostiq.ai>


### Added

- `Result.persist` method in `covalent/_results_manager/result.py`.

### Operations

- Package pre-releases go to `covalent` instead of `cova` on PyPI.

## [0.123.0] - 2022-07-07

### Authors

- Scott Wyman Neagle <scott@agnostiq.ai>
- Co-authored-by: Faiyaz Hasan <faiyaz@agnostiq.ai>
- Will Cunningham <wjcunningham7@users.noreply.github.com>
- Alejandro Esquivel <ae@alejandro.ltd>
- Co-authored-by: pre-commit-ci[bot] <66853113+pre-commit-ci[bot]@users.noreply.github.com>


### Added

- Added Folder class
- Added internal call before/after deps to execute File Transfer operations pre/post electron execution.

### Operations

- `codeql.yml` and `condabuild.yml` run nightly instead of on every PR.
- Style fixes in changelog

## [0.122.1] - 2022-07-06

### Authors

Will Cunningham <wjcunningham7@users.noreply.github.com>
Co-authored-by: Scott Wyman Neagle <scott@agnostiq.ai>


### Operations

- Added license scanner action
- Pre-commit autoupdate

### Tests

- Tests for running workflows with more than one iteration

### Fixed

- Attribute error caused by attempts to retrieve the name from the node function when the node function is set to None

## [0.122.0] - 2022-07-04

### Authors

Faiyaz Hasan <faiyaz@agnostiq.ai>
Co-authored-by: pre-commit-ci[bot] <66853113+pre-commit-ci[bot]@users.noreply.github.com>


### Added

- `covalent/_results_manager/write_result_to_db.py` module and methods to insert / update data in the DB.
- `tests/covalent_tests/results_manager_tests/write_result_to_db_test.py` containing the unit tests for corresponding functions.

### Changed

- Electron `type` column to a string type rather than an `ElectronType` in DB models.
- Primary keys from `BigInteger` to `Integer` in DB models.

## [0.121.0] - 2022-07-04

### Authors

Will Cunningham <wjcunningham7@users.noreply.github.com>
Co-authored-by: Alejandro Esquivel <ae@alejandro.ltd>
Co-authored-by: pre-commit-ci[bot] <66853113+pre-commit-ci[bot]@users.noreply.github.com>


### Removed

- Unused requirements `gunicorn` and `eventlet` in `requirements.txt` as well as `dask` in `tests/requirements.txt`, since it is already included in the core requirements.

### Docs

- Updated the compatibility matrix in the docs.

## [0.120.0] - 2022-07-04

### Authors

Okechukwu  Emmanuel Ochia <okechukwu@agnostiq.ai>
Co-authored-by: Venkat Bala <venkat@agnostiq.ai>
Co-authored-by: pre-commit-ci[bot] <66853113+pre-commit-ci[bot]@users.noreply.github.com>
Co-authored-by: Scott Wyman Neagle <scott@agnostiq.ai>


### Added

- Adding `cluster` CLI options to facilitate interacting with the backend Dask cluster
- Adding options to `covalent start` to enable specifying number of workers, memory limit and threads per worker at cluster startup

### Changed

- Update `DaskAdminWorker` docstring with better explanation

## [0.119.1] - 2022-07-04

### Authors

Scott Wyman Neagle <scott@agnostiq.ai>
Casey Jao <casey@agnostiq.ai>


### Fixed

- `covalent status` checks if the server process is still alive.

### Operations

- Updates to changelog logic to handle multiple authors

## [0.119.0] - 2022-07-03
### Authors
@cjao 


### Added

- Introduce support for pip dependencies

## [0.118.0] - 2022-07-02
### Authors
@AlejandroEsquivel 


### Added

- Introduced File, FileTransfer, and FileTransferStrategy classes to support various File Transfer use cases prior/post electron execution

## [0.117.0] - 2022-07-02
### Authors
@Emmanuel289 


### Added

- Included retry action in 'tests.yaml' workflow.

## [0.116.0] - 2022-06-29
### Authors
@Prasy12 

### Changed

- Changed API socket calls interval for graph optimization.

### Added

- Ability to change to different layouts from the GUI.

## [0.115.0] - 2022-06-28
### Authors
@cjao 


### Added

- Introduce support for `call_before`, `call_after`, and bash dependencies

### Operations

- Unit tests performed on Python 3.10 on Ubuntu and MacOS images as well as 3.9 on MacOS
- Updated codeowners so that AQ Engineers doesn't own this CHANGELOG
- pre-commit autoupdate

## [0.114.0] - 2022-06-23
### Authors
@dependabot[bot] 


### Changed

- Changed eventsource version on webapp yarn-lock file.

### Operations

- Added Github push changelog workflow to append commiters username
- Reusable JavaScript action to parse changelog and update version

## [0.113.0] - 2022-06-21

### Added

- Introduce new db models and object store backends

### Operations

- Syntax fix in hotfix.yml

### Docs

- Added new tutorial: Linear and convolutional autoencoders

## [0.112.0] - 2022-06-20

### Changed

- Changed async version on webapp package-lock file.

## [0.111.0] - 2022-06-20

### Changed

- Changed eventsource version on webapp package-lock file.

### Docs

- Added new tutorial: Covalentified version of the Pennylane Variational Classifier tutorial.

## [0.110.3] - 2022-06-17

### Fixed

- Fix error when parsing electron positional arguments in workflows

### Docs

- Remove hardcoding version info in README.md

## [0.110.2] - 2022-06-10

### Docs

- Fix MNIST tutorial
- Fix Quantum Gravity tutorial
- Update RTD with migration guide compatible with latest release
- Convert all references to `covalent start` from Jupyter notebooks to markdown statements
- Update release notes summary in README.md
- Fixed display issues with figure (in dark mode) and bullet points in tutorials

### Operations

- Added a retry block to the webapp build step in `tests.yml`

## [0.110.1] - 2022-06-10

### Fixed

- Configure dask to not use daemonic processes when creating a cluster

### Operations

- Sync the VERSION file within `covalent` directory to match the root level VERSION
- Manually patch `covalent/VERSION`

## [0.110.0] - 2022-06-10

### Changed

- Web GUI list size and status label colors changed.
- Web GUI graph running icon changed to non-static icon.

### Docs

- Removed references to the Dask executor in RTD as they are no longer needed.

## [0.109.1] - 2022-06-10

### Fixed

- `covalent --version` now works for PyPI releases

## [0.109.0] - 2022-06-10

### Docs

- Update CLI help statements

### Added

- Add CLI functionality to start covalent with/without Dask
- Add CLI support to parse `covalent_ui.log` file

### Operations

- Updating codeowners to establish engineering & psiog ownership

### Docs

- Added new tutorial: Training quantum embedding kernels for classification.

## [0.108.0] - 2022-06-08

### Added

- WCI yaml file

### Docs

- Add pandoc installation updates to contributing guide

## [0.107.0] - 2022-06-07

### Changed

- Skipping stdout/stderr redirection tests until implemented in Dask parent process

### Added

- Simplifed starting the dask cluster using `multiprocessing`
- Added `bokeh==2.4.3` to requirements.txt to enable view Dask dashboard

### Fixed

- Changelog-reminder action now works for PRs from forks.

## [0.106.2] - 2022-06-06

### Fixed

- Specifying the version for package `furo` to `2022.4.7` to prevent breaking doc builds

### Docs

- Added new tutorial: Using Covalent with PennyLane for hybrid computation.

## [0.106.1] - 2022-06-01

### Fixed

- Changelog-reminder action now works for PRs from forks

### Docs

- Removed references to microservices in RTD
- Updated README.md.
- Changed `ct.electron` to `ct.lattice(executor=dask_executor)` in MNIST classifier tutorial

## [0.106.0] - 2022-05-26

### Changed

- Visual theme for Webapp GUI changed in accordance to new theme
- Fonts, colors, icons have been updated

## [0.105.0] - 2022-05-25

### Added

- Add a pre-commit hook for `detect-secrets`.
- Updated the actions in accordance with the migration done in the previous version.

## [0.104.0] - 2022-05-23

### Changed

- Services have been moved to a different codebase. This repo is now hosting the Covalent SDK, local dispatcher backend, Covalent web GUI, and documentation. Version is bumped to `0.104.0` in order to avoid conflicts.
- Update tests to match the current dispatcher api
- Skip testing dask executor until dask executor plugin is made public
- Using 2 thread pools to manage multiple workflows better and the other one for executing electrons in parallel.

### Fixed

- Add psutil and PyYAML to requirements.txt
- Passing the same Electron to multiple inputs of an Electron now works. UI fix pending.
- Dask from `requirements.txt`.

### Removed

- Asyncio usage for electron level concurrency.
- References to dask

### Added

- Functional test added for dask executor with the cluster running locally.
- Scalability tests for different workflows and workflow sizes under `tests/stress_tests/scripts`
- Add sample performance testing workflows under `tests/stress_tests`
- Add pipelines to continuously run the tutorial notebooks
- Create notebook with tasks from RTD

## [0.32.3] - 2022-03-16

### Fixed

- Fix missing UI graph edges between parameters and electrons in certain cases.
- Fix UI crashes in cases where legacy localStorage state was being loaded.

## [0.32.2] - 2022-03-16

### Added

- Images for graphs generated in tutorials and how-tos.
- Note for quantum gravity tutorial to tell users that `tensorflow` doesn't work on M1 Macs.
- `Known Issues` added to `README.md`

### Fixed

- `draw` function usage in tutorials and how-tos now reflects the UI images generated instead of using graphviz.
- Images now render properly in RTD of how-tos.

### Changed

- Reran all the tutorials that could run, generating the outputs again.

## [0.32.1] - 2022-03-15

### Fixed

- CLI now starts server directly in the subprocess instead of as a daemon
- Logs are provided as pipes to Popen instead of using a shell redirect
- Restart behavior fixed
- Default port in `covalent_ui/app.py` uses the config manager

### Removed

- `_graceful_restart` function no longer needed without gunicorn

## [0.32.0] - 2022-03-11

### Added

- Dispatcher microservice API endpoint to dispatch and update workflow.
- Added get runnable task endpoint.

## [0.31.0] - 2022-03-11

### Added

- Runner component's main functionality to run a set of tasks, cancel a task, and get a task's status added to its api.

## [0.30.5] - 2022-03-11

### Updated

- Updated Workflow endpoints & API spec to support upload & download of result objects as pickle files

## [0.30.4] - 2022-03-11

### Fixed

- When executing a task on an alternate Conda environment, Covalent no longer has to be installed on that environment. Previously, a Covalent object (the execution function as a TransportableObject) was passed to the environment. Now it is deserialized to a "normal" Python function, which is passed to the alternate Conda environment.

## [0.30.3] - 2022-03-11

### Fixed

- Fixed the order of output storage in `post_process` which should have been the order in which the electron functions are called instead of being the order in which they are executed. This fixes the order in which the replacement of function calls with their output happens, which further fixes any discrepencies in the results obtained by the user.

- Fixed the `post_process` test to check the order as well.

## [0.30.2] - 2022-03-11

### Changed

- Updated eventlet to 0.31.0

## [0.30.1] - 2022-03-10

### Fixed

- Eliminate unhandled exception in Covalent UI backend when calling fetch_result.

## [0.30.0] - 2022-03-09

### Added

- Skeleton code for writing the different services corresponding to each component in the open source refactor.
- OpenAPI specifications for each of the services.

## [0.29.3] - 2022-03-09

### Fixed

- Covalent UI is built in the Dockerfile, the setup file, the pypi workflow, the tests workflow, and the conda build script.

## [0.29.2] - 2022-03-09

### Added

- Defaults defined in executor plugins are read and used to update the in-memory config, as well as the user config file. But only if the parameter in question wasn't already defined.

### Changed

- Input parameter names and docstrings in _shared_files.config.update_config were changed for clarity.

## [0.29.1] - 2022-03-07

### Changed

- Updated fail-fast strategy to run all tests.

## [0.29.0] - 2022-03-07

### Added

- DispatchDB for storing dispatched results

### Changed

- UI loads dispatches from DispatchDB instead of browser local storage

## [0.28.3] - 2022-03-03

### Fixed

Installed executor plugins don't have to be referred to by their full module name. Eg, use "custom_executor", instead of "covalent_custom_plugin.custom_executor".

## [0.28.2] - 2022-03-03

### Added

- A brief overview of the tutorial structure in the MNIST classification tutorial.

## [0.28.1] - 2022-03-02

### Added

- Conda installation is only supported for Linux in the `Getting Started` guide.
- MNIST classifier tutorial.

### Removed

- Removed handling of default values of function parameters in `get_named_params` in `covalent/_shared_files/utils.py`. So, it is actually being handled by not being handled since now `named_args` and `named_kwargs` will only contain parameters that were passed during the function call and not all of them.

## [0.28.0] - 2022-03-02

### Added

- Lepton support, including for Python modules and C libraries
- How-to guides showing how to use leptons for each of these

## [0.27.6] - 2022-03-01

### Added

- Added feature development basic steps in CONTRIBUTING.md.
- Added section on locally building RTD (read the docs) in the contributing guide.

## [0.27.5] - 2022-03-01

### Fixed

- Missing UI input data after backend change - needed to be derived from graph for electrons, lattice inputs fixed on server-side, combining name and positional args
- Broken UI graph due to variable->edge_name renaming
- Missing UI executor data after server-side renaming

## [0.27.4] - 2022-02-28

### Fixed

- Path used in `covalent/executor/__init__.py` for executor plugin modules needed updating to `covalent/executor/executor_plugins`

### Removed

- Disabled workflow cancellation test due to inconsistent outcomes. Test will be re-enabled after cancellation mechanisms are investigated further.

## [0.27.3] - 2022-02-25

### Added

- Added `USING_DOCKER.md` guide for running docker container.
- Added cli args to covalent UI flask server `covalent_ui/app.py` to modify port and log file path.

### Removed

- Removed gunicorn from cli and Dockerfile.

### Changed

- Updated cli `covalent_dispatcher/_cli/service.py` to run flask server directly, and removed dispatcher and UI flags.
- Using Flask blueprints to merge Dispatcher and UI servers.
- Updated Dockerfile to run flask server directly.
- Creating server PID file manually in `covalent_dispatcher/_cli/service.py`.
- Updated tests and docs to reflect merged servers.
- Changed all mentions of port 47007 (for old UI server) to 48008.

## [0.27.2] - 2022-02-24

### Changed

- Removed unnecessary blockquotes from the How-To guide for creating custom executors
- Changed "Covalent Cloud" to "Covalent" in the main code text

## [0.27.1] - 2022-02-24

### Removed

- Removed AQ-Engineers from CODEOWNERS in order to fix PR review notifications

## [0.27.0] - 2022-02-24

### Added

- Support for positional only, positional or keyword, variable positional, keyword only, variable keyword types of parameters is now added, e.g an electron can now use variable args and variable kwargs if the number/names of parameters are unknown during definition as `def task(*args, **kwargs)` which wasn't possible before.

- `Lattice.args` added to store positional arguments passed to the lattice's workflow function.

- `get_named_params` function added in `_shared_files/utils.py` which will return a tuple containing named positional arguments and named keyword arguments. The names help in showing and storing these parameters in the transport graph.

- Tests to verify whether all kinds of input paramaters are supported by electron or a lattice.

### Changed

- No longer merging positional arguments with keyword arguments, instead they are separately stored in respective nodes in the transport graph.

- `inputs` returned from `_get_inputs` function in `covalent_dispatcher/_core/execution.py` now contains positional as well as keyword arguments which further get passed to the executor.

- Executors now support positional and keyword arguments as inputs to their executable functions.

- Result object's `_inputs` attribute now contains both `args` and `kwargs`.

- `add_node_for_nested_iterables` is renamed to `connect_node_with_others` and `add_node_to_graph` also renamed to `add_collection_node_to_graph` in `electron.py`. Some more variable renames to have appropriate self-explanatory names.

- Nodes and edges in the transport graph now have a better interface to assign attributes to them.

- Edge attribute `variable` renamed to `edge_name`.

- In `serialize` function of the transport graph, if `metadata_only` is True, then only `metadata` attribute of node and `source` and `target` attributes of edge are kept in the then return serialized `data`.

- Updated the tests wherever necessary to reflect the above changes

### Removed

- Deprecated `required_params_passed` since an error will automatically be thrown by the `build_graph` function if any of the required parameters are not passed.

- Removed duplicate attributes from nodes in the transport graph.

## [0.26.1] - 2022-02-23

### Added

- Added Local Executor section to the API read the docs.

## [0.26.0] - 2022-02-23

### Added

- Automated reminders to update the changelog

## [0.25.3] - 2022-02-23

## Added

- Listed common mocking commands in the CONTRIBUTING.md guide.
- Additional guidelines on testing.

## [0.25.2] - 2022-02-21

### Changed

- `backend` metadata name changed to `executor`.
- `_plan_workflow` usage updated to reflect how that executor related information is now stored in the specific executor object.
- Updated tests to reflect the above changes.
- Improved the dispatch cancellation test to provide a robust solution which earlier took 10 minutes to run with uncertainty of failing every now and then.

### Removed

- Removed `TaskExecutionMetadata` as a consequence of removing `execution_args`.

## [0.25.1] - 2022-02-18

### Fixed

- Tracking imports that have been used in the workflow takes less time.

### Added

- User-imports are included in the dispatch_source.py script. Covalent-related imports are commented out.

## [0.25.0] - 2022-02-18

### Added

- UI: Lattice draw() method displays in web UI
- UI: New navigation panel

### Changed

- UI: Animated graph changes, panel opacity

### Fixed

- UI: Fixed "Not Found" pages

## [0.24.21] - 2022-02-18

### Added

- RST document describing the expectations from a tutorial.

## [0.24.20] - 2022-02-17

### Added

- Added how to create custom executors

### Changed

- Changed the description of the hyperlink for choosing executors
- Fixed typos in doc/source/api/getting_started/how_to/execution/creating_custom_executors.ipynb

## [0.24.19] - 2022-02-16

### Added

- CODEOWNERS for certain files.

## [0.24.18] - 2022-02-15

### Added

- The user configuration file can now specify an executor plugin directory.

## [0.24.17] - 2022-02-15

### Added

- Added a how-to for making custom executors.

## [0.24.16] - 2022-02-12

### Added

- Errors now contain the traceback as well as the error message in the result object.
- Added test for `_post_process` in `tests/covalent_dispatcher_tests/_core/execution_test.py`.

### Changed

- Post processing logic in `electron` and dispatcher now relies on the order of execution in the transport graph rather than node's function names to allow for a more reliable pairing of nodes and their outputs.

- Renamed `init_test.py` in `tests/covalent_dispatcher_tests/_core/` to `execution_test.py`.

### Removed

- `exclude_from_postprocess` list which contained some non executable node types removed since only executable nodes are post processed now.

## [0.24.15] - 2022-02-11

### Fixed

- If a user's configuration file does not have a needed exeutor parameter, the default parameter (defined in _shared_files/defaults.py) is used.
- Each executor plugin is no longer initialized upon the import of Covalent. This allows required parameters in executor plugins.

## Changed

- Upon updating the configuration data with a user's configuration file, the complete set is written back to file.

## Added

- Tests for the local and base executors.

## [0.24.14] - 2022-02-11

### Added

- UI: add dashboard cards
- UI: add scaling dots background

### Changed

- UI: reduce sidebar font sizes, refine color theme
- UI: refine scrollbar styling, show on container hover
- UI: format executor parameters as YAML code
- UI: update syntax highlighting scheme
- UI: update index.html description meta tag

## [0.24.13] - 2022-02-11

### Added

- Tests for covalent/_shared_files/config.py

## [0.24.12] - 2022-02-10

### Added

- CodeQL code analyzer

## [0.24.11] - 2022-02-10

### Added

- A new dictionary `_DEFAULT_CONSTRAINTS_DEPRECATED` in defaults.py

### Changed

- The `_DEFAULT_CONSTRAINT_VALUES` dictionary now only contains the `backend` argument

## [0.24.10] - 2022-02-09

### Fixed

- Sporadically failing workflow cancellation test in tests/workflow_stack_test.py

## [0.24.9] - 2022-02-09

## Changed

- Implementation of `_port_from_pid` in covalent_dispatcher/_cli/service.py.

## Added

- Unit tests for command line interface (CLI) functionalities in covalent_dispatcher/_cli/service.py and covalent_dispatcher/_cli/cli.py.

## [0.24.8] - 2022-02-07

### Fixed

- If a user's configuration file does not have a needed parameter, the default parameter (defined in _shared_files/defaults.py) is used.

## [0.24.7] - 2022-02-07

### Added

- Typing: Add Type hint `dispatch_info` parameter.
- Documentation: Updated the return_type description in docstring.

### Changed

- Typing: Change return type annotation to `Generator`.

## [0.24.6] - 2022-02-06

### Added

- Type hint to `deserialize` method of `TransportableObject` of `covalent/_workflow/transport.py`.

### Changed

- Description of `data` in `deserialize` method of `TransportableObject` of `covalent/_workflow/transport.py` from `The serialized transportable object` to `Cloudpickled function`.

## [0.24.5] - 2022-02-05

### Fixed

- Removed dependence on Sentinel module

## [0.24.4] - 2022-02-04

### Added

- Tests across multiple versions of Python and multiple operating systems
- Documentation reflecting supported configurations

## [0.24.3] - 2022-02-04

### Changed

- Typing: Use `bool` in place of `Optional[bool]` as type annotation for `develop` parameter in `covalent_dispatcher.service._graceful_start`
- Typing: Use `Any` in place of `Optional[Any]` as type annotation for `new_value` parameter in `covalent._shared_files.config.get_config`

## [0.24.2] - 2022-02-04

### Fixed

- Updated hyperlink of "How to get the results" from "./collection/query_electron_execution_result" to "./collection/query_multiple_lattice_execution_results" in "doc/source/how_to/index.rst".
- Updated hyperlink of "How to get the result of a particular electron" from "./collection/query_multiple_lattice_execution_results" to "./collection/query_electron_execution_result" in "doc/source/how_to/index.rst".

## [0.24.1] - 2022-02-04

### Changed

- Changelog entries are now required to have the current date to enforce ordering.

## [0.24.0] - 2022-02-03

### Added

- UI: log file output - display in Output tab of all available log file output
- UI: show lattice and electron inputs
- UI: display executor attributes
- UI: display error message on failed status for lattice and electron

### Changed

- UI: re-order sidebar sections according to latest figma designs
- UI: update favicon
- UI: remove dispatch id from tab title
- UI: fit new uuids
- UI: adjust theme text primary and secondary colors

### Fixed

- UI: auto-refresh result state on initial render of listing and graph pages
- UI: graph layout issues: truncate long electron/param names

## [0.23.0] - 2022-02-03

### Added

- Added `BaseDispatcher` class to be used for creating custom dispatchers which allow connection to a dispatcher server.
- `LocalDispatcher` inheriting from `BaseDispatcher` allows connection to a local dispatcher server running on the user's machine.
- Covalent only gives interface to the `LocalDispatcher`'s `dispatch` and `dispatch_sync` methods.
- Tests for both `LocalDispatcher` and `BaseDispatcher` added.

### Changed

- Switched from using `lattice.dispatch` and `lattice.dispatch_sync` to `covalent.dispatch` and `covalent.dispatch_sync`.
- Dispatcher address now is passed as a parameter (`dispatcher_addr`) to `covalent.dispatch` and `covalent.dispatch_sync` instead of a metadata field to lattice.
- Updated tests, how tos, and tutorials to use `covalent.dispatch` and `covalent.dispatch_sync`.
- All the contents of `covalent_dispatcher/_core/__init__.py` are moved to `covalent_dispatcher/_core/execution.py` for better organization. `__init__.py` only contains function imports which are needed by external modules.
- `dispatch`, `dispatch_sync` methods deprecated from `Lattice`.

### Removed

- `_server_dispatch` method removed from `Lattice`.
- `dispatcher` metadata field removed from `lattice`.

## [0.22.19] - 2022-02-03

### Fixed

- `_write_dispatch_to_python_file` isn't called each time a task is saved. It is now only called in the final save in `_run_planned_workflow` (in covalent_dispatcher/_core/__init__.py).

## [0.22.18] - 2022-02-03

### Fixed

- Added type information to result.py

## [0.22.17] - 2022-02-02

### Added

- Replaced `"typing.Optional"` with `"str"` in covalent/executor/base.py
- Added missing type hints to `get_dispatch_context` and `write_streams_to_file` in covalent/executor/base.py, BaseExecutor

## [0.22.16] - 2022-02-02

### Added

- Functions to check if UI and dispatcher servers are running.
- Tests for the `is_ui_running` and `is_server_running` in covalent_dispatcher/_cli/service.py.

## [0.22.15] - 2022-02-01

### Fixed

- Covalent CLI command `covalent purge` will now stop the servers before deleting all the pid files.

### Added

- Test for `purge` method in covalent_dispatcher/_cli/service.py.

### Removed

- Unused `covalent_dispatcher` import from covalent_dispatcher/_cli/service.py.

### Changed

- Moved `_config_manager` import from within the `purge` method to the covalent_dispatcher/_cli/service.py for the purpose of mocking in tests.

## [0.22.14] - 2022-02-01

### Added

- Type hint to `_server_dispatch` method in `covalent/_workflow/lattice.py`.

## [0.22.13] - 2022-01-26

### Fixed

- When the local executor's `log_stdout` and `log_stderr` config variables are relative paths, they should go inside the results directory. Previously that was queried from the config, but now it's queried from the lattice metadata.

### Added

- Tests for the corresponding functions in (`covalent_dispatcher/_core/__init__.py`, `covalent/executor/base.py`, `covalent/executor/executor_plugins/local.py` and `covalent/executor/__init__.py`) affected by the bug fix.

### Changed

- Refactored `_delete_result` in result manager to give the option of deleting the result parent directory.

## [0.22.12] - 2022-01-31

### Added

- Diff check in pypi.yml ensures correct files are packaged

## [0.22.11] - 2022-01-31

### Changed

- Removed codecov token
- Removed Slack notifications from feature branches

## [0.22.10] - 2022-01-29

### Changed

- Running tests, conda, and version workflows on pull requests, not just pushes

## [0.22.9] - 2022-01-27

### Fixed

- Fixing version check action so that it doesn't run on commits that are in develop
- Edited PR template so that markdown checklist appears properly

## [0.22.8] - 2022-01-27

### Fixed

- publish workflow, using `docker buildx` to build images for x86 and ARM, prepare manifest and push to ECR so that pulls will match the correct architecture.
- typo in CONTRIBUTING
- installing `gcc` in Docker image so Docker can build wheels for `dask` and other packages that don't provide ARM wheels

### Changed

- updated versions in `requirements.txt` for `matplotlib` and `dask`

## [0.22.7] - 2022-01-27

### Added

- `MANIFEST.in` did not have `covalent_dispatcher/_service` in it due to which the PyPi package was not being built correctly. Added the `covalent_dispatcher/_service` to the `MANIFEST.in` file.

### Fixed

- setuptools properly including data files during installation

## [0.22.6] - 2022-01-26

### Fixed

- Added service folder in covalent dispatcher to package.

## [0.22.5] - 2022-01-25

### Fixed

- `README.md` images now use master branch's raw image urls hosted on <https://github.com> instead of <https://raw.githubusercontent.com>. Also, switched image rendering from html to markdown.

## [0.22.4] - 2022-01-25

### Fixed

- dispatcher server app included in sdist
- raw image urls properly used

## [0.22.3] - 2022-01-25

### Fixed

- raw image urls used in readme

## [0.22.2] - 2022-01-25

### Fixed

- pypi upload

## [0.22.1] - 2022-01-25

### Added

- Code of conduct
- Manifest.in file
- Citation info
- Action to upload to pypi

### Fixed

- Absolute URLs used in README
- Workflow badges updated URLs
- `install_package_data` -> `include_package_data` in `setup.py`

## [0.22.0] - 2022-01-25

### Changed

- Using public ECR for Docker release

## [0.21.0] - 2022-01-25

### Added

- GitHub pull request templates

## [0.20.0] - 2022-01-25

### Added

- GitHub issue templates

## [0.19.0] - 2022-01-25

### Changed

- Covalent Beta Release

## [0.18.9] - 2022-01-24

### Fixed

- iframe in the docs landing page is now responsive

## [0.18.8] - 2022-01-24

### Changed

- Temporarily removed output tab
- Truncated dispatch id to fit left sidebar, add tooltip to show full id

## [0.18.7] - 2022-01-24

### Changed

- Many stylistic improvements to documentation, README, and CONTRIBUTING.

## [0.18.6] - 2022-01-24

### Added

- Test added to check whether an already decorated function works as expected with Covalent.
- `pennylane` package added to the `requirements-dev.txt` file.

### Changed

- Now using `inspect.signature` instead of `function.__code__` to get the names of function's parameters.

## [0.18.5] - 2022-01-21

### Fixed

- Various CI fixes, including rolling back regression in version validation, caching on s3 hosted badges, applying releases and tags correctly.

## [0.18.4] - 2022-01-21

### Changed

- Removed comments and unused functions in covalent_dispatcher
- `result_class.py` renamed to `result.py`

### Fixed

- Version was not being properly imported inside `covalent/__init__.py`
- `dispatch_sync` was not previously using the `results_dir` metadata field

### Removed

- Credentials in config
- `generate_random_filename_in_cache`
- `is_any_atom`
- `to_json`
- `show_subgraph` option in `draw`
- `calculate_node`

## [0.18.3] - 2022-01-20

### Fixed

- The gunicorn servers now restart more gracefully

## [0.18.2] - 2022-01-21

### Changed

- `tempdir` metadata field removed and replaced with `executor.local.cache_dir`

## [0.18.1] - 2022-01-11

## Added

- Concepts page

## [0.18.0] - 2022-01-20

### Added

- `Result.CANCELLED` status to represent the status of a cancelled dispatch.
- Condition to cancel the whole dispatch if any of the nodes are cancelled.
- `cancel_workflow` function which uses a shared variable provided by Dask (`dask.distributed.Variable`) in a dask client to inform nodes to stop execution.
- Cancel function for dispatcher server API which will allow the server to terminate the dispatch.
- How to notebook for cancelling a dispatched job.
- Test to verify whether cancellation of dispatched jobs is working as expected.
- `cancel` function is available as `covalent.cancel`.

### Changed

- In file `covalent/_shared_files/config.py` instead of using a variable to store and then return the config data, now directly returning the configuration.
- Using `fire_and_forget` to dispatch a job instead of a dictionary of Dask's `Future` objects so that we won't have to manage the lifecycle of those futures.
- The `test_run_dispatcher` test was changed to reflect that the dispatcher no longer uses a dictionary of future objects as it was not being utilized anywhere.

### Removed

- `with dask_client` context was removed as the client created in `covalent_dispatcher/_core/__init__.py` is already being used even without the context. Furthermore, it creates issues when that context is exited which is unnecessary at the first place hence not needed to be resolved.

## [0.17.5] - 2022-01-19

### Changed

- Results directory uses a relative path by default and can be overridden by the environment variable `COVALENT_RESULTS_DIR`.

## [0.17.4] - 2022-01-19

### Changed

- Executor parameters use defaults specified in config TOML
- If relative paths are supplied for stdout and stderr, those files are created inside the results directory

## [0.17.3] - 2022-01-18

### Added

- Sync function
- Covalent CLI tool can restart in developer mode

### Fixed

- Updated the UI address referenced in the README

## [0.17.2] - 2022-01-12

### Added

- Quantum gravity tutorial

### Changed

- Moved VERSION file to top level

## [0.17.1] - 2022-01-19

### Added

- `error` attribute was added to the results object to show which node failed and the reason behind it.
- `stdout` and `stderr` attributes were added to a node's result to store any stdout and stderr printing done inside an electron/node.
- Test to verify whether `stdout` and `stderr` are being stored in the result object.

### Changed

- Redesign of how `redirect_stdout` and `redirect_stderr` contexts in executor now work to allow storing their respective outputs.
- Executors now also return `stdout` and `stderr` strings, along with the execution output, so that they can be stored in their result object.

## [0.17.0] - 2022-01-18

### Added

- Added an attribute `__code__` to electron and lattice which is a copy of their respective function's `__code__` attribute.
- Positional arguments, `args`, are now merged with keyword arguments, `kwargs`, as close as possible to where they are passed. This was done to make sure we support both with minimal changes and without losing the name of variables passed.
- Tests to ensure usage of positional arguments works as intended.

### Changed

- Slight rework to how any print statements in lattice are sent to null.
- Changed `test_dispatcher_functional` in `basic_dispatcher_test.py` to account for the support of `args` and removed a an unnecessary `print` statement.

### Removed

- Removed `args` from electron's `init` as it wasn't being used anywhere.

## [0.16.1] - 2022-01-18

### Changed

- Requirement changed from `dask[complete]` to `dask[distributed]`.

## [0.16.0] - 2022-01-14

### Added

- New UI static demo build
- New UI toolbar functions - orientation, toggle params, minimap
- Sortable and searchable lattice name row

### Changed

- Numerous UI style tweaks, mostly around dispatches table states

### Fixed

- Node sidebar info now updates correctly

## [0.15.11] - 2022-01-18

### Removed

- Unused numpy requirement. Note that numpy is still being installed indirectly as other packages in the requirements rely on it.

## [0.15.10] - 2022-01-16

## Added

- How-to guide for Covalent dispatcher CLI.

## [0.15.9] - 2022-01-18

### Changed

- Switched from using human readable ids to using UUIDs

### Removed

- `human-id` package was removed along with its mention in `requirements.txt` and `meta.yaml`

## [0.15.8] - 2022-01-17

### Removed

- Code breaking text from CLI api documentation.
- Unwanted covalent_dispatcher rst file.

### Changed

- Installation of entire covalent_dispatcher instead of covalent_dispatcher/_service in setup.py.

## [0.15.7] - 2022-01-13

### Fixed

- Functions with multi-line or really long decorators are properly serialized in dispatch_source.py.
- Multi-line Covalent output is properly commented out in dispatch_source.py.

## [0.15.6] - 2022-01-11

### Fixed

- Sub-lattice functions are successfully serialized in the utils.py get_serialized_function_str.

### Added

- Function to scan utilized source files and return a set of imported modules (utils.get_imports_from_source)

## [0.15.5] - 2022-01-12

### Changed

- UI runs on port 47007 and the dispatcher runs on port 48008. This is so that when the servers are later merged, users continue using port 47007 in the browser.
- Small modifications to the documentation
- Small fix to the README

### Removed

- Removed a directory `generated` which was improperly added
- Dispatcher web interface
- sqlalchemy requirement

## [0.15.4] - 2022-01-11

### Changed

- In file `covalent/executor/base.py`, `pickle` was changed to `cloudpickle` because of its universal pickling ability.

### Added

- In docstring of `BaseExecutor`, a note was added specifying that `covalent` with its dependencies is assumed to be installed in the conda environments.
- Above note was also added to the conda env selector how-to.

## [0.15.3] - 2022-01-11

### Changed

- Replaced the generic `RuntimeError` telling users to check if there is an object manipulation taking place inside the lattice to a simple warning. This makes the original error more visible.

## [0.15.2] - 2022-01-11

### Added

- If condition added for handling the case where `__getattr__` of an electron is accessed to detect magic functions.

### Changed

- `ActiveLatticeManager` now subclasses from `threading.local` to make it thread-safe.
- `ValueError` in the lattice manager's `claim` function now also shows the name of the lattice that is currently claimed.
- Changed docstring of `ActiveLatticeManager` to note that now it is thread-safe.
- Sublattice dispatching now no longer deletes the result object file and is dispatched normally instead of in a serverless manner.
- `simulate_nitrogen_and_copper_slab_interaction.ipynb` notebook tutorial now does normal dispatching as well instead of serverless dispatching. Also, now 7 datapoints will be shown instead of 10 earlier.

## [0.15.1] - 2022-01-11

### Fixed

- Passing AWS credentials to reusable workflows as a secret

## [0.15.0] - 2022-01-10

### Added

- Action to push development image to ECR

### Changed

- Made the publish action reusable and callable

## [0.14.1] - 2022-01-02

### Changed

- Updated the README
- Updated classifiers in the setup.py file
- Massaged some RTD pages

## [0.14.0] - 2022-01-07

### Added

- Action to push static UI to S3

## [0.13.2] - 2022-01-07

### Changed

- Completed new UI design work

## [0.13.1] - 2022-01-02

### Added

- Added eventlet requirement

### Changed

- The CLI tool can now manage the UI flask server as well
- [Breaking] The CLI option `-t` has been changed to `-d`, which starts the servers in developer mode and exposes unit tests to the server.

## [0.13.0] - 2022-01-01

### Added

- Config manager in `covalent/_shared_files/config.py`
- Default location for the main config file can be overridden using the environment variable `COVALENT_CONFIG_DIR`
- Ability to set and get configuration using `get_config` and `set_config`

### Changed

- The flask servers now reference the config file
- Defaults reference the config file

### Fixed

- `ValueError` caught when running `covalent stop`
- One of the functional tests was using a malformed path

### Deprecated

- The `electron.to_json` function
- The `generate_random_filename_in_cache` function

### Removed

- The `get_api_token` function

## [0.12.13] - 2022-01-04

## Removed

- Tutorial section headings

## Fixed

- Plot background white color

## [0.12.12] - 2022-01-06

### Fixed

- Having a print statement inside electron and lattice code no longer causes the workflow to fail.

## [0.12.11] - 2022-01-04

### Added

- Completed UI feature set for first release

### Changed

- UI server result serialization improvements
- UI result update webhook no longer fails on request exceptions, logs warning intead

## [0.12.10] - 2021-12-17

### Added

- Astrophysics tutorial

## [0.12.9] - 2022-01-04

### Added

- Added `get_all_node_results` method in `result_class.py` to return result of all node executions.

- Added `test_parallelilization` test to verify whether the execution is now being achieved in parallel.

### Changed

- Removed `LocalCluster` cluster creation usage to a simple `Client` one from Dask.

- Removed unnecessary `to_run` function as we no longer needed to run execution through an asyncio loop.

- Removed `async` from function definition of previously asynchronous functions, `_run_task`, `_run_planned_workflow`, `_plan_workflow`, and `_run_workflow`.

- Removed `uvloop` from requirements.

- Renamed `test_get_results` to `test_get_result`.

- Reran the how to notebooks where execution time was mentioned.

- Changed how `dispatch_info` context manager was working to account for multiple nodes accessing it at the same time.

## [0.12.8] - 2022-01-02

### Changed

- Changed the software license to GNU Affero 3.0

### Removed

- `covalent-ui` directory

## [0.12.7] - 2021-12-29

### Fixed

- Gunicorn logging now uses the `capture-output` flag instead of redirecting stdout and stderr

## [0.12.6] - 2021-12-23

### Changed

- Cleaned up the requirements and moved developer requirements to a separate file inside `tests`

## [0.12.5] - 2021-12-16

### Added

- Conda build CI job

## [0.12.4] - 2021-12-23

### Changed

- Gunicorn server now checks for port availability before starting

### Fixed

- The `covalent start` function now prints the correct port if the server is already running.

## [0.12.3] - 2021-12-14

### Added

- Covalent tutorial comparing quantum support vector machines with support vector machine algorithms implemented in qiskit and scikit-learn.

## [0.12.2] - 2021-12-16

### Fixed

- Now using `--daemon` in gunicorn to start the server, which was the original intention.

## [0.12.1] - 2021-12-16

### Fixed

- Removed finance references from docs
- Fixed some other small errors

### Removed

- Removed one of the failing how-to tests from the functional test suite

## [0.12.0] - 2021-12-16

### Added

- Web UI prototype

## [0.11.1] - 2021-12-14

### Added

- CLI command `covalent status` shows port information

### Fixed

- gunicorn management improved

## [0.11.0] - 2021-12-14

### Added

- Slack notifications for test status

## [0.10.4] - 2021-12-15

### Fixed

- Specifying a non-default results directory in a sub-lattice no longer causes a failure in lattice execution.

## [0.10.3] - 2021-12-14

### Added

- Functional tests for how-to's in documentation

### Changed

- Moved example script to a functional test in the pipeline
- Added a test flag to the CLI tool

## [0.10.2] - 2021-12-14

### Fixed

- Check that only `kwargs` without any default values in the workflow definition need to be passed in `lattice.draw(ax=ax, **kwargs)`.

### Added

- Function to check whether all the parameters without default values for a callable function has been passed added to shared utils.

## [0.10.1] - 2021-12-13

### Fixed

- Content and style fixes for getting started doc.

## [0.10.0] - 2021-12-12

### Changed

- Remove all imports from the `covalent` to the `covalent_dispatcher`, except for `_dispatch_serverless`
- Moved CLI into `covalent_dispatcher`
- Moved executors to `covalent` directory

## [0.9.1] - 2021-12-13

### Fixed

- Updated CONTRIBUTING to clarify docstring style.
- Fixed docstrings for `calculate_node` and `check_constraint_specific_sum`.

## [0.9.0] - 2021-12-10

### Added

- `prefix_separator` for separating non-executable node types from executable ones.

- `subscript_prefix`, `generator_prefix`, `sublattice_prefix`, `attr_prefix` for prefixes of subscripts, generators,
  sublattices, and attributes, when called on an electron and added to the transport graph.

- `exclude_from_postprocess` list of prefixes to denote those nodes which won't be used in post processing the workflow.

- `__int__()`, `__float__()`, `__complex__()` for converting a node to an integer, float, or complex to a value of 0 then handling those types in post processing.

- `__iter__()` generator added to Electron for supporting multiple return values from an electron execution.

- `__getattr__()` added to Electron for supporting attribute access on the node output.

- `__getitem__()` added to Electron for supporting subscripting on the node output.

- `electron_outputs` added as an attribute to lattice.

### Changed

- `electron_list_prefix`, `electron_dict_prefix`, `parameter_prefix` modified to reflect new way to assign prefixes to nodes.

- In `build_graph` instead of ignoring all exceptions, now the exception is shown alongwith the runtime error notifying that object manipulation should be avoided inside a lattice.

- `node_id` changed to `self.node_id` in Electron's `__call__()`.

- `parameter` type electrons now have the default metadata instead of empty dictionary.

- Instead of deserializing and checking whether a sublattice is there, now a `sublattice_prefix` is used to denote when a node is a sublattice.

- In `dispatcher_stack_test`, `test_dispatcher_flow` updated to indicate the new use of `parameter_prefix`.

### Fixed

- When an execution fails due to something happening in `run_workflow`, then result object's status is now failed and the object is saved alongwith throwing the appropriate exception.

## [0.8.5] - 2021-12-10

### Added

- Added tests for choosing specific executors inside electron initialization.
- Added test for choosing specific Conda environments inside electron initialization.

## [0.8.4] - 2021-12-10

### Changed

- Removed _shared_files directory and contents from covalent_dispatcher. Logging in covalent_dispatcher now uses the logger in covalent/_shared_files/logging.py.

## [0.8.3] - 2021-12-10

### Fixed

- Decorator symbols were added to the pseudo-code in the quantum chemistry tutorial.

## [0.8.2] - 2021-12-06

### Added

- Quantum chemistry tutorial.

## [0.8.1] - 2021-12-08

### Added

- Docstrings with typehints for covalent dispatcher functions added.

### Changed

- Replaced `node` to `node_id` in `electron.py`.

- Removed unnecessary `enumerate` in `covalent_dispatcher/_core/__init__.py`.

- Removed `get_node_device_mapping` function from `covalent_dispatcher/_core/__init__.py`
  and moved the definition to directly add the mapping to `workflow_schedule`.

- Replaced iterable length comparison for `executor_specific_exec_cmds` from `if len(executor_specific_exec_cmds) > 0`
  to `if executor_specific_exec_cmds`.

## [0.8.0] - 2021-12-03

### Added

- Executors can now accept the name of a Conda environment. If that environment exists, the operations of any electron using that executor are performed in that Conda environment.

## [0.7.6] - 2021-12-02

### Changed

- How to estimate lattice execution time has been renamed to How to query lattice execution time.
- Change result querying syntax in how-to guides from `lattice.get_result` to
  `covalent.get_result`.
- Choose random port for Dask dashboard address by setting `dashboard_address` to ':0' in
  `LocalCluster`.

## [0.7.5] - 2021-12-02

### Fixed

- "Default" executor plugins are included as part of the package upon install.

## [0.7.4] - 2021-12-02

### Fixed

- Upgraded dask to 2021.10.0 based on a vulnerability report

## [0.7.3] - 2021-12-02

### Added

- Transportable object tests
- Transport graph tests

### Changed

- Variable name node_num to node_id
- Variable name node_idx to node_id

### Fixed

- Transport graph `get_dependencies()` method return type was changed from Dict to List

## [0.7.2] - 2021-12-01

### Fixed

- Date handling in changelog validation

### Removed

- GitLab CI YAML

## [0.7.1] - 2021-12-02

### Added

- A new parameter to a node's result called `sublattice_result` is added.
  This will be of a `Result` type and will contain the result of that sublattice's
  execution. If a normal electron is executed, this will be `None`.

- In `_delete_result` function in `results_manager.py`, an empty results directory
  will now be deleted.

- Name of a sublattice node will also contain `(sublattice)`.

- Added `_dispatch_sync_serverless` which synchronously dispatches without a server
  and waits for a result to be returned. This is the method used to dispatch a sublattice.

- Test for sublatticing is added.

- How-to guide added for sublatticing explaining the new features.

### Changed

- Partially changed `draw` function in `lattice.py` to also draw the subgraph
  of the sublattice when drawing the main graph of the lattice. The change is
  incomplete as we intend to add this feature later.

- Instead of returning `plt`, `draw` now returns the `ax` object.

- `__call__` function in `lattice.py` now runs the lattice's function normally
  instead of dispatching it.

- `_run_task` function now checks whether current node is a sublattice and acts
  accordingly.

### Fixed

- Unnecessary lines to rename the node's name in `covalent_dispatcher/_core/__init__.py` are removed.

- `test_electron_takes_nested_iterables` test was being ignored due to a spelling mistake. Fixed and
  modified to follow the new pattern.

## [0.7.0] - 2021-12-01

### Added

- Electrons can now accept an executor object using the "backend" keyword argument. "backend" can still take a string naming the executor module.
- Electrons and lattices no longer have Slurm metadata associated with the executor, as that information should be contained in the executor object being used as an input argument.
- The "backend" keyword can still be a string specifying the executor module, but only if the executor doesn't need any metadata.
- Executor plugin classes are now directly available to covalent, eg: covalent.executor.LocalExecutor().

## [0.6.7] - 2021-12-01

### Added

- Docstrings without examples for all the functions in core covalent.
- Typehints in those functions as well.
- Used `typing.TYPE_CHECKING` to prevent cyclic imports when writing typehints.

### Changed

- `convert_to_lattice_function` renamed to `convert_to_lattice_function_call`.
- Context managers now raise a `ValueError` instead of a generic `Exception`.

## [0.6.6] - 2021-11-30

### Fixed

- Fixed the version used in the documentation
- Fixed the badge URLs to prevent caching

## [0.6.5] - 2021-11-30

### Fixed

- Broken how-to links

### Removed

- Redundant lines from .gitignore
- *.ipynb from .gitignore

## [0.6.4] - 2021-11-30

### Added

- How-to guides for workflow orchestration.
  - How to construct an electron
  - How to construct a lattice
  - How to add an electron to lattice
  - How to visualize the lattice
  - How to add constraints to lattices
- How-to guides for workflow and subtask execution.
  - How to execute individual electrons
  - How to execute a lattice
  - How to execute multiple lattices
- How-to guides for status querying.
  - How to query electron execution status
  - How to query lattice execution status
  - How to query lattice execution time
- How-to guides for results collection
  - How to query electron execution results
  - How to query lattice execution results
  - How to query multiple lattice execution results
- Str method for the results object.

### Fixed

- Saving the electron execution status when the subtask is running.

## [0.6.3] - 2021-11-29

### Removed

- JWT token requirement.
- Covalent dispatcher login requirement.
- Update covalent login reference in README.md.
- Changed the default dispatcher server port from 5000 to 47007.

## [0.6.2] - 2021-11-28

### Added

- Github action for tests and coverage
- Badges for tests and coverage
- If tests pass then develop is pushed to master
- Add release action which tags and creates a release for minor version upgrades
- Add badges action which runs linter, and upload badges for version, linter score, and platform
- Add publish action (and badge) which builds a Docker image and uploads it to the AWS ECR

## [0.6.1] - 2021-11-27

### Added

- Github action which checks version increment and changelog entry

## [0.6.0] - 2021-11-26

### Added

- New Covalent RTD theme
- sphinx extension sphinx-click for CLI RTD
- Sections in RTD
- init.py in both covalent-dispatcher logger module and cli module for it to be importable in sphinx

### Changed

- docutils version that was conflicting with sphinx

### Removed

- Old aq-theme

## [0.5.1] - 2021-11-25

### Added

- Integration tests combining both covalent and covalent-dispatcher modules to test that
  lattice workflow are properly planned and executed.
- Integration tests for the covalent-dispatcher init module.
- pytest-asyncio added to requirements.

## [0.5.0] - 2021-11-23

### Added

- Results manager file to get results from a file, delete a result, and redispatch a result object.
- Results can also be awaited to only return a result if it has either been completed or failed.
- Results class which is used to store the results with all the information needed to be used again along with saving the results to a file functionality.
- A result object will be a mercurial object which will be updated by the dispatcher and saved to a file throughout the dispatching and execution parts.
- Direct manipulation of the transport graph inside a result object takes place.
- Utility to convert a function definition string to a function and vice-versa.
- Status class to denote the status of a result object and of each node execution in the transport graph.
- Start and end times are now also stored for each node execution as well as for the whole dispatch.
- Logging of `stdout` and `stderr` can be done by passing in the `log_stdout`, `log_stderr` named metadata respectively while dispatching.
- In order to get the result of a certain dispatch, the `dispatch_id`, the `results_dir`, and the `wait` parameter can be passed in. If everything is default, then only the dispatch id is required, waiting will not be done, and the result directory will be in the current working directory with folder name as `results/` inside which every new dispatch will have a new folder named according to their respective dispatch ids, containing:
  - `result.pkl` - (Cloud)pickled result object.
  - `result_info.yaml` - yaml file with high level information about the result and its execution.
  - `dispatch_source.py` - python file generated, containing the original function definitions of lattice and electrons which can be used to dispatch again.

### Changed

- `logfile` named metadata is now `slurm_logfile`.
- Instead of using `jsonpickle`, `cloudpickle` is being used everywhere to maintain consistency.
- `to_json` function uses `json` instead of `jsonpickle` now in electron and lattice definitions.
- `post_processing` moved to the dispatcher, so the dispatcher will now store a finished execution result in the results folder as specified by the user with no requirement of post processing it from the client/user side.
- `run_task` function in dispatcher modified to check if a node has completed execution and return it if it has, else continue its execution. This also takes care of cases if the server has been closed mid execution, then it can be started again from the last saved state, and the user won't have to wait for the whole execution.
- Instead of passing in the transport graph and dispatch id everywhere, the result object is being passed around, except for the `asyncio` part where the dispatch id and results directory is being passed which afterwards lets the core dispatcher know where to get the result object from and operate on it.
- Getting result of parent node executions of the graph, is now being done using the result object's graph. Storing of each execution's result is also done there.
- Tests updated to reflect the changes made. They are also being run in a serverless manner.

### Removed

- `LatticeResult` class removed.
- `jsonpickle` requirement removed.
- `WorkflowExecutionResult`, `TaskExecutionResult`, and `ExecutionError` singleton classes removed.

### Fixed

- Commented out the `jwt_required()` part in `covalent-dispatcher/_service/app.py`, may be removed in later iterations.
- Dispatcher server will now return the error message in the response of getting result if it fails instead of sending every result ever as a response.

## [0.4.3] - 2021-11-23

### Added

- Added a note in Known Issues regarding port conflict warning.

## [0.4.2] - 2021-11-24

### Added

- Added badges to README.md

## [0.4.1] - 2021-11-23

### Changed

- Removed old coverage badge and fixed the badge URL

## [0.4.0] - 2021-11-23

### Added

- Codecov integrations and badge

### Fixed

- Detached pipelines no longer created

## [0.3.0] - 2021-11-23

### Added

- Wrote a Code of Conduct based on <https://www.contributor-covenant.org/>
- Added installation and environment setup details in CONTRIBUTING
- Added Known Issues section to README

## [0.2.0] - 2021-11-22

### Changed

- Removed non-open-source executors from Covalent. The local SLURM executor is now
- a separate repo. Executors are now plugins.

## [0.1.0] - 2021-11-19

### Added

- Pythonic CLI tool. Install the package and run `covalent --help` for a usage description.
- Login and logout functionality.
- Executor registration/deregistration skeleton code.
- Dispatcher service start, stop, status, and restart.

### Changed

- JWT token is stored to file instead of in an environment variable.
- The Dask client attempts to connect to an existing server.

### Removed

- Removed the Bash CLI tool.

### Fixed

- Version assignment in the covalent init file.

## [0.0.3] - 2021-11-17

### Fixed

- Fixed the Dockerfile so that it runs the dispatcher server from the covalent repo.

## [0.0.2] - 2021-11-15

### Changed

- Single line change in ci script so that it doesn't exit after validating the version.
- Using `rules` in `pytest` so that the behavior in test stage is consistent.

## [0.0.1] - 2021-11-15

### Added

- CHANGELOG.md to track changes (this file).
- Semantic versioning in VERSION.
- CI pipeline job to enforce versioning.<|MERGE_RESOLUTION|>--- conflicted
+++ resolved
@@ -11,6 +11,10 @@
 
 - Single line call to join instead of a for loop
 - Updated black, mirrors-prettier, and detect-secrets in pre-commit hooks
+
+### Operations
+
+- Updated hotfix logic to run on a merge to a release branch
 
 ## [0.205.0-rc.0] - 2022-10-19
 
@@ -112,14 +116,9 @@
 
 ### Operations
 
-<<<<<<< HEAD
-- Updated hotfix logic to run on a merge to a release branch
-- Always add rc0 to prereleases
-=======
 - updated hotfix logic to run on a merge to a release branch
 - Fixing js github actions dist by re-building from develop
 - Fixing syntax in describe action & compiled action manually
->>>>>>> c55d471e
 
 ## [0.202.0] - 2022-10-11
 
