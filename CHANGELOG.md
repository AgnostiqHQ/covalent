--- conflicted
+++ resolved
@@ -14,13 +14,10 @@
 - Pass all the necessary inputs for the triggered workflow as part of the HTTP POST request body
 - Added MacOS 12 to test matrix
 
-<<<<<<< HEAD
-=======
 
 ### Changed
 
 - Skipping stalling `dask_executor` functional test
->>>>>>> 8115e574
 - Database is initialized in `covalent_ui/app.py` instead of in the CLI's `start` method in order to support management via `start-stop-daemon`.
 - Convert `COVALENT_SVC_PORT` to `int` when parsing env var
 - Skipping stalling `dask_executor` functional test
