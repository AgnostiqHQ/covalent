--- conflicted
+++ resolved
@@ -7,12 +7,11 @@
 
 ## [UNRELEASED]
 
-<<<<<<< HEAD
 ### Changed
 
 - Deprecate topological sort in favor of inspect in-degree of nodes until they are zero before dispatching task
 - Use deepcopy to generate a copy of the metadata dictionary before saving result object to the database
-=======
+
 ### Tests
 
 - Disabled several dask functional tests
@@ -93,7 +92,6 @@
 ### Added
 
 - New fields to the decomposed result object Database: 
->>>>>>> 41b28505
 
 ## [0.131.0] - 2022-07-13
 
