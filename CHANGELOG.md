# Changelog

All notable changes to this project will be documented in this file.

The format is based on [Keep a Changelog](https://keepachangelog.com/en/1.0.0/),
and this project adheres to [Semantic Versioning](https://semver.org/spec/v2.0.0.html).

## [UNRELEASED]

<<<<<<< HEAD
### Changed

- Enhanced the Dockerfile to include builds from various sources and a differentiation between SDK and Server builds
=======
### Docs

- Added IBMQ tutorial

### Added

- Workflow re-dispatching functionality.

## [0.214.0-rc.0] - 2023-01-25

### Authors

- Faiyaz Hasan <faiyaz@agnostiq.ai>
- Alejandro Esquivel <ae@alejandro.ltd>


### Operations

- Fixed stable-changelog action removed `.catch` added `.on('error')`
- Removed AWS base executor deployment from `release.yml`
- Removed experimental tests from nightly test matrix (will be brought back but in different workflow)
- Updated release workflow to continue if release tag already exists

### Removed

- Slurm executor reference from qaoa tutorial since it's not compatible with conda env at the moment.

### Fixed

- Braket pip installation instructions.

## [0.213.2-rc.0] - 2023-01-21

### Authors

- Will Cunningham <wjcunningham7@users.noreply.github.com>


### Fixed

- Removing the entrypoint for SDK-only install
- Updating client requirements to match server versions
>>>>>>> 3f7330e5

## [0.213.1-rc.0] - 2023-01-20

### Authors

- Faiyaz Hasan <faiyaz@agnostiq.ai>
- Alejandro Esquivel <ae@alejandro.ltd>
- dwelsch-esi <116022979+dwelsch-esi@users.noreply.github.com>


### Fixed

- Load plugins only when COVALENT_PLUGIN_LOAD environment variable has been set to a Truthy value.

### Docs
- Published Self-Deployment Guide

## [0.213.0-rc.0] - 2023-01-18

### Authors

- dwelsch-esi <116022979+dwelsch-esi@users.noreply.github.com>
- Co-authored-by: dwelsch-memverge <david.welsch@memverge.com>
- Co-authored-by: pre-commit-ci[bot] <66853113+pre-commit-ci[bot]@users.noreply.github.com>
- Sankalp Sanand <sankalp@agnostiq.ai>
- Co-authored-by: kessler-frost <ssanand@hawk.iit.edu>
- Co-authored-by: Faiyaz Hasan <faiyaz@agnostiq.ai>
- Co-authored-by: Casey Jao <casey@agnostiq.ai>
- Co-authored-by: Santosh kumar <29346072+santoshkumarradha@users.noreply.github.com>
- Co-authored-by: Will Cunningham <wjcunningham7@gmail.com>
- Will Cunningham <wjcunningham7@users.noreply.github.com>
- Co-authored-by: Alejandro Esquivel <ae@alejandro.ltd>


### Fixed

- MNIST tutorial now shows non-Null outputs and the classifier training log image has been updated.
- Minor changes to tutorials: autoencoder, quantum and classical svm, ensemble classification, iris classification with Pennylane, quantum chemistry, DNN tutorial, qaoa, spacetime tutorial etc.
- The range of `networkx` versions in requirements.txt weren't compatible with each other, thus it is pinned to `2.8.6` now
- SDK-only sdist and installation should now work as expected, not packaging the server

### Added

- Added `dispatcher_addr` argument to `ct.get_result` similar to `ct.dispatch` so that it doesn't always fallback to using the default configured address

### Tests

- Updated `_get_result_from_dispatcher` test to verify whether using a link directly works or not

### Docs
- Revised UI reference. Added Settings page documentation.
- Added broken UI links in README

## [0.212.1-rc.0] - 2023-01-14

### Authors

- Casey Jao <casey@agnostiq.ai>


### Fixed

- Fixed naming of collection nodes (was breaking postprocessing)
- Restored compatibility with stable release of AWS executors


## [0.212.0-rc.0] - 2023-01-13

### Authors

- Prasanna Venkatesh <54540812+Prasy12@users.noreply.github.com>
- Co-authored-by: kamalesh.suresh <kamalesh.suresh@psiog.com>
- Co-authored-by: Amalan Jenicious F <amalan.jenicious@psiog.com>
- Co-authored-by: Alejandro Esquivel <ae@alejandro.ltd>


### Added

- Front-end pending unit tests for the GUI.

## [0.211.1-rc.0] - 2023-01-12

### Authors

- Prasanna Venkatesh <54540812+Prasy12@users.noreply.github.com>
- Co-authored-by: Aravind-psiog <aravind.prabaharan@psiog.com>
- Co-authored-by: ArunPsiog <arun.mukesh@psiog.com>
- Co-authored-by: Alejandro Esquivel <ae@alejandro.ltd>

### Fixed

- Optimization of logs on the GUI for large log file sizes.
- Fixed UI pagination not working for more than 11 pages
- Runtime field counting down for select running dispatches

## [0.211.0-rc.0] - 2023-01-10

### Authors

- Alejandro Esquivel <ae@alejandro.ltd>


### Changed
- Changed decode-uri-component package version on webapp yarn-lock file.
- Changed json5 package version on webapp yarn-lock file.

## [0.210.0-rc.0] - 2023-01-05

### Authors

- Alejandro Esquivel <ae@alejandro.ltd>


### Changed

- Reverted nightly frequency back to once a day

### Docs

- Updated compatibility matrix

## [0.209.1-rc.0] - 2022-12-15

### Authors

- Alejandro Esquivel <ae@alejandro.ltd>
- dwelsch-esi <116022979+dwelsch-esi@users.noreply.github.com>
- Co-authored-by: dwelsch-memverge <david.welsch@memverge.com>
- Co-authored-by: Santosh kumar <29346072+santoshkumarradha@users.noreply.github.com>
- Co-authored-by: pre-commit-ci[bot] <66853113+pre-commit-ci[bot]@users.noreply.github.com>
- Co-authored-by: santoshkumarradha <santosh@agnostiq.ai>
- RaviPsiog <111348352+RaviPsiog@users.noreply.github.com>
- Co-authored-by: RaviPsiog <ravieja.gurram@psiog.com>
- Co-authored-by: Faiyaz Hasan <faiyaz@agnostiq.ai>
- Casey Jao <casey@agnostiq.ai>
- Co-authored-by: Will Cunningham <wjcunningham7@users.noreply.github.com>
- Prasanna Venkatesh <54540812+Prasy12@users.noreply.github.com>
- Ara Ghukasyan <38226926+araghukas@users.noreply.github.com>
- Venkat Bala <15014089+venkatBala@users.noreply.github.com>
- Co-authored-by: Venkat Bala <venkat@agnostiq.ai>


### Fixed

- Removed merge conflict symbols in changelog

## [0.209.0-rc.0] - 2022-12-15

### Authors

- Alejandro Esquivel <ae@alejandro.ltd>
- dwelsch-esi <116022979+dwelsch-esi@users.noreply.github.com>
- Co-authored-by: dwelsch-memverge <david.welsch@memverge.com>
- Co-authored-by: Santosh kumar <29346072+santoshkumarradha@users.noreply.github.com>
- Co-authored-by: pre-commit-ci[bot] <66853113+pre-commit-ci[bot]@users.noreply.github.com>
- Co-authored-by: santoshkumarradha <santosh@agnostiq.ai>
- RaviPsiog <111348352+RaviPsiog@users.noreply.github.com>
- Co-authored-by: RaviPsiog <ravieja.gurram@psiog.com>
- Co-authored-by: Faiyaz Hasan <faiyaz@agnostiq.ai>
- Casey Jao <casey@agnostiq.ai>
- Co-authored-by: Will Cunningham <wjcunningham7@users.noreply.github.com>
- Prasanna Venkatesh <54540812+Prasy12@users.noreply.github.com>
- Ara Ghukasyan <38226926+araghukas@users.noreply.github.com>
- Venkat Bala <15014089+venkatBala@users.noreply.github.com>
- Co-authored-by: Venkat Bala <venkat@agnostiq.ai>


### Added

- Adding support for PostgresQL DB backend
- Added check for `COVALENT_DATABASE_URL`, if exists connect sqlalchemy engine using that
- Adding `COVALENT_DATABASE_USER` and `COVALENT_DATABASE_PASSWORD` environment variables
- Adding `COVALENT_DATABASE_HOSTNAME` and `COVALENT_DATABASE_PORT` environment variables for easy configuration

### Changed

- Updated `requirements.txt` to include `pyscopg2`
- Refactored execution.py into loosely coupled modular pieces

### Fixed

- Build graph now sets all unset lattice constraints from defaults
- Fixed all failing functional tests
- Fixed local executor tests on MacOS by adding ProcessPoolExecutor

### Changed

- Updated `directory` like default environment variable paths to avoid creating redundant nested directories when self-hosting

### Docs

- Adding `Deployment` section for self-hosting guide

### Docs

- Rewrote Concepts section in docs
- Split Concepts into API, server, and UI sections
- Added new examples and graphics for Concepts

### Fixed

- Respecting specified AWS profile & region in remote executed S3 file transfers, defaulting to env vars of execution backend

### Added

- Added `TaskRuntimeError` exception for executor plugin implementations to signal to Covalent that a task raised an
  unhandled exception while running in the executor backend.
- Added environment variable for a remote database backend
- Added support for mysql and postgresql

### Changed

- Docs for Covalent's Slurm plugin updated with explanation for optional `srun` parameters.
- Electron errors are segregated by type; task runtime errors are
  stored in `stderr` while the `error` attribute of a node is reserved
  for exceptions raised by Covalent itself.
- When tasks fail in a workflow, the Lattice ErrorCard in the UI summarizes the failed tasks.

### Fixed

- Electrons will inherit the lattice executors.
- Sublattices inherit the parent lattice executor.
- When several electrons are running concurrently, their stdout and stderr are stored in the correct graph nodes.
- Electron errors now appear in the Electron ErrorCard when one clicks on a failed task in the UI.
- When an electron raises an exception during execution, the local and dask executors now try to recover any output that was already
  written.
- Fixed functional tests.
- Added `requirements-client.txt` to MANIFEST file
- Respecting specified AWS profile & region in remote executed S3 file transfers, defaulting to env vars of execution backend
- Fixed local executor tests on MacOS (second attempt)
- The `initialize_results_dir` method attempts to use an environment variable instead of the results directory in the payload
- Modified certain sqlalchemy commands for postgres compatibility
- Removed references to results_dir in the payload

### Docs


- Added DNN tutorial
- Updated AWS Plugins install instructions
- Updated AWS Plugins documentation (minor fixes)
- Rewrote intro material in README.
- Changed "Citation" in the README.
- Renamed "Release Notes" to "What's New?" in the README. Updated What's New with a description of the newest GUI functionality.
- Added "Quick Start" guide.
- Updated and reorganized doc landing page.
- Rewrote "Getting Started" page.
- Broke out "Installing from Source" instructions to separate page.
- Corrected some API class names in headers.
- Added an executors-and-UI graphic.
- Adding `Deployment` section for self-hosting guide


## [0.208.0-rc.0] - 2022-11-05

### Authors

- Faiyaz Hasan <faiyaz@agnostiq.ai>
- Casey Jao <casey@agnostiq.ai>
- Alejandro Esquivel <ae@alejandro.ltd>

### Operations

- Reverted nightly schedule back to daily at 4:00am
- Added Alejandro to PAUL_BLART group to allow trigerring of releases

### Added

- Support for transferring the contents of folders to and from S3 buckets using the file transfer module.

### Docs

- Rewrote intro material in README.
- Changed "Citation" in the README.
- Renamed "Release Notes" to "What's New?" in the README. Updated What's New with a description of the newest GUI functionality.

### Fixed

- Folder transfer unit test.
- Folder transfer download bug
- Result objects now print correctly when nodes fail

### Changed

- Width of lattice name column on dispatch list GUI.
- Optimzing larger graphs for better performance.

## [0.207.0-rc.0] - 2022-10-26

### Authors

- Alejandro Esquivel <ae@alejandro.ltd>
- Co-authored-by: pre-commit-ci[bot] <66853113+pre-commit-ci[bot]@users.noreply.github.com>


### Changed

- Running migrations automatically if none have run in the past (fresh installs, after purging)

## [0.206.0-rc.0] - 2022-10-26

### Authors

- Akalanka <8133713+boneyag@users.noreply.github.com>
- Co-authored-by: Will Cunningham <wjcunningham7@users.noreply.github.com>
- Co-authored-by: Scott Wyman Neagle <scott@agnostiq.ai>
- Scott Wyman Neagle <wymnea@protonmail.com>
- Co-authored-by: Will Cunningham <wjcunningham7@gmail.com>
- Co-authored-by: Alejandro Esquivel <ae@alejandro.ltd>
- Co-authored-by: Faiyaz Hasan <faiyaz@agnostiq.ai>
- Casey Jao <casey@agnostiq.ai>
- Venkat Bala <15014089+venkatBala@users.noreply.github.com>


### Docs

- Updated AWS Lambda executor docs to address conflict with using public ecr registries

### Docs

- Fixed missing RTD content under API section for covalent, cli, leptons, deps, data transfer

### Fixed

- Enabling logging by default
- Removed debugging output
- Clarify cli output when `covalent db migrate` needs to be run

### Changed

- Single line call to join instead of a for loop
- Updated black, mirrors-prettier, and detect-secrets in pre-commit hooks

### Operations

- Updated hotfix logic to run on a merge to a release branch
- CodeQL workflow uses a test matrix to scan all repos in the Covalent ecosystem

## [0.205.0-rc.0] - 2022-10-19

### Authors

- Alejandro Esquivel <ae@alejandro.ltd>
- Venkat Bala <15014089+venkatBala@users.noreply.github.com>
- Casey Jao <casey@agnostiq.ai>


### Changed

- Made `root_dispatch_id` nullable to circumvent migration issues with sqlite in certain platforms

### Operations

- Updated all CI Slack alerts to all go to the #covalent-ci channel

### Fixed

- Rendering newlines in ErrorCard on the UI for displaying error stacktraces
- VERSION incrementing logic in changelog
- Fixed v11 migration to use render as batch to make DROP operations compatible with sqlite

## [0.204.1-rc.0] - 2022-10-18

### Authors

- Alejandro Esquivel <ae@alejandro.ltd>
- Venkat Bala <15014089+venkatBala@users.noreply.github.com>
- Casey Jao <casey@agnostiq.ai>


### Fixed

- `covalent restart` honors the `sdk.no_cluster` setting

### Docs

- Updated RTD with details about the new AWS lambda executor interface

### Operations

- Removed PAUL_BLART check on build sdist step in release.yml
- Consolidated pre & stable build into one step in release.yml

## [0.204.0-rc.0] - 2022-10-17

### Authors

- Alejandro Esquivel <ae@alejandro.ltd>
- Prasanna Venkatesh <54540812+Prasy12@users.noreply.github.com>
- Co-authored-by: Aravind-psiog <aravind.prabaharan@psiog.com>
- Co-authored-by: Manjunath PV <manjunath.poilath@psiog.com>
- Co-authored-by: pre-commit-ci[bot] <66853113+pre-commit-ci[bot]@users.noreply.github.com>
- Co-authored-by: RaviPsiog <raviteja.gurram@psiog.com>
- Co-authored-by: RaviPsiog <ravieja.gurram@psiog.com>
- Aravind <100823292+Aravind-psiog@users.noreply.github.com>
- Co-authored-by: Prasy12 <prasanna.venkatesh@psiog.com>


### Operations

- Fixing the validate distribution step given changes in -rc0 suffix to version

### Added

- RTD for User Interface
- Minor GUI fixes

### Fixed

- Re-applying default executor fix post config file reunification

## [0.203.0-rc.0] - 2022-10-14

### Authors

- Prasanna Venkatesh <54540812+Prasy12@users.noreply.github.com>
- Co-authored-by: Aravind-psiog <aravind.prabaharan@psiog.com>
- Co-authored-by: kamalesh.suresh <kamalesh.suresh@psiog.com>
- Co-authored-by: pre-commit-ci[bot] <66853113+pre-commit-ci[bot]@users.noreply.github.com>
- Casey Jao <casey@agnostiq.ai>
- Scott Wyman Neagle <wymnea@protonmail.com>
- Co-authored-by: Scott Wyman Neagle <scott@agnostiq.ai>
- Co-authored-by: Alejandro Esquivel <ae@alejandro.ltd>
- Will Cunningham <wjcunningham7@users.noreply.github.com>
- Will Cunningham <wjcunningham7@gmail.com>


### Added

- Ability to use terminal on the GUI.

### Fixed

- Exceptions when instantiating executors are handled
- Covalent start now waits for the server to settle before returning

### Operations

- updated hotfix logic to run on a merge to a release branch
- Fixing js github actions dist by re-building from develop
- Fixing syntax in describe action & compiled action manually

## [0.202.0] - 2022-10-11

### Authors

- Prasanna Venkatesh <54540812+Prasy12@users.noreply.github.com>
- Co-authored-by: ArunPsiog <arun.mukesh@psiog.com>
- Co-authored-by: kamalesh.suresh <kamalesh.suresh@psiog.com>
- Co-authored-by: Amalan Jenicious F <amalan.jenicious@psiog.com>
- Co-authored-by: Alejandro Esquivel <ae@alejandro.ltd>
- Casey Jao <casey@agnostiq.ai>


### Added

- Ability to view sublattices list as part of the main lattice
- Ability to view subalattices graph as part of main lattice


### Fixed

- Electron dependencies are no longer written twice to the DB during a workflow

## [0.201.0] - 2022-10-09

### Authors

- Venkat Bala <15014089+venkatBala@users.noreply.github.com>
- Will Cunningham <wjcunningham7@users.noreply.github.com>
- Co-authored-by: Scott Wyman Neagle <scott@agnostiq.ai>
- Co-authored-by: Alejandro Esquivel <ae@alejandro.ltd>
- Aravind <100823292+Aravind-psiog@users.noreply.github.com>
- Co-authored-by: Amalan Jenicious F <amalan.jenicious@psiog.com>
- Co-authored-by: kamalesh.suresh <kamalesh.suresh@psiog.com>
- Co-authored-by: Prasy12 <prasanna.venkatesh@psiog.com>
- Co-authored-by: ArunPsiog <arun.mukesh@psiog.com>
- Co-authored-by: pre-commit-ci[bot] <66853113+pre-commit-ci[bot]@users.noreply.github.com>
- Co-authored-by: Casey Jao <casey@agnostiq.ai>
- Co-authored-by: Will Cunningham <wjcunningham7@gmail.com>
- Okechukwu  Emmanuel Ochia <okechukwu@agnostiq.ai>
- Scott Wyman Neagle <wymnea@protonmail.com>


### Docs

- Added AWS Plugins RTD page

### Fixed

- Updated import statements in alembic `env.py` file to refer to updated location of `DataStore` class
- Imports in entry_point

### Docs

- Fixed the docstring for `get_node_error`

### Changed

- move `upsert_lattice_data()` to dispatcher
- move `upsert_electron_data()` to dispatcher
- move `insert_electron_dependency_data()` to dispatcher
- move `persist()` to dispatcher
- move `get_unique_id()` to dispatcher
- move `initialize_result_object()` to dispatcher

### Removed

- `get_node_value` from `Result`

### Tests

- Updated more functional tests

## [0.200.0] - 2022-10-05

### Authors

- Venkat Bala <15014089+venkatBala@users.noreply.github.com>
- Scott Wyman Neagle <scott@agnostiq.ai>
- Co-authored-by: Faiyaz Hasan <faiyaz@agnostiq.ai>
- Co-authored-by: Will Cunningham <wjcunningham7@gmail.com>
- Will Cunningham <wjcunningham7@users.noreply.github.com>
- Co-authored-by: Alejandro Esquivel <ae@alejandro.ltd>
- Co-authored-by: pre-commit-ci[bot] <66853113+pre-commit-ci[bot]@users.noreply.github.com>
- Aravind <100823292+Aravind-psiog@users.noreply.github.com>
- Co-authored-by: Amalan Jenicious F <amalan.jenicious@psiog.com>
- Co-authored-by: kamalesh.suresh <kamalesh.suresh@psiog.com>
- Co-authored-by: Prasy12 <prasanna.venkatesh@psiog.com>
- Co-authored-by: ArunPsiog <arun.mukesh@psiog.com>
- Co-authored-by: Casey Jao <casey@agnostiq.ai>
- Okechukwu  Emmanuel Ochia <okechukwu@agnostiq.ai>


## Docs

- Updated ECS Executor RTD with config & cloud resources table

### Added

- Ability to view the configuration file on the GUI as settings
- Ability to copy python objects for inputs and results for lattice and electrons

### Fixed

- Minor GUI bugs and improvements

### Docs

- Updated Lambda Executor RTD with config & cloud resources table
- Updated EC2, Braket, and Batch AWS Executors RTD with config & cloud resources table

### Operations

- Fixed syntax issues in `nightly.yml`
- Add `repository` arg to checkout in `version`
- fix `octokit` request action route, update env token
- create stable versions for stable releases
- add `fetch-depth: 0` to fetch entire history
- fix regex for matching version
- add `persist-credentials: false` in nightly
- Update `nightly` schedule to midnight EST
- Added CI for Ubuntu 22.04 / Python 3.8, 3.9
- Added CI for Centos 7 / Python 3.9
- Added experimental CI for Debian 11 / Python 3.11rc2
- Renamed Ubuntu images to Debian for accuracy
- Adding boilerplate workflow
- Syntax fixes in release.yml
- Verbose failure messages in boilerplate workflow
- Change license.yml to pip-license-checker action

## [0.199.0] - 2022-09-29

### Authors

- Venkat Bala <15014089+venkatBala@users.noreply.github.com>
- Co-authored-by: Will Cunningham <wjcunningham7@gmail.com>
- Co-authored-by: Scott Wyman Neagle <scott@agnostiq.ai>
- Will Cunningham <wjcunningham7@users.noreply.github.com>
- Sankalp Sanand <sankalp@agnostiq.ai>
- Casey Jao <casey@agnostiq.ai>
- Prasanna Venkatesh <54540812+Prasy12@users.noreply.github.com>
- Co-authored-by: Manjunath PV <manjunath.poilath@psiog.com>
- Co-authored-by: kamalesh.suresh <kamalesh.suresh@psiog.com>
- Co-authored-by: ArunPsiog <arun.mukesh@psiog.com>
- Co-authored-by: RaviPsiog <raviteja.gurram@psiog.com>
- Co-authored-by: pre-commit-ci[bot] <66853113+pre-commit-ci[bot]@users.noreply.github.com>
- Co-authored-by: Faiyaz Hasan <faiyaz@agnostiq.ai>
- Co-authored-by: Alejandro Esquivel <ae@alejandro.ltd>

### Tests

- Fixed `asserts` in stress tests
- Added unit tests for `defaults.py`
- Updated `test_sync()` to match the new function signature.

### Added

- `requirements-client.txt` file added.
- Logs tab on the GUI which displays the covalent logs and also the ability to download the log file.
- Missing copyrights to the file transfer module.

### Fixed

- Config file is now locked during reads and writes to mitigate concurrency issues
- In `defaults.py/get_default_executor`, condition to return `local` or `dask` is now fixed
- Strip "/" from the S3 bucket download "from file path" and the upload "to file path"
- Correctly return stderr in get_node_result

### Changed

- Installation requirements are now split into client side and server side requirements' files.
- `setup.py` modified to install client side requirements only, if `COVALENT_SDK_ONLY` environment variable is present and `True`.
- Updated `requirements.txt` and `tests/requirements.txt`
- Updated `nbconvert` by dependabot
- Split the `ConfigManager` into `Client` and `Server` components
- Update the `set/get/update` config methods to distinguish between the client and server parts
- `get_all_node_results()` uses in memory `Result` instead of DB
- `get_all_node_outputs()` uses in memory Result instead of DB

### Removed

- The DB dependency in `sync()`
- The ability for `sync()` to wait for all dispatches.

### Docs

- Fixed a notebook which was not rendering

### Operations

- Updating all references to local workflows
- Adding `nightly.yml` workflow for nightly CI
- Updated triggers to `tests` and `changelog` workflows
- Enhanced pre-release workflows
- `codecov` passthrough jobs added for when tests are not run
- Tests are run on one platform on pushes to `develop` to keep codecov reports accurate
- Test matrix source triggers changed from `workflow_call` to `schedule` since contexts are inherited
- Removed badges workflow; version badge is now generated using the latest pre-release tag
- Removed unused `push_to_s3` workflow
- Workflows authenticate to AWS using OIDC with specific roles
- Only the recommended platform is tested on pull requests
- Update check blocks to assert the `workflow_call` event type is replaced with `schedule`
- Create a hotfix when pushing to a release branch
- Update nightly trigger to `hourly` for testing
- Update `changelog` action token to `COVALENT_OPS_BOT_TOKEN`
- Remove `benchmark` workflow from `nightly` schedule
- Removed payload dependency from changelog action so it can run on a schedule
- Remove `benchmark` workflow from `nightly` schedule

## [0.198.0] - 2022-09-14

### Authors

- Scott Wyman Neagle <scott@agnostiq.ai>
- Co-authored-by: Will Cunningham <wjcunningham7@gmail.com>


### Operations

- Fix `release.yml` workflow
- Adding a step in `release.yml/docker` job to trigger the AWS executor base image build in the remote repo `covalent-aws-plugins`
- Pass all the necessary inputs for the triggered workflow as part of the HTTP POST request body
- Added MacOS 12 to test matrix


### Changed

- Skipping stalling `dask_executor` functional test
- Database is initialized in `covalent_ui/app.py` instead of in the CLI's `start` method in order to support management via `start-stop-daemon`.
- Convert `COVALENT_SVC_PORT` to `int` when parsing env var
- Skipping stalling `dask_executor` functional test

### Added

- Modified `_DEFAULT_CONSTRAINT_VALUES` to a dataclass called `DefaultMetadataValues`, it is still used as a dictionary everywhere (named `DEFAULT_METADATA_VALUES` instead) but in an object-like manner.
- Modified `_DEFAULT_CONFIG` to also be a dataclass called `DefaultConfig`, which is initialized whenever needed and used like a dictionary (named `DEFAULT_CONFIG`).
- `ConfigManager` is now thread safe since it is initialized whenever needed instead of one object being accessed by multiple processes/threads leading to corruption of the config file.
- Using `contextlib.supress` to ignore `psutil.NoSuchProcess` errors instead of `try/except` with `pass`.
- Filter workflow dispatches by status on the GUI.
- Delete all workflow dispatches present in the database from the GUI and add filter level deletion of workflow dispatches as well.
- Theme changes as part of latest wireframe.
- Factory functions to generate configurations and default metadata at the time when required. This is because certain values like default executors are only determined when the covalent server starts.
- Respecting the configuration options like default executor, no. of workers, developer mode, etc. when restarting the server.
- Unit tests for `remote_executor.py`
- Added alembic migrations script for DB schema v12
- Environment variables added to `defaults.py` in order to support system services
- Covalent OpenRC init script added

### Removed

- Deprecated `_DEFAULT_CONSTRAINTS_DEPRECATED` removed.
- Confusing `click` argument `no-cluster` instead of flag `--no-cluster` removed; this was also partially responsible for unexpected behaviour with using `no-cluster` option when starting covalent.

### Operations

- Fixed a bug in changelog.yml caused by passing a large list of commits as a var

### Tests

- Updated tests to reflect above changes.
- Updated more tests to DB schema v12
- Improved DB mocking in dispatcher tests

### Fixed

- Removed inheritance of `call_before` metadata related to file transfers from parent electron to collected nodes.
- Executor instances at runtime no longer inadvertently modify
  transport graph nodes when modifying their attributes.
- Syntax error in `tests.yml`

### Docs

- Updated AWS Lambda plugin rtd with mention to its limitations.
- Updated RTD concepts and tutorials to reflect new UI.

## [0.197.0] - 2022-09-08

### Authors

- Will Cunningham <wjcunningham7@users.noreply.github.com>
- Co-authored-by: Scott Wyman Neagle <scott@agnostiq.ai>
- Alejandro Esquivel <ae@alejandro.ltd>
- Co-authored-by: Will Cunningham <wjcunningham7@gmail.com>
- Aravind-psiog <100823292+Aravind-psiog@users.noreply.github.com>
- Faiyaz Hasan <faiyaz@agnostiq.ai>
- Co-authored-by: Venkat Bala <venkat@agnostiq.ai>
- Prasanna Venkatesh <54540812+Prasy12@users.noreply.github.com>
- Co-authored-by: Amalan Jenicious F <amalan.jenicious@psiog.com>
- Okechukwu  Emmanuel Ochia <okechukwu@agnostiq.ai>
- Co-authored-by: pre-commit-ci[bot] <66853113+pre-commit-ci[bot]@users.noreply.github.com>
- Casey Jao <casey@agnostiq.ai>


### Fixed

- Fixed missing lattice and result object attributes after rehydrating from datastore.

### Changed

- Implemented v12 of the DB schema

### Tests

- Enhanced DB tests to check faithfulness of persist and rehydrate operations

### Docs
- Update user interface docs for filter and delete features.
- Added credential management page

## [0.196.0] - 2022-09-07

### Authors

- Will Cunningham <wjcunningham7@users.noreply.github.com>
- Co-authored-by: Scott Wyman Neagle <scott@agnostiq.ai>
- Alejandro Esquivel <ae@alejandro.ltd>
- Co-authored-by: Will Cunningham <wjcunningham7@gmail.com>
- Aravind-psiog <100823292+Aravind-psiog@users.noreply.github.com>
- Faiyaz Hasan <faiyaz@agnostiq.ai>
- Co-authored-by: Venkat Bala <venkat@agnostiq.ai>
- Prasanna Venkatesh <54540812+Prasy12@users.noreply.github.com>
- Co-authored-by: Amalan Jenicious F <amalan.jenicious@psiog.com>
- Okechukwu  Emmanuel Ochia <okechukwu@agnostiq.ai>
- Co-authored-by: pre-commit-ci[bot] <66853113+pre-commit-ci[bot]@users.noreply.github.com>
- Casey Jao <casey@agnostiq.ai>


### Changed

- Sublattices are now run completely internally, without any HTTP calls.
- Lattice-level metadata is persisted atomically for sublattices.

## [0.195.0] - 2022-09-06

### Authors

- Will Cunningham <wjcunningham7@users.noreply.github.com>
- Co-authored-by: Scott Wyman Neagle <scott@agnostiq.ai>
- Alejandro Esquivel <ae@alejandro.ltd>
- Co-authored-by: Will Cunningham <wjcunningham7@gmail.com>
- Aravind-psiog <100823292+Aravind-psiog@users.noreply.github.com>
- Faiyaz Hasan <faiyaz@agnostiq.ai>
- Co-authored-by: Venkat Bala <venkat@agnostiq.ai>
- Prasanna Venkatesh <54540812+Prasy12@users.noreply.github.com>
- Co-authored-by: Amalan Jenicious F <amalan.jenicious@psiog.com>
- Okechukwu  Emmanuel Ochia <okechukwu@agnostiq.ai>
- Co-authored-by: pre-commit-ci[bot] <66853113+pre-commit-ci[bot]@users.noreply.github.com>
- Casey Jao <casey@agnostiq.ai>


### Changed

- `import covalent` no longer pulls in the server components

### Operations

- Fixed `tests.yml` where `RECOMMENDED_PLATFORM` was not properly set

## [0.194.0] - 2022-09-06

### Authors

- Will Cunningham <wjcunningham7@users.noreply.github.com>
- Co-authored-by: Scott Wyman Neagle <scott@agnostiq.ai>
- Alejandro Esquivel <ae@alejandro.ltd>
- Co-authored-by: Will Cunningham <wjcunningham7@gmail.com>
- Aravind-psiog <100823292+Aravind-psiog@users.noreply.github.com>
- Faiyaz Hasan <faiyaz@agnostiq.ai>
- Co-authored-by: Venkat Bala <venkat@agnostiq.ai>
- Prasanna Venkatesh <54540812+Prasy12@users.noreply.github.com>
- Co-authored-by: Amalan Jenicious F <amalan.jenicious@psiog.com>
- Okechukwu  Emmanuel Ochia <okechukwu@agnostiq.ai>
- Co-authored-by: pre-commit-ci[bot] <66853113+pre-commit-ci[bot]@users.noreply.github.com>
- Casey Jao <casey@agnostiq.ai>


### Operations

- Added a workflow which checks for missing or extra requirements
- Added pycln to pre-commit hooks #867

### Removed

- PyYAML
- tailer

## [0.193.0] - 2022-09-06

### Authors

- Will Cunningham <wjcunningham7@users.noreply.github.com>
- Co-authored-by: Scott Wyman Neagle <scott@agnostiq.ai>
- Alejandro Esquivel <ae@alejandro.ltd>
- Co-authored-by: Will Cunningham <wjcunningham7@gmail.com>
- Aravind-psiog <100823292+Aravind-psiog@users.noreply.github.com>
- Faiyaz Hasan <faiyaz@agnostiq.ai>
- Co-authored-by: Venkat Bala <venkat@agnostiq.ai>
- Prasanna Venkatesh <54540812+Prasy12@users.noreply.github.com>
- Co-authored-by: Amalan Jenicious F <amalan.jenicious@psiog.com>
- Okechukwu  Emmanuel Ochia <okechukwu@agnostiq.ai>
- Co-authored-by: pre-commit-ci[bot] <66853113+pre-commit-ci[bot]@users.noreply.github.com>
- Casey Jao <casey@agnostiq.ai>


### Changed

- Refactored executor base classes

### Operations

- pre-commit autoupdate

## [0.192.0] - 2022-09-02

### Authors

- Will Cunningham <wjcunningham7@users.noreply.github.com>
- Co-authored-by: Scott Wyman Neagle <scott@agnostiq.ai>
- Alejandro Esquivel <ae@alejandro.ltd>
- Co-authored-by: Will Cunningham <wjcunningham7@gmail.com>
- Aravind-psiog <100823292+Aravind-psiog@users.noreply.github.com>
- Faiyaz Hasan <faiyaz@agnostiq.ai>
- Co-authored-by: Venkat Bala <venkat@agnostiq.ai>
- Prasanna Venkatesh <54540812+Prasy12@users.noreply.github.com>
- Co-authored-by: Amalan Jenicious F <amalan.jenicious@psiog.com>
- Okechukwu  Emmanuel Ochia <okechukwu@agnostiq.ai>
- Co-authored-by: pre-commit-ci[bot] <66853113+pre-commit-ci[bot]@users.noreply.github.com>


### Changed

- Modified how `no_cluster` is passed to `app.py` from the CLI

## [0.191.0] - 2022-09-01

### Authors

- Will Cunningham <wjcunningham7@users.noreply.github.com>
- Co-authored-by: Scott Wyman Neagle <scott@agnostiq.ai>
- Alejandro Esquivel <ae@alejandro.ltd>
- Co-authored-by: Will Cunningham <wjcunningham7@gmail.com>
- Aravind-psiog <100823292+Aravind-psiog@users.noreply.github.com>
- Faiyaz Hasan <faiyaz@agnostiq.ai>
- Co-authored-by: Venkat Bala <venkat@agnostiq.ai>
- Prasanna Venkatesh <54540812+Prasy12@users.noreply.github.com>
- Co-authored-by: Amalan Jenicious F <amalan.jenicious@psiog.com>
- Okechukwu  Emmanuel Ochia <okechukwu@agnostiq.ai>
- Co-authored-by: pre-commit-ci[bot] <66853113+pre-commit-ci[bot]@users.noreply.github.com>


### Added

- Implementation of RemoteExecutor

## [0.190.0] - 2022-09-01

### Authors

- Will Cunningham <wjcunningham7@users.noreply.github.com>
- Co-authored-by: Scott Wyman Neagle <scott@agnostiq.ai>
- Alejandro Esquivel <ae@alejandro.ltd>
- Co-authored-by: Will Cunningham <wjcunningham7@gmail.com>
- Aravind-psiog <100823292+Aravind-psiog@users.noreply.github.com>
- Faiyaz Hasan <faiyaz@agnostiq.ai>
- Co-authored-by: Venkat Bala <venkat@agnostiq.ai>
- Prasanna Venkatesh <54540812+Prasy12@users.noreply.github.com>
- Co-authored-by: Amalan Jenicious F <amalan.jenicious@psiog.com>
- Okechukwu  Emmanuel Ochia <okechukwu@agnostiq.ai>


### Changed

- Renamed `BaseAsyncExecutor` and its references to `AsyncBaseExecutor`.

## [0.189.0] - 2022-08-31

### Authors

- Will Cunningham <wjcunningham7@users.noreply.github.com>
- Co-authored-by: Scott Wyman Neagle <scott@agnostiq.ai>
- Alejandro Esquivel <ae@alejandro.ltd>
- Co-authored-by: Will Cunningham <wjcunningham7@gmail.com>
- Aravind-psiog <100823292+Aravind-psiog@users.noreply.github.com>
- Faiyaz Hasan <faiyaz@agnostiq.ai>
- Co-authored-by: Venkat Bala <venkat@agnostiq.ai>
- Prasanna Venkatesh <54540812+Prasy12@users.noreply.github.com>
- Co-authored-by: Amalan Jenicious F <amalan.jenicious@psiog.com>


### Added

- Added capability to take screenshot of the graph with covalent logo on the GUI.

### Operations

- Changed the environment switches in tests.yml to be `true`/empty instead of 1/0

- Adding `benchmark.yml` workflow

### Tests

- Adding scripts in `tests/stress_tests/benchmarks`

## [0.188.0] - 2022-08-31

### Authors

- Will Cunningham <wjcunningham7@users.noreply.github.com>
- Co-authored-by: Scott Wyman Neagle <scott@agnostiq.ai>
- Alejandro Esquivel <ae@alejandro.ltd>
- Co-authored-by: Will Cunningham <wjcunningham7@gmail.com>
- Aravind-psiog <100823292+Aravind-psiog@users.noreply.github.com>


### Added

- Created a prototype of a production Dockerfile
- The old Dockerfile has been moved to Dockerfile.dev

### Docs

- Added db schema migration error guide in RTD
- Removed `get_data_store` from quantum chemistry tutorial #1046

### Operations

- Front-end test coverage measured and reported in CI
- Added reusable version action

- Added read the docs for user interface

## [0.187.0] - 2022-08-28

### Authors

- Prasanna Venkatesh <54540812+Prasy12@users.noreply.github.com>
- Co-authored-by: Kamalesh-suresh <kamalesh.suresh@psiog.com>
- Co-authored-by: Amalan Jenicious F <amalan.jenicious@psiog.com>
- Co-authored-by: pre-commit-ci[bot] <66853113+pre-commit-ci[bot]@users.noreply.github.com>

### Tests

- Fixed `test_using_executor_names` and `test_internal_sublattice_dispatch` tests to also work with `--no-cluster` option.

### Added

- Added test cases for front-end react components.

## [0.186.0] - 2022-08-25

### Authors

- Sankalp Sanand <sankalp@agnostiq.ai>
- Co-authored-by: Alejandro Esquivel <ae@alejandro.ltd>
- Venkat Bala <venkat@agnostiq.ai>
- Okechukwu  Emmanuel Ochia <okechukwu@agnostiq.ai>
- Co-authored-by: pre-commit-ci[bot] <66853113+pre-commit-ci[bot]@users.noreply.github.com>
- Co-authored-by: Will Cunningham <wjcunningham7@gmail.com>
- Co-authored-by: Scott Wyman Neagle <scott@agnostiq.ai>
- Venkat Bala <15014089+venkatBala@users.noreply.github.com>
- Aravind-psiog <100823292+Aravind-psiog@users.noreply.github.com>
- Co-authored-by: Kamalesh-suresh <kamalesh.suresh@psiog.com>
- Co-authored-by: Prasy12 <prasanna.venkatesh@psiog.com>

### Operations

- Fix conditional logic around dumping of `covalent` logs to stdout in test workflows
- Build test matrix by parsing configs from json
- Dump covalent logs if any of the tests step fail
- changed-files action uses the proper sha in version.yml

### Docs

- Added RTD and header for the AWS EC2 executor plugin.
- Refactored tutorials for better organization

### Added

- Added executor label, node id and node type to graph node UI

### Changed

- Runtime has been modified to be more precise on the lattice and electron sidebar

## [0.185.0] - 2022-08-23

### Authors

- Sankalp Sanand <sankalp@agnostiq.ai>
- Co-authored-by: Alejandro Esquivel <ae@alejandro.ltd>
- Venkat Bala <venkat@agnostiq.ai>

### Added

- Adding `load_tests` subdirectory to tests to facilitate execution of Covalent benchmarks during nightly runs
- Added `locust` requirements to tests `requirements.txt`

## [0.184.2] - 2022-08-23

### Authors

- Sankalp Sanand <sankalp@agnostiq.ai>
- Co-authored-by: Alejandro Esquivel <ae@alejandro.ltd>


### Fixed

- Switched the `render_as_batch` flag in the alembic env context so that `ALTER` commands are supported in SQLite migrations.

### Docs

- Updated custom executor RTD to show a simpler example

### Operations

- pre-commit autoupdate

## [0.184.1] - 2022-08-23

### Authors

- Alejandro Esquivel <ae@alejandro.ltd>
- Venkat Bala <venkat@agnostiq.ai>
- Co-authored-by: Scott Wyman Neagle <scott@agnostiq.ai>
- Casey Jao <casey@agnostiq.ai>
- Sankalp Sanand <sankalp@agnostiq.ai>


### Fixed

- Function's `__doc__` and `__name__` storage in dict/json for transportable object fixed.

### Tests

- Added unit test for the above fix.

## [0.184.0] - 2022-08-22

### Authors

- Alejandro Esquivel <ae@alejandro.ltd>
- Venkat Bala <venkat@agnostiq.ai>
- Co-authored-by: Scott Wyman Neagle <scott@agnostiq.ai>
- Casey Jao <casey@agnostiq.ai>


### Changed

- Electron metadata is serialized earlier during workflow construction
  to reduce unexpected executor pip requirements.

### Operations

- Updating conditional logic for the different steps in `release` workflow
- Dependabot update

### Docs

- Removed "How to synchronize lattices" section from RTD

## [0.183.0] - 2022-08-18

### Authors

- Scott Wyman Neagle <scott@agnostiq.ai>
- Venkat Bala <venkat@agnostiq.ai>


### Added

- Adding tests to update patch coverage for the `covalent logs` cli

### Changed

- Modify the `covalent logs` CLI handler to read logs line by line

### Operations

- Update release workflow
- Adding a `wait` input for the Conda action

## [0.182.2] - 2022-08-18

### Authors

- Scott Wyman Neagle <scott@agnostiq.ai>
- Will Cunningham <wjcunningham7@users.noreply.github.com>
- Alejandro Esquivel <ae@alejandro.ltd>
- Co-authored-by: Will Cunningham <wjcunningham7@gmail.com>
- Co-authored-by: Faiyaz Hasan <faiyaz@agnostiq.ai>


### Fixed

- CLI `service.py` tests to run without the server needing to be started.

### Docs

- Added `covalent db` cli command to API section of RTD

### Docs

- Fixed RTD downloads badge image to point to `covalent` rather than `cova`

### Operations

- Use conda skeleton action for build and upload

### Docs

- Updating WCI yaml with new file transfer protocols

## [0.182.1] - 2022-08-17

### Authors

- Will Cunningham <wjcunningham7@users.noreply.github.com>
- Venkat Bala <venkat@agnostiq.ai>
- Co-authored-by: santoshkumarradha <santosh@agnostiq.ai>
- Co-authored-by: pre-commit-ci[bot] <66853113+pre-commit-ci[bot]@users.noreply.github.com>
- Co-authored-by: Santosh kumar <29346072+santoshkumarradha@users.noreply.github.com>
- Co-authored-by: Scott Wyman Neagle <scott@agnostiq.ai>
- Prasanna Venkatesh <54540812+Prasy12@users.noreply.github.com>
- Co-authored-by: Will Cunningham <wjcunningham7@gmail.com>


### Fixed

- lattice.draw() fix on the GUI.

## [0.182.0] - 2022-08-17

### Authors

- Will Cunningham <wjcunningham7@users.noreply.github.com>
- Venkat Bala <venkat@agnostiq.ai>
- Co-authored-by: santoshkumarradha <santosh@agnostiq.ai>
- Co-authored-by: pre-commit-ci[bot] <66853113+pre-commit-ci[bot]@users.noreply.github.com>
- Co-authored-by: Santosh kumar <29346072+santoshkumarradha@users.noreply.github.com>
- Co-authored-by: Scott Wyman Neagle <scott@agnostiq.ai>


### Added

- Update RTD for `AWS Batch` executor
- Removed `AWS Lambda` executor RTD from this branch in order to keep changes atomic

### Changed

- Synced with latest develop

### Docs

- Adding RTD for `AWS Braket` executor
- Adding dropdown menu for the IAM policy
- Delete RTD for other cloud executor to keep changes atomic
- Renamed `executers` folder to `executors`

### Docs

- Updated short release notes

## [0.181.0] - 2022-08-17

### Authors

- Alejandro Esquivel <ae@alejandro.ltd>
- Will Cunningham <wjcunningham7@users.noreply.github.com>
- Scott Wyman Neagle <scott@agnostiq.ai>
- Venkat Bala <venkat@agnostiq.ai>
- Co-authored-by: santoshkumarradha <santosh@agnostiq.ai>
- Co-authored-by: pre-commit-ci[bot] <66853113+pre-commit-ci[bot]@users.noreply.github.com>
- Co-authored-by: Santosh kumar <29346072+santoshkumarradha@users.noreply.github.com>
- Co-authored-by: Will Cunningham <wjcunningham7@gmail.com>
- Prasanna Venkatesh <54540812+Prasy12@users.noreply.github.com>
- Co-authored-by: Kamalesh-suresh <kamalesh.suresh@psiog.com>
- Co-authored-by: Manjunath PV <manjunath.poilath@psiog.com>
- Co-authored-by: ArunPsiog <arun.mukesh@psiog.com>


### Changed

- Lazy loading mechanism on the GUI.

### Fixed

- Displaying electron executor and inputs information on the GUI.
- Animated spinner for running statuses on the GUI.

## Docs

- Add `AWSLambdaExecutor` RTD
- Update `api.rst` to include `cluster` CLI command option
- Added version migration guide section in RTD
- Update RTD for `AWS ECS` executor
- Remove AWS Lambda and Batch RTDs to keep changes atomic
- Adding dropdowns to IAM policy documents
- Updated compatibility matrix
- Updated pip, bash and callable deps how-to guides

### Operations

- NPM install on CentOS done explicitly
- `-y` flag for `conda install`

## [0.180.0] - 2022-08-16

### Authors

- Casey Jao <casey@agnostiq.ai>
- Co-authored-by: Alejandro Esquivel <ae@alejandro.ltd>
- Okechukwu  Emmanuel Ochia <okechukwu@agnostiq.ai>
- Scott Wyman Neagle <scott@agnostiq.ai>
- Co-authored-by: pre-commit-ci[bot] <66853113+pre-commit-ci[bot]@users.noreply.github.com>
- Co-authored-by: Will Cunningham <wjcunningham7@gmail.com>
- Sankalp Sanand <sankalp@agnostiq.ai>


### Removed

- Removed `ct.wait.LONG` etc. constants from covalent's init

### Changed

- `wait` in `_get_result_from_dispatcher` will now use `_results_manager.wait.EXTREME` if `True` has been passed to it.

### Operations

- Prettierified release.yml
- Cleaned up pre-commit-config.yml

### Docs

- Updated Bash Lepton tutorial to conform with the latest Lepton interface changes
- Disabling how-to guide for executing an electron with a specified Conda environment.
- Fixed "How To" for Python leptons

## [0.179.0] - 2022-08-16

### Authors



### Changed

- Changed terser package version on webapp yarn-lock file.

## [0.178.0] - 2022-08-15

### Authors

- Will Cunningham <wjcunningham7@users.noreply.github.com>
- Co-authored-by: Alejandro Esquivel <ae@alejandro.ltd>
- Casey Jao <casey@agnostiq.ai>


### Changed

- Dispatch workflows as asyncio tasks on the FastAPI event loop instead of in separate threads

### Fixed

- Deconflict wait enum with `ct.wait` function; `wait` -> `WAIT`

### Operations

- Conda package is built and tested on a nightly schedule
- Conda deployment step is added to `release.yml`
- Install yarn and npm on Ubuntu whenever the webapp needs to be built

## [0.177.0] - 2022-08-11

### Authors

- Scott Wyman Neagle <scott@agnostiq.ai>
- Co-authored-by: Faiyaz Hasan <faiyaz@agnostiq.ai>
- Casey Jao <casey@agnostiq.ai>
- Venkat Bala <venkat@agnostiq.ai>
- Co-authored-by: pre-commit-ci[bot] <66853113+pre-commit-ci[bot]@users.noreply.github.com>

### Removed

- `while True` in `app.get_result`

### Changed

- Flask route logic to return 503 when the result is not ready

### Tests

- results_manager tests

### Operations

- Fix conditional checks for `pre-release` and `stable` Covalent docker image builds

## [0.176.0] - 2022-08-11

### Authors

- Scott Wyman Neagle <scott@agnostiq.ai>
- Co-authored-by: Faiyaz Hasan <faiyaz@agnostiq.ai>
- Casey Jao <casey@agnostiq.ai>


### Operations

- Update precommit yaml.

### Removed

- `Lattice.check_consumables()`, `_TransportGraph.get_topologically_sorted_graph()`

### Operations

- Trigger webapp build if `build==true`

## [0.175.0] - 2022-08-11

### Authors

- Scott Wyman Neagle <scott@agnostiq.ai>
- Co-authored-by: Faiyaz Hasan <faiyaz@agnostiq.ai>
- Casey Jao <casey@agnostiq.ai>


### Operations

- Trigger Slack alert for failed tests on `workflow_run`

## [0.174.0] - 2022-08-11

### Authors

- Casey Jao <casey@agnostiq.ai>
- Alejandro Esquivel <ae@alejandro.ltd>


### Changed

- Changed return value for TransferFromRemote and TransferToRemote (download/upload) operations to be consistent and always return filepath tuples

### Docs

- Updated docs with File Transfer return value changes and `files` kwarg injections

### Fixed

- Fixed postprocessing workflows that return an electron with an incoming wait_for edge

## [0.173.0] - 2022-08-10

### Authors

- Sankalp Sanand <sankalp@agnostiq.ai>


### Added

- `--hard` and `--yes` flags added to `covalent purge` for hard purging (also deletes the databse) and autoapproving respectively.

### Changed

- `covalent purge` now shows the user a prompt informing them what dirs and files will be deleted.
- Improved shown messages in some commands.

### Tests

- Updated tests to reflect above changes.

## [0.172.0] - 2022-08-10

### Authors

- Will Cunningham <wjcunningham7@users.noreply.github.com>
- Prasanna Venkatesh <54540812+Prasy12@users.noreply.github.com>
- Co-authored-by: pre-commit-ci[bot] <66853113+pre-commit-ci[bot]@users.noreply.github.com>
- Co-authored-by: Aravind-psiog <100823292+Aravind-psiog@users.noreply.github.com>
- Co-authored-by: ArunPsiog <arun.mukesh@psiog.com>
- Co-authored-by: manjunath.poilath <manjunath.poilath@psiog.com>
- Co-authored-by: Kamalesh-suresh <kamalesh.suresh@psiog.com>
- Co-authored-by: Amalan Jenicious F <amalan.jenicious@psiog.com>
- Co-authored-by: M Shrikanth <shrikanth.mohan@psiog.com>
- Co-authored-by: Casey Jao <casey@agnostiq.ai>
- Co-authored-by: Aravind-psiog <aravind.prabaharan@psiog.com>
- Co-authored-by: Will Cunningham <wjcunningham7@gmail.com>
- Co-authored-by: Alejandro Esquivel <ae@alejandro.ltd>


### Changed

- Covalent dispatcher flask web apis ported to FastAPI in `covalent_dispatcher/_service/app.py`
- Unit tests written for Covalent dispatcher flask web apis ported to FastAPI in `covalent_dispatcher_tests/_service/app.test.py`
- Web apis of `covalent_ui` refactored to adhere to v11 DB schema
- Electron graph mini map has been moved next to controls on the GUI.
- Lattice status and count of completed & total electrons has been moved to the top of the graph on the GUI.
- Some of the Flask APIs earlier consumed by the GUI have been deprecated & removed from the code base.
- APIs exposed by the web app back end have been re-factored to adhere to the new DB schema v10

### Added

- Added count of dispatches by status on the dispatch list section of the GUI.
- APIs that the GUI consumes have been re-written using FastAPI. This includes re-factoring of older APIs and adding of new APIs.
- Added COVALENT_SERVER_IFACE_ANY flag for uvicorn to start with 0.0.0.0

### Docs

- ReadTheDocs landing page has been improved

## [0.171.0] - 2022-08-10

### Authors

- Casey Jao <casey@agnostiq.ai>
- Co-authored-by: Scott Wyman Neagle <scott@agnostiq.ai>

### Added

- Added `covalent migrate_legacy_result_object` command to save pickled Result objects to the DataStore

## [0.170.1] - 2022-08-09

### Authors

- Venkat Bala <venkat@agnostiq.ai>

### Fixed

- Remove `attr` import added inadvertently

### Tests

- Fix `start` cli test, update `set_config` call count

## [0.170.0] - 2022-08-08

### Authors

- Venkat Bala <venkat@agnostiq.ai>
- Co-authored-by: pre-commit-ci[bot] <66853113+pre-commit-ci[bot]@users.noreply.github.com>


### Changed

- Temporarily allow executor plugin variable name to be either in uppercase or lowercase

## [0.169.0] - 2022-08-08

### Authors

- Venkat Bala <venkat@agnostiq.ai>
- Co-authored-by: pre-commit-ci[bot] <66853113+pre-commit-ci[bot]@users.noreply.github.com>


### Added

- Adding a `covalent config` convenience CLI to quickly view retrive the covalent configuration

## [0.168.0] - 2022-08-08

### Authors

- Venkat Bala <venkat@agnostiq.ai>
- Co-authored-by: pre-commit-ci[bot] <66853113+pre-commit-ci[bot]@users.noreply.github.com>


### Added

- Adding `setup/teardown` methods as placeholders for any executor specific setup and teardown tasks

## [0.167.0] - 2022-08-08

### Authors

- Poojith U Rao <106616820+poojithurao@users.noreply.github.com>
- Co-authored-by: Venkat Bala <venkat@agnostiq.ai>
- Co-authored-by: Faiyaz Hasan <faiyaz@agnostiq.ai>
- Co-authored-by: pre-commit-ci[bot] <66853113+pre-commit-ci[bot]@users.noreply.github.com>
- Co-authored-by: Alejandro Esquivel <ae@alejandro.ltd>


### Added

- S3 File transfer strategy

### Fixed

- Adding maximum number of retries and timeout parameter to the get result http call.

## [0.166.0] - 2022-08-07

### Authors

- Venkat Bala <venkat@agnostiq.ai>


### Tests

- Update dask cli test to match Covalent Dask cluster configuration


### Changed

- Remove newline from log stream formatter for better log statment output
- Jsonify covalent cluster cli outputs

## [0.165.0] - 2022-08-06

### Authors

- Casey Jao <casey@agnostiq.ai>


### Changed

- Make `BaseExecutor` and `BaseAsyncExecutor` class siblings, not parent and child.

### Operations

- Only validate webapp if the webapp was built

### Tests

- Fixed randomly failing lattice json serialization test

## [0.164.0] - 2022-08-05

### Authors

- Sankalp Sanand <sankalp@agnostiq.ai>
- Faiyaz Hasan <faiyaz@agnostiq.ai>
- Co-authored-by: pre-commit-ci[bot] <66853113+pre-commit-ci[bot]@users.noreply.github.com>
- Co-authored-by: Venkat Bala <venkat@agnostiq.ai>
- Co-authored-by: Will Cunningham <wjcunningham7@gmail.com>


### Changed

- Use `update_config` to modify dask configuration from the cluster process
- Simplify `set_config` logic for dask configuration options on `covalent start`
- Removed default values from click options for dask configuration related values

### Added

- Configured default dask configuration options in `defaults.py`

### Fixed

- Overwriting config address issue.

### Tests

- Moved misplaced functional/integration tests from the unit tests folder to their respective folders.
- All of the unit tests now use test DB instead of hitting a live DB.
- Updated `tests.yml` so that functional tests are run whenever tests get changed or github actions are changed.
- Several broken tests were also fixed.

## [0.163.0] - 2022-08-04

### Authors

- Alejandro Esquivel <ae@alejandro.ltd>
- Co-authored-by: Casey Jao <casey@agnostiq.ai>
- Will Cunningham <wjcunningham7@users.noreply.github.com>
- Co-authored-by: Scott Wyman Neagle <scott@agnostiq.ai>


### Added

- Added `rsync` dependency in `Dockerfile`

### Removed

- `Makefile` which was previously improperly committed

### Operations

- Functional tests are run only on `develop`
- `tests.yml` can be run manually provided a commit SHA
- `tests.yml` uses a `build` filter to conditionally install and build Covalent if build files are modified
- `docker.yml` is now only for dev work, and is manually triggered given an SHA
- `release.yml` is enhanced to push stable and pre-release images to a public ECR repo

## [0.162.0] - 2022-08-04

### Authors

- Alejandro Esquivel <ae@alejandro.ltd>
- Co-authored-by: Casey Jao <casey@agnostiq.ai>


### Changed

- Updated Base executor to support non-unique `retval_key`s, particularly for use in File Transfer where we may have several CallDeps with the reserved `retval_key` of value `files`.

## [0.161.2] - 2022-08-04

### Authors

- Alejandro Esquivel <ae@alejandro.ltd>
- Co-authored-by: pre-commit-ci[bot] <66853113+pre-commit-ci[bot]@users.noreply.github.com>


### Fixed

- Updated `covalent db migrations` to overwrite `alembic.ini` `script_location` with absolute path to migrations folder
- Updated `covalent db alembic [args]` command to use project root as `cwd` for alembic subprocess  

## [0.161.1] - 2022-08-03

### Authors

- Alejandro Esquivel <ae@alejandro.ltd>
- Scott Wyman Neagle <scott@agnostiq.ai>
- Co-authored-by: Faiyaz Hasan <faiyaz@agnostiq.ai>
- Poojith U Rao <106616820+poojithurao@users.noreply.github.com>
- Co-authored-by: Casey Jao <casey@agnostiq.ai>


### Fixed

- When a list was passed to an electron, the generated electron list
  had metadata copied from the electron. This was resulting in
  call_before and call_after functions being called by the electron
  list as well. The metadata (apart from executor) is now set to
  default values for the electron list.

## [0.161.0] - 2022-08-03

### Authors

- Alejandro Esquivel <ae@alejandro.ltd>
- Scott Wyman Neagle <scott@agnostiq.ai>
- Co-authored-by: Faiyaz Hasan <faiyaz@agnostiq.ai>


### Changed

- Replaced `Session(DispatchDB()._get_data_store().engine)` with `workflow_db.session()`

### Removed

- `DevDataStore` class from `datastore.py`
- workflows manager

## [0.160.1] - 2022-08-02

### Authors

- Alejandro Esquivel <ae@alejandro.ltd>
- Scott Wyman Neagle <scott@agnostiq.ai>


### Fixed

- `script_location` key not found issue when installing with pip (second attempt)

### Docs

- Remove migration guide reference from README

### Operations

- Explicitly check `release == true` in tests.yml

## [0.160.0] - 2022-08-02

### Authors

- Casey Jao <casey@agnostiq.ai>
- Co-authored-by: Faiyaz Hasan <faiyaz@agnostiq.ai>


### Changed

- `Executor.run()` now accepts a `task_metadata` dictionary. Current
  keys consist of `dispatch_id` and `node_id`.

## [0.159.0] - 2022-08-02

### Authors

- Casey Jao <casey@agnostiq.ai>
- Co-authored-by: Faiyaz Hasan <faiyaz@agnostiq.ai>


### Changed

- Database schema has been updated to v11

### Operations

- `paths-filter` will only be run on PRs, i.e on workflow runs, the whole test suite will be run.
- Removed retry action from running on `pytest` steps since they instead use `pytest` retries.
- `codecov.yml` added to enable carry-forward flags
- UI front-end is only built for pull requests when the source changes
- Packaging is only validated on the `develop` branch

## [0.158.0] - 2022-07-29

### Authors

- Okechukwu  Emmanuel Ochia <okechukwu@agnostiq.ai>
- Co-authored-by: Scott Wyman Neagle <scott@agnostiq.ai>
- Will Cunningham <wjcunningham7@users.noreply.github.com>
- Alejandro Esquivel <ae@alejandro.ltd>
- Co-authored-by: pre-commit-ci[bot] <66853113+pre-commit-ci[bot]@users.noreply.github.com>
- Casey Jao <casey@agnostiq.ai>
- Co-authored-by: Faiyaz Hasan <faiyaz@agnostiq.ai>


### Changed

- Construct the result object in the dispatcher `entry_point.py` module in order to avoid the Missing Latticed Id error so frequently.
- Update the sleep statement length to 0.1 seconds in the results.manager.

## [0.157.1] - 2022-07-29

### Authors

- Okechukwu  Emmanuel Ochia <okechukwu@agnostiq.ai>
- Co-authored-by: Scott Wyman Neagle <scott@agnostiq.ai>
- Will Cunningham <wjcunningham7@users.noreply.github.com>
- Alejandro Esquivel <ae@alejandro.ltd>
- Co-authored-by: pre-commit-ci[bot] <66853113+pre-commit-ci[bot]@users.noreply.github.com>
- Casey Jao <casey@agnostiq.ai>

### Fixed

- Pass non-kwargs to electrons in the correct order during dispatch.

## [0.157.0] - 2022-07-28

### Authors

- Okechukwu  Emmanuel Ochia <okechukwu@agnostiq.ai>
- Co-authored-by: Scott Wyman Neagle <scott@agnostiq.ai>
- Will Cunningham <wjcunningham7@users.noreply.github.com>
- Alejandro Esquivel <ae@alejandro.ltd>
- Co-authored-by: pre-commit-ci[bot] <66853113+pre-commit-ci[bot]@users.noreply.github.com>
- Casey Jao <casey@agnostiq.ai>


### Changed

- Expose a public `wait()` function compatible with both calling and dispatching lattices

### Docs

- Updated the RTD on `wait_for()` to use the static `wait()` function

### Operations

- pre-commit autoupdate

### Docs

- Changed the custom executor how-to to be shorter and more concise.
- Re-structured the docs

## [0.156.0] - 2022-07-27

### Authors

- Okechukwu  Emmanuel Ochia <okechukwu@agnostiq.ai>
- Co-authored-by: Scott Wyman Neagle <scott@agnostiq.ai>
- Will Cunningham <wjcunningham7@users.noreply.github.com>
- Alejandro Esquivel <ae@alejandro.ltd>
- Co-authored-by: pre-commit-ci[bot] <66853113+pre-commit-ci[bot]@users.noreply.github.com>


### Added

- Bash decorator is introduced
- Lepton commands can be specified as a list of strings rather than strings alone.

## [0.155.1] - 2022-07-26

### Authors

- Okechukwu  Emmanuel Ochia <okechukwu@agnostiq.ai>
- Co-authored-by: Scott Wyman Neagle <scott@agnostiq.ai>
- Will Cunningham <wjcunningham7@users.noreply.github.com>
- Alejandro Esquivel <ae@alejandro.ltd>
- Co-authored-by: pre-commit-ci[bot] <66853113+pre-commit-ci[bot]@users.noreply.github.com>


### Fixed

- `script_location` key not found issue when running alembic programatically

### Operations

- Fixed syntax errors in `stale.yml` and in `hotfix.yml`
- `docker.yml` triggered after version bump in `develop` instead of before
- Enhanced `tests.yml` to upload coverage reports by domain

## [0.155.0] - 2022-07-26

### Authors

- Alejandro Esquivel <ae@alejandro.ltd>


### Added

- Exposing `alembic {args}` cli commands through: `covalent db alembic {args}`

## [0.154.0] - 2022-07-25

### Authors

- Casey Jao <casey@agnostiq.ai>
- Co-authored-by: Venkat Bala <venkat@agnostiq.ai>
- Alejandro Esquivel <ae@alejandro.ltd>


### Added

- Added methods to programatically fetch information from Alembic without needing subprocess

## [0.153.1] - 2022-07-25

### Authors

- Casey Jao <casey@agnostiq.ai>
- Co-authored-by: Venkat Bala <venkat@agnostiq.ai>


### Fixed

- Stdout and stderr are now captured when using the dask executor.


### Tests

- Fixed Dask cluster CLI tests

## [0.153.0] - 2022-07-25

### Authors

- Faiyaz Hasan <faiyaz@agnostiq.ai>


### Added

- Helper function to load and save files corresponding to the DB filenames.

### Changed

- Files with .txt, .log extensions are stored as strings.
- Get result web request timeout to 2 seconds.

## [0.152.0] - 2022-07-25

### Authors

- Faiyaz Hasan <faiyaz@agnostiq.ai>
- Co-authored-by: Scott Wyman Neagle <scott@agnostiq.ai>


### Changed

- Pass default DataStore object to node value retrieval method in the Results object.

## [0.151.1] - 2022-07-22

### Authors

- Faiyaz Hasan <faiyaz@agnostiq.ai>
- Co-authored-by: Scott Wyman Neagle <scott@agnostiq.ai>


### Fixed

- Adding maximum number of retries and timeout parameter to the get result http call.
- Disabling result_webhook for now.

## [0.151.0] - 2022-07-22

### Authors

- Scott Wyman Neagle <scott@agnostiq.ai>
- Co-authored-by: Will Cunningham <wjcunningham7@gmail.com>
- Sankalp Sanand <sankalp@agnostiq.ai>


### Added

- `BaseAsyncExecutor` has been added which can be inherited by new async-aware executors.

### Changed

- Since tasks were basically submitting the functions to a Dask cluster by default, they have been converted into asyncio `Tasks` instead which support a far larger number of concurrent tasks than previously used `ThreadPool`.

- `tasks_pool` will still be used to schedule tasks which use non-async executors.

- Executor's `executor` will now receive a callable instead of a serialized function. This allows deserializing the function where it is going to be executed while providing a simplified `execute` at the same time.

- `uvloop` is being used instead of the default event loop of `asyncio` for better performance.

- Tests have also been updated to reflect above changes.

### Operations

- Made Santosh the sole owner of `/docs`

## [0.150.0] - 2022-07-22

### Authors

- Faiyaz Hasan <faiyaz@agnostiq.ai>


### Added

- Initialize database tables when the covalent server is started.

## [0.149.0] - 2022-07-21

### Authors

- Scott Wyman Neagle <scott@agnostiq.ai>
- Co-authored-by: Venkat Bala <venkat@agnostiq.ai>


### Removed

- `result.save()`
- `result._write_dispatch_to_python_file()`

## [0.148.0] - 2022-07-21

### Authors

- Alejandro Esquivel <ae@alejandro.ltd>


### Changed

- Changed DataStore default db path to correspond to dispatch db config path

### Operations

- Added workflow to stale and close pull requests


### Docs

- Fixed `get_metadata` calls in examples to remove `results_dir` argument
- Removed YouTube video temporarily

## [0.147.0] - 2022-07-21

### Authors

- Casey Jao <casey@agnostiq.ai>


### Changed

- Simplified interface for custom executors. All the boilerplate has
  been moved to `BaseExecutor`.

## [0.146.0] - 2022-07-20

### Authors

- Casey Jao <casey@agnostiq.ai>
- Co-authored-by: Venkat Bala <venkat@agnostiq.ai>
- Faiyaz Hasan <faiyaz@agnostiq.ai>



### Added

- Ensure that transportable objects are rendered correctly when printing the result object.

### Tests

- Check that user data is not unpickled by the Covalent server process

## [0.145.0] - 2022-07-20

### Authors

- Scott Wyman Neagle <scott@agnostiq.ai>
- Co-authored-by: Venkat Bala <venkat@agnostiq.ai>
- Co-authored-by: Faiyaz Hasan <faiyaz@agnostiq.ai>


### Removed

- `entry_point.get_result()`

### Changed

- get_result to query an HTTP endpoint instead of a DB session

## [0.144.0] - 2022-07-20

### Authors

- Will Cunningham <wjcunningham7@users.noreply.github.com>
- Co-authored-by: Scott Wyman Neagle <scott@agnostiq.ai>
- Alejandro Esquivel <ae@alejandro.ltd>


### Added

- Set up alembic migrations & added migration guide (`alembic/README.md`)

## [0.143.0] - 2022-07-19

### Authors

- Will Cunningham <wjcunningham7@users.noreply.github.com>
- Co-authored-by: Scott Wyman Neagle <scott@agnostiq.ai>


### Changed

- Installation will fail if `cova` is installed while trying to install `covalent`.

## [0.142.0] - 2022-07-19

### Authors

- Poojith U Rao <106616820+poojithurao@users.noreply.github.com>
- Co-authored-by: Will Cunningham <wjcunningham7@gmail.com>
- Anna Hughes <annagwen42@gmail.com>
- Co-authored-by: Poojith <poojith@agnostiq.ai>
- Co-authored-by: Scott Wyman Neagle <scott@agnostiq.ai>
- Casey Jao <casey@agnostiq.ai>
- Co-authored-by: Venkat Bala <venkat@agnostiq.ai>
- Co-authored-by: pre-commit-ci[bot] <66853113+pre-commit-ci[bot]@users.noreply.github.com>
- Faiyaz Hasan <faiyaz@agnostiq.ai>


### Added

- `electron_num`, `completed_electron_num` fields to the Lattice table.

## [0.141.0] - 2022-07-19

### Authors

- Poojith U Rao <106616820+poojithurao@users.noreply.github.com>
- Co-authored-by: Will Cunningham <wjcunningham7@gmail.com>
- Anna Hughes <annagwen42@gmail.com>
- Co-authored-by: Poojith <poojith@agnostiq.ai>
- Co-authored-by: Scott Wyman Neagle <scott@agnostiq.ai>
- Casey Jao <casey@agnostiq.ai>
- Co-authored-by: Venkat Bala <venkat@agnostiq.ai>
- Co-authored-by: pre-commit-ci[bot] <66853113+pre-commit-ci[bot]@users.noreply.github.com>


### Changed

- Deprecate topological sort in favor of inspect in-degree of nodes until they are zero before dispatching task
- Use deepcopy to generate a copy of the metadata dictionary before saving result object to the database

### Docs

- Adding incomplete pennylane kernel tutorial
- Adding quantum ensemble tutorial

## [0.140.0] - 2022-07-19

### Authors

- Faiyaz Hasan <faiyaz@agnostiq.ai>
- Co-authored-by: Venkat Bala <venkat@agnostiq.ai>


### Added

- Fields `deps_filename`, `call_before_filename` and `call_after_filename` to the `Electron` table.
- Re-write the deps / call before and after file contents when inserting / updating electron record in the database.

### Changed

- Modify the test and implementation logic of inserting the electron record with these new fields.
- Field `key` to `key_filename` in `Electron` table.

## [0.139.1] - 2022-07-19

### Authors

- Divyanshu Singh <55018955+divshacker@users.noreply.github.com>
- Co-authored-by: Scott Wyman Neagle <wymnea@protonmail.com>
- Co-authored-by: Scott Wyman Neagle <scott@agnostiq.ai>
- Co-authored-by: Will Cunningham <wjcunningham7@users.noreply.github.com>


### Fixed

- Fixes Reverse IP problem. All References to `0.0.0.0` are changed to `localhost` . More details can be found [here](https://github.com/AgnostiqHQ/covalent/issues/202)

## [0.139.0] - 2022-07-19

### Authors

- Venkat Bala <venkat@agnostiq.ai>
- Co-authored-by: Scott Wyman Neagle <scott@agnostiq.ai>
- Faiyaz Hasan <faiyaz@agnostiq.ai>
- Co-authored-by: Will Cunningham <wjcunningham7@gmail.com>


### Added

- Columns `is_active` in the lattice, eLectron and Electron dependency tables.

### Docs

- Adding a RTD tutorial/steps on creating a custom executor

## [0.138.0] - 2022-07-19

### Authors

- Anna Hughes <annagwen42@gmail.com>
- Co-authored-by: Will Cunningham <wjcunningham7@gmail.com>
- Will Cunningham <wjcunningham7@users.noreply.github.com>
- Co-authored-by: Venkat Bala <venkat@agnostiq.ai>


### Added

- Docker build workflow

### Changed

- Dockerfile uses multi-stage build

### Docs

- New tutorial demonstrating how to solve the MaxCut Problem with QAOA and Covalent

## [0.137.0] - 2022-07-19

### Authors

- Prasanna Venkatesh <54540812+Prasy12@users.noreply.github.com>
- Co-authored-by: Alejandro Esquivel <ae@alejandro.ltd>


### Added

- Ability to hide/show labels on the graph
- Graph layout with elk configurations

### Changed

- Changed API socket calls interval for graph optimization.

### Tests

- Disabled several dask functional tests

## [0.136.0] - 2022-07-18

### Authors

- Scott Wyman Neagle <scott@agnostiq.ai>
- Co-authored-by: Faiyaz Hasan <faiyaz@agnostiq.ai>


### Changed

- Result.save() has been deprecated in favor of Result.persist() and querying the database directly.

## [0.135.0] - 2022-07-18

### Authors

- Casey Jao <casey@agnostiq.ai>
- Co-authored-by: Scott Wyman Neagle <scott@agnostiq.ai>
- Co-authored-by: Alejandro Esquivel <ae@alejandro.ltd>


### Operations

- Psiog is only codeowner of js files
- Fix in changelog action to handle null author when a bot is committing

### Added

- Support injecting return values of calldeps into electrons during workflow execution

## [0.134.0] - 2022-07-15

### Authors

- Casey Jao <casey@agnostiq.ai>
- Co-authored-by: Scott Wyman Neagle <scott@agnostiq.ai>


### Changed

- Covalent server can now process workflows without having their deps installed

## [0.133.0] - 2022-07-15

### Authors

- Will Cunningham <wjcunningham7@users.noreply.github.com>


### Removed

- Removed the deprecated function `draw_inline` as well as the `matplotlib` dependency.

### Operations

- Fixing the retry block for tests

## [0.132.0] - 2022-07-14

### Authors

- Will Cunningham <wjcunningham7@users.noreply.github.com>


### Added

- Bash lepton support reintroduced with some UX modifications to the Lepton class. Leptons which use scripting languages can be specified as either (1) a command run in the shell/console or (2) a call to a function in a library/script. Leptons which use compiled languages must specify a library and a function name.
- The keyword argument `display_name` can be used to override the name appearing in the UI. Particularly useful when the lepton is a command.
- All arguments except for language are now keyword arguments.
- Keyword arguments passed to a Bash lepton are understood to define environment variables within the shell.
- Non-keyword arguments fill in `$1`, `$2`, etc.
- Named outputs enumerate variables within the shell which will be returned to the user. These can be either `Lepton.OUTPUT` or `Lepton.INPUT_OUTPUT` types.

### Added

- New fields to the decomposed result object Database:

## [0.131.0] - 2022-07-13

### Authors

- Sankalp Sanand <sankalp@agnostiq.ai>
- Co-authored-by: Venkat Bala <venkat@agnostiq.ai>


### Fixed

- `covalent --version` now looks for `covalent` metadata instead of `cova`

### Tests

- Updated the cli test to include whether the correct version number is shown when `covalent --version` is run

### Added

- Method to write electron id corresponding to sublattices in `execution.py` when running `_run_task`.

## [0.130.0] - 2022-07-12

### Authors

- Venkat Bala <venkat@agnostiq.ai>
- Co-authored-by: Scott Wyman Neagle <scott@agnostiq.ai>

### Changed

- Ignoring tests for `cancel_dispatch` and `construct_bash`
- Create a dummy requirements.txt file for pip deps tests
- Fix version of `Werkzeug` package to avoid running into ValueError (unexpected kwarg `as_tuple`)
- Update `customization` how to test by specifying the section header `sdk`

## [0.129.0] - 2022-07-12

### Authors

- Sankalp Sanand <sankalp@agnostiq.ai>
- Co-authored-by: Alejandro Esquivel <ae@alejandro.ltd>

### Added

- Support for `wait_for` type edges when two electrons are connected by their execution side effects instead of output-input relation.

### Changed

- `active_lattice.electron_outputs` now contains the node ids as well for the electron which is being post processed.

## [0.128.1] - 2022-07-12

### Authors

- Faiyaz Hasan <faiyaz@agnostiq.ai>


### Fixed

- `Result.persist` test in `result_test.py`.
- Electron dependency `arg_index` is changed back to Nullable.

## [0.128.0] - 2022-07-12

### Authors

- Okechukwu  Emmanuel Ochia <okechukwu@agnostiq.ai>
- Co-authored-by: Casey Jao <casey@agnostiq.ai>
- Co-authored-by: Alejandro Esquivel <ae@alejandro.ltd>
- Co-authored-by: pre-commit-ci[bot] <66853113+pre-commit-ci[bot]@users.noreply.github.com>

### Added

- File transfer support for leptons

## [0.127.0] - 2022-07-11

### Authors

- Scott Wyman Neagle <scott@agnostiq.ai>
- Co-authored-by: Faiyaz Hasan <faiyaz@agnostiq.ai>
- Co-authored-by: Venkat Bala <venkat@agnostiq.ai>


### Added

- When saving to DB, also persist to the new DB if running in develop mode

### Tests

- Flask app route tests

## [0.126.0] - 2022-07-11

### Authors

- Will Cunningham <wjcunningham7@users.noreply.github.com>
- Alejandro Esquivel <ae@alejandro.ltd>
- Co-authored-by: pre-commit-ci[bot] <66853113+pre-commit-ci[bot]@users.noreply.github.com>
- Co-authored-by: Sankalp Sanand <sankalp@agnostiq.ai>


### Added

- Added Folder class
- Added internal call before/after deps to execute File Transfer operations pre/post electron execution.

### Operations

- Enhanced hotfix action to create branches from existing commits

## [0.125.0] - 2022-07-09

### Authors

- Okechukwu  Emmanuel Ochia <okechukwu@agnostiq.ai>
- Co-authored-by: pre-commit-ci[bot] <66853113+pre-commit-ci[bot]@users.noreply.github.com>
- Co-authored-by: Alejandro Esquivel <ae@alejandro.ltd>
- Venkat Bala <venkat@agnostiq.ai>
- Co-authored-by: Okechukwu Ochia <emmirald@gmail.com>
- Co-authored-by: Scott Wyman Neagle <scott@agnostiq.ai>


### Added

- Dask Cluster CLI functional/unit tests

### Docs

- Updated RTD concepts, how-to-guides, and api docs with electron dependencies.

### Operations

- Separate out running tests and uploading coverage report to circumvent bug in
  retry action

## [0.124.0] - 2022-07-07

### Authors

- Will Cunningham <wjcunningham7@users.noreply.github.com>
- Co-authored-by: Scott Wyman Neagle <scott@agnostiq.ai>
- Faiyaz Hasan <faiyaz@agnostiq.ai>


### Added

- `Result.persist` method in `covalent/_results_manager/result.py`.

### Operations

- Package pre-releases go to `covalent` instead of `cova` on PyPI.

## [0.123.0] - 2022-07-07

### Authors

- Scott Wyman Neagle <scott@agnostiq.ai>
- Co-authored-by: Faiyaz Hasan <faiyaz@agnostiq.ai>
- Will Cunningham <wjcunningham7@users.noreply.github.com>
- Alejandro Esquivel <ae@alejandro.ltd>
- Co-authored-by: pre-commit-ci[bot] <66853113+pre-commit-ci[bot]@users.noreply.github.com>


### Added

- Added Folder class
- Added internal call before/after deps to execute File Transfer operations pre/post electron execution.

### Operations

- `codeql.yml` and `condabuild.yml` run nightly instead of on every PR.
- Style fixes in changelog

## [0.122.1] - 2022-07-06

### Authors

Will Cunningham <wjcunningham7@users.noreply.github.com>
Co-authored-by: Scott Wyman Neagle <scott@agnostiq.ai>


### Operations

- Added license scanner action
- Pre-commit autoupdate

### Tests

- Tests for running workflows with more than one iteration

### Fixed

- Attribute error caused by attempts to retrieve the name from the node function when the node function is set to None

## [0.122.0] - 2022-07-04

### Authors

Faiyaz Hasan <faiyaz@agnostiq.ai>
Co-authored-by: pre-commit-ci[bot] <66853113+pre-commit-ci[bot]@users.noreply.github.com>


### Added

- `covalent/_results_manager/write_result_to_db.py` module and methods to insert / update data in the DB.
- `tests/covalent_tests/results_manager_tests/write_result_to_db_test.py` containing the unit tests for corresponding functions.

### Changed

- Electron `type` column to a string type rather than an `ElectronType` in DB models.
- Primary keys from `BigInteger` to `Integer` in DB models.

## [0.121.0] - 2022-07-04

### Authors

Will Cunningham <wjcunningham7@users.noreply.github.com>
Co-authored-by: Alejandro Esquivel <ae@alejandro.ltd>
Co-authored-by: pre-commit-ci[bot] <66853113+pre-commit-ci[bot]@users.noreply.github.com>


### Removed

- Unused requirements `gunicorn` and `eventlet` in `requirements.txt` as well as `dask` in `tests/requirements.txt`, since it is already included in the core requirements.

### Docs

- Updated the compatibility matrix in the docs.

## [0.120.0] - 2022-07-04

### Authors

Okechukwu  Emmanuel Ochia <okechukwu@agnostiq.ai>
Co-authored-by: Venkat Bala <venkat@agnostiq.ai>
Co-authored-by: pre-commit-ci[bot] <66853113+pre-commit-ci[bot]@users.noreply.github.com>
Co-authored-by: Scott Wyman Neagle <scott@agnostiq.ai>


### Added

- Adding `cluster` CLI options to facilitate interacting with the backend Dask cluster
- Adding options to `covalent start` to enable specifying number of workers, memory limit and threads per worker at cluster startup

### Changed

- Update `DaskAdminWorker` docstring with better explanation

## [0.119.1] - 2022-07-04

### Authors

Scott Wyman Neagle <scott@agnostiq.ai>
Casey Jao <casey@agnostiq.ai>


### Fixed

- `covalent status` checks if the server process is still alive.

### Operations

- Updates to changelog logic to handle multiple authors

## [0.119.0] - 2022-07-03
### Authors
@cjao


### Added

- Introduce support for pip dependencies

## [0.118.0] - 2022-07-02
### Authors
@AlejandroEsquivel


### Added

- Introduced File, FileTransfer, and FileTransferStrategy classes to support various File Transfer use cases prior/post electron execution

## [0.117.0] - 2022-07-02
### Authors
@Emmanuel289


### Added

- Included retry action in 'tests.yaml' workflow.

## [0.116.0] - 2022-06-29
### Authors
@Prasy12

### Changed

- Changed API socket calls interval for graph optimization.

### Added

- Ability to change to different layouts from the GUI.

## [0.115.0] - 2022-06-28
### Authors
@cjao


### Added

- Introduce support for `call_before`, `call_after`, and bash dependencies

### Operations

- Unit tests performed on Python 3.10 on Ubuntu and MacOS images as well as 3.9 on MacOS
- Updated codeowners so that AQ Engineers doesn't own this CHANGELOG
- pre-commit autoupdate

## [0.114.0] - 2022-06-23
### Authors
@dependabot[bot]


### Changed

- Changed eventsource version on webapp yarn-lock file.

### Operations

- Added Github push changelog workflow to append commiters username
- Reusable JavaScript action to parse changelog and update version

## [0.113.0] - 2022-06-21

### Added

- Introduce new db models and object store backends

### Operations

- Syntax fix in hotfix.yml

### Docs

- Added new tutorial: Linear and convolutional autoencoders

## [0.112.0] - 2022-06-20

### Changed

- Changed async version on webapp package-lock file.

## [0.111.0] - 2022-06-20

### Changed

- Changed eventsource version on webapp package-lock file.

### Docs

- Added new tutorial: Covalentified version of the Pennylane Variational Classifier tutorial.

## [0.110.3] - 2022-06-17

### Fixed

- Fix error when parsing electron positional arguments in workflows

### Docs

- Remove hardcoding version info in README.md

## [0.110.2] - 2022-06-10

### Docs

- Fix MNIST tutorial
- Fix Quantum Gravity tutorial
- Update RTD with migration guide compatible with latest release
- Convert all references to `covalent start` from Jupyter notebooks to markdown statements
- Update release notes summary in README.md
- Fixed display issues with figure (in dark mode) and bullet points in tutorials

### Operations

- Added a retry block to the webapp build step in `tests.yml`

## [0.110.1] - 2022-06-10

### Fixed

- Configure dask to not use daemonic processes when creating a cluster

### Operations

- Sync the VERSION file within `covalent` directory to match the root level VERSION
- Manually patch `covalent/VERSION`

## [0.110.0] - 2022-06-10

### Changed

- Web GUI list size and status label colors changed.
- Web GUI graph running icon changed to non-static icon.

### Docs

- Removed references to the Dask executor in RTD as they are no longer needed.

## [0.109.1] - 2022-06-10

### Fixed

- `covalent --version` now works for PyPI releases

## [0.109.0] - 2022-06-10

### Docs

- Update CLI help statements

### Added

- Add CLI functionality to start covalent with/without Dask
- Add CLI support to parse `covalent_ui.log` file

### Operations

- Updating codeowners to establish engineering & psiog ownership

### Docs

- Added new tutorial: Training quantum embedding kernels for classification.

## [0.108.0] - 2022-06-08

### Added

- WCI yaml file

### Docs

- Add pandoc installation updates to contributing guide

## [0.107.0] - 2022-06-07

### Changed

- Skipping stdout/stderr redirection tests until implemented in Dask parent process

### Added

- Simplifed starting the dask cluster using `multiprocessing`
- Added `bokeh==2.4.3` to requirements.txt to enable view Dask dashboard

### Fixed

- Changelog-reminder action now works for PRs from forks.

## [0.106.2] - 2022-06-06

### Fixed

- Specifying the version for package `furo` to `2022.4.7` to prevent breaking doc builds

### Docs

- Added new tutorial: Using Covalent with PennyLane for hybrid computation.

## [0.106.1] - 2022-06-01

### Fixed

- Changelog-reminder action now works for PRs from forks

### Docs

- Removed references to microservices in RTD
- Updated README.md.
- Changed `ct.electron` to `ct.lattice(executor=dask_executor)` in MNIST classifier tutorial

## [0.106.0] - 2022-05-26

### Changed

- Visual theme for Webapp GUI changed in accordance to new theme
- Fonts, colors, icons have been updated

## [0.105.0] - 2022-05-25

### Added

- Add a pre-commit hook for `detect-secrets`.
- Updated the actions in accordance with the migration done in the previous version.

## [0.104.0] - 2022-05-23

### Changed

- Services have been moved to a different codebase. This repo is now hosting the Covalent SDK, local dispatcher backend, Covalent web GUI, and documentation. Version is bumped to `0.104.0` in order to avoid conflicts.
- Update tests to match the current dispatcher api
- Skip testing dask executor until dask executor plugin is made public
- Using 2 thread pools to manage multiple workflows better and the other one for executing electrons in parallel.

### Fixed

- Add psutil and PyYAML to requirements.txt
- Passing the same Electron to multiple inputs of an Electron now works. UI fix pending.
- Dask from `requirements.txt`.

### Removed

- Asyncio usage for electron level concurrency.
- References to dask

### Added

- Functional test added for dask executor with the cluster running locally.
- Scalability tests for different workflows and workflow sizes under `tests/stress_tests/scripts`
- Add sample performance testing workflows under `tests/stress_tests`
- Add pipelines to continuously run the tutorial notebooks
- Create notebook with tasks from RTD

## [0.32.3] - 2022-03-16

### Fixed

- Fix missing UI graph edges between parameters and electrons in certain cases.
- Fix UI crashes in cases where legacy localStorage state was being loaded.

## [0.32.2] - 2022-03-16

### Added

- Images for graphs generated in tutorials and how-tos.
- Note for quantum gravity tutorial to tell users that `tensorflow` doesn't work on M1 Macs.
- `Known Issues` added to `README.md`

### Fixed

- `draw` function usage in tutorials and how-tos now reflects the UI images generated instead of using graphviz.
- Images now render properly in RTD of how-tos.

### Changed

- Reran all the tutorials that could run, generating the outputs again.

## [0.32.1] - 2022-03-15

### Fixed

- CLI now starts server directly in the subprocess instead of as a daemon
- Logs are provided as pipes to Popen instead of using a shell redirect
- Restart behavior fixed
- Default port in `covalent_ui/app.py` uses the config manager

### Removed

- `_graceful_restart` function no longer needed without gunicorn

## [0.32.0] - 2022-03-11

### Added

- Dispatcher microservice API endpoint to dispatch and update workflow.
- Added get runnable task endpoint.

## [0.31.0] - 2022-03-11

### Added

- Runner component's main functionality to run a set of tasks, cancel a task, and get a task's status added to its api.

## [0.30.5] - 2022-03-11

### Updated

- Updated Workflow endpoints & API spec to support upload & download of result objects as pickle files

## [0.30.4] - 2022-03-11

### Fixed

- When executing a task on an alternate Conda environment, Covalent no longer has to be installed on that environment. Previously, a Covalent object (the execution function as a TransportableObject) was passed to the environment. Now it is deserialized to a "normal" Python function, which is passed to the alternate Conda environment.

## [0.30.3] - 2022-03-11

### Fixed

- Fixed the order of output storage in `post_process` which should have been the order in which the electron functions are called instead of being the order in which they are executed. This fixes the order in which the replacement of function calls with their output happens, which further fixes any discrepencies in the results obtained by the user.

- Fixed the `post_process` test to check the order as well.

## [0.30.2] - 2022-03-11

### Changed

- Updated eventlet to 0.31.0

## [0.30.1] - 2022-03-10

### Fixed

- Eliminate unhandled exception in Covalent UI backend when calling fetch_result.

## [0.30.0] - 2022-03-09

### Added

- Skeleton code for writing the different services corresponding to each component in the open source refactor.
- OpenAPI specifications for each of the services.

## [0.29.3] - 2022-03-09

### Fixed

- Covalent UI is built in the Dockerfile, the setup file, the pypi workflow, the tests workflow, and the conda build script.

## [0.29.2] - 2022-03-09

### Added

- Defaults defined in executor plugins are read and used to update the in-memory config, as well as the user config file. But only if the parameter in question wasn't already defined.

### Changed

- Input parameter names and docstrings in _shared_files.config.update_config were changed for clarity.

## [0.29.1] - 2022-03-07

### Changed

- Updated fail-fast strategy to run all tests.

## [0.29.0] - 2022-03-07

### Added

- DispatchDB for storing dispatched results

### Changed

- UI loads dispatches from DispatchDB instead of browser local storage

## [0.28.3] - 2022-03-03

### Fixed

Installed executor plugins don't have to be referred to by their full module name. Eg, use "custom_executor", instead of "covalent_custom_plugin.custom_executor".

## [0.28.2] - 2022-03-03

### Added

- A brief overview of the tutorial structure in the MNIST classification tutorial.

## [0.28.1] - 2022-03-02

### Added

- Conda installation is only supported for Linux in the `Getting Started` guide.
- MNIST classifier tutorial.

### Removed

- Removed handling of default values of function parameters in `get_named_params` in `covalent/_shared_files/utils.py`. So, it is actually being handled by not being handled since now `named_args` and `named_kwargs` will only contain parameters that were passed during the function call and not all of them.

## [0.28.0] - 2022-03-02

### Added

- Lepton support, including for Python modules and C libraries
- How-to guides showing how to use leptons for each of these

## [0.27.6] - 2022-03-01

### Added

- Added feature development basic steps in CONTRIBUTING.md.
- Added section on locally building RTD (read the docs) in the contributing guide.

## [0.27.5] - 2022-03-01

### Fixed

- Missing UI input data after backend change - needed to be derived from graph for electrons, lattice inputs fixed on server-side, combining name and positional args
- Broken UI graph due to variable->edge_name renaming
- Missing UI executor data after server-side renaming

## [0.27.4] - 2022-02-28

### Fixed

- Path used in `covalent/executor/__init__.py` for executor plugin modules needed updating to `covalent/executor/executor_plugins`

### Removed

- Disabled workflow cancellation test due to inconsistent outcomes. Test will be re-enabled after cancellation mechanisms are investigated further.

## [0.27.3] - 2022-02-25

### Added

- Added `USING_DOCKER.md` guide for running docker container.
- Added cli args to covalent UI flask server `covalent_ui/app.py` to modify port and log file path.

### Removed

- Removed gunicorn from cli and Dockerfile.

### Changed

- Updated cli `covalent_dispatcher/_cli/service.py` to run flask server directly, and removed dispatcher and UI flags.
- Using Flask blueprints to merge Dispatcher and UI servers.
- Updated Dockerfile to run flask server directly.
- Creating server PID file manually in `covalent_dispatcher/_cli/service.py`.
- Updated tests and docs to reflect merged servers.
- Changed all mentions of port 47007 (for old UI server) to 48008.

## [0.27.2] - 2022-02-24

### Changed

- Removed unnecessary blockquotes from the How-To guide for creating custom executors
- Changed "Covalent Cloud" to "Covalent" in the main code text

## [0.27.1] - 2022-02-24

### Removed

- Removed AQ-Engineers from CODEOWNERS in order to fix PR review notifications

## [0.27.0] - 2022-02-24

### Added

- Support for positional only, positional or keyword, variable positional, keyword only, variable keyword types of parameters is now added, e.g an electron can now use variable args and variable kwargs if the number/names of parameters are unknown during definition as `def task(*args, **kwargs)` which wasn't possible before.

- `Lattice.args` added to store positional arguments passed to the lattice's workflow function.

- `get_named_params` function added in `_shared_files/utils.py` which will return a tuple containing named positional arguments and named keyword arguments. The names help in showing and storing these parameters in the transport graph.

- Tests to verify whether all kinds of input paramaters are supported by electron or a lattice.

### Changed

- No longer merging positional arguments with keyword arguments, instead they are separately stored in respective nodes in the transport graph.

- `inputs` returned from `_get_inputs` function in `covalent_dispatcher/_core/execution.py` now contains positional as well as keyword arguments which further get passed to the executor.

- Executors now support positional and keyword arguments as inputs to their executable functions.

- Result object's `_inputs` attribute now contains both `args` and `kwargs`.

- `add_node_for_nested_iterables` is renamed to `connect_node_with_others` and `add_node_to_graph` also renamed to `add_collection_node_to_graph` in `electron.py`. Some more variable renames to have appropriate self-explanatory names.

- Nodes and edges in the transport graph now have a better interface to assign attributes to them.

- Edge attribute `variable` renamed to `edge_name`.

- In `serialize` function of the transport graph, if `metadata_only` is True, then only `metadata` attribute of node and `source` and `target` attributes of edge are kept in the then return serialized `data`.

- Updated the tests wherever necessary to reflect the above changes

### Removed

- Deprecated `required_params_passed` since an error will automatically be thrown by the `build_graph` function if any of the required parameters are not passed.

- Removed duplicate attributes from nodes in the transport graph.

## [0.26.1] - 2022-02-23

### Added

- Added Local Executor section to the API read the docs.

## [0.26.0] - 2022-02-23

### Added

- Automated reminders to update the changelog

## [0.25.3] - 2022-02-23

## Added

- Listed common mocking commands in the CONTRIBUTING.md guide.
- Additional guidelines on testing.

## [0.25.2] - 2022-02-21

### Changed

- `backend` metadata name changed to `executor`.
- `_plan_workflow` usage updated to reflect how that executor related information is now stored in the specific executor object.
- Updated tests to reflect the above changes.
- Improved the dispatch cancellation test to provide a robust solution which earlier took 10 minutes to run with uncertainty of failing every now and then.

### Removed

- Removed `TaskExecutionMetadata` as a consequence of removing `execution_args`.

## [0.25.1] - 2022-02-18

### Fixed

- Tracking imports that have been used in the workflow takes less time.

### Added

- User-imports are included in the dispatch_source.py script. Covalent-related imports are commented out.

## [0.25.0] - 2022-02-18

### Added

- UI: Lattice draw() method displays in web UI
- UI: New navigation panel

### Changed

- UI: Animated graph changes, panel opacity

### Fixed

- UI: Fixed "Not Found" pages

## [0.24.21] - 2022-02-18

### Added

- RST document describing the expectations from a tutorial.

## [0.24.20] - 2022-02-17

### Added

- Added how to create custom executors

### Changed

- Changed the description of the hyperlink for choosing executors
- Fixed typos in doc/source/api/getting_started/how_to/execution/creating_custom_executors.ipynb

## [0.24.19] - 2022-02-16

### Added

- CODEOWNERS for certain files.

## [0.24.18] - 2022-02-15

### Added

- The user configuration file can now specify an executor plugin directory.

## [0.24.17] - 2022-02-15

### Added

- Added a how-to for making custom executors.

## [0.24.16] - 2022-02-12

### Added

- Errors now contain the traceback as well as the error message in the result object.
- Added test for `_post_process` in `tests/covalent_dispatcher_tests/_core/execution_test.py`.

### Changed

- Post processing logic in `electron` and dispatcher now relies on the order of execution in the transport graph rather than node's function names to allow for a more reliable pairing of nodes and their outputs.

- Renamed `init_test.py` in `tests/covalent_dispatcher_tests/_core/` to `execution_test.py`.

### Removed

- `exclude_from_postprocess` list which contained some non executable node types removed since only executable nodes are post processed now.

## [0.24.15] - 2022-02-11

### Fixed

- If a user's configuration file does not have a needed exeutor parameter, the default parameter (defined in _shared_files/defaults.py) is used.
- Each executor plugin is no longer initialized upon the import of Covalent. This allows required parameters in executor plugins.

## Changed

- Upon updating the configuration data with a user's configuration file, the complete set is written back to file.

## Added

- Tests for the local and base executors.

## [0.24.14] - 2022-02-11

### Added

- UI: add dashboard cards
- UI: add scaling dots background

### Changed

- UI: reduce sidebar font sizes, refine color theme
- UI: refine scrollbar styling, show on container hover
- UI: format executor parameters as YAML code
- UI: update syntax highlighting scheme
- UI: update index.html description meta tag

## [0.24.13] - 2022-02-11

### Added

- Tests for covalent/_shared_files/config.py

## [0.24.12] - 2022-02-10

### Added

- CodeQL code analyzer

## [0.24.11] - 2022-02-10

### Added

- A new dictionary `_DEFAULT_CONSTRAINTS_DEPRECATED` in defaults.py

### Changed

- The `_DEFAULT_CONSTRAINT_VALUES` dictionary now only contains the `backend` argument

## [0.24.10] - 2022-02-09

### Fixed

- Sporadically failing workflow cancellation test in tests/workflow_stack_test.py

## [0.24.9] - 2022-02-09

## Changed

- Implementation of `_port_from_pid` in covalent_dispatcher/_cli/service.py.

## Added

- Unit tests for command line interface (CLI) functionalities in covalent_dispatcher/_cli/service.py and covalent_dispatcher/_cli/cli.py.

## [0.24.8] - 2022-02-07

### Fixed

- If a user's configuration file does not have a needed parameter, the default parameter (defined in _shared_files/defaults.py) is used.

## [0.24.7] - 2022-02-07

### Added

- Typing: Add Type hint `dispatch_info` parameter.
- Documentation: Updated the return_type description in docstring.

### Changed

- Typing: Change return type annotation to `Generator`.

## [0.24.6] - 2022-02-06

### Added

- Type hint to `deserialize` method of `TransportableObject` of `covalent/_workflow/transport.py`.

### Changed

- Description of `data` in `deserialize` method of `TransportableObject` of `covalent/_workflow/transport.py` from `The serialized transportable object` to `Cloudpickled function`.

## [0.24.5] - 2022-02-05

### Fixed

- Removed dependence on Sentinel module

## [0.24.4] - 2022-02-04

### Added

- Tests across multiple versions of Python and multiple operating systems
- Documentation reflecting supported configurations

## [0.24.3] - 2022-02-04

### Changed

- Typing: Use `bool` in place of `Optional[bool]` as type annotation for `develop` parameter in `covalent_dispatcher.service._graceful_start`
- Typing: Use `Any` in place of `Optional[Any]` as type annotation for `new_value` parameter in `covalent._shared_files.config.get_config`

## [0.24.2] - 2022-02-04

### Fixed

- Updated hyperlink of "How to get the results" from "./collection/query_electron_execution_result" to "./collection/query_multiple_lattice_execution_results" in "doc/source/how_to/index.rst".
- Updated hyperlink of "How to get the result of a particular electron" from "./collection/query_multiple_lattice_execution_results" to "./collection/query_electron_execution_result" in "doc/source/how_to/index.rst".

## [0.24.1] - 2022-02-04

### Changed

- Changelog entries are now required to have the current date to enforce ordering.

## [0.24.0] - 2022-02-03

### Added

- UI: log file output - display in Output tab of all available log file output
- UI: show lattice and electron inputs
- UI: display executor attributes
- UI: display error message on failed status for lattice and electron

### Changed

- UI: re-order sidebar sections according to latest figma designs
- UI: update favicon
- UI: remove dispatch id from tab title
- UI: fit new uuids
- UI: adjust theme text primary and secondary colors

### Fixed

- UI: auto-refresh result state on initial render of listing and graph pages
- UI: graph layout issues: truncate long electron/param names

## [0.23.0] - 2022-02-03

### Added

- Added `BaseDispatcher` class to be used for creating custom dispatchers which allow connection to a dispatcher server.
- `LocalDispatcher` inheriting from `BaseDispatcher` allows connection to a local dispatcher server running on the user's machine.
- Covalent only gives interface to the `LocalDispatcher`'s `dispatch` and `dispatch_sync` methods.
- Tests for both `LocalDispatcher` and `BaseDispatcher` added.

### Changed

- Switched from using `lattice.dispatch` and `lattice.dispatch_sync` to `covalent.dispatch` and `covalent.dispatch_sync`.
- Dispatcher address now is passed as a parameter (`dispatcher_addr`) to `covalent.dispatch` and `covalent.dispatch_sync` instead of a metadata field to lattice.
- Updated tests, how tos, and tutorials to use `covalent.dispatch` and `covalent.dispatch_sync`.
- All the contents of `covalent_dispatcher/_core/__init__.py` are moved to `covalent_dispatcher/_core/execution.py` for better organization. `__init__.py` only contains function imports which are needed by external modules.
- `dispatch`, `dispatch_sync` methods deprecated from `Lattice`.

### Removed

- `_server_dispatch` method removed from `Lattice`.
- `dispatcher` metadata field removed from `lattice`.

## [0.22.19] - 2022-02-03

### Fixed

- `_write_dispatch_to_python_file` isn't called each time a task is saved. It is now only called in the final save in `_run_planned_workflow` (in covalent_dispatcher/_core/__init__.py).

## [0.22.18] - 2022-02-03

### Fixed

- Added type information to result.py

## [0.22.17] - 2022-02-02

### Added

- Replaced `"typing.Optional"` with `"str"` in covalent/executor/base.py
- Added missing type hints to `get_dispatch_context` and `write_streams_to_file` in covalent/executor/base.py, BaseExecutor

## [0.22.16] - 2022-02-02

### Added

- Functions to check if UI and dispatcher servers are running.
- Tests for the `is_ui_running` and `is_server_running` in covalent_dispatcher/_cli/service.py.

## [0.22.15] - 2022-02-01

### Fixed

- Covalent CLI command `covalent purge` will now stop the servers before deleting all the pid files.

### Added

- Test for `purge` method in covalent_dispatcher/_cli/service.py.

### Removed

- Unused `covalent_dispatcher` import from covalent_dispatcher/_cli/service.py.

### Changed

- Moved `_config_manager` import from within the `purge` method to the covalent_dispatcher/_cli/service.py for the purpose of mocking in tests.

## [0.22.14] - 2022-02-01

### Added

- Type hint to `_server_dispatch` method in `covalent/_workflow/lattice.py`.

## [0.22.13] - 2022-01-26

### Fixed

- When the local executor's `log_stdout` and `log_stderr` config variables are relative paths, they should go inside the results directory. Previously that was queried from the config, but now it's queried from the lattice metadata.

### Added

- Tests for the corresponding functions in (`covalent_dispatcher/_core/__init__.py`, `covalent/executor/base.py`, `covalent/executor/executor_plugins/local.py` and `covalent/executor/__init__.py`) affected by the bug fix.

### Changed

- Refactored `_delete_result` in result manager to give the option of deleting the result parent directory.

## [0.22.12] - 2022-01-31

### Added

- Diff check in pypi.yml ensures correct files are packaged

## [0.22.11] - 2022-01-31

### Changed

- Removed codecov token
- Removed Slack notifications from feature branches

## [0.22.10] - 2022-01-29

### Changed

- Running tests, conda, and version workflows on pull requests, not just pushes

## [0.22.9] - 2022-01-27

### Fixed

- Fixing version check action so that it doesn't run on commits that are in develop
- Edited PR template so that markdown checklist appears properly

## [0.22.8] - 2022-01-27

### Fixed

- publish workflow, using `docker buildx` to build images for x86 and ARM, prepare manifest and push to ECR so that pulls will match the correct architecture.
- typo in CONTRIBUTING
- installing `gcc` in Docker image so Docker can build wheels for `dask` and other packages that don't provide ARM wheels

### Changed

- updated versions in `requirements.txt` for `matplotlib` and `dask`

## [0.22.7] - 2022-01-27

### Added

- `MANIFEST.in` did not have `covalent_dispatcher/_service` in it due to which the PyPi package was not being built correctly. Added the `covalent_dispatcher/_service` to the `MANIFEST.in` file.

### Fixed

- setuptools properly including data files during installation

## [0.22.6] - 2022-01-26

### Fixed

- Added service folder in covalent dispatcher to package.

## [0.22.5] - 2022-01-25

### Fixed

- `README.md` images now use master branch's raw image urls hosted on <https://github.com> instead of <https://raw.githubusercontent.com>. Also, switched image rendering from html to markdown.

## [0.22.4] - 2022-01-25

### Fixed

- dispatcher server app included in sdist
- raw image urls properly used

## [0.22.3] - 2022-01-25

### Fixed

- raw image urls used in readme

## [0.22.2] - 2022-01-25

### Fixed

- pypi upload

## [0.22.1] - 2022-01-25

### Added

- Code of conduct
- Manifest.in file
- Citation info
- Action to upload to pypi

### Fixed

- Absolute URLs used in README
- Workflow badges updated URLs
- `install_package_data` -> `include_package_data` in `setup.py`

## [0.22.0] - 2022-01-25

### Changed

- Using public ECR for Docker release

## [0.21.0] - 2022-01-25

### Added

- GitHub pull request templates

## [0.20.0] - 2022-01-25

### Added

- GitHub issue templates

## [0.19.0] - 2022-01-25

### Changed

- Covalent Beta Release

## [0.18.9] - 2022-01-24

### Fixed

- iframe in the docs landing page is now responsive

## [0.18.8] - 2022-01-24

### Changed

- Temporarily removed output tab
- Truncated dispatch id to fit left sidebar, add tooltip to show full id

## [0.18.7] - 2022-01-24

### Changed

- Many stylistic improvements to documentation, README, and CONTRIBUTING.

## [0.18.6] - 2022-01-24

### Added

- Test added to check whether an already decorated function works as expected with Covalent.
- `pennylane` package added to the `requirements-dev.txt` file.

### Changed

- Now using `inspect.signature` instead of `function.__code__` to get the names of function's parameters.

## [0.18.5] - 2022-01-21

### Fixed

- Various CI fixes, including rolling back regression in version validation, caching on s3 hosted badges, applying releases and tags correctly.

## [0.18.4] - 2022-01-21

### Changed

- Removed comments and unused functions in covalent_dispatcher
- `result_class.py` renamed to `result.py`

### Fixed

- Version was not being properly imported inside `covalent/__init__.py`
- `dispatch_sync` was not previously using the `results_dir` metadata field

### Removed

- Credentials in config
- `generate_random_filename_in_cache`
- `is_any_atom`
- `to_json`
- `show_subgraph` option in `draw`
- `calculate_node`

## [0.18.3] - 2022-01-20

### Fixed

- The gunicorn servers now restart more gracefully

## [0.18.2] - 2022-01-21

### Changed

- `tempdir` metadata field removed and replaced with `executor.local.cache_dir`

## [0.18.1] - 2022-01-11

## Added

- Concepts page

## [0.18.0] - 2022-01-20

### Added

- `Result.CANCELLED` status to represent the status of a cancelled dispatch.
- Condition to cancel the whole dispatch if any of the nodes are cancelled.
- `cancel_workflow` function which uses a shared variable provided by Dask (`dask.distributed.Variable`) in a dask client to inform nodes to stop execution.
- Cancel function for dispatcher server API which will allow the server to terminate the dispatch.
- How to notebook for cancelling a dispatched job.
- Test to verify whether cancellation of dispatched jobs is working as expected.
- `cancel` function is available as `covalent.cancel`.

### Changed

- In file `covalent/_shared_files/config.py` instead of using a variable to store and then return the config data, now directly returning the configuration.
- Using `fire_and_forget` to dispatch a job instead of a dictionary of Dask's `Future` objects so that we won't have to manage the lifecycle of those futures.
- The `test_run_dispatcher` test was changed to reflect that the dispatcher no longer uses a dictionary of future objects as it was not being utilized anywhere.

### Removed

- `with dask_client` context was removed as the client created in `covalent_dispatcher/_core/__init__.py` is already being used even without the context. Furthermore, it creates issues when that context is exited which is unnecessary at the first place hence not needed to be resolved.

## [0.17.5] - 2022-01-19

### Changed

- Results directory uses a relative path by default and can be overridden by the environment variable `COVALENT_RESULTS_DIR`.

## [0.17.4] - 2022-01-19

### Changed

- Executor parameters use defaults specified in config TOML
- If relative paths are supplied for stdout and stderr, those files are created inside the results directory

## [0.17.3] - 2022-01-18

### Added

- Sync function
- Covalent CLI tool can restart in developer mode

### Fixed

- Updated the UI address referenced in the README

## [0.17.2] - 2022-01-12

### Added

- Quantum gravity tutorial

### Changed

- Moved VERSION file to top level

## [0.17.1] - 2022-01-19

### Added

- `error` attribute was added to the results object to show which node failed and the reason behind it.
- `stdout` and `stderr` attributes were added to a node's result to store any stdout and stderr printing done inside an electron/node.
- Test to verify whether `stdout` and `stderr` are being stored in the result object.

### Changed

- Redesign of how `redirect_stdout` and `redirect_stderr` contexts in executor now work to allow storing their respective outputs.
- Executors now also return `stdout` and `stderr` strings, along with the execution output, so that they can be stored in their result object.

## [0.17.0] - 2022-01-18

### Added

- Added an attribute `__code__` to electron and lattice which is a copy of their respective function's `__code__` attribute.
- Positional arguments, `args`, are now merged with keyword arguments, `kwargs`, as close as possible to where they are passed. This was done to make sure we support both with minimal changes and without losing the name of variables passed.
- Tests to ensure usage of positional arguments works as intended.

### Changed

- Slight rework to how any print statements in lattice are sent to null.
- Changed `test_dispatcher_functional` in `basic_dispatcher_test.py` to account for the support of `args` and removed a an unnecessary `print` statement.

### Removed

- Removed `args` from electron's `init` as it wasn't being used anywhere.

## [0.16.1] - 2022-01-18

### Changed

- Requirement changed from `dask[complete]` to `dask[distributed]`.

## [0.16.0] - 2022-01-14

### Added

- New UI static demo build
- New UI toolbar functions - orientation, toggle params, minimap
- Sortable and searchable lattice name row

### Changed

- Numerous UI style tweaks, mostly around dispatches table states

### Fixed

- Node sidebar info now updates correctly

## [0.15.11] - 2022-01-18

### Removed

- Unused numpy requirement. Note that numpy is still being installed indirectly as other packages in the requirements rely on it.

## [0.15.10] - 2022-01-16

## Added

- How-to guide for Covalent dispatcher CLI.

## [0.15.9] - 2022-01-18

### Changed

- Switched from using human readable ids to using UUIDs

### Removed

- `human-id` package was removed along with its mention in `requirements.txt` and `meta.yaml`

## [0.15.8] - 2022-01-17

### Removed

- Code breaking text from CLI api documentation.
- Unwanted covalent_dispatcher rst file.

### Changed

- Installation of entire covalent_dispatcher instead of covalent_dispatcher/_service in setup.py.

## [0.15.7] - 2022-01-13

### Fixed

- Functions with multi-line or really long decorators are properly serialized in dispatch_source.py.
- Multi-line Covalent output is properly commented out in dispatch_source.py.

## [0.15.6] - 2022-01-11

### Fixed

- Sub-lattice functions are successfully serialized in the utils.py get_serialized_function_str.

### Added

- Function to scan utilized source files and return a set of imported modules (utils.get_imports_from_source)

## [0.15.5] - 2022-01-12

### Changed

- UI runs on port 47007 and the dispatcher runs on port 48008. This is so that when the servers are later merged, users continue using port 47007 in the browser.
- Small modifications to the documentation
- Small fix to the README

### Removed

- Removed a directory `generated` which was improperly added
- Dispatcher web interface
- sqlalchemy requirement

## [0.15.4] - 2022-01-11

### Changed

- In file `covalent/executor/base.py`, `pickle` was changed to `cloudpickle` because of its universal pickling ability.

### Added

- In docstring of `BaseExecutor`, a note was added specifying that `covalent` with its dependencies is assumed to be installed in the conda environments.
- Above note was also added to the conda env selector how-to.

## [0.15.3] - 2022-01-11

### Changed

- Replaced the generic `RuntimeError` telling users to check if there is an object manipulation taking place inside the lattice to a simple warning. This makes the original error more visible.

## [0.15.2] - 2022-01-11

### Added

- If condition added for handling the case where `__getattr__` of an electron is accessed to detect magic functions.

### Changed

- `ActiveLatticeManager` now subclasses from `threading.local` to make it thread-safe.
- `ValueError` in the lattice manager's `claim` function now also shows the name of the lattice that is currently claimed.
- Changed docstring of `ActiveLatticeManager` to note that now it is thread-safe.
- Sublattice dispatching now no longer deletes the result object file and is dispatched normally instead of in a serverless manner.
- `simulate_nitrogen_and_copper_slab_interaction.ipynb` notebook tutorial now does normal dispatching as well instead of serverless dispatching. Also, now 7 datapoints will be shown instead of 10 earlier.

## [0.15.1] - 2022-01-11

### Fixed

- Passing AWS credentials to reusable workflows as a secret

## [0.15.0] - 2022-01-10

### Added

- Action to push development image to ECR

### Changed

- Made the publish action reusable and callable

## [0.14.1] - 2022-01-02

### Changed

- Updated the README
- Updated classifiers in the setup.py file
- Massaged some RTD pages

## [0.14.0] - 2022-01-07

### Added

- Action to push static UI to S3

## [0.13.2] - 2022-01-07

### Changed

- Completed new UI design work

## [0.13.1] - 2022-01-02

### Added

- Added eventlet requirement

### Changed

- The CLI tool can now manage the UI flask server as well
- [Breaking] The CLI option `-t` has been changed to `-d`, which starts the servers in developer mode and exposes unit tests to the server.

## [0.13.0] - 2022-01-01

### Added

- Config manager in `covalent/_shared_files/config.py`
- Default location for the main config file can be overridden using the environment variable `COVALENT_CONFIG_DIR`
- Ability to set and get configuration using `get_config` and `set_config`

### Changed

- The flask servers now reference the config file
- Defaults reference the config file

### Fixed

- `ValueError` caught when running `covalent stop`
- One of the functional tests was using a malformed path

### Deprecated

- The `electron.to_json` function
- The `generate_random_filename_in_cache` function

### Removed

- The `get_api_token` function

## [0.12.13] - 2022-01-04

## Removed

- Tutorial section headings

## Fixed

- Plot background white color

## [0.12.12] - 2022-01-06

### Fixed

- Having a print statement inside electron and lattice code no longer causes the workflow to fail.

## [0.12.11] - 2022-01-04

### Added

- Completed UI feature set for first release

### Changed

- UI server result serialization improvements
- UI result update webhook no longer fails on request exceptions, logs warning intead

## [0.12.10] - 2021-12-17

### Added

- Astrophysics tutorial

## [0.12.9] - 2022-01-04

### Added

- Added `get_all_node_results` method in `result_class.py` to return result of all node executions.

- Added `test_parallelilization` test to verify whether the execution is now being achieved in parallel.

### Changed

- Removed `LocalCluster` cluster creation usage to a simple `Client` one from Dask.

- Removed unnecessary `to_run` function as we no longer needed to run execution through an asyncio loop.

- Removed `async` from function definition of previously asynchronous functions, `_run_task`, `_run_planned_workflow`, `_plan_workflow`, and `_run_workflow`.

- Removed `uvloop` from requirements.

- Renamed `test_get_results` to `test_get_result`.

- Reran the how to notebooks where execution time was mentioned.

- Changed how `dispatch_info` context manager was working to account for multiple nodes accessing it at the same time.

## [0.12.8] - 2022-01-02

### Changed

- Changed the software license to GNU Affero 3.0

### Removed

- `covalent-ui` directory

## [0.12.7] - 2021-12-29

### Fixed

- Gunicorn logging now uses the `capture-output` flag instead of redirecting stdout and stderr

## [0.12.6] - 2021-12-23

### Changed

- Cleaned up the requirements and moved developer requirements to a separate file inside `tests`

## [0.12.5] - 2021-12-16

### Added

- Conda build CI job

## [0.12.4] - 2021-12-23

### Changed

- Gunicorn server now checks for port availability before starting

### Fixed

- The `covalent start` function now prints the correct port if the server is already running.

## [0.12.3] - 2021-12-14

### Added

- Covalent tutorial comparing quantum support vector machines with support vector machine algorithms implemented in qiskit and scikit-learn.

## [0.12.2] - 2021-12-16

### Fixed

- Now using `--daemon` in gunicorn to start the server, which was the original intention.

## [0.12.1] - 2021-12-16

### Fixed

- Removed finance references from docs
- Fixed some other small errors

### Removed

- Removed one of the failing how-to tests from the functional test suite

## [0.12.0] - 2021-12-16

### Added

- Web UI prototype

## [0.11.1] - 2021-12-14

### Added

- CLI command `covalent status` shows port information

### Fixed

- gunicorn management improved

## [0.11.0] - 2021-12-14

### Added

- Slack notifications for test status

## [0.10.4] - 2021-12-15

### Fixed

- Specifying a non-default results directory in a sub-lattice no longer causes a failure in lattice execution.

## [0.10.3] - 2021-12-14

### Added

- Functional tests for how-to's in documentation

### Changed

- Moved example script to a functional test in the pipeline
- Added a test flag to the CLI tool

## [0.10.2] - 2021-12-14

### Fixed

- Check that only `kwargs` without any default values in the workflow definition need to be passed in `lattice.draw(ax=ax, **kwargs)`.

### Added

- Function to check whether all the parameters without default values for a callable function has been passed added to shared utils.

## [0.10.1] - 2021-12-13

### Fixed

- Content and style fixes for getting started doc.

## [0.10.0] - 2021-12-12

### Changed

- Remove all imports from the `covalent` to the `covalent_dispatcher`, except for `_dispatch_serverless`
- Moved CLI into `covalent_dispatcher`
- Moved executors to `covalent` directory

## [0.9.1] - 2021-12-13

### Fixed

- Updated CONTRIBUTING to clarify docstring style.
- Fixed docstrings for `calculate_node` and `check_constraint_specific_sum`.

## [0.9.0] - 2021-12-10

### Added

- `prefix_separator` for separating non-executable node types from executable ones.

- `subscript_prefix`, `generator_prefix`, `sublattice_prefix`, `attr_prefix` for prefixes of subscripts, generators,
  sublattices, and attributes, when called on an electron and added to the transport graph.

- `exclude_from_postprocess` list of prefixes to denote those nodes which won't be used in post processing the workflow.

- `__int__()`, `__float__()`, `__complex__()` for converting a node to an integer, float, or complex to a value of 0 then handling those types in post processing.

- `__iter__()` generator added to Electron for supporting multiple return values from an electron execution.

- `__getattr__()` added to Electron for supporting attribute access on the node output.

- `__getitem__()` added to Electron for supporting subscripting on the node output.

- `electron_outputs` added as an attribute to lattice.

### Changed

- `electron_list_prefix`, `electron_dict_prefix`, `parameter_prefix` modified to reflect new way to assign prefixes to nodes.

- In `build_graph` instead of ignoring all exceptions, now the exception is shown alongwith the runtime error notifying that object manipulation should be avoided inside a lattice.

- `node_id` changed to `self.node_id` in Electron's `__call__()`.

- `parameter` type electrons now have the default metadata instead of empty dictionary.

- Instead of deserializing and checking whether a sublattice is there, now a `sublattice_prefix` is used to denote when a node is a sublattice.

- In `dispatcher_stack_test`, `test_dispatcher_flow` updated to indicate the new use of `parameter_prefix`.

### Fixed

- When an execution fails due to something happening in `run_workflow`, then result object's status is now failed and the object is saved alongwith throwing the appropriate exception.

## [0.8.5] - 2021-12-10

### Added

- Added tests for choosing specific executors inside electron initialization.
- Added test for choosing specific Conda environments inside electron initialization.

## [0.8.4] - 2021-12-10

### Changed

- Removed _shared_files directory and contents from covalent_dispatcher. Logging in covalent_dispatcher now uses the logger in covalent/_shared_files/logging.py.

## [0.8.3] - 2021-12-10

### Fixed

- Decorator symbols were added to the pseudo-code in the quantum chemistry tutorial.

## [0.8.2] - 2021-12-06

### Added

- Quantum chemistry tutorial.

## [0.8.1] - 2021-12-08

### Added

- Docstrings with typehints for covalent dispatcher functions added.

### Changed

- Replaced `node` to `node_id` in `electron.py`.

- Removed unnecessary `enumerate` in `covalent_dispatcher/_core/__init__.py`.

- Removed `get_node_device_mapping` function from `covalent_dispatcher/_core/__init__.py`
  and moved the definition to directly add the mapping to `workflow_schedule`.

- Replaced iterable length comparison for `executor_specific_exec_cmds` from `if len(executor_specific_exec_cmds) > 0`
  to `if executor_specific_exec_cmds`.

## [0.8.0] - 2021-12-03

### Added

- Executors can now accept the name of a Conda environment. If that environment exists, the operations of any electron using that executor are performed in that Conda environment.

## [0.7.6] - 2021-12-02

### Changed

- How to estimate lattice execution time has been renamed to How to query lattice execution time.
- Change result querying syntax in how-to guides from `lattice.get_result` to
  `covalent.get_result`.
- Choose random port for Dask dashboard address by setting `dashboard_address` to ':0' in
  `LocalCluster`.

## [0.7.5] - 2021-12-02

### Fixed

- "Default" executor plugins are included as part of the package upon install.

## [0.7.4] - 2021-12-02

### Fixed

- Upgraded dask to 2021.10.0 based on a vulnerability report

## [0.7.3] - 2021-12-02

### Added

- Transportable object tests
- Transport graph tests

### Changed

- Variable name node_num to node_id
- Variable name node_idx to node_id

### Fixed

- Transport graph `get_dependencies()` method return type was changed from Dict to List

## [0.7.2] - 2021-12-01

### Fixed

- Date handling in changelog validation

### Removed

- GitLab CI YAML

## [0.7.1] - 2021-12-02

### Added

- A new parameter to a node's result called `sublattice_result` is added.
  This will be of a `Result` type and will contain the result of that sublattice's
  execution. If a normal electron is executed, this will be `None`.

- In `_delete_result` function in `results_manager.py`, an empty results directory
  will now be deleted.

- Name of a sublattice node will also contain `(sublattice)`.

- Added `_dispatch_sync_serverless` which synchronously dispatches without a server
  and waits for a result to be returned. This is the method used to dispatch a sublattice.

- Test for sublatticing is added.

- How-to guide added for sublatticing explaining the new features.

### Changed

- Partially changed `draw` function in `lattice.py` to also draw the subgraph
  of the sublattice when drawing the main graph of the lattice. The change is
  incomplete as we intend to add this feature later.

- Instead of returning `plt`, `draw` now returns the `ax` object.

- `__call__` function in `lattice.py` now runs the lattice's function normally
  instead of dispatching it.

- `_run_task` function now checks whether current node is a sublattice and acts
  accordingly.

### Fixed

- Unnecessary lines to rename the node's name in `covalent_dispatcher/_core/__init__.py` are removed.

- `test_electron_takes_nested_iterables` test was being ignored due to a spelling mistake. Fixed and
  modified to follow the new pattern.

## [0.7.0] - 2021-12-01

### Added

- Electrons can now accept an executor object using the "backend" keyword argument. "backend" can still take a string naming the executor module.
- Electrons and lattices no longer have Slurm metadata associated with the executor, as that information should be contained in the executor object being used as an input argument.
- The "backend" keyword can still be a string specifying the executor module, but only if the executor doesn't need any metadata.
- Executor plugin classes are now directly available to covalent, eg: covalent.executor.LocalExecutor().

## [0.6.7] - 2021-12-01

### Added

- Docstrings without examples for all the functions in core covalent.
- Typehints in those functions as well.
- Used `typing.TYPE_CHECKING` to prevent cyclic imports when writing typehints.

### Changed

- `convert_to_lattice_function` renamed to `convert_to_lattice_function_call`.
- Context managers now raise a `ValueError` instead of a generic `Exception`.

## [0.6.6] - 2021-11-30

### Fixed

- Fixed the version used in the documentation
- Fixed the badge URLs to prevent caching

## [0.6.5] - 2021-11-30

### Fixed

- Broken how-to links

### Removed

- Redundant lines from .gitignore
- *.ipynb from .gitignore

## [0.6.4] - 2021-11-30

### Added

- How-to guides for workflow orchestration.
  - How to construct an electron
  - How to construct a lattice
  - How to add an electron to lattice
  - How to visualize the lattice
  - How to add constraints to lattices
- How-to guides for workflow and subtask execution.
  - How to execute individual electrons
  - How to execute a lattice
  - How to execute multiple lattices
- How-to guides for status querying.
  - How to query electron execution status
  - How to query lattice execution status
  - How to query lattice execution time
- How-to guides for results collection
  - How to query electron execution results
  - How to query lattice execution results
  - How to query multiple lattice execution results
- Str method for the results object.

### Fixed

- Saving the electron execution status when the subtask is running.

## [0.6.3] - 2021-11-29

### Removed

- JWT token requirement.
- Covalent dispatcher login requirement.
- Update covalent login reference in README.md.
- Changed the default dispatcher server port from 5000 to 47007.

## [0.6.2] - 2021-11-28

### Added

- Github action for tests and coverage
- Badges for tests and coverage
- If tests pass then develop is pushed to master
- Add release action which tags and creates a release for minor version upgrades
- Add badges action which runs linter, and upload badges for version, linter score, and platform
- Add publish action (and badge) which builds a Docker image and uploads it to the AWS ECR

## [0.6.1] - 2021-11-27

### Added

- Github action which checks version increment and changelog entry

## [0.6.0] - 2021-11-26

### Added

- New Covalent RTD theme
- sphinx extension sphinx-click for CLI RTD
- Sections in RTD
- init.py in both covalent-dispatcher logger module and cli module for it to be importable in sphinx

### Changed

- docutils version that was conflicting with sphinx

### Removed

- Old aq-theme

## [0.5.1] - 2021-11-25

### Added

- Integration tests combining both covalent and covalent-dispatcher modules to test that
  lattice workflow are properly planned and executed.
- Integration tests for the covalent-dispatcher init module.
- pytest-asyncio added to requirements.

## [0.5.0] - 2021-11-23

### Added

- Results manager file to get results from a file, delete a result, and redispatch a result object.
- Results can also be awaited to only return a result if it has either been completed or failed.
- Results class which is used to store the results with all the information needed to be used again along with saving the results to a file functionality.
- A result object will be a mercurial object which will be updated by the dispatcher and saved to a file throughout the dispatching and execution parts.
- Direct manipulation of the transport graph inside a result object takes place.
- Utility to convert a function definition string to a function and vice-versa.
- Status class to denote the status of a result object and of each node execution in the transport graph.
- Start and end times are now also stored for each node execution as well as for the whole dispatch.
- Logging of `stdout` and `stderr` can be done by passing in the `log_stdout`, `log_stderr` named metadata respectively while dispatching.
- In order to get the result of a certain dispatch, the `dispatch_id`, the `results_dir`, and the `wait` parameter can be passed in. If everything is default, then only the dispatch id is required, waiting will not be done, and the result directory will be in the current working directory with folder name as `results/` inside which every new dispatch will have a new folder named according to their respective dispatch ids, containing:
  - `result.pkl` - (Cloud)pickled result object.
  - `result_info.yaml` - yaml file with high level information about the result and its execution.
  - `dispatch_source.py` - python file generated, containing the original function definitions of lattice and electrons which can be used to dispatch again.

### Changed

- `logfile` named metadata is now `slurm_logfile`.
- Instead of using `jsonpickle`, `cloudpickle` is being used everywhere to maintain consistency.
- `to_json` function uses `json` instead of `jsonpickle` now in electron and lattice definitions.
- `post_processing` moved to the dispatcher, so the dispatcher will now store a finished execution result in the results folder as specified by the user with no requirement of post processing it from the client/user side.
- `run_task` function in dispatcher modified to check if a node has completed execution and return it if it has, else continue its execution. This also takes care of cases if the server has been closed mid execution, then it can be started again from the last saved state, and the user won't have to wait for the whole execution.
- Instead of passing in the transport graph and dispatch id everywhere, the result object is being passed around, except for the `asyncio` part where the dispatch id and results directory is being passed which afterwards lets the core dispatcher know where to get the result object from and operate on it.
- Getting result of parent node executions of the graph, is now being done using the result object's graph. Storing of each execution's result is also done there.
- Tests updated to reflect the changes made. They are also being run in a serverless manner.

### Removed

- `LatticeResult` class removed.
- `jsonpickle` requirement removed.
- `WorkflowExecutionResult`, `TaskExecutionResult`, and `ExecutionError` singleton classes removed.

### Fixed

- Commented out the `jwt_required()` part in `covalent-dispatcher/_service/app.py`, may be removed in later iterations.
- Dispatcher server will now return the error message in the response of getting result if it fails instead of sending every result ever as a response.

## [0.4.3] - 2021-11-23

### Added

- Added a note in Known Issues regarding port conflict warning.

## [0.4.2] - 2021-11-24

### Added

- Added badges to README.md

## [0.4.1] - 2021-11-23

### Changed

- Removed old coverage badge and fixed the badge URL

## [0.4.0] - 2021-11-23

### Added

- Codecov integrations and badge

### Fixed

- Detached pipelines no longer created

## [0.3.0] - 2021-11-23

### Added

- Wrote a Code of Conduct based on <https://www.contributor-covenant.org/>
- Added installation and environment setup details in CONTRIBUTING
- Added Known Issues section to README

## [0.2.0] - 2021-11-22

### Changed

- Removed non-open-source executors from Covalent. The local SLURM executor is now
- a separate repo. Executors are now plugins.

## [0.1.0] - 2021-11-19

### Added

- Pythonic CLI tool. Install the package and run `covalent --help` for a usage description.
- Login and logout functionality.
- Executor registration/deregistration skeleton code.
- Dispatcher service start, stop, status, and restart.

### Changed

- JWT token is stored to file instead of in an environment variable.
- The Dask client attempts to connect to an existing server.

### Removed

- Removed the Bash CLI tool.

### Fixed

- Version assignment in the covalent init file.

## [0.0.3] - 2021-11-17

### Fixed

- Fixed the Dockerfile so that it runs the dispatcher server from the covalent repo.

## [0.0.2] - 2021-11-15

### Changed

- Single line change in ci script so that it doesn't exit after validating the version.
- Using `rules` in `pytest` so that the behavior in test stage is consistent.

## [0.0.1] - 2021-11-15

### Added

- CHANGELOG.md to track changes (this file).
- Semantic versioning in VERSION.
- CI pipeline job to enforce versioning.<|MERGE_RESOLUTION|>--- conflicted
+++ resolved
@@ -7,11 +7,10 @@
 
 ## [UNRELEASED]
 
-<<<<<<< HEAD
 ### Changed
 
 - Enhanced the Dockerfile to include builds from various sources and a differentiation between SDK and Server builds
-=======
+
 ### Docs
 
 - Added IBMQ tutorial
@@ -54,7 +53,6 @@
 
 - Removing the entrypoint for SDK-only install
 - Updating client requirements to match server versions
->>>>>>> 3f7330e5
 
 ## [0.213.1-rc.0] - 2023-01-20
 
