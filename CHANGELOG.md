# Changelog

All notable changes to this project will be documented in this file.

The format is based on [Keep a Changelog](https://keepachangelog.com/en/1.0.0/),
and this project adheres to [Semantic Versioning](https://semver.org/spec/v2.0.0.html).

## [UNRELEASED]

<<<<<<< HEAD
### Added

- Added updated dispatching and getting result functions with the option to download result as a file.
=======
## Changed

- Hardcoded filepaths to standardized ServiceURL.`get_route(...)` method when making API requests.

## [0.47.2] - 2022-04-01

### Fixed

- Queue consumer import paths fixed
- Syntax errors in the supervisord template fixed

## [0.47.1] - 2022-04-01

### Fixed

- Supervisord now brings up dispatcher queue consumer worker

## [0.47.0] - 2022-04-01

### Changed

- Updated API calls accross services to use standarized env vars from Settings class
- Normalized env vars accross services and updated Supervisord template

## [0.46.0] - 2022-03-31

### Changed

- Consumers of results service now specify `stream=True` in their get requests.
>>>>>>> 592926b0

## [0.45.0] - 2022-03-31

### Changed

- Using `Result.RUNNING` instead of str "RUNNING"
- Using process safe `is_empty` method rather than `empty()` method for multiprocessing queue.
- Multprocessing `is_queue` method.

### Added

- Workflow status as running in the `workflow_status_queue`.

### Tests

- Added a test for the `_check_version` method in `covalent/executor/__init__.py`.

## [0.44.0] - 2022-03-31

### Added

- A version check is done at Covalent startup to ensure that executor plugins are compatible.

## [0.43.0] - 2022-03-31

### Added

- Function to call UI update method in the UI microservice for use in the Dispatcher micro-service.
- Refactor updating results and ui into one function.

## [0.42.2] - 2022-03-31

### Fixed

- Using functions for getting result object in cancel endpoint and sending cancel task signal to runner in the dispatcher.

## [0.42.1] - 2022-03-31

### Fixed

- `update_workflow_results` in `update_workflow.py` now also takes care of sending the next set of tasks to the runner.

- Also handling the cases of sublattices in `update_workflow_results`.

## [0.42.0] - 2022-03-31

### Changed

- Moved some unused for-the-future files to the refactor directory and out of the main codebase.

## [0.41.3] - 2022-03-31

### Fixed

- Dispatch DB is now created upon server start.

## [0.41.2] - 2022-03-30

### Fixed

- Oneline bugfix to remove `fetch --unshallow`

## [0.41.1] - 2022-03-30

### Fixed

- Get master version from release tags rather than master branch

## [0.41.0] - 2022-03-30

### Added

- Dockerized the Dispatcher and Runner Services.
- Added required packages for running containerized instances of the Dispatcher and Runner.

## [0.40.0] - 2022-03-30

### Added

- Dockerized the Data and UI-backend services.
- Required packages to run containerized instances of the Data and UI-backend.

## [0.39.1] - 2022-03-30

### Fixed

- Supervisord & Results service integration by making results service port configurable by an env var

## [0.39.0] - 2022-03-29

### Changed

- Runner and dispatcher implementation in order to integrate the microservices partially complete.

## [0.38.0] - 2022-03-29

### Added

- Added UI backend component to serve post-refactor frontend and dispatch websocket messages to UI using Socket.io
- Updated UI socket.io configuration to use different ws path, and using localstorage for fetching all results (temporary)
- Added post-refactor cli commands to use Supervisord to manage local service processes
- Added `covalent logs` and `covalent config` cli commands

## [0.37.1] - 2022-03-29

### Fixed

- Oneline bugfix in tests.yml

## [0.37.0] - 2022-03-29

### Added

- Results management endpoints; GET, PUT, POST for results object
- Checks in setup.py to confirm node version compatibility.
- Instructions in CONTRIBUTING to address some common Debian setup issues.

## [0.36.1] - 2022-03-29

### Fixed

- Filesystem service now reads config from environment variables.

## [0.36.0] - 2022-03-29

### Added

- Picking up dispatch jobs from the queue and ensuring that only one workflow is processed (locally) at any given time.

### Changed

- Dispatcher implementation in order to integrate with Queuer microservice.

## [0.35.0] - 2022-03-29

### Added

- Automated changelog and version management
- Added a Dockerfile to build an image for OS Queuer.
- Added the required packages to run a container instance of the Queuer.

### Fixed

- Single quotes in github env
- Don't use for loops to iterate over a variable in bash
- Issue with checkout actions
- Run tests on changelog workflow completion instead of push to develop to avoid race condition
- Use covalent ops bot token for automated pushes to develop
- sed command syntax in changelog.yml

## [0.34.5] - 2022-03-28

### Fixed

- Moved `example_dispatch.py` into `tests/` directory.

## [0.34.4] - 2022-03-28

### Added

- Unit tests for utils, leptons, and base executor

## [0.34.3] - 2022-03-27

### Added

- Tests for lattice.py

## [0.34.2] - 2022-03-27

### Added

- Unit tests for the base executor, the results manager, the logger, and leptons

## [0.34.1] - 2022-03-24

### Fixed

- Pinned jinja2 to less than 3.1.0 so that nbconvert remains stable in the docs build.

## [0.34.0] - 2022-03-24

### Added

- API endpoints to upload and download files

## [0.33.1] - 2022-03-24

### Fixed

- Retrieving results from running container via HTTP
- Adding tests for Docker image in workflows

## [0.33.0] - 2022-03-24

### Added

- Slack and webhook notifications

## [0.32.9] - 2022-03-23

### Fixed

- Updated OS Queuer imports to remove top level modules `refactor.queuer`

## [0.32.8] - 2022-03-22

### Added

- Websocket notify endpoint with leaky bucket algo implementation to rate limit messages to frontend

## [0.32.7] - 2022-03-22

### Added

- Queuer API submit endpoint to publish dispatch message to MQ & send result file to Data Service
- API Service class for interfacing with local services
- Tests covering submit endpoint and API Service

## [0.32.6] - 2022-03-22

### Fixed

- Input path for external libraries in the Lepton wrapper can (and should) now be a full path to the file.

## [0.32.5] - 2022-03-21

### Fixed

- Fix HTTP status code for blank POST requests.

## [0.32.4] - 2022-03-17

### Fixed

- Docker commands in docs

## [0.32.3] - 2022-03-16

### Fixed

- Fix missing UI graph edges between parameters and electrons in certain cases.
- Fix UI crashes in cases where legacy localStorage state was being loaded.

## [0.32.2] - 2022-03-16

### Added

- Images for graphs generated in tutorials and how-tos.
- Note for quantum gravity tutorial to tell users that `tensorflow` doesn't work on M1 Macs.
- `Known Issues` added to `README.md`

### Fixed

- `draw` function usage in tutorials and how-tos now reflects the UI images generated instead of using graphviz.
- Images now render properly in RTD of how-tos.

### Changed

- Reran all the tutorials that could run, generating the outputs again.

## [0.32.1] - 2022-03-15

### Fixed

- CLI now starts server directly in the subprocess instead of as a daemon
- Logs are provided as pipes to Popen instead of using a shell redirect
- Restart behavior fixed
- Default port in `covalent_ui/app.py` uses the config manager

### Removed

- `_graceful_restart` function no longer needed without gunicorn

## [0.32.0] - 2022-03-11

### Added

- Dispatcher microservice API endpoint to dispatch and update workflow.
- Added get runnable task endpoint.

## [0.31.0] - 2022-03-11

### Added

- Runner component's main functionality to run a set of tasks, cancel a task, and get a task's status added to its api.

## [0.30.5] - 2022-03-11

### Updated

- Updated Workflow endpoints & API spec to support upload & download of result objects as pickle files

## [0.30.4] - 2022-03-11

### Fixed

- When executing a task on an alternate Conda environment, Covalent no longer has to be installed on that environment. Previously, a Covalent object (the execution function as a TransportableObject) was passed to the environment. Now it is deserialized to a "normal" Python function, which is passed to the alternate Conda environment.

## [0.30.3] - 2022-03-11

### Fixed

- Fixed the order of output storage in `post_process` which should have been the order in which the electron functions are called instead of being the order in which they are executed. This fixes the order in which the replacement of function calls with their output happens, which further fixes any discrepencies in the results obtained by the user.

- Fixed the `post_process` test to check the order as well.

## [0.30.2] - 2022-03-11

### Changed

- Updated eventlet to 0.31.0

## [0.30.1] - 2022-03-10

### Fixed

- Eliminate unhandled exception in Covalent UI backend when calling fetch_result.

## [0.30.0] - 2022-03-09

### Added

- Skeleton code for writing the different services corresponding to each component in the open source refactor.
- OpenAPI specifications for each of the services.

## [0.29.3] - 2022-03-09

### Fixed

- Covalent UI is built in the Dockerfile, the setup file, the pypi workflow, the tests workflow, and the conda build script.

## [0.29.2] - 2022-03-09

### Added

- Defaults defined in executor plugins are read and used to update the in-memory config, as well as the user config file. But only if the parameter in question wasn't already defined.

### Changed

- Input parameter names and docstrings in _shared_files.config.update_config were changed for clarity.

## [0.29.1] - 2022-03-07

### Changed

- Updated fail-fast strategy to run all tests.

## [0.29.0] - 2022-03-07

### Added

- DispatchDB for storing dispatched results

### Changed

- UI loads dispatches from DispatchDB instead of browser local storage

## [0.28.3] - 2022-03-03

### Fixed

Installed executor plugins don't have to be referred to by their full module name. Eg, use "custom_executor", instead of "covalent_custom_plugin.custom_executor".

## [0.28.2] - 2022-03-03

### Added

- A brief overview of the tutorial structure in the MNIST classification tutorial.

## [0.28.1] - 2022-03-02

### Added

- Conda installation is only supported for Linux in the `Getting Started` guide.
- MNIST classifier tutorial.

### Removed

- Removed handling of default values of function parameters in `get_named_params` in `covalent/_shared_files/utils.py`. So, it is actually being handled by not being handled since now `named_args` and `named_kwargs` will only contain parameters that were passed during the function call and not all of them.

## [0.28.0] - 2022-03-02

### Added

- Lepton support, including for Python modules and C libraries
- How-to guides showing how to use leptons for each of these

## [0.27.6] - 2022-03-01

### Added

- Added feature development basic steps in CONTRIBUTING.md.
- Added section on locally building RTD (read the docs) in the contributing guide.

## [0.27.5] - 2022-03-01

### Fixed

- Missing UI input data after backend change - needed to be derived from graph for electrons, lattice inputs fixed on server-side, combining name and positional args
- Broken UI graph due to variable->edge_name renaming
- Missing UI executor data after server-side renaming

## [0.27.4] - 2022-02-28

### Fixed

- Path used in `covalent/executor/__init__.py` for executor plugin modules needed updating to `covalent/executor/executor_plugins`

### Removed

- Disabled workflow cancellation test due to inconsistent outcomes. Test will be re-enabled after cancellation mechanisms are investigated further.

## [0.27.3] - 2022-02-25

### Added

- Added `USING_DOCKER.md` guide for running docker container.
- Added cli args to covalent UI flask server `covalent_ui/app.py` to modify port and log file path.

### Removed

- Removed gunicorn from cli and Dockerfile.

### Changed

- Updated cli `covalent_dispatcher/_cli/service.py` to run flask server directly, and removed dispatcher and UI flags.
- Using Flask blueprints to merge Dispatcher and UI servers.
- Updated Dockerfile to run flask server directly.
- Creating server PID file manually in `covalent_dispatcher/_cli/service.py`.
- Updated tests and docs to reflect merged servers.
- Changed all mentions of port 47007 (for old UI server) to 48008.

## [0.27.2] - 2022-02-24

### Changed

- Removed unnecessary blockquotes from the How-To guide for creating custom executors
- Changed "Covalent Cloud" to "Covalent" in the main code text

## [0.27.1] - 2022-02-24

### Removed

- Removed AQ-Engineers from CODEOWNERS in order to fix PR review notifications

## [0.27.0] - 2022-02-24

### Added

- Support for positional only, positional or keyword, variable positional, keyword only, variable keyword types of parameters is now added, e.g an electron can now use variable args and variable kwargs if the number/names of parameters are unknown during definition as `def task(*args, **kwargs)` which wasn't possible before.

- `Lattice.args` added to store positional arguments passed to the lattice's workflow function.

- `get_named_params` function added in `_shared_files/utils.py` which will return a tuple containing named positional arguments and named keyword arguments. The names help in showing and storing these parameters in the transport graph.

- Tests to verify whether all kinds of input paramaters are supported by electron or a lattice.

### Changed

- No longer merging positional arguments with keyword arguments, instead they are separately stored in respective nodes in the transport graph.

- `inputs` returned from `_get_inputs` function in `covalent_dispatcher/_core/execution.py` now contains positional as well as keyword arguments which further get passed to the executor.

- Executors now support positional and keyword arguments as inputs to their executable functions.

- Result object's `_inputs` attribute now contains both `args` and `kwargs`.

- `add_node_for_nested_iterables` is renamed to `connect_node_with_others` and `add_node_to_graph` also renamed to `add_collection_node_to_graph` in `electron.py`. Some more variable renames to have appropriate self-explanatory names.

- Nodes and edges in the transport graph now have a better interface to assign attributes to them.

- Edge attribute `variable` renamed to `edge_name`.

- In `serialize` function of the transport graph, if `metadata_only` is True, then only `metadata` attribute of node and `source` and `target` attributes of edge are kept in the then return serialized `data`.

- Updated the tests wherever necessary to reflect the above changes

### Removed

- Deprecated `required_params_passed` since an error will automatically be thrown by the `build_graph` function if any of the required parameters are not passed.

- Removed duplicate attributes from nodes in the transport graph.

## [0.26.1] - 2022-02-23

### Added

- Added Local Executor section to the API read the docs.

## [0.26.0] - 2022-02-23

### Added

- Automated reminders to update the changelog

## [0.25.3] - 2022-02-23

## Added

- Listed common mocking commands in the CONTRIBUTING.md guide.
- Additional guidelines on testing.

## [0.25.2] - 2022-02-21

### Changed

- `backend` metadata name changed to `executor`.
- `_plan_workflow` usage updated to reflect how that executor related information is now stored in the specific executor object.
- Updated tests to reflect the above changes.
- Improved the dispatch cancellation test to provide a robust solution which earlier took 10 minutes to run with uncertainty of failing every now and then.

### Removed

- Removed `TaskExecutionMetadata` as a consequence of removing `execution_args`.

## [0.25.1] - 2022-02-18

### Fixed

- Tracking imports that have been used in the workflow takes less time.

### Added

- User-imports are included in the dispatch_source.py script. Covalent-related imports are commented out.

## [0.25.0] - 2022-02-18

### Added

- UI: Lattice draw() method displays in web UI
- UI: New navigation panel

### Changed

- UI: Animated graph changes, panel opacity

### Fixed

- UI: Fixed "Not Found" pages

## [0.24.21] - 2022-02-18

### Added

- RST document describing the expectations from a tutorial.

## [0.24.20] - 2022-02-17

### Added

- Added how to create custom executors

### Changed

- Changed the description of the hyperlink for choosing executors
- Fixed typos in doc/source/api/getting_started/how_to/execution/creating_custom_executors.ipynb

## [0.24.19] - 2022-02-16

### Added

- CODEOWNERS for certain files.

## [0.24.18] - 2022-02-15

### Added

- The user configuration file can now specify an executor plugin directory.

## [0.24.17] - 2022-02-15

### Added

- Added a how-to for making custom executors.

## [0.24.16] - 2022-02-12

### Added

- Errors now contain the traceback as well as the error message in the result object.
- Added test for `_post_process` in `tests/covalent_dispatcher_tests/_core/execution_test.py`.

### Changed

- Post processing logic in `electron` and dispatcher now relies on the order of execution in the transport graph rather than node's function names to allow for a more reliable pairing of nodes and their outputs.

- Renamed `init_test.py` in `tests/covalent_dispatcher_tests/_core/` to `execution_test.py`.

### Removed

- `exclude_from_postprocess` list which contained some non executable node types removed since only executable nodes are post processed now.

## [0.24.15] - 2022-02-11

### Fixed

- If a user's configuration file does not have a needed exeutor parameter, the default parameter (defined in _shared_files/defaults.py) is used.
- Each executor plugin is no longer initialized upon the import of Covalent. This allows required parameters in executor plugins.

## Changed

- Upon updating the configuration data with a user's configuration file, the complete set is written back to file.

## Added

- Tests for the local and base executors.

## [0.24.14] - 2022-02-11

### Added

- UI: add dashboard cards
- UI: add scaling dots background

### Changed

- UI: reduce sidebar font sizes, refine color theme
- UI: refine scrollbar styling, show on container hover
- UI: format executor parameters as YAML code
- UI: update syntax highlighting scheme
- UI: update index.html description meta tag

## [0.24.13] - 2022-02-11

### Added

- Tests for covalent/_shared_files/config.py

## [0.24.12] - 2022-02-10

### Added

- CodeQL code analyzer

## [0.24.11] - 2022-02-10

### Added

- A new dictionary `_DEFAULT_CONSTRAINTS_DEPRECATED` in defaults.py

### Changed

- The `_DEFAULT_CONSTRAINT_VALUES` dictionary now only contains the `backend` argument

## [0.24.10] - 2022-02-09

### Fixed

- Sporadically failing workflow cancellation test in tests/workflow_stack_test.py

## [0.24.9] - 2022-02-09

## Changed

- Implementation of `_port_from_pid` in covalent_dispatcher/_cli/service.py.

## Added

- Unit tests for command line interface (CLI) functionalities in covalent_dispatcher/_cli/service.py and covalent_dispatcher/_cli/cli.py.

## [0.24.8] - 2022-02-07

### Fixed

- If a user's configuration file does not have a needed parameter, the default parameter (defined in _shared_files/defaults.py) is used.

## [0.24.7] - 2022-02-07

### Added

- Typing: Add Type hint `dispatch_info` parameter.
- Documentation: Updated the return_type description in docstring.

### Changed

- Typing: Change return type annotation to `Generator`.

## [0.24.6] - 2022-02-06

### Added

- Type hint to `deserialize` method of `TransportableObject` of `covalent/_workflow/transport.py`.

### Changed

- Description of `data` in `deserialize` method of `TransportableObject` of `covalent/_workflow/transport.py` from `The serialized transportable object` to `Cloudpickled function`.

## [0.24.5] - 2022-02-05

### Fixed

- Removed dependence on Sentinel module

## [0.24.4] - 2022-02-04

### Added

- Tests across multiple versions of Python and multiple operating systems
- Documentation reflecting supported configurations

## [0.24.3] - 2022-02-04

### Changed

- Typing: Use `bool` in place of `Optional[bool]` as type annotation for `develop` parameter in `covalent_dispatcher.service._graceful_start`
- Typing: Use `Any` in place of `Optional[Any]` as type annotation for `new_value` parameter in `covalent._shared_files.config.get_config`

## [0.24.2] - 2022-02-04

### Fixed

- Updated hyperlink of "How to get the results" from "./collection/query_electron_execution_result" to "./collection/query_multiple_lattice_execution_results" in "doc/source/how_to/index.rst".
- Updated hyperlink of "How to get the result of a particular electron" from "./collection/query_multiple_lattice_execution_results" to "./collection/query_electron_execution_result" in "doc/source/how_to/index.rst".

## [0.24.1] - 2022-02-04

### Changed

- Changelog entries are now required to have the current date to enforce ordering.

## [0.24.0] - 2022-02-03

### Added

- UI: log file output - display in Output tab of all available log file output
- UI: show lattice and electron inputs
- UI: display executor attributes
- UI: display error message on failed status for lattice and electron

### Changed

- UI: re-order sidebar sections according to latest figma designs
- UI: update favicon
- UI: remove dispatch id from tab title
- UI: fit new uuids
- UI: adjust theme text primary and secondary colors

### Fixed

- UI: auto-refresh result state on initial render of listing and graph pages
- UI: graph layout issues: truncate long electron/param names

## [0.23.0] - 2022-02-03

### Added

- Added `BaseDispatcher` class to be used for creating custom dispatchers which allow connection to a dispatcher server.
- `LocalDispatcher` inheriting from `BaseDispatcher` allows connection to a local dispatcher server running on the user's machine.
- Covalent only gives interface to the `LocalDispatcher`'s `dispatch` and `dispatch_sync` methods.
- Tests for both `LocalDispatcher` and `BaseDispatcher` added.

### Changed

- Switched from using `lattice.dispatch` and `lattice.dispatch_sync` to `covalent.dispatch` and `covalent.dispatch_sync`.
- Dispatcher address now is passed as a parameter (`dispatcher_addr`) to `covalent.dispatch` and `covalent.dispatch_sync` instead of a metadata field to lattice.
- Updated tests, how tos, and tutorials to use `covalent.dispatch` and `covalent.dispatch_sync`.
- All the contents of `covalent_dispatcher/_core/__init__.py` are moved to `covalent_dispatcher/_core/execution.py` for better organization. `__init__.py` only contains function imports which are needed by external modules.
- `dispatch`, `dispatch_sync` methods deprecated from `Lattice`.

### Removed

- `_server_dispatch` method removed from `Lattice`.
- `dispatcher` metadata field removed from `lattice`.

## [0.22.19] - 2022-02-03

### Fixed

- `_write_dispatch_to_python_file` isn't called each time a task is saved. It is now only called in the final save in `_run_planned_workflow` (in covalent_dispatcher/_core/__init__.py).

## [0.22.18] - 2022-02-03

### Fixed

- Added type information to result.py

## [0.22.17] - 2022-02-02

### Added

- Replaced `"typing.Optional"` with `"str"` in covalent/executor/base.py
- Added missing type hints to `get_dispatch_context` and `write_streams_to_file` in covalent/executor/base.py, BaseExecutor

## [0.22.16] - 2022-02-02

### Added

- Functions to check if UI and dispatcher servers are running.
- Tests for the `is_ui_running` and `is_server_running` in covalent_dispatcher/_cli/service.py.

## [0.22.15] - 2022-02-01

### Fixed

- Covalent CLI command `covalent purge` will now stop the servers before deleting all the pid files.

### Added

- Test for `purge` method in covalent_dispatcher/_cli/service.py.

### Removed

- Unused `covalent_dispatcher` import from covalent_dispatcher/_cli/service.py.

### Changed

- Moved `_config_manager` import from within the `purge` method to the covalent_dispatcher/_cli/service.py for the purpose of mocking in tests.

## [0.22.14] - 2022-02-01

### Added

- Type hint to `_server_dispatch` method in `covalent/_workflow/lattice.py`.

## [0.22.13] - 2022-01-26

### Fixed

- When the local executor's `log_stdout` and `log_stderr` config variables are relative paths, they should go inside the results directory. Previously that was queried from the config, but now it's queried from the lattice metadata.

### Added

- Tests for the corresponding functions in (`covalent_dispatcher/_core/__init__.py`, `covalent/executor/base.py`, `covalent/executor/executor_plugins/local.py` and `covalent/executor/__init__.py`) affected by the bug fix.

### Changed

- Refactored `_delete_result` in result manager to give the option of deleting the result parent directory.

## [0.22.12] - 2022-01-31

### Added

- Diff check in pypi.yml ensures correct files are packaged

## [0.22.11] - 2022-01-31

### Changed

- Removed codecov token
- Removed Slack notifications from feature branches

## [0.22.10] - 2022-01-29

### Changed

- Running tests, conda, and version workflows on pull requests, not just pushes

## [0.22.9] - 2022-01-27

### Fixed

- Fixing version check action so that it doesn't run on commits that are in develop
- Edited PR template so that markdown checklist appears properly

## [0.22.8] - 2022-01-27

### Fixed

- publish workflow, using `docker buildx` to build images for x86 and ARM, prepare manifest and push to ECR so that pulls will match the correct architecture.
- typo in CONTRIBUTING
- installing `gcc` in Docker image so Docker can build wheels for `dask` and other packages that don't provide ARM wheels

### Changed

- updated versions in `requirements.txt` for `matplotlib` and `dask`

## [0.22.7] - 2022-01-27

### Added

- `MANIFEST.in` did not have `covalent_dispatcher/_service` in it due to which the PyPi package was not being built correctly. Added the `covalent_dispatcher/_service` to the `MANIFEST.in` file.

### Fixed

- setuptools properly including data files during installation

## [0.22.6] - 2022-01-26

### Fixed

- Added service folder in covalent dispatcher to package.

## [0.22.5] - 2022-01-25

### Fixed

- `README.md` images now use master branch's raw image urls hosted on <https://github.com> instead of <https://raw.githubusercontent.com>. Also, switched image rendering from html to markdown.

## [0.22.4] - 2022-01-25

### Fixed

- dispatcher server app included in sdist
- raw image urls properly used

## [0.22.3] - 2022-01-25

### Fixed

- raw image urls used in readme

## [0.22.2] - 2022-01-25

### Fixed

- pypi upload

## [0.22.1] - 2022-01-25

### Added

- Code of conduct
- Manifest.in file
- Citation info
- Action to upload to pypi

### Fixed

- Absolute URLs used in README
- Workflow badges updated URLs
- `install_package_data` -> `include_package_data` in `setup.py`

## [0.22.0] - 2022-01-25

### Changed

- Using public ECR for Docker release

## [0.21.0] - 2022-01-25

### Added

- GitHub pull request templates

## [0.20.0] - 2022-01-25

### Added

- GitHub issue templates

## [0.19.0] - 2022-01-25

### Changed

- Covalent Beta Release

## [0.18.9] - 2022-01-24

### Fixed

- iframe in the docs landing page is now responsive

## [0.18.8] - 2022-01-24

### Changed

- Temporarily removed output tab
- Truncated dispatch id to fit left sidebar, add tooltip to show full id

## [0.18.7] - 2022-01-24

### Changed

- Many stylistic improvements to documentation, README, and CONTRIBUTING.

## [0.18.6] - 2022-01-24

### Added

- Test added to check whether an already decorated function works as expected with Covalent.
- `pennylane` package added to the `requirements-dev.txt` file.

### Changed

- Now using `inspect.signature` instead of `function.__code__` to get the names of function's parameters.

## [0.18.5] - 2022-01-21

### Fixed

- Various CI fixes, including rolling back regression in version validation, caching on s3 hosted badges, applying releases and tags correctly.

## [0.18.4] - 2022-01-21

### Changed

- Removed comments and unused functions in covalent_dispatcher
- `result_class.py` renamed to `result.py`

### Fixed

- Version was not being properly imported inside `covalent/__init__.py`
- `dispatch_sync` was not previously using the `results_dir` metadata field

### Removed

- Credentials in config
- `generate_random_filename_in_cache`
- `is_any_atom`
- `to_json`
- `show_subgraph` option in `draw`
- `calculate_node`

## [0.18.3] - 2022-01-20

### Fixed

- The gunicorn servers now restart more gracefully

## [0.18.2] - 2022-01-21

### Changed

- `tempdir` metadata field removed and replaced with `executor.local.cache_dir`

## [0.18.1] - 2022-01-11

## Added

- Concepts page

## [0.18.0] - 2022-01-20

### Added

- `Result.CANCELLED` status to represent the status of a cancelled dispatch.
- Condition to cancel the whole dispatch if any of the nodes are cancelled.
- `cancel_workflow` function which uses a shared variable provided by Dask (`dask.distributed.Variable`) in a dask client to inform nodes to stop execution.
- Cancel function for dispatcher server API which will allow the server to terminate the dispatch.
- How to notebook for cancelling a dispatched job.
- Test to verify whether cancellation of dispatched jobs is working as expected.
- `cancel` function is available as `covalent.cancel`.

### Changed

- In file `covalent/_shared_files/config.py` instead of using a variable to store and then return the config data, now directly returning the configuration.
- Using `fire_and_forget` to dispatch a job instead of a dictionary of Dask's `Future` objects so that we won't have to manage the lifecycle of those futures.
- The `test_run_dispatcher` test was changed to reflect that the dispatcher no longer uses a dictionary of future objects as it was not being utilized anywhere.

### Removed

- `with dask_client` context was removed as the client created in `covalent_dispatcher/_core/__init__.py` is already being used even without the context. Furthermore, it creates issues when that context is exited which is unnecessary at the first place hence not needed to be resolved.

## [0.17.5] - 2022-01-19

### Changed

- Results directory uses a relative path by default and can be overridden by the environment variable `COVALENT_RESULTS_DIR`.

## [0.17.4] - 2022-01-19

### Changed

- Executor parameters use defaults specified in config TOML
- If relative paths are supplied for stdout and stderr, those files are created inside the results directory

## [0.17.3] - 2022-01-18

### Added

- Sync function
- Covalent CLI tool can restart in developer mode

### Fixed

- Updated the UI address referenced in the README

## [0.17.2] - 2022-01-12

### Added

- Quantum gravity tutorial

### Changed

- Moved VERSION file to top level

## [0.17.1] - 2022-01-19

### Added

- `error` attribute was added to the results object to show which node failed and the reason behind it.
- `stdout` and `stderr` attributes were added to a node's result to store any stdout and stderr printing done inside an electron/node.
- Test to verify whether `stdout` and `stderr` are being stored in the result object.

### Changed

- Redesign of how `redirect_stdout` and `redirect_stderr` contexts in executor now work to allow storing their respective outputs.
- Executors now also return `stdout` and `stderr` strings, along with the execution output, so that they can be stored in their result object.

## [0.17.0] - 2022-01-18

### Added

- Added an attribute `__code__` to electron and lattice which is a copy of their respective function's `__code__` attribute.
- Positional arguments, `args`, are now merged with keyword arguments, `kwargs`, as close as possible to where they are passed. This was done to make sure we support both with minimal changes and without losing the name of variables passed.
- Tests to ensure usage of positional arguments works as intended.

### Changed

- Slight rework to how any print statements in lattice are sent to null.
- Changed `test_dispatcher_functional` in `basic_dispatcher_test.py` to account for the support of `args` and removed a an unnecessary `print` statement.

### Removed

- Removed `args` from electron's `init` as it wasn't being used anywhere.

## [0.16.1] - 2022-01-18

### Changed

- Requirement changed from `dask[complete]` to `dask[distributed]`.

## [0.16.0] - 2022-01-14

### Added

- New UI static demo build
- New UI toolbar functions - orientation, toggle params, minimap
- Sortable and searchable lattice name row

### Changed

- Numerous UI style tweaks, mostly around dispatches table states

### Fixed

- Node sidebar info now updates correctly

## [0.15.11] - 2022-01-18

### Removed

- Unused numpy requirement. Note that numpy is still being installed indirectly as other packages in the requirements rely on it.

## [0.15.10] - 2022-01-16

## Added

- How-to guide for Covalent dispatcher CLI.

## [0.15.9] - 2022-01-18

### Changed

- Switched from using human readable ids to using UUIDs

### Removed

- `human-id` package was removed along with its mention in `requirements.txt` and `meta.yaml`

## [0.15.8] - 2022-01-17

### Removed

- Code breaking text from CLI api documentation.
- Unwanted covalent_dispatcher rst file.

### Changed

- Installation of entire covalent_dispatcher instead of covalent_dispatcher/_service in setup.py.

## [0.15.7] - 2022-01-13

### Fixed

- Functions with multi-line or really long decorators are properly serialized in dispatch_source.py.
- Multi-line Covalent output is properly commented out in dispatch_source.py.

## [0.15.6] - 2022-01-11

### Fixed

- Sub-lattice functions are successfully serialized in the utils.py get_serialized_function_str.

### Added

- Function to scan utilized source files and return a set of imported modules (utils.get_imports_from_source)

## [0.15.5] - 2022-01-12

### Changed

- UI runs on port 47007 and the dispatcher runs on port 48008. This is so that when the servers are later merged, users continue using port 47007 in the browser.
- Small modifications to the documentation
- Small fix to the README

### Removed

- Removed a directory `generated` which was improperly added
- Dispatcher web interface
- sqlalchemy requirement

## [0.15.4] - 2022-01-11

### Changed

- In file `covalent/executor/base.py`, `pickle` was changed to `cloudpickle` because of its universal pickling ability.

### Added

- In docstring of `BaseExecutor`, a note was added specifying that `covalent` with its dependencies is assumed to be installed in the conda environments.
- Above note was also added to the conda env selector how-to.

## [0.15.3] - 2022-01-11

### Changed

- Replaced the generic `RuntimeError` telling users to check if there is an object manipulation taking place inside the lattice to a simple warning. This makes the original error more visible.

## [0.15.2] - 2022-01-11

### Added

- If condition added for handling the case where `__getattr__` of an electron is accessed to detect magic functions.

### Changed

- `ActiveLatticeManager` now subclasses from `threading.local` to make it thread-safe.
- `ValueError` in the lattice manager's `claim` function now also shows the name of the lattice that is currently claimed.
- Changed docstring of `ActiveLatticeManager` to note that now it is thread-safe.
- Sublattice dispatching now no longer deletes the result object file and is dispatched normally instead of in a serverless manner.
- `simulate_nitrogen_and_copper_slab_interaction.ipynb` notebook tutorial now does normal dispatching as well instead of serverless dispatching. Also, now 7 datapoints will be shown instead of 10 earlier.

## [0.15.1] - 2022-01-11

### Fixed

- Passing AWS credentials to reusable workflows as a secret

## [0.15.0] - 2022-01-10

### Added

- Action to push development image to ECR

### Changed

- Made the publish action reusable and callable

## [0.14.1] - 2022-01-02

### Changed

- Updated the README
- Updated classifiers in the setup.py file
- Massaged some RTD pages

## [0.14.0] - 2022-01-07

### Added

- Action to push static UI to S3

## [0.13.2] - 2022-01-07

### Changed

- Completed new UI design work

## [0.13.1] - 2022-01-02

### Added

- Added eventlet requirement

### Changed

- The CLI tool can now manage the UI flask server as well
- [Breaking] The CLI option `-t` has been changed to `-d`, which starts the servers in developer mode and exposes unit tests to the server.

## [0.13.0] - 2022-01-01

### Added

- Config manager in `covalent/_shared_files/config.py`
- Default location for the main config file can be overridden using the environment variable `COVALENT_CONFIG_DIR`
- Ability to set and get configuration using `get_config` and `set_config`

### Changed

- The flask servers now reference the config file
- Defaults reference the config file

### Fixed

- `ValueError` caught when running `covalent stop`
- One of the functional tests was using a malformed path

### Deprecated

- The `electron.to_json` function
- The `generate_random_filename_in_cache` function

### Removed

- The `get_api_token` function

## [0.12.13] - 2022-01-04

## Removed

- Tutorial section headings

## Fixed

- Plot background white color

## [0.12.12] - 2022-01-06

### Fixed

- Having a print statement inside electron and lattice code no longer causes the workflow to fail.

## [0.12.11] - 2022-01-04

### Added

- Completed UI feature set for first release

### Changed

- UI server result serialization improvements
- UI result update webhook no longer fails on request exceptions, logs warning intead

## [0.12.10] - 2021-12-17

### Added

- Astrophysics tutorial

## [0.12.9] - 2022-01-04

### Added

- Added `get_all_node_results` method in `result_class.py` to return result of all node executions.

- Added `test_parallelilization` test to verify whether the execution is now being achieved in parallel.

### Changed

- Removed `LocalCluster` cluster creation usage to a simple `Client` one from Dask.

- Removed unnecessary `to_run` function as we no longer needed to run execution through an asyncio loop.

- Removed `async` from function definition of previously asynchronous functions, `_run_task`, `_run_planned_workflow`, `_plan_workflow`, and `_run_workflow`.

- Removed `uvloop` from requirements.

- Renamed `test_get_results` to `test_get_result`.

- Reran the how to notebooks where execution time was mentioned.

- Changed how `dispatch_info` context manager was working to account for multiple nodes accessing it at the same time.

## [0.12.8] - 2022-01-02

### Changed

- Changed the software license to GNU Affero 3.0

### Removed

- `covalent-ui` directory

## [0.12.7] - 2021-12-29

### Fixed

- Gunicorn logging now uses the `capture-output` flag instead of redirecting stdout and stderr

## [0.12.6] - 2021-12-23

### Changed

- Cleaned up the requirements and moved developer requirements to a separate file inside `tests`

## [0.12.5] - 2021-12-16

### Added

- Conda build CI job

## [0.12.4] - 2021-12-23

### Changed

- Gunicorn server now checks for port availability before starting

### Fixed

- The `covalent start` function now prints the correct port if the server is already running.

## [0.12.3] - 2021-12-14

### Added

- Covalent tutorial comparing quantum support vector machines with support vector machine algorithms implemented in qiskit and scikit-learn.

## [0.12.2] - 2021-12-16

### Fixed

- Now using `--daemon` in gunicorn to start the server, which was the original intention.

## [0.12.1] - 2021-12-16

### Fixed

- Removed finance references from docs
- Fixed some other small errors

### Removed

- Removed one of the failing how-to tests from the functional test suite

## [0.12.0] - 2021-12-16

### Added

- Web UI prototype

## [0.11.1] - 2021-12-14

### Added

- CLI command `covalent status` shows port information

### Fixed

- gunicorn management improved

## [0.11.0] - 2021-12-14

### Added

- Slack notifications for test status

## [0.10.4] - 2021-12-15

### Fixed

- Specifying a non-default results directory in a sub-lattice no longer causes a failure in lattice execution.

## [0.10.3] - 2021-12-14

### Added

- Functional tests for how-to's in documentation

### Changed

- Moved example script to a functional test in the pipeline
- Added a test flag to the CLI tool

## [0.10.2] - 2021-12-14

### Fixed

- Check that only `kwargs` without any default values in the workflow definition need to be passed in `lattice.draw(ax=ax, **kwargs)`.

### Added

- Function to check whether all the parameters without default values for a callable function has been passed added to shared utils.

## [0.10.1] - 2021-12-13

### Fixed

- Content and style fixes for getting started doc.

## [0.10.0] - 2021-12-12

### Changed

- Remove all imports from the `covalent` to the `covalent_dispatcher`, except for `_dispatch_serverless`
- Moved CLI into `covalent_dispatcher`
- Moved executors to `covalent` directory

## [0.9.1] - 2021-12-13

### Fixed

- Updated CONTRIBUTING to clarify docstring style.
- Fixed docstrings for `calculate_node` and `check_constraint_specific_sum`.

## [0.9.0] - 2021-12-10

### Added

- `prefix_separator` for separating non-executable node types from executable ones.

- `subscript_prefix`, `generator_prefix`, `sublattice_prefix`, `attr_prefix` for prefixes of subscripts, generators,
  sublattices, and attributes, when called on an electron and added to the transport graph.

- `exclude_from_postprocess` list of prefixes to denote those nodes which won't be used in post processing the workflow.

- `__int__()`, `__float__()`, `__complex__()` for converting a node to an integer, float, or complex to a value of 0 then handling those types in post processing.

- `__iter__()` generator added to Electron for supporting multiple return values from an electron execution.

- `__getattr__()` added to Electron for supporting attribute access on the node output.

- `__getitem__()` added to Electron for supporting subscripting on the node output.

- `electron_outputs` added as an attribute to lattice.

### Changed

- `electron_list_prefix`, `electron_dict_prefix`, `parameter_prefix` modified to reflect new way to assign prefixes to nodes.

- In `build_graph` instead of ignoring all exceptions, now the exception is shown alongwith the runtime error notifying that object manipulation should be avoided inside a lattice.

- `node_id` changed to `self.node_id` in Electron's `__call__()`.

- `parameter` type electrons now have the default metadata instead of empty dictionary.

- Instead of deserializing and checking whether a sublattice is there, now a `sublattice_prefix` is used to denote when a node is a sublattice.

- In `dispatcher_stack_test`, `test_dispatcher_flow` updated to indicate the new use of `parameter_prefix`.

### Fixed

- When an execution fails due to something happening in `run_workflow`, then result object's status is now failed and the object is saved alongwith throwing the appropriate exception.

## [0.8.5] - 2021-12-10

### Added

- Added tests for choosing specific executors inside electron initialization.
- Added test for choosing specific Conda environments inside electron initialization.

## [0.8.4] - 2021-12-10

### Changed

- Removed _shared_files directory and contents from covalent_dispatcher. Logging in covalent_dispatcher now uses the logger in covalent/_shared_files/logging.py.

## [0.8.3] - 2021-12-10

### Fixed

- Decorator symbols were added to the pseudo-code in the quantum chemistry tutorial.

## [0.8.2] - 2021-12-06

### Added

- Quantum chemistry tutorial.

## [0.8.1] - 2021-12-08

### Added

- Docstrings with typehints for covalent dispatcher functions added.

### Changed

- Replaced `node` to `node_id` in `electron.py`.

- Removed unnecessary `enumerate` in `covalent_dispatcher/_core/__init__.py`.

- Removed `get_node_device_mapping` function from `covalent_dispatcher/_core/__init__.py`
  and moved the definition to directly add the mapping to `workflow_schedule`.

- Replaced iterable length comparison for `executor_specific_exec_cmds` from `if len(executor_specific_exec_cmds) > 0`
  to `if executor_specific_exec_cmds`.

## [0.8.0] - 2021-12-03

### Added

- Executors can now accept the name of a Conda environment. If that environment exists, the operations of any electron using that executor are performed in that Conda environment.

## [0.7.6] - 2021-12-02

### Changed

- How to estimate lattice execution time has been renamed to How to query lattice execution time.
- Change result querying syntax in how-to guides from `lattice.get_result` to
  `covalent.get_result`.
- Choose random port for Dask dashboard address by setting `dashboard_address` to ':0' in
  `LocalCluster`.

## [0.7.5] - 2021-12-02

### Fixed

- "Default" executor plugins are included as part of the package upon install.

## [0.7.4] - 2021-12-02

### Fixed

- Upgraded dask to 2021.10.0 based on a vulnerability report

## [0.7.3] - 2021-12-02

### Added

- Transportable object tests
- Transport graph tests

### Changed

- Variable name node_num to node_id
- Variable name node_idx to node_id

### Fixed

- Transport graph `get_dependencies()` method return type was changed from Dict to List

## [0.7.2] - 2021-12-01

### Fixed

- Date handling in changelog validation

### Removed

- GitLab CI YAML

## [0.7.1] - 2021-12-02

### Added

- A new parameter to a node's result called `sublattice_result` is added.
  This will be of a `Result` type and will contain the result of that sublattice's
  execution. If a normal electron is executed, this will be `None`.

- In `_delete_result` function in `results_manager.py`, an empty results directory
  will now be deleted.

- Name of a sublattice node will also contain `(sublattice)`.

- Added `_dispatch_sync_serverless` which synchronously dispatches without a server
  and waits for a result to be returned. This is the method used to dispatch a sublattice.

- Test for sublatticing is added.

- How-to guide added for sublatticing explaining the new features.

### Changed

- Partially changed `draw` function in `lattice.py` to also draw the subgraph
  of the sublattice when drawing the main graph of the lattice. The change is
  incomplete as we intend to add this feature later.

- Instead of returning `plt`, `draw` now returns the `ax` object.

- `__call__` function in `lattice.py` now runs the lattice's function normally
  instead of dispatching it.

- `_run_task` function now checks whether current node is a sublattice and acts
  accordingly.

### Fixed

- Unnecessary lines to rename the node's name in `covalent_dispatcher/_core/__init__.py` are removed.

- `test_electron_takes_nested_iterables` test was being ignored due to a spelling mistake. Fixed and
  modified to follow the new pattern.

## [0.7.0] - 2021-12-01

### Added

- Electrons can now accept an executor object using the "backend" keyword argument. "backend" can still take a string naming the executor module.
- Electrons and lattices no longer have Slurm metadata associated with the executor, as that information should be contained in the executor object being used as an input argument.
- The "backend" keyword can still be a string specifying the executor module, but only if the executor doesn't need any metadata.
- Executor plugin classes are now directly available to covalent, eg: covalent.executor.LocalExecutor().

## [0.6.7] - 2021-12-01

### Added

- Docstrings without examples for all the functions in core covalent.
- Typehints in those functions as well.
- Used `typing.TYPE_CHECKING` to prevent cyclic imports when writing typehints.

### Changed

- `convert_to_lattice_function` renamed to `convert_to_lattice_function_call`.
- Context managers now raise a `ValueError` instead of a generic `Exception`.

## [0.6.6] - 2021-11-30

### Fixed

- Fixed the version used in the documentation
- Fixed the badge URLs to prevent caching

## [0.6.5] - 2021-11-30

### Fixed

- Broken how-to links

### Removed

- Redundant lines from .gitignore
- *.ipynb from .gitignore

## [0.6.4] - 2021-11-30

### Added

- How-to guides for workflow orchestration.
  - How to construct an electron
  - How to construct a lattice
  - How to add an electron to lattice
  - How to visualize the lattice
  - How to add constraints to lattices
- How-to guides for workflow and subtask execution.
  - How to execute individual electrons
  - How to execute a lattice
  - How to execute multiple lattices
- How-to guides for status querying.
  - How to query electron execution status
  - How to query lattice execution status
  - How to query lattice execution time
- How-to guides for results collection
  - How to query electron execution results
  - How to query lattice execution results
  - How to query multiple lattice execution results
- Str method for the results object.

### Fixed

- Saving the electron execution status when the subtask is running.

## [0.6.3] - 2021-11-29

### Removed

- JWT token requirement.
- Covalent dispatcher login requirement.
- Update covalent login reference in README.md.
- Changed the default dispatcher server port from 5000 to 47007.

## [0.6.2] - 2021-11-28

### Added

- Github action for tests and coverage
- Badges for tests and coverage
- If tests pass then develop is pushed to master
- Add release action which tags and creates a release for minor version upgrades
- Add badges action which runs linter, and upload badges for version, linter score, and platform
- Add publish action (and badge) which builds a Docker image and uploads it to the AWS ECR

## [0.6.1] - 2021-11-27

### Added

- Github action which checks version increment and changelog entry

## [0.6.0] - 2021-11-26

### Added

- New Covalent RTD theme
- sphinx extension sphinx-click for CLI RTD
- Sections in RTD
- init.py in both covalent-dispatcher logger module and cli module for it to be importable in sphinx

### Changed

- docutils version that was conflicting with sphinx

### Removed

- Old aq-theme

## [0.5.1] - 2021-11-25

### Added

- Integration tests combining both covalent and covalent-dispatcher modules to test that
  lattice workflow are properly planned and executed.
- Integration tests for the covalent-dispatcher init module.
- pytest-asyncio added to requirements.

## [0.5.0] - 2021-11-23

### Added

- Results manager file to get results from a file, delete a result, and redispatch a result object.
- Results can also be awaited to only return a result if it has either been completed or failed.
- Results class which is used to store the results with all the information needed to be used again along with saving the results to a file functionality.
- A result object will be a mercurial object which will be updated by the dispatcher and saved to a file throughout the dispatching and execution parts.
- Direct manipulation of the transport graph inside a result object takes place.
- Utility to convert a function definition string to a function and vice-versa.
- Status class to denote the status of a result object and of each node execution in the transport graph.
- Start and end times are now also stored for each node execution as well as for the whole dispatch.
- Logging of `stdout` and `stderr` can be done by passing in the `log_stdout`, `log_stderr` named metadata respectively while dispatching.
- In order to get the result of a certain dispatch, the `dispatch_id`, the `results_dir`, and the `wait` parameter can be passed in. If everything is default, then only the dispatch id is required, waiting will not be done, and the result directory will be in the current working directory with folder name as `results/` inside which every new dispatch will have a new folder named according to their respective dispatch ids, containing:
  - `result.pkl` - (Cloud)pickled result object.
  - `result_info.yaml` - yaml file with high level information about the result and its execution.
  - `dispatch_source.py` - python file generated, containing the original function definitions of lattice and electrons which can be used to dispatch again.

### Changed

- `logfile` named metadata is now `slurm_logfile`.
- Instead of using `jsonpickle`, `cloudpickle` is being used everywhere to maintain consistency.
- `to_json` function uses `json` instead of `jsonpickle` now in electron and lattice definitions.
- `post_processing` moved to the dispatcher, so the dispatcher will now store a finished execution result in the results folder as specified by the user with no requirement of post processing it from the client/user side.
- `run_task` function in dispatcher modified to check if a node has completed execution and return it if it has, else continue its execution. This also takes care of cases if the server has been closed mid execution, then it can be started again from the last saved state, and the user won't have to wait for the whole execution.
- Instead of passing in the transport graph and dispatch id everywhere, the result object is being passed around, except for the `asyncio` part where the dispatch id and results directory is being passed which afterwards lets the core dispatcher know where to get the result object from and operate on it.
- Getting result of parent node executions of the graph, is now being done using the result object's graph. Storing of each execution's result is also done there.
- Tests updated to reflect the changes made. They are also being run in a serverless manner.

### Removed

- `LatticeResult` class removed.
- `jsonpickle` requirement removed.
- `WorkflowExecutionResult`, `TaskExecutionResult`, and `ExecutionError` singleton classes removed.

### Fixed

- Commented out the `jwt_required()` part in `covalent-dispatcher/_service/app.py`, may be removed in later iterations.
- Dispatcher server will now return the error message in the response of getting result if it fails instead of sending every result ever as a response.

## [0.4.3] - 2021-11-23

### Added

- Added a note in Known Issues regarding port conflict warning.

## [0.4.2] - 2021-11-24

### Added

- Added badges to README.md

## [0.4.1] - 2021-11-23

### Changed

- Removed old coverage badge and fixed the badge URL

## [0.4.0] - 2021-11-23

### Added

- Codecov integrations and badge

### Fixed

- Detached pipelines no longer created

## [0.3.0] - 2021-11-23

### Added

- Wrote a Code of Conduct based on <https://www.contributor-covenant.org/>
- Added installation and environment setup details in CONTRIBUTING
- Added Known Issues section to README

## [0.2.0] - 2021-11-22

### Changed

- Removed non-open-source executors from Covalent. The local SLURM executor is now
- a separate repo. Executors are now plugins.

## [0.1.0] - 2021-11-19

### Added

- Pythonic CLI tool. Install the package and run `covalent --help` for a usage description.
- Login and logout functionality.
- Executor registration/deregistration skeleton code.
- Dispatcher service start, stop, status, and restart.

### Changed

- JWT token is stored to file instead of in an environment variable.
- The Dask client attempts to connect to an existing server.

### Removed

- Removed the Bash CLI tool.

### Fixed

- Version assignment in the covalent init file.

## [0.0.3] - 2021-11-17

### Fixed

- Fixed the Dockerfile so that it runs the dispatcher server from the covalent repo.

## [0.0.2] - 2021-11-15

### Changed

- Single line change in ci script so that it doesn't exit after validating the version.
- Using `rules` in `pytest` so that the behavior in test stage is consistent.

## [0.0.1] - 2021-11-15

### Added

- CHANGELOG.md to track changes (this file).
- Semantic versioning in VERSION.
- CI pipeline job to enforce versioning.<|MERGE_RESOLUTION|>--- conflicted
+++ resolved
@@ -7,12 +7,11 @@
 
 ## [UNRELEASED]
 
-<<<<<<< HEAD
 ### Added
 
 - Added updated dispatching and getting result functions with the option to download result as a file.
-=======
-## Changed
+
+### Changed
 
 - Hardcoded filepaths to standardized ServiceURL.`get_route(...)` method when making API requests.
 
@@ -41,7 +40,6 @@
 ### Changed
 
 - Consumers of results service now specify `stream=True` in their get requests.
->>>>>>> 592926b0
 
 ## [0.45.0] - 2022-03-31
 
