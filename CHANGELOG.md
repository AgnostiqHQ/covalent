--- conflicted
+++ resolved
@@ -7,11 +7,10 @@
 
 ## [UNRELEASED]
 
-<<<<<<< HEAD
 ### Changed
 
 - `sync` method now uses `requests` to query the results service
-=======
+
 ## [0.84.0] - 2022-04-18
 
 ### Changed
@@ -41,7 +40,6 @@
 ### Fixed
 
 - Dispatcher unit test fixed by removing `turtle` import
->>>>>>> f7f37c46
 
 ## [0.81.1] - 2022-04-14
 
