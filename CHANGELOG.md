# Changelog

All notable changes to this project will be documented in this file.

The format is based on [Keep a Changelog](https://keepachangelog.com/en/1.0.0/),
and this project adheres to [Semantic Versioning](https://semver.org/spec/v2.0.0.html).

## [UNRELEASED]

<<<<<<< HEAD
### Added

- Set up alembic migrations & added migration guide (`alembic/README.md`)
=======
## [0.131.0] - 2022-07-13

### Authors

- Sankalp Sanand <sankalp@agnostiq.ai>
- Co-authored-by: Venkat Bala <venkat@agnostiq.ai>


### Fixed

- `covalent --version` now looks for `covalent` metadata instead of `cova`

### Tests

- Updated the cli test to include whether the correct version number is shown when `covalent --version` is run

### Added

- Method to write electron id corresponding to sublattices in `execution.py` when running `_run_task`.
>>>>>>> a76b69ac

## [0.130.0] - 2022-07-12

### Authors

- Venkat Bala <venkat@agnostiq.ai>
- Co-authored-by: Scott Wyman Neagle <scott@agnostiq.ai>

### Changed

- Ignoring tests for `cancel_dispatch` and `construct_bash`
- Create a dummy requirements.txt file for pip deps tests
- Fix version of `Werkzeug` package to avoid running into ValueError (unexpected kwarg `as_tuple`)
- Update `customization` how to test by specifying the section header `sdk`

## [0.129.0] - 2022-07-12

### Authors

- Sankalp Sanand <sankalp@agnostiq.ai>
- Co-authored-by: Alejandro Esquivel <ae@alejandro.ltd>

### Added

- Support for `wait_for` type edges when two electrons are connected by their execution side effects instead of output-input relation.

### Changed

- `active_lattice.electron_outputs` now contains the node ids as well for the electron which is being post processed.

## [0.128.1] - 2022-07-12

### Authors

- Faiyaz Hasan <faiyaz@agnostiq.ai>


### Fixed

- `Result.persist` test in `result_test.py`.
- Electron dependency `arg_index` is changed back to Nullable.

## [0.128.0] - 2022-07-12

### Authors

- Okechukwu  Emmanuel Ochia <okechukwu@agnostiq.ai>
- Co-authored-by: Casey Jao <casey@agnostiq.ai>
- Co-authored-by: Alejandro Esquivel <ae@alejandro.ltd>
- Co-authored-by: pre-commit-ci[bot] <66853113+pre-commit-ci[bot]@users.noreply.github.com>

### Added

- File transfer support for leptons

## [0.127.0] - 2022-07-11

### Authors

- Scott Wyman Neagle <scott@agnostiq.ai>
- Co-authored-by: Faiyaz Hasan <faiyaz@agnostiq.ai>
- Co-authored-by: Venkat Bala <venkat@agnostiq.ai>


### Added

- When saving to DB, also persist to the new DB if running in develop mode

### Tests

- Flask app route tests

## [0.126.0] - 2022-07-11

### Authors

- Will Cunningham <wjcunningham7@users.noreply.github.com>
- Alejandro Esquivel <ae@alejandro.ltd>
- Co-authored-by: pre-commit-ci[bot] <66853113+pre-commit-ci[bot]@users.noreply.github.com>
- Co-authored-by: Sankalp Sanand <sankalp@agnostiq.ai>


### Added

- Added Folder class
- Added internal call before/after deps to execute File Transfer operations pre/post electron execution.

### Operations

- Enhanced hotfix action to create branches from existing commits

## [0.125.0] - 2022-07-09

### Authors

- Okechukwu  Emmanuel Ochia <okechukwu@agnostiq.ai>
- Co-authored-by: pre-commit-ci[bot] <66853113+pre-commit-ci[bot]@users.noreply.github.com>
- Co-authored-by: Alejandro Esquivel <ae@alejandro.ltd>
- Venkat Bala <venkat@agnostiq.ai>
- Co-authored-by: Okechukwu Ochia <emmirald@gmail.com>
- Co-authored-by: Scott Wyman Neagle <scott@agnostiq.ai>


### Added

- Dask Cluster CLI functional/unit tests

### Docs

- Updated RTD concepts, how-to-guides, and api docs with electron dependencies.


### Operations

- Separate out running tests and uploading coverage report to circumvent bug in
  retry action

## [0.124.0] - 2022-07-07

### Authors

- Will Cunningham <wjcunningham7@users.noreply.github.com>
- Co-authored-by: Scott Wyman Neagle <scott@agnostiq.ai>
- Faiyaz Hasan <faiyaz@agnostiq.ai>


### Added

- `Result.persist` method in `covalent/_results_manager/result.py`.

### Operations

- Package pre-releases go to `covalent` instead of `cova` on PyPI.

## [0.123.0] - 2022-07-07

### Authors

- Scott Wyman Neagle <scott@agnostiq.ai>
- Co-authored-by: Faiyaz Hasan <faiyaz@agnostiq.ai>
- Will Cunningham <wjcunningham7@users.noreply.github.com>
- Alejandro Esquivel <ae@alejandro.ltd>
- Co-authored-by: pre-commit-ci[bot] <66853113+pre-commit-ci[bot]@users.noreply.github.com>


### Added

- Added Folder class
- Added internal call before/after deps to execute File Transfer operations pre/post electron execution.

### Operations

- `codeql.yml` and `condabuild.yml` run nightly instead of on every PR.
- Style fixes in changelog

## [0.122.1] - 2022-07-06

### Authors

Will Cunningham <wjcunningham7@users.noreply.github.com>
Co-authored-by: Scott Wyman Neagle <scott@agnostiq.ai>


### Operations

- Added license scanner action
- Pre-commit autoupdate

### Tests

- Tests for running workflows with more than one iteration

### Fixed

- Attribute error caused by attempts to retrieve the name from the node function when the node function is set to None

## [0.122.0] - 2022-07-04

### Authors

Faiyaz Hasan <faiyaz@agnostiq.ai>
Co-authored-by: pre-commit-ci[bot] <66853113+pre-commit-ci[bot]@users.noreply.github.com>


### Added

- `covalent/_results_manager/write_result_to_db.py` module and methods to insert / update data in the DB.
- `tests/covalent_tests/results_manager_tests/write_result_to_db_test.py` containing the unit tests for corresponding functions.

### Changed

- Electron `type` column to a string type rather than an `ElectronType` in DB models.
- Primary keys from `BigInteger` to `Integer` in DB models.

## [0.121.0] - 2022-07-04

### Authors

Will Cunningham <wjcunningham7@users.noreply.github.com>
Co-authored-by: Alejandro Esquivel <ae@alejandro.ltd>
Co-authored-by: pre-commit-ci[bot] <66853113+pre-commit-ci[bot]@users.noreply.github.com>


### Removed

- Unused requirements `gunicorn` and `eventlet` in `requirements.txt` as well as `dask` in `tests/requirements.txt`, since it is already included in the core requirements.

### Docs

- Updated the compatibility matrix in the docs.

## [0.120.0] - 2022-07-04

### Authors

Okechukwu  Emmanuel Ochia <okechukwu@agnostiq.ai>
Co-authored-by: Venkat Bala <venkat@agnostiq.ai>
Co-authored-by: pre-commit-ci[bot] <66853113+pre-commit-ci[bot]@users.noreply.github.com>
Co-authored-by: Scott Wyman Neagle <scott@agnostiq.ai>


### Added

- Adding `cluster` CLI options to facilitate interacting with the backend Dask cluster
- Adding options to `covalent start` to enable specifying number of workers, memory limit and threads per worker at cluster startup

### Changed

- Update `DaskAdminWorker` docstring with better explanation

## [0.119.1] - 2022-07-04

### Authors

Scott Wyman Neagle <scott@agnostiq.ai>
Casey Jao <casey@agnostiq.ai>


### Fixed

- `covalent status` checks if the server process is still alive.

### Operations

- Updates to changelog logic to handle multiple authors

## [0.119.0] - 2022-07-03
### Authors
@cjao 


### Added

- Introduce support for pip dependencies

## [0.118.0] - 2022-07-02
### Authors
@AlejandroEsquivel 


### Added

- Introduced File, FileTransfer, and FileTransferStrategy classes to support various File Transfer use cases prior/post electron execution

## [0.117.0] - 2022-07-02
### Authors
@Emmanuel289 


### Added

- Included retry action in 'tests.yaml' workflow.

## [0.116.0] - 2022-06-29
### Authors
@Prasy12 

### Changed

- Changed API socket calls interval for graph optimization.

### Added

- Ability to change to different layouts from the GUI.

## [0.115.0] - 2022-06-28
### Authors
@cjao 


### Added

- Introduce support for `call_before`, `call_after`, and bash dependencies

### Operations

- Unit tests performed on Python 3.10 on Ubuntu and MacOS images as well as 3.9 on MacOS
- Updated codeowners so that AQ Engineers doesn't own this CHANGELOG
- pre-commit autoupdate

## [0.114.0] - 2022-06-23
### Authors
@dependabot[bot] 


### Changed

- Changed eventsource version on webapp yarn-lock file.

### Operations

- Added Github push changelog workflow to append commiters username
- Reusable JavaScript action to parse changelog and update version

## [0.113.0] - 2022-06-21

### Added

- Introduce new db models and object store backends

### Operations

- Syntax fix in hotfix.yml

### Docs

- Added new tutorial: Linear and convolutional autoencoders

## [0.112.0] - 2022-06-20

### Changed

- Changed async version on webapp package-lock file.

## [0.111.0] - 2022-06-20

### Changed

- Changed eventsource version on webapp package-lock file.

### Docs

- Added new tutorial: Covalentified version of the Pennylane Variational Classifier tutorial.

## [0.110.3] - 2022-06-17

### Fixed

- Fix error when parsing electron positional arguments in workflows

### Docs

- Remove hardcoding version info in README.md

## [0.110.2] - 2022-06-10

### Docs

- Fix MNIST tutorial
- Fix Quantum Gravity tutorial
- Update RTD with migration guide compatible with latest release
- Convert all references to `covalent start` from Jupyter notebooks to markdown statements
- Update release notes summary in README.md
- Fixed display issues with figure (in dark mode) and bullet points in tutorials

### Operations

- Added a retry block to the webapp build step in `tests.yml`

## [0.110.1] - 2022-06-10

### Fixed

- Configure dask to not use daemonic processes when creating a cluster

### Operations

- Sync the VERSION file within `covalent` directory to match the root level VERSION
- Manually patch `covalent/VERSION`

## [0.110.0] - 2022-06-10

### Changed

- Web GUI list size and status label colors changed.
- Web GUI graph running icon changed to non-static icon.

### Docs

- Removed references to the Dask executor in RTD as they are no longer needed.

## [0.109.1] - 2022-06-10

### Fixed

- `covalent --version` now works for PyPI releases

## [0.109.0] - 2022-06-10

### Docs

- Update CLI help statements

### Added

- Add CLI functionality to start covalent with/without Dask
- Add CLI support to parse `covalent_ui.log` file

### Operations

- Updating codeowners to establish engineering & psiog ownership

### Docs

- Added new tutorial: Training quantum embedding kernels for classification.

## [0.108.0] - 2022-06-08

### Added

- WCI yaml file

### Docs

- Add pandoc installation updates to contributing guide

## [0.107.0] - 2022-06-07

### Changed

- Skipping stdout/stderr redirection tests until implemented in Dask parent process

### Added

- Simplifed starting the dask cluster using `multiprocessing`
- Added `bokeh==2.4.3` to requirements.txt to enable view Dask dashboard

### Fixed

- Changelog-reminder action now works for PRs from forks.

## [0.106.2] - 2022-06-06

### Fixed

- Specifying the version for package `furo` to `2022.4.7` to prevent breaking doc builds

### Docs

- Added new tutorial: Using Covalent with PennyLane for hybrid computation.

## [0.106.1] - 2022-06-01

### Fixed

- Changelog-reminder action now works for PRs from forks

### Docs

- Removed references to microservices in RTD
- Updated README.md.
- Changed `ct.electron` to `ct.lattice(executor=dask_executor)` in MNIST classifier tutorial

## [0.106.0] - 2022-05-26

### Changed

- Visual theme for Webapp GUI changed in accordance to new theme
- Fonts, colors, icons have been updated

## [0.105.0] - 2022-05-25

### Added

- Add a pre-commit hook for `detect-secrets`.
- Updated the actions in accordance with the migration done in the previous version.

## [0.104.0] - 2022-05-23

### Changed

- Services have been moved to a different codebase. This repo is now hosting the Covalent SDK, local dispatcher backend, Covalent web GUI, and documentation. Version is bumped to `0.104.0` in order to avoid conflicts.
- Update tests to match the current dispatcher api
- Skip testing dask executor until dask executor plugin is made public
- Using 2 thread pools to manage multiple workflows better and the other one for executing electrons in parallel.

### Fixed

- Add psutil and PyYAML to requirements.txt
- Passing the same Electron to multiple inputs of an Electron now works. UI fix pending.
- Dask from `requirements.txt`.

### Removed

- Asyncio usage for electron level concurrency.
- References to dask

### Added

- Functional test added for dask executor with the cluster running locally.
- Scalability tests for different workflows and workflow sizes under `tests/stress_tests/scripts`
- Add sample performance testing workflows under `tests/stress_tests`
- Add pipelines to continuously run the tutorial notebooks
- Create notebook with tasks from RTD

## [0.32.3] - 2022-03-16

### Fixed

- Fix missing UI graph edges between parameters and electrons in certain cases.
- Fix UI crashes in cases where legacy localStorage state was being loaded.

## [0.32.2] - 2022-03-16

### Added

- Images for graphs generated in tutorials and how-tos.
- Note for quantum gravity tutorial to tell users that `tensorflow` doesn't work on M1 Macs.
- `Known Issues` added to `README.md`

### Fixed

- `draw` function usage in tutorials and how-tos now reflects the UI images generated instead of using graphviz.
- Images now render properly in RTD of how-tos.

### Changed

- Reran all the tutorials that could run, generating the outputs again.

## [0.32.1] - 2022-03-15

### Fixed

- CLI now starts server directly in the subprocess instead of as a daemon
- Logs are provided as pipes to Popen instead of using a shell redirect
- Restart behavior fixed
- Default port in `covalent_ui/app.py` uses the config manager

### Removed

- `_graceful_restart` function no longer needed without gunicorn

## [0.32.0] - 2022-03-11

### Added

- Dispatcher microservice API endpoint to dispatch and update workflow.
- Added get runnable task endpoint.

## [0.31.0] - 2022-03-11

### Added

- Runner component's main functionality to run a set of tasks, cancel a task, and get a task's status added to its api.

## [0.30.5] - 2022-03-11

### Updated

- Updated Workflow endpoints & API spec to support upload & download of result objects as pickle files

## [0.30.4] - 2022-03-11

### Fixed

- When executing a task on an alternate Conda environment, Covalent no longer has to be installed on that environment. Previously, a Covalent object (the execution function as a TransportableObject) was passed to the environment. Now it is deserialized to a "normal" Python function, which is passed to the alternate Conda environment.

## [0.30.3] - 2022-03-11

### Fixed

- Fixed the order of output storage in `post_process` which should have been the order in which the electron functions are called instead of being the order in which they are executed. This fixes the order in which the replacement of function calls with their output happens, which further fixes any discrepencies in the results obtained by the user.

- Fixed the `post_process` test to check the order as well.

## [0.30.2] - 2022-03-11

### Changed

- Updated eventlet to 0.31.0

## [0.30.1] - 2022-03-10

### Fixed

- Eliminate unhandled exception in Covalent UI backend when calling fetch_result.

## [0.30.0] - 2022-03-09

### Added

- Skeleton code for writing the different services corresponding to each component in the open source refactor.
- OpenAPI specifications for each of the services.

## [0.29.3] - 2022-03-09

### Fixed

- Covalent UI is built in the Dockerfile, the setup file, the pypi workflow, the tests workflow, and the conda build script.

## [0.29.2] - 2022-03-09

### Added

- Defaults defined in executor plugins are read and used to update the in-memory config, as well as the user config file. But only if the parameter in question wasn't already defined.

### Changed

- Input parameter names and docstrings in _shared_files.config.update_config were changed for clarity.

## [0.29.1] - 2022-03-07

### Changed

- Updated fail-fast strategy to run all tests.

## [0.29.0] - 2022-03-07

### Added

- DispatchDB for storing dispatched results

### Changed

- UI loads dispatches from DispatchDB instead of browser local storage

## [0.28.3] - 2022-03-03

### Fixed

Installed executor plugins don't have to be referred to by their full module name. Eg, use "custom_executor", instead of "covalent_custom_plugin.custom_executor".

## [0.28.2] - 2022-03-03

### Added

- A brief overview of the tutorial structure in the MNIST classification tutorial.

## [0.28.1] - 2022-03-02

### Added

- Conda installation is only supported for Linux in the `Getting Started` guide.
- MNIST classifier tutorial.

### Removed

- Removed handling of default values of function parameters in `get_named_params` in `covalent/_shared_files/utils.py`. So, it is actually being handled by not being handled since now `named_args` and `named_kwargs` will only contain parameters that were passed during the function call and not all of them.

## [0.28.0] - 2022-03-02

### Added

- Lepton support, including for Python modules and C libraries
- How-to guides showing how to use leptons for each of these

## [0.27.6] - 2022-03-01

### Added

- Added feature development basic steps in CONTRIBUTING.md.
- Added section on locally building RTD (read the docs) in the contributing guide.

## [0.27.5] - 2022-03-01

### Fixed

- Missing UI input data after backend change - needed to be derived from graph for electrons, lattice inputs fixed on server-side, combining name and positional args
- Broken UI graph due to variable->edge_name renaming
- Missing UI executor data after server-side renaming

## [0.27.4] - 2022-02-28

### Fixed

- Path used in `covalent/executor/__init__.py` for executor plugin modules needed updating to `covalent/executor/executor_plugins`

### Removed

- Disabled workflow cancellation test due to inconsistent outcomes. Test will be re-enabled after cancellation mechanisms are investigated further.

## [0.27.3] - 2022-02-25

### Added

- Added `USING_DOCKER.md` guide for running docker container.
- Added cli args to covalent UI flask server `covalent_ui/app.py` to modify port and log file path.

### Removed

- Removed gunicorn from cli and Dockerfile.

### Changed

- Updated cli `covalent_dispatcher/_cli/service.py` to run flask server directly, and removed dispatcher and UI flags.
- Using Flask blueprints to merge Dispatcher and UI servers.
- Updated Dockerfile to run flask server directly.
- Creating server PID file manually in `covalent_dispatcher/_cli/service.py`.
- Updated tests and docs to reflect merged servers.
- Changed all mentions of port 47007 (for old UI server) to 48008.

## [0.27.2] - 2022-02-24

### Changed

- Removed unnecessary blockquotes from the How-To guide for creating custom executors
- Changed "Covalent Cloud" to "Covalent" in the main code text

## [0.27.1] - 2022-02-24

### Removed

- Removed AQ-Engineers from CODEOWNERS in order to fix PR review notifications

## [0.27.0] - 2022-02-24

### Added

- Support for positional only, positional or keyword, variable positional, keyword only, variable keyword types of parameters is now added, e.g an electron can now use variable args and variable kwargs if the number/names of parameters are unknown during definition as `def task(*args, **kwargs)` which wasn't possible before.

- `Lattice.args` added to store positional arguments passed to the lattice's workflow function.

- `get_named_params` function added in `_shared_files/utils.py` which will return a tuple containing named positional arguments and named keyword arguments. The names help in showing and storing these parameters in the transport graph.

- Tests to verify whether all kinds of input paramaters are supported by electron or a lattice.

### Changed

- No longer merging positional arguments with keyword arguments, instead they are separately stored in respective nodes in the transport graph.

- `inputs` returned from `_get_inputs` function in `covalent_dispatcher/_core/execution.py` now contains positional as well as keyword arguments which further get passed to the executor.

- Executors now support positional and keyword arguments as inputs to their executable functions.

- Result object's `_inputs` attribute now contains both `args` and `kwargs`.

- `add_node_for_nested_iterables` is renamed to `connect_node_with_others` and `add_node_to_graph` also renamed to `add_collection_node_to_graph` in `electron.py`. Some more variable renames to have appropriate self-explanatory names.

- Nodes and edges in the transport graph now have a better interface to assign attributes to them.

- Edge attribute `variable` renamed to `edge_name`.

- In `serialize` function of the transport graph, if `metadata_only` is True, then only `metadata` attribute of node and `source` and `target` attributes of edge are kept in the then return serialized `data`.

- Updated the tests wherever necessary to reflect the above changes

### Removed

- Deprecated `required_params_passed` since an error will automatically be thrown by the `build_graph` function if any of the required parameters are not passed.

- Removed duplicate attributes from nodes in the transport graph.

## [0.26.1] - 2022-02-23

### Added

- Added Local Executor section to the API read the docs.

## [0.26.0] - 2022-02-23

### Added

- Automated reminders to update the changelog

## [0.25.3] - 2022-02-23

## Added

- Listed common mocking commands in the CONTRIBUTING.md guide.
- Additional guidelines on testing.

## [0.25.2] - 2022-02-21

### Changed

- `backend` metadata name changed to `executor`.
- `_plan_workflow` usage updated to reflect how that executor related information is now stored in the specific executor object.
- Updated tests to reflect the above changes.
- Improved the dispatch cancellation test to provide a robust solution which earlier took 10 minutes to run with uncertainty of failing every now and then.

### Removed

- Removed `TaskExecutionMetadata` as a consequence of removing `execution_args`.

## [0.25.1] - 2022-02-18

### Fixed

- Tracking imports that have been used in the workflow takes less time.

### Added

- User-imports are included in the dispatch_source.py script. Covalent-related imports are commented out.

## [0.25.0] - 2022-02-18

### Added

- UI: Lattice draw() method displays in web UI
- UI: New navigation panel

### Changed

- UI: Animated graph changes, panel opacity

### Fixed

- UI: Fixed "Not Found" pages

## [0.24.21] - 2022-02-18

### Added

- RST document describing the expectations from a tutorial.

## [0.24.20] - 2022-02-17

### Added

- Added how to create custom executors

### Changed

- Changed the description of the hyperlink for choosing executors
- Fixed typos in doc/source/api/getting_started/how_to/execution/creating_custom_executors.ipynb

## [0.24.19] - 2022-02-16

### Added

- CODEOWNERS for certain files.

## [0.24.18] - 2022-02-15

### Added

- The user configuration file can now specify an executor plugin directory.

## [0.24.17] - 2022-02-15

### Added

- Added a how-to for making custom executors.

## [0.24.16] - 2022-02-12

### Added

- Errors now contain the traceback as well as the error message in the result object.
- Added test for `_post_process` in `tests/covalent_dispatcher_tests/_core/execution_test.py`.

### Changed

- Post processing logic in `electron` and dispatcher now relies on the order of execution in the transport graph rather than node's function names to allow for a more reliable pairing of nodes and their outputs.

- Renamed `init_test.py` in `tests/covalent_dispatcher_tests/_core/` to `execution_test.py`.

### Removed

- `exclude_from_postprocess` list which contained some non executable node types removed since only executable nodes are post processed now.

## [0.24.15] - 2022-02-11

### Fixed

- If a user's configuration file does not have a needed exeutor parameter, the default parameter (defined in _shared_files/defaults.py) is used.
- Each executor plugin is no longer initialized upon the import of Covalent. This allows required parameters in executor plugins.

## Changed

- Upon updating the configuration data with a user's configuration file, the complete set is written back to file.

## Added

- Tests for the local and base executors.

## [0.24.14] - 2022-02-11

### Added

- UI: add dashboard cards
- UI: add scaling dots background

### Changed

- UI: reduce sidebar font sizes, refine color theme
- UI: refine scrollbar styling, show on container hover
- UI: format executor parameters as YAML code
- UI: update syntax highlighting scheme
- UI: update index.html description meta tag

## [0.24.13] - 2022-02-11

### Added

- Tests for covalent/_shared_files/config.py

## [0.24.12] - 2022-02-10

### Added

- CodeQL code analyzer

## [0.24.11] - 2022-02-10

### Added

- A new dictionary `_DEFAULT_CONSTRAINTS_DEPRECATED` in defaults.py

### Changed

- The `_DEFAULT_CONSTRAINT_VALUES` dictionary now only contains the `backend` argument

## [0.24.10] - 2022-02-09

### Fixed

- Sporadically failing workflow cancellation test in tests/workflow_stack_test.py

## [0.24.9] - 2022-02-09

## Changed

- Implementation of `_port_from_pid` in covalent_dispatcher/_cli/service.py.

## Added

- Unit tests for command line interface (CLI) functionalities in covalent_dispatcher/_cli/service.py and covalent_dispatcher/_cli/cli.py.

## [0.24.8] - 2022-02-07

### Fixed

- If a user's configuration file does not have a needed parameter, the default parameter (defined in _shared_files/defaults.py) is used.

## [0.24.7] - 2022-02-07

### Added

- Typing: Add Type hint `dispatch_info` parameter.
- Documentation: Updated the return_type description in docstring.

### Changed

- Typing: Change return type annotation to `Generator`.

## [0.24.6] - 2022-02-06

### Added

- Type hint to `deserialize` method of `TransportableObject` of `covalent/_workflow/transport.py`.

### Changed

- Description of `data` in `deserialize` method of `TransportableObject` of `covalent/_workflow/transport.py` from `The serialized transportable object` to `Cloudpickled function`.

## [0.24.5] - 2022-02-05

### Fixed

- Removed dependence on Sentinel module

## [0.24.4] - 2022-02-04

### Added

- Tests across multiple versions of Python and multiple operating systems
- Documentation reflecting supported configurations

## [0.24.3] - 2022-02-04

### Changed

- Typing: Use `bool` in place of `Optional[bool]` as type annotation for `develop` parameter in `covalent_dispatcher.service._graceful_start`
- Typing: Use `Any` in place of `Optional[Any]` as type annotation for `new_value` parameter in `covalent._shared_files.config.get_config`

## [0.24.2] - 2022-02-04

### Fixed

- Updated hyperlink of "How to get the results" from "./collection/query_electron_execution_result" to "./collection/query_multiple_lattice_execution_results" in "doc/source/how_to/index.rst".
- Updated hyperlink of "How to get the result of a particular electron" from "./collection/query_multiple_lattice_execution_results" to "./collection/query_electron_execution_result" in "doc/source/how_to/index.rst".

## [0.24.1] - 2022-02-04

### Changed

- Changelog entries are now required to have the current date to enforce ordering.

## [0.24.0] - 2022-02-03

### Added

- UI: log file output - display in Output tab of all available log file output
- UI: show lattice and electron inputs
- UI: display executor attributes
- UI: display error message on failed status for lattice and electron

### Changed

- UI: re-order sidebar sections according to latest figma designs
- UI: update favicon
- UI: remove dispatch id from tab title
- UI: fit new uuids
- UI: adjust theme text primary and secondary colors

### Fixed

- UI: auto-refresh result state on initial render of listing and graph pages
- UI: graph layout issues: truncate long electron/param names

## [0.23.0] - 2022-02-03

### Added

- Added `BaseDispatcher` class to be used for creating custom dispatchers which allow connection to a dispatcher server.
- `LocalDispatcher` inheriting from `BaseDispatcher` allows connection to a local dispatcher server running on the user's machine.
- Covalent only gives interface to the `LocalDispatcher`'s `dispatch` and `dispatch_sync` methods.
- Tests for both `LocalDispatcher` and `BaseDispatcher` added.

### Changed

- Switched from using `lattice.dispatch` and `lattice.dispatch_sync` to `covalent.dispatch` and `covalent.dispatch_sync`.
- Dispatcher address now is passed as a parameter (`dispatcher_addr`) to `covalent.dispatch` and `covalent.dispatch_sync` instead of a metadata field to lattice.
- Updated tests, how tos, and tutorials to use `covalent.dispatch` and `covalent.dispatch_sync`.
- All the contents of `covalent_dispatcher/_core/__init__.py` are moved to `covalent_dispatcher/_core/execution.py` for better organization. `__init__.py` only contains function imports which are needed by external modules.
- `dispatch`, `dispatch_sync` methods deprecated from `Lattice`.

### Removed

- `_server_dispatch` method removed from `Lattice`.
- `dispatcher` metadata field removed from `lattice`.

## [0.22.19] - 2022-02-03

### Fixed

- `_write_dispatch_to_python_file` isn't called each time a task is saved. It is now only called in the final save in `_run_planned_workflow` (in covalent_dispatcher/_core/__init__.py).

## [0.22.18] - 2022-02-03

### Fixed

- Added type information to result.py

## [0.22.17] - 2022-02-02

### Added

- Replaced `"typing.Optional"` with `"str"` in covalent/executor/base.py
- Added missing type hints to `get_dispatch_context` and `write_streams_to_file` in covalent/executor/base.py, BaseExecutor

## [0.22.16] - 2022-02-02

### Added

- Functions to check if UI and dispatcher servers are running.
- Tests for the `is_ui_running` and `is_server_running` in covalent_dispatcher/_cli/service.py.

## [0.22.15] - 2022-02-01

### Fixed

- Covalent CLI command `covalent purge` will now stop the servers before deleting all the pid files.

### Added

- Test for `purge` method in covalent_dispatcher/_cli/service.py.

### Removed

- Unused `covalent_dispatcher` import from covalent_dispatcher/_cli/service.py.

### Changed

- Moved `_config_manager` import from within the `purge` method to the covalent_dispatcher/_cli/service.py for the purpose of mocking in tests.

## [0.22.14] - 2022-02-01

### Added

- Type hint to `_server_dispatch` method in `covalent/_workflow/lattice.py`.

## [0.22.13] - 2022-01-26

### Fixed

- When the local executor's `log_stdout` and `log_stderr` config variables are relative paths, they should go inside the results directory. Previously that was queried from the config, but now it's queried from the lattice metadata.

### Added

- Tests for the corresponding functions in (`covalent_dispatcher/_core/__init__.py`, `covalent/executor/base.py`, `covalent/executor/executor_plugins/local.py` and `covalent/executor/__init__.py`) affected by the bug fix.

### Changed

- Refactored `_delete_result` in result manager to give the option of deleting the result parent directory.

## [0.22.12] - 2022-01-31

### Added

- Diff check in pypi.yml ensures correct files are packaged

## [0.22.11] - 2022-01-31

### Changed

- Removed codecov token
- Removed Slack notifications from feature branches

## [0.22.10] - 2022-01-29

### Changed

- Running tests, conda, and version workflows on pull requests, not just pushes

## [0.22.9] - 2022-01-27

### Fixed

- Fixing version check action so that it doesn't run on commits that are in develop
- Edited PR template so that markdown checklist appears properly

## [0.22.8] - 2022-01-27

### Fixed

- publish workflow, using `docker buildx` to build images for x86 and ARM, prepare manifest and push to ECR so that pulls will match the correct architecture.
- typo in CONTRIBUTING
- installing `gcc` in Docker image so Docker can build wheels for `dask` and other packages that don't provide ARM wheels

### Changed

- updated versions in `requirements.txt` for `matplotlib` and `dask`

## [0.22.7] - 2022-01-27

### Added

- `MANIFEST.in` did not have `covalent_dispatcher/_service` in it due to which the PyPi package was not being built correctly. Added the `covalent_dispatcher/_service` to the `MANIFEST.in` file.

### Fixed

- setuptools properly including data files during installation

## [0.22.6] - 2022-01-26

### Fixed

- Added service folder in covalent dispatcher to package.

## [0.22.5] - 2022-01-25

### Fixed

- `README.md` images now use master branch's raw image urls hosted on <https://github.com> instead of <https://raw.githubusercontent.com>. Also, switched image rendering from html to markdown.

## [0.22.4] - 2022-01-25

### Fixed

- dispatcher server app included in sdist
- raw image urls properly used

## [0.22.3] - 2022-01-25

### Fixed

- raw image urls used in readme

## [0.22.2] - 2022-01-25

### Fixed

- pypi upload

## [0.22.1] - 2022-01-25

### Added

- Code of conduct
- Manifest.in file
- Citation info
- Action to upload to pypi

### Fixed

- Absolute URLs used in README
- Workflow badges updated URLs
- `install_package_data` -> `include_package_data` in `setup.py`

## [0.22.0] - 2022-01-25

### Changed

- Using public ECR for Docker release

## [0.21.0] - 2022-01-25

### Added

- GitHub pull request templates

## [0.20.0] - 2022-01-25

### Added

- GitHub issue templates

## [0.19.0] - 2022-01-25

### Changed

- Covalent Beta Release

## [0.18.9] - 2022-01-24

### Fixed

- iframe in the docs landing page is now responsive

## [0.18.8] - 2022-01-24

### Changed

- Temporarily removed output tab
- Truncated dispatch id to fit left sidebar, add tooltip to show full id

## [0.18.7] - 2022-01-24

### Changed

- Many stylistic improvements to documentation, README, and CONTRIBUTING.

## [0.18.6] - 2022-01-24

### Added

- Test added to check whether an already decorated function works as expected with Covalent.
- `pennylane` package added to the `requirements-dev.txt` file.

### Changed

- Now using `inspect.signature` instead of `function.__code__` to get the names of function's parameters.

## [0.18.5] - 2022-01-21

### Fixed

- Various CI fixes, including rolling back regression in version validation, caching on s3 hosted badges, applying releases and tags correctly.

## [0.18.4] - 2022-01-21

### Changed

- Removed comments and unused functions in covalent_dispatcher
- `result_class.py` renamed to `result.py`

### Fixed

- Version was not being properly imported inside `covalent/__init__.py`
- `dispatch_sync` was not previously using the `results_dir` metadata field

### Removed

- Credentials in config
- `generate_random_filename_in_cache`
- `is_any_atom`
- `to_json`
- `show_subgraph` option in `draw`
- `calculate_node`

## [0.18.3] - 2022-01-20

### Fixed

- The gunicorn servers now restart more gracefully

## [0.18.2] - 2022-01-21

### Changed

- `tempdir` metadata field removed and replaced with `executor.local.cache_dir`

## [0.18.1] - 2022-01-11

## Added

- Concepts page

## [0.18.0] - 2022-01-20

### Added

- `Result.CANCELLED` status to represent the status of a cancelled dispatch.
- Condition to cancel the whole dispatch if any of the nodes are cancelled.
- `cancel_workflow` function which uses a shared variable provided by Dask (`dask.distributed.Variable`) in a dask client to inform nodes to stop execution.
- Cancel function for dispatcher server API which will allow the server to terminate the dispatch.
- How to notebook for cancelling a dispatched job.
- Test to verify whether cancellation of dispatched jobs is working as expected.
- `cancel` function is available as `covalent.cancel`.

### Changed

- In file `covalent/_shared_files/config.py` instead of using a variable to store and then return the config data, now directly returning the configuration.
- Using `fire_and_forget` to dispatch a job instead of a dictionary of Dask's `Future` objects so that we won't have to manage the lifecycle of those futures.
- The `test_run_dispatcher` test was changed to reflect that the dispatcher no longer uses a dictionary of future objects as it was not being utilized anywhere.

### Removed

- `with dask_client` context was removed as the client created in `covalent_dispatcher/_core/__init__.py` is already being used even without the context. Furthermore, it creates issues when that context is exited which is unnecessary at the first place hence not needed to be resolved.

## [0.17.5] - 2022-01-19

### Changed

- Results directory uses a relative path by default and can be overridden by the environment variable `COVALENT_RESULTS_DIR`.

## [0.17.4] - 2022-01-19

### Changed

- Executor parameters use defaults specified in config TOML
- If relative paths are supplied for stdout and stderr, those files are created inside the results directory

## [0.17.3] - 2022-01-18

### Added

- Sync function
- Covalent CLI tool can restart in developer mode

### Fixed

- Updated the UI address referenced in the README

## [0.17.2] - 2022-01-12

### Added

- Quantum gravity tutorial

### Changed

- Moved VERSION file to top level

## [0.17.1] - 2022-01-19

### Added

- `error` attribute was added to the results object to show which node failed and the reason behind it.
- `stdout` and `stderr` attributes were added to a node's result to store any stdout and stderr printing done inside an electron/node.
- Test to verify whether `stdout` and `stderr` are being stored in the result object.

### Changed

- Redesign of how `redirect_stdout` and `redirect_stderr` contexts in executor now work to allow storing their respective outputs.
- Executors now also return `stdout` and `stderr` strings, along with the execution output, so that they can be stored in their result object.

## [0.17.0] - 2022-01-18

### Added

- Added an attribute `__code__` to electron and lattice which is a copy of their respective function's `__code__` attribute.
- Positional arguments, `args`, are now merged with keyword arguments, `kwargs`, as close as possible to where they are passed. This was done to make sure we support both with minimal changes and without losing the name of variables passed.
- Tests to ensure usage of positional arguments works as intended.

### Changed

- Slight rework to how any print statements in lattice are sent to null.
- Changed `test_dispatcher_functional` in `basic_dispatcher_test.py` to account for the support of `args` and removed a an unnecessary `print` statement.

### Removed

- Removed `args` from electron's `init` as it wasn't being used anywhere.

## [0.16.1] - 2022-01-18

### Changed

- Requirement changed from `dask[complete]` to `dask[distributed]`.

## [0.16.0] - 2022-01-14

### Added

- New UI static demo build
- New UI toolbar functions - orientation, toggle params, minimap
- Sortable and searchable lattice name row

### Changed

- Numerous UI style tweaks, mostly around dispatches table states

### Fixed

- Node sidebar info now updates correctly

## [0.15.11] - 2022-01-18

### Removed

- Unused numpy requirement. Note that numpy is still being installed indirectly as other packages in the requirements rely on it.

## [0.15.10] - 2022-01-16

## Added

- How-to guide for Covalent dispatcher CLI.

## [0.15.9] - 2022-01-18

### Changed

- Switched from using human readable ids to using UUIDs

### Removed

- `human-id` package was removed along with its mention in `requirements.txt` and `meta.yaml`

## [0.15.8] - 2022-01-17

### Removed

- Code breaking text from CLI api documentation.
- Unwanted covalent_dispatcher rst file.

### Changed

- Installation of entire covalent_dispatcher instead of covalent_dispatcher/_service in setup.py.

## [0.15.7] - 2022-01-13

### Fixed

- Functions with multi-line or really long decorators are properly serialized in dispatch_source.py.
- Multi-line Covalent output is properly commented out in dispatch_source.py.

## [0.15.6] - 2022-01-11

### Fixed

- Sub-lattice functions are successfully serialized in the utils.py get_serialized_function_str.

### Added

- Function to scan utilized source files and return a set of imported modules (utils.get_imports_from_source)

## [0.15.5] - 2022-01-12

### Changed

- UI runs on port 47007 and the dispatcher runs on port 48008. This is so that when the servers are later merged, users continue using port 47007 in the browser.
- Small modifications to the documentation
- Small fix to the README

### Removed

- Removed a directory `generated` which was improperly added
- Dispatcher web interface
- sqlalchemy requirement

## [0.15.4] - 2022-01-11

### Changed

- In file `covalent/executor/base.py`, `pickle` was changed to `cloudpickle` because of its universal pickling ability.

### Added

- In docstring of `BaseExecutor`, a note was added specifying that `covalent` with its dependencies is assumed to be installed in the conda environments.
- Above note was also added to the conda env selector how-to.

## [0.15.3] - 2022-01-11

### Changed

- Replaced the generic `RuntimeError` telling users to check if there is an object manipulation taking place inside the lattice to a simple warning. This makes the original error more visible.

## [0.15.2] - 2022-01-11

### Added

- If condition added for handling the case where `__getattr__` of an electron is accessed to detect magic functions.

### Changed

- `ActiveLatticeManager` now subclasses from `threading.local` to make it thread-safe.
- `ValueError` in the lattice manager's `claim` function now also shows the name of the lattice that is currently claimed.
- Changed docstring of `ActiveLatticeManager` to note that now it is thread-safe.
- Sublattice dispatching now no longer deletes the result object file and is dispatched normally instead of in a serverless manner.
- `simulate_nitrogen_and_copper_slab_interaction.ipynb` notebook tutorial now does normal dispatching as well instead of serverless dispatching. Also, now 7 datapoints will be shown instead of 10 earlier.

## [0.15.1] - 2022-01-11

### Fixed

- Passing AWS credentials to reusable workflows as a secret

## [0.15.0] - 2022-01-10

### Added

- Action to push development image to ECR

### Changed

- Made the publish action reusable and callable

## [0.14.1] - 2022-01-02

### Changed

- Updated the README
- Updated classifiers in the setup.py file
- Massaged some RTD pages

## [0.14.0] - 2022-01-07

### Added

- Action to push static UI to S3

## [0.13.2] - 2022-01-07

### Changed

- Completed new UI design work

## [0.13.1] - 2022-01-02

### Added

- Added eventlet requirement

### Changed

- The CLI tool can now manage the UI flask server as well
- [Breaking] The CLI option `-t` has been changed to `-d`, which starts the servers in developer mode and exposes unit tests to the server.

## [0.13.0] - 2022-01-01

### Added

- Config manager in `covalent/_shared_files/config.py`
- Default location for the main config file can be overridden using the environment variable `COVALENT_CONFIG_DIR`
- Ability to set and get configuration using `get_config` and `set_config`

### Changed

- The flask servers now reference the config file
- Defaults reference the config file

### Fixed

- `ValueError` caught when running `covalent stop`
- One of the functional tests was using a malformed path

### Deprecated

- The `electron.to_json` function
- The `generate_random_filename_in_cache` function

### Removed

- The `get_api_token` function

## [0.12.13] - 2022-01-04

## Removed

- Tutorial section headings

## Fixed

- Plot background white color

## [0.12.12] - 2022-01-06

### Fixed

- Having a print statement inside electron and lattice code no longer causes the workflow to fail.

## [0.12.11] - 2022-01-04

### Added

- Completed UI feature set for first release

### Changed

- UI server result serialization improvements
- UI result update webhook no longer fails on request exceptions, logs warning intead

## [0.12.10] - 2021-12-17

### Added

- Astrophysics tutorial

## [0.12.9] - 2022-01-04

### Added

- Added `get_all_node_results` method in `result_class.py` to return result of all node executions.

- Added `test_parallelilization` test to verify whether the execution is now being achieved in parallel.

### Changed

- Removed `LocalCluster` cluster creation usage to a simple `Client` one from Dask.

- Removed unnecessary `to_run` function as we no longer needed to run execution through an asyncio loop.

- Removed `async` from function definition of previously asynchronous functions, `_run_task`, `_run_planned_workflow`, `_plan_workflow`, and `_run_workflow`.

- Removed `uvloop` from requirements.

- Renamed `test_get_results` to `test_get_result`.

- Reran the how to notebooks where execution time was mentioned.

- Changed how `dispatch_info` context manager was working to account for multiple nodes accessing it at the same time.

## [0.12.8] - 2022-01-02

### Changed

- Changed the software license to GNU Affero 3.0

### Removed

- `covalent-ui` directory

## [0.12.7] - 2021-12-29

### Fixed

- Gunicorn logging now uses the `capture-output` flag instead of redirecting stdout and stderr

## [0.12.6] - 2021-12-23

### Changed

- Cleaned up the requirements and moved developer requirements to a separate file inside `tests`

## [0.12.5] - 2021-12-16

### Added

- Conda build CI job

## [0.12.4] - 2021-12-23

### Changed

- Gunicorn server now checks for port availability before starting

### Fixed

- The `covalent start` function now prints the correct port if the server is already running.

## [0.12.3] - 2021-12-14

### Added

- Covalent tutorial comparing quantum support vector machines with support vector machine algorithms implemented in qiskit and scikit-learn.

## [0.12.2] - 2021-12-16

### Fixed

- Now using `--daemon` in gunicorn to start the server, which was the original intention.

## [0.12.1] - 2021-12-16

### Fixed

- Removed finance references from docs
- Fixed some other small errors

### Removed

- Removed one of the failing how-to tests from the functional test suite

## [0.12.0] - 2021-12-16

### Added

- Web UI prototype

## [0.11.1] - 2021-12-14

### Added

- CLI command `covalent status` shows port information

### Fixed

- gunicorn management improved

## [0.11.0] - 2021-12-14

### Added

- Slack notifications for test status

## [0.10.4] - 2021-12-15

### Fixed

- Specifying a non-default results directory in a sub-lattice no longer causes a failure in lattice execution.

## [0.10.3] - 2021-12-14

### Added

- Functional tests for how-to's in documentation

### Changed

- Moved example script to a functional test in the pipeline
- Added a test flag to the CLI tool

## [0.10.2] - 2021-12-14

### Fixed

- Check that only `kwargs` without any default values in the workflow definition need to be passed in `lattice.draw(ax=ax, **kwargs)`.

### Added

- Function to check whether all the parameters without default values for a callable function has been passed added to shared utils.

## [0.10.1] - 2021-12-13

### Fixed

- Content and style fixes for getting started doc.

## [0.10.0] - 2021-12-12

### Changed

- Remove all imports from the `covalent` to the `covalent_dispatcher`, except for `_dispatch_serverless`
- Moved CLI into `covalent_dispatcher`
- Moved executors to `covalent` directory

## [0.9.1] - 2021-12-13

### Fixed

- Updated CONTRIBUTING to clarify docstring style.
- Fixed docstrings for `calculate_node` and `check_constraint_specific_sum`.

## [0.9.0] - 2021-12-10

### Added

- `prefix_separator` for separating non-executable node types from executable ones.

- `subscript_prefix`, `generator_prefix`, `sublattice_prefix`, `attr_prefix` for prefixes of subscripts, generators,
  sublattices, and attributes, when called on an electron and added to the transport graph.

- `exclude_from_postprocess` list of prefixes to denote those nodes which won't be used in post processing the workflow.

- `__int__()`, `__float__()`, `__complex__()` for converting a node to an integer, float, or complex to a value of 0 then handling those types in post processing.

- `__iter__()` generator added to Electron for supporting multiple return values from an electron execution.

- `__getattr__()` added to Electron for supporting attribute access on the node output.

- `__getitem__()` added to Electron for supporting subscripting on the node output.

- `electron_outputs` added as an attribute to lattice.

### Changed

- `electron_list_prefix`, `electron_dict_prefix`, `parameter_prefix` modified to reflect new way to assign prefixes to nodes.

- In `build_graph` instead of ignoring all exceptions, now the exception is shown alongwith the runtime error notifying that object manipulation should be avoided inside a lattice.

- `node_id` changed to `self.node_id` in Electron's `__call__()`.

- `parameter` type electrons now have the default metadata instead of empty dictionary.

- Instead of deserializing and checking whether a sublattice is there, now a `sublattice_prefix` is used to denote when a node is a sublattice.

- In `dispatcher_stack_test`, `test_dispatcher_flow` updated to indicate the new use of `parameter_prefix`.

### Fixed

- When an execution fails due to something happening in `run_workflow`, then result object's status is now failed and the object is saved alongwith throwing the appropriate exception.

## [0.8.5] - 2021-12-10

### Added

- Added tests for choosing specific executors inside electron initialization.
- Added test for choosing specific Conda environments inside electron initialization.

## [0.8.4] - 2021-12-10

### Changed

- Removed _shared_files directory and contents from covalent_dispatcher. Logging in covalent_dispatcher now uses the logger in covalent/_shared_files/logging.py.

## [0.8.3] - 2021-12-10

### Fixed

- Decorator symbols were added to the pseudo-code in the quantum chemistry tutorial.

## [0.8.2] - 2021-12-06

### Added

- Quantum chemistry tutorial.

## [0.8.1] - 2021-12-08

### Added

- Docstrings with typehints for covalent dispatcher functions added.

### Changed

- Replaced `node` to `node_id` in `electron.py`.

- Removed unnecessary `enumerate` in `covalent_dispatcher/_core/__init__.py`.

- Removed `get_node_device_mapping` function from `covalent_dispatcher/_core/__init__.py`
  and moved the definition to directly add the mapping to `workflow_schedule`.

- Replaced iterable length comparison for `executor_specific_exec_cmds` from `if len(executor_specific_exec_cmds) > 0`
  to `if executor_specific_exec_cmds`.

## [0.8.0] - 2021-12-03

### Added

- Executors can now accept the name of a Conda environment. If that environment exists, the operations of any electron using that executor are performed in that Conda environment.

## [0.7.6] - 2021-12-02

### Changed

- How to estimate lattice execution time has been renamed to How to query lattice execution time.
- Change result querying syntax in how-to guides from `lattice.get_result` to
  `covalent.get_result`.
- Choose random port for Dask dashboard address by setting `dashboard_address` to ':0' in
  `LocalCluster`.

## [0.7.5] - 2021-12-02

### Fixed

- "Default" executor plugins are included as part of the package upon install.

## [0.7.4] - 2021-12-02

### Fixed

- Upgraded dask to 2021.10.0 based on a vulnerability report

## [0.7.3] - 2021-12-02

### Added

- Transportable object tests
- Transport graph tests

### Changed

- Variable name node_num to node_id
- Variable name node_idx to node_id

### Fixed

- Transport graph `get_dependencies()` method return type was changed from Dict to List

## [0.7.2] - 2021-12-01

### Fixed

- Date handling in changelog validation

### Removed

- GitLab CI YAML

## [0.7.1] - 2021-12-02

### Added

- A new parameter to a node's result called `sublattice_result` is added.
  This will be of a `Result` type and will contain the result of that sublattice's
  execution. If a normal electron is executed, this will be `None`.

- In `_delete_result` function in `results_manager.py`, an empty results directory
  will now be deleted.

- Name of a sublattice node will also contain `(sublattice)`.

- Added `_dispatch_sync_serverless` which synchronously dispatches without a server
  and waits for a result to be returned. This is the method used to dispatch a sublattice.

- Test for sublatticing is added.

- How-to guide added for sublatticing explaining the new features.

### Changed

- Partially changed `draw` function in `lattice.py` to also draw the subgraph
  of the sublattice when drawing the main graph of the lattice. The change is
  incomplete as we intend to add this feature later.

- Instead of returning `plt`, `draw` now returns the `ax` object.

- `__call__` function in `lattice.py` now runs the lattice's function normally
  instead of dispatching it.

- `_run_task` function now checks whether current node is a sublattice and acts
  accordingly.

### Fixed

- Unnecessary lines to rename the node's name in `covalent_dispatcher/_core/__init__.py` are removed.

- `test_electron_takes_nested_iterables` test was being ignored due to a spelling mistake. Fixed and
  modified to follow the new pattern.

## [0.7.0] - 2021-12-01

### Added

- Electrons can now accept an executor object using the "backend" keyword argument. "backend" can still take a string naming the executor module.
- Electrons and lattices no longer have Slurm metadata associated with the executor, as that information should be contained in the executor object being used as an input argument.
- The "backend" keyword can still be a string specifying the executor module, but only if the executor doesn't need any metadata.
- Executor plugin classes are now directly available to covalent, eg: covalent.executor.LocalExecutor().

## [0.6.7] - 2021-12-01

### Added

- Docstrings without examples for all the functions in core covalent.
- Typehints in those functions as well.
- Used `typing.TYPE_CHECKING` to prevent cyclic imports when writing typehints.

### Changed

- `convert_to_lattice_function` renamed to `convert_to_lattice_function_call`.
- Context managers now raise a `ValueError` instead of a generic `Exception`.

## [0.6.6] - 2021-11-30

### Fixed

- Fixed the version used in the documentation
- Fixed the badge URLs to prevent caching

## [0.6.5] - 2021-11-30

### Fixed

- Broken how-to links

### Removed

- Redundant lines from .gitignore
- *.ipynb from .gitignore

## [0.6.4] - 2021-11-30

### Added

- How-to guides for workflow orchestration.
  - How to construct an electron
  - How to construct a lattice
  - How to add an electron to lattice
  - How to visualize the lattice
  - How to add constraints to lattices
- How-to guides for workflow and subtask execution.
  - How to execute individual electrons
  - How to execute a lattice
  - How to execute multiple lattices
- How-to guides for status querying.
  - How to query electron execution status
  - How to query lattice execution status
  - How to query lattice execution time
- How-to guides for results collection
  - How to query electron execution results
  - How to query lattice execution results
  - How to query multiple lattice execution results
- Str method for the results object.

### Fixed

- Saving the electron execution status when the subtask is running.

## [0.6.3] - 2021-11-29

### Removed

- JWT token requirement.
- Covalent dispatcher login requirement.
- Update covalent login reference in README.md.
- Changed the default dispatcher server port from 5000 to 47007.

## [0.6.2] - 2021-11-28

### Added

- Github action for tests and coverage
- Badges for tests and coverage
- If tests pass then develop is pushed to master
- Add release action which tags and creates a release for minor version upgrades
- Add badges action which runs linter, and upload badges for version, linter score, and platform
- Add publish action (and badge) which builds a Docker image and uploads it to the AWS ECR

## [0.6.1] - 2021-11-27

### Added

- Github action which checks version increment and changelog entry

## [0.6.0] - 2021-11-26

### Added

- New Covalent RTD theme
- sphinx extension sphinx-click for CLI RTD
- Sections in RTD
- init.py in both covalent-dispatcher logger module and cli module for it to be importable in sphinx

### Changed

- docutils version that was conflicting with sphinx

### Removed

- Old aq-theme

## [0.5.1] - 2021-11-25

### Added

- Integration tests combining both covalent and covalent-dispatcher modules to test that
  lattice workflow are properly planned and executed.
- Integration tests for the covalent-dispatcher init module.
- pytest-asyncio added to requirements.

## [0.5.0] - 2021-11-23

### Added

- Results manager file to get results from a file, delete a result, and redispatch a result object.
- Results can also be awaited to only return a result if it has either been completed or failed.
- Results class which is used to store the results with all the information needed to be used again along with saving the results to a file functionality.
- A result object will be a mercurial object which will be updated by the dispatcher and saved to a file throughout the dispatching and execution parts.
- Direct manipulation of the transport graph inside a result object takes place.
- Utility to convert a function definition string to a function and vice-versa.
- Status class to denote the status of a result object and of each node execution in the transport graph.
- Start and end times are now also stored for each node execution as well as for the whole dispatch.
- Logging of `stdout` and `stderr` can be done by passing in the `log_stdout`, `log_stderr` named metadata respectively while dispatching.
- In order to get the result of a certain dispatch, the `dispatch_id`, the `results_dir`, and the `wait` parameter can be passed in. If everything is default, then only the dispatch id is required, waiting will not be done, and the result directory will be in the current working directory with folder name as `results/` inside which every new dispatch will have a new folder named according to their respective dispatch ids, containing:
  - `result.pkl` - (Cloud)pickled result object.
  - `result_info.yaml` - yaml file with high level information about the result and its execution.
  - `dispatch_source.py` - python file generated, containing the original function definitions of lattice and electrons which can be used to dispatch again.

### Changed

- `logfile` named metadata is now `slurm_logfile`.
- Instead of using `jsonpickle`, `cloudpickle` is being used everywhere to maintain consistency.
- `to_json` function uses `json` instead of `jsonpickle` now in electron and lattice definitions.
- `post_processing` moved to the dispatcher, so the dispatcher will now store a finished execution result in the results folder as specified by the user with no requirement of post processing it from the client/user side.
- `run_task` function in dispatcher modified to check if a node has completed execution and return it if it has, else continue its execution. This also takes care of cases if the server has been closed mid execution, then it can be started again from the last saved state, and the user won't have to wait for the whole execution.
- Instead of passing in the transport graph and dispatch id everywhere, the result object is being passed around, except for the `asyncio` part where the dispatch id and results directory is being passed which afterwards lets the core dispatcher know where to get the result object from and operate on it.
- Getting result of parent node executions of the graph, is now being done using the result object's graph. Storing of each execution's result is also done there.
- Tests updated to reflect the changes made. They are also being run in a serverless manner.

### Removed

- `LatticeResult` class removed.
- `jsonpickle` requirement removed.
- `WorkflowExecutionResult`, `TaskExecutionResult`, and `ExecutionError` singleton classes removed.

### Fixed

- Commented out the `jwt_required()` part in `covalent-dispatcher/_service/app.py`, may be removed in later iterations.
- Dispatcher server will now return the error message in the response of getting result if it fails instead of sending every result ever as a response.

## [0.4.3] - 2021-11-23

### Added

- Added a note in Known Issues regarding port conflict warning.

## [0.4.2] - 2021-11-24

### Added

- Added badges to README.md

## [0.4.1] - 2021-11-23

### Changed

- Removed old coverage badge and fixed the badge URL

## [0.4.0] - 2021-11-23

### Added

- Codecov integrations and badge

### Fixed

- Detached pipelines no longer created

## [0.3.0] - 2021-11-23

### Added

- Wrote a Code of Conduct based on <https://www.contributor-covenant.org/>
- Added installation and environment setup details in CONTRIBUTING
- Added Known Issues section to README

## [0.2.0] - 2021-11-22

### Changed

- Removed non-open-source executors from Covalent. The local SLURM executor is now
- a separate repo. Executors are now plugins.

## [0.1.0] - 2021-11-19

### Added

- Pythonic CLI tool. Install the package and run `covalent --help` for a usage description.
- Login and logout functionality.
- Executor registration/deregistration skeleton code.
- Dispatcher service start, stop, status, and restart.

### Changed

- JWT token is stored to file instead of in an environment variable.
- The Dask client attempts to connect to an existing server.

### Removed

- Removed the Bash CLI tool.

### Fixed

- Version assignment in the covalent init file.

## [0.0.3] - 2021-11-17

### Fixed

- Fixed the Dockerfile so that it runs the dispatcher server from the covalent repo.

## [0.0.2] - 2021-11-15

### Changed

- Single line change in ci script so that it doesn't exit after validating the version.
- Using `rules` in `pytest` so that the behavior in test stage is consistent.

## [0.0.1] - 2021-11-15

### Added

- CHANGELOG.md to track changes (this file).
- Semantic versioning in VERSION.
- CI pipeline job to enforce versioning.<|MERGE_RESOLUTION|>--- conflicted
+++ resolved
@@ -7,11 +7,10 @@
 
 ## [UNRELEASED]
 
-<<<<<<< HEAD
 ### Added
 
 - Set up alembic migrations & added migration guide (`alembic/README.md`)
-=======
+
 ## [0.131.0] - 2022-07-13
 
 ### Authors
@@ -31,7 +30,6 @@
 ### Added
 
 - Method to write electron id corresponding to sublattices in `execution.py` when running `_run_task`.
->>>>>>> a76b69ac
 
 ## [0.130.0] - 2022-07-12
 
