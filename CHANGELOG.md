--- conflicted
+++ resolved
@@ -7,15 +7,7 @@
 
 ## [UNRELEASED]
 
-<<<<<<< HEAD
-### Docs
-
-- Updated RTD concepts and tutorials to reflect new UI.
-
-### Added
-=======
-### Changed
->>>>>>> 8095e61d
+### Changed
 
 - Modified `_DEFAULT_CONSTRAINT_VALUES` to a dataclass called `DefaultMetadataValues`, it is still used as a dictionary everywhere (named `DEFAULT_METADATA_VALUES` instead) but in an object-like manner.
 - Modified `_DEFAULT_CONFIG` to also be a dataclass called `DefaultConfig`, which is initialized whenever needed and used like a dictionary (named `DEFAULT_CONFIG`).
@@ -47,6 +39,8 @@
 ### Docs
 
 - Updated AWS Lambda plugin rtd with mention to its limitations.
+- Updated RTD concepts and tutorials to reflect new UI.
+
 
 ## [0.197.0] - 2022-09-08
 
