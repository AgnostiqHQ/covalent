--- conflicted
+++ resolved
@@ -7,15 +7,13 @@
 
 ## [UNRELEASED]
 
-<<<<<<< HEAD
 ### Operations
 
 - Made Santosh the sole owner of `/docs`
-=======
+
 ### Docs
 
 - Removed YouTube video temporarily
->>>>>>> cadb0c79
 
 ## [0.147.0] - 2022-07-21
 
