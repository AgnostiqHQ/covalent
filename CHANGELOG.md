# Changelog

All notable changes to this project will be documented in this file.

The format is based on [Keep a Changelog](https://keepachangelog.com/en/1.0.0/),
and this project adheres to [Semantic Versioning](https://semver.org/spec/v2.0.0.html).

<<<<<<< HEAD
## [0.23.1] - 2022-02-03

### Changed

- Changelog entries are now required to have the current date to enforce ordering.
=======
## [0.24.0] - 2022-02-03

### Added

- UI: log file output - display in Output tab of all available log file output
- UI: show lattice and electron inputs
- UI: display executor attributes
- UI: display error message on failed status for lattice and electron

### Changed
- UI: re-order sidebar sections according to latest figma designs
- UI: update favicon
- UI: remove dispatch id from tab title
- UI: fit new uuids
- UI: adjust theme text primary and secondary colors

### Fixed
- UI: auto-refresh result state on initial render of listing and graph pages
- UI: graph layout issues: truncate long electron/param names
>>>>>>> c9990372

## [0.23.0] - 2022-02-03

### Added

- Added `BaseDispatcher` class to be used for creating custom dispatchers which allow connection to a dispatcher server.
- `LocalDispatcher` inheriting from `BaseDispatcher` allows connection to a local dispatcher server running on the user's machine.
- Covalent only gives interface to the `LocalDispatcher`'s `dispatch` and `dispatch_sync` methods.
- Tests for both `LocalDispatcher` and `BaseDispatcher` added.

### Changed

- Switched from using `lattice.dispatch` and `lattice.dispatch_sync` to `covalent.dispatch` and `covalent.dispatch_sync`.
- Dispatcher address now is passed as a parameter (`dispatcher_addr`) to `covalent.dispatch` and `covalent.dispatch_sync` instead of a metadata field to lattice.
- Updated tests, how tos, and tutorials to use `covalent.dispatch` and `covalent.dispatch_sync`.
- All the contents of `covalent_dispatcher/_core/__init__.py` are moved to `covalent_dispatcher/_core/execution.py` for better organization. `__init__.py` only contains function imports which are needed by external modules.
- `dispatch`, `dispatch_sync` methods deprecated from `Lattice`.

### Removed

- `_server_dispatch` method removed from `Lattice`.
- `dispatcher` metadata field removed from `lattice`.

## [0.22.19] - 2022-02-03

### Fixed

- `_write_dispatch_to_python_file` isn't called each time a task is saved. It is now only called in the final save in `_run_planned_workflow` (in covalent_dispatcher/_core/__init__.py).

## [0.22.18] - 2022-02-03

### Fixed

- Added type information to result.py

## [0.22.17] - 2022-02-02

### Added

- Replaced `"typing.Optional"` with `"str"` in covalent/executor/base.py
- Added missing type hints to `get_dispatch_context` and `write_streams_to_file` in covalent/executor/base.py, BaseExecutor

## [0.22.16] - 2022-02-02

### Added

- Functions to check if UI and dispatcher servers are running.
- Tests for the `is_ui_running` and `is_server_running` in covalent_dispatcher/_cli/service.py.

## [0.22.15] - 2022-02-01

### Fixed

- Covalent CLI command `covalent purge` will now stop the servers before deleting all the pid files.

### Added

- Test for `purge` method in covalent_dispatcher/_cli/service.py.

### Removed

- Unused `covalent_dispatcher` import from covalent_dispatcher/_cli/service.py.

### Changed

- Moved `_config_manager` import from within the `purge` method to the covalent_dispatcher/_cli/service.py for the purpose of mocking in tests.

## [0.22.14] - 2022-02-01

### Added

- Type hint to `_server_dispatch` method in `covalent/_workflow/lattice.py`.

## [0.22.13] - 2022-01-26

### Fixed

- When the local executor's `log_stdout` and `log_stderr` config variables are relative paths, they should go inside the results directory. Previously that was queried from the config, but now it's queried from the lattice metadata.

### Added

- Tests for the corresponding functions in (`covalent_dispatcher/_core/__init__.py`, `covalent/executor/base.py`, `covalent/executor/executor_plugins/local.py` and `covalent/executor/__init__.py`) affected by the bug fix.

### Changed

- Refactored `_delete_result` in result manager to give the option of deleting the result parent directory.

## [0.22.12] - 2022-01-31

### Added

- Diff check in pypi.yml ensures correct files are packaged

## [0.22.11] - 2022-01-31

### Changed

- Removed codecov token
- Removed Slack notifications from feature branches

## [0.22.10] - 2022-01-29

### Changed

- Running tests, conda, and version workflows on pull requests, not just pushes

## [0.22.9] - 2022-01-27

### Fixed

- Fixing version check action so that it doesn't run on commits that are in develop
- Edited PR template so that markdown checklist appears properly

## [0.22.8] - 2022-01-27

### Fixed

- publish workflow, using `docker buildx` to build images for x86 and ARM, prepare manifest and push to ECR so that pulls will match the correct architecture.
- typo in CONTRIBUTING
- installing `gcc` in Docker image so Docker can build wheels for `dask` and other packages that don't provide ARM wheels

### Changed

- updated versions in `requirements.txt` for `matplotlib` and `dask`

## [0.22.7] - 2022-01-27

### Added

- `MANIFEST.in` did not have `covalent_dispatcher/_service` in it due to which the PyPi package was not being built correctly. Added the `covalent_dispatcher/_service` to the `MANIFEST.in` file.

### Fixed

- setuptools properly including data files during installation

## [0.22.6] - 2022-01-26

### Fixed

- Added service folder in covalent dispatcher to package.

## [0.22.5] - 2022-01-25

### Fixed

- `README.md` images now use master branch's raw image urls hosted on <https://github.com> instead of <https://raw.githubusercontent.com>. Also, switched image rendering from html to markdown.

## [0.22.4] - 2022-01-25

### Fixed

- dispatcher server app included in sdist
- raw image urls properly used

## [0.22.3] - 2022-01-25

### Fixed

- raw image urls used in readme

## [0.22.2] - 2022-01-25

### Fixed

- pypi upload

## [0.22.1] - 2022-01-25

### Added

- Code of conduct
- Manifest.in file
- Citation info
- Action to upload to pypi

### Fixed

- Absolute URLs used in README
- Workflow badges updated URLs
- `install_package_data` -> `include_package_data` in `setup.py`

## [0.22.0] - 2022-01-25

### Changed

- Using public ECR for Docker release

## [0.21.0] - 2022-01-25

### Added

- GitHub pull request templates

## [0.20.0] - 2022-01-25

### Added

- GitHub issue templates

## [0.19.0] - 2022-01-25

### Changed

- Covalent Beta Release

## [0.18.9] - 2022-01-24

### Fixed

- iframe in the docs landing page is now responsive

## [0.18.8] - 2022-01-24

### Changed

- Temporarily removed output tab
- Truncated dispatch id to fit left sidebar, add tooltip to show full id

## [0.18.7] - 2022-01-24

### Changed

- Many stylistic improvements to documentation, README, and CONTRIBUTING.

## [0.18.6] - 2022-01-24

### Added

- Test added to check whether an already decorated function works as expected with Covalent.
- `pennylane` package added to the `requirements-dev.txt` file.

### Changed

- Now using `inspect.signature` instead of `function.__code__` to get the names of function's parameters.

## [0.18.5] - 2022-01-21

### Fixed

- Various CI fixes, including rolling back regression in version validation, caching on s3 hosted badges, applying releases and tags correctly.

## [0.18.4] - 2022-01-21

### Changed

- Removed comments and unused functions in covalent_dispatcher
- `result_class.py` renamed to `result.py`

### Fixed

- Version was not being properly imported inside `covalent/__init__.py`
- `dispatch_sync` was not previously using the `results_dir` metadata field

### Removed

- Credentials in config
- `generate_random_filename_in_cache`
- `is_any_atom`
- `to_json`
- `show_subgraph` option in `draw`
- `calculate_node`

## [0.18.3] - 2022-01-20

### Fixed

- The gunicorn servers now restart more gracefully

## [0.18.2] - 2022-01-21

### Changed

- `tempdir` metadata field removed and replaced with `executor.local.cache_dir`

## [0.18.1] - 2022-01-11

## Added

- Concepts page

## [0.18.0] - 2022-01-20

### Added

- `Result.CANCELLED` status to represent the status of a cancelled dispatch.
- Condition to cancel the whole dispatch if any of the nodes are cancelled.
- `cancel_workflow` function which uses a shared variable provided by Dask (`dask.distributed.Variable`) in a dask client to inform nodes to stop execution.
- Cancel function for dispatcher server API which will allow the server to terminate the dispatch.
- How to notebook for cancelling a dispatched job.
- Test to verify whether cancellation of dispatched jobs is working as expected.
- `cancel` function is available as `covalent.cancel`.

### Changed

- In file `covalent/_shared_files/config.py` instead of using a variable to store and then return the config data, now directly returning the configuration.
- Using `fire_and_forget` to dispatch a job instead of a dictionary of Dask's `Future` objects so that we won't have to manage the lifecycle of those futures.
- The `test_run_dispatcher` test was changed to reflect that the dispatcher no longer uses a dictionary of future objects as it was not being utilized anywhere.

### Removed

- `with dask_client` context was removed as the client created in `covalent_dispatcher/_core/__init__.py` is already being used even without the context. Furthermore, it creates issues when that context is exited which is unnecessary at the first place hence not needed to be resolved.

## [0.17.5] - 2022-01-19

### Changed

- Results directory uses a relative path by default and can be overridden by the environment variable `COVALENT_RESULTS_DIR`.

## [0.17.4] - 2022-01-19

### Changed

- Executor parameters use defaults specified in config TOML
- If relative paths are supplied for stdout and stderr, those files are created inside the results directory

## [0.17.3] - 2022-01-18

### Added

- Sync function
- Covalent CLI tool can restart in developer mode

### Fixed

- Updated the UI address referenced in the README

## [0.17.2] - 2022-01-12

### Added

- Quantum gravity tutorial

### Changed

- Moved VERSION file to top level

## [0.17.1] - 2022-01-19

### Added

- `error` attribute was added to the results object to show which node failed and the reason behind it.
- `stdout` and `stderr` attributes were added to a node's result to store any stdout and stderr printing done inside an electron/node.
- Test to verify whether `stdout` and `stderr` are being stored in the result object.

### Changed

- Redesign of how `redirect_stdout` and `redirect_stderr` contexts in executor now work to allow storing their respective outputs.
- Executors now also return `stdout` and `stderr` strings, along with the execution output, so that they can be stored in their result object.

## [0.17.0] - 2022-01-18

### Added

- Added an attribute `__code__` to electron and lattice which is a copy of their respective function's `__code__` attribute.
- Positional arguments, `args`, are now merged with keyword arguments, `kwargs`, as close as possible to where they are passed. This was done to make sure we support both with minimal changes and without losing the name of variables passed.
- Tests to ensure usage of positional arguments works as intended.

### Changed

- Slight rework to how any print statements in lattice are sent to null.
- Changed `test_dispatcher_functional` in `basic_dispatcher_test.py` to account for the support of `args` and removed a an unnecessary `print` statement.

### Removed

- Removed `args` from electron's `init` as it wasn't being used anywhere.

## [0.16.1] - 2022-01-18

### Changed

- Requirement changed from `dask[complete]` to `dask[distributed]`.

## [0.16.0] - 2022-01-14

### Added

- New UI static demo build
- New UI toolbar functions - orientation, toggle params, minimap
- Sortable and searchable lattice name row

### Changed

- Numerous UI style tweaks, mostly around dispatches table states

### Fixed

- Node sidebar info now updates correctly

## [0.15.11] - 2022-01-18

### Removed

- Unused numpy requirement. Note that numpy is still being installed indirectly as other packages in the requirements rely on it.

## [0.15.10] - 2022-01-16

## Added

- How-to guide for Covalent dispatcher CLI.

## [0.15.9] - 2022-01-18

### Changed

- Switched from using human readable ids to using UUIDs

### Removed

- `human-id` package was removed along with its mention in `requirements.txt` and `meta.yaml`

## [0.15.8] - 2022-01-17

### Removed

- Code breaking text from CLI api documentation.
- Unwanted covalent_dispatcher rst file.

### Changed

- Installation of entire covalent_dispatcher instead of covalent_dispatcher/_service in setup.py.

## [0.15.7] - 2022-01-13

### Fixed

- Functions with multi-line or really long decorators are properly serialized in dispatch_source.py.
- Multi-line Covalent output is properly commented out in dispatch_source.py.

## [0.15.6] - 2022-01-11

### Fixed

- Sub-lattice functions are successfully serialized in the utils.py get_serialized_function_str.

### Added

- Function to scan utilized source files and return a set of imported modules (utils.get_imports_from_source)

## [0.15.5] - 2022-01-12

### Changed

- UI runs on port 47007 and the dispatcher runs on port 48008. This is so that when the servers are later merged, users continue using port 47007 in the browser.
- Small modifications to the documentation
- Small fix to the README

### Removed

- Removed a directory `generated` which was improperly added
- Dispatcher web interface
- sqlalchemy requirement

## [0.15.4] - 2022-01-11

### Changed

- In file `covalent/executor/base.py`, `pickle` was changed to `cloudpickle` because of its universal pickling ability.

### Added

- In docstring of `BaseExecutor`, a note was added specifying that `covalent` with its dependencies is assumed to be installed in the conda environments.
- Above note was also added to the conda env selector how-to.

## [0.15.3] - 2022-01-11

### Changed

- Replaced the generic `RuntimeError` telling users to check if there is an object manipulation taking place inside the lattice to a simple warning. This makes the original error more visible.

## [0.15.2] - 2022-01-11

### Added

- If condition added for handling the case where `__getattr__` of an electron is accessed to detect magic functions.

### Changed

- `ActiveLatticeManager` now subclasses from `threading.local` to make it thread-safe.
- `ValueError` in the lattice manager's `claim` function now also shows the name of the lattice that is currently claimed.
- Changed docstring of `ActiveLatticeManager` to note that now it is thread-safe.
- Sublattice dispatching now no longer deletes the result object file and is dispatched normally instead of in a serverless manner.
- `simulate_nitrogen_and_copper_slab_interaction.ipynb` notebook tutorial now does normal dispatching as well instead of serverless dispatching. Also, now 7 datapoints will be shown instead of 10 earlier.

## [0.15.1] - 2022-01-11

### Fixed

- Passing AWS credentials to reusable workflows as a secret

## [0.15.0] - 2022-01-10

### Added

- Action to push development image to ECR

### Changed

- Made the publish action reusable and callable

## [0.14.1] - 2022-01-02

### Changed

- Updated the README
- Updated classifiers in the setup.py file
- Massaged some RTD pages

## [0.14.0] - 2022-01-07

### Added

- Action to push static UI to S3

## [0.13.2] - 2022-01-07

### Changed

- Completed new UI design work

## [0.13.1] - 2022-01-02

### Added

- Added eventlet requirement

### Changed

- The CLI tool can now manage the UI flask server as well
- [Breaking] The CLI option `-t` has been changed to `-d`, which starts the servers in developer mode and exposes unit tests to the server.

## [0.13.0] - 2022-01-01

### Added

- Config manager in `covalent/_shared_files/config.py`
- Default location for the main config file can be overridden using the environment variable `COVALENT_CONFIG_DIR`
- Ability to set and get configuration using `get_config` and `set_config`

### Changed

- The flask servers now reference the config file
- Defaults reference the config file

### Fixed

- `ValueError` caught when running `covalent stop`
- One of the functional tests was using a malformed path

### Deprecated

- The `electron.to_json` function
- The `generate_random_filename_in_cache` function

### Removed

- The `get_api_token` function

## [0.12.13] - 2022-01-04

## Removed

- Tutorial section headings

## Fixed

- Plot background white color

## [0.12.12] - 2022-01-06

### Fixed

- Having a print statement inside electron and lattice code no longer causes the workflow to fail.

## [0.12.11] - 2022-01-04

### Added

- Completed UI feature set for first release

### Changed

- UI server result serialization improvements
- UI result update webhook no longer fails on request exceptions, logs warning intead

## [0.12.10] - 2021-12-17

### Added

- Astrophysics tutorial

## [0.12.9] - 2022-01-04

### Added

- Added `get_all_node_results` method in `result_class.py` to return result of all node executions.

- Added `test_parallelilization` test to verify whether the execution is now being achieved in parallel.

### Changed

- Removed `LocalCluster` cluster creation usage to a simple `Client` one from Dask.

- Removed unnecessary `to_run` function as we no longer needed to run execution through an asyncio loop.

- Removed `async` from function definition of previously asynchronous functions, `_run_task`, `_run_planned_workflow`, `_plan_workflow`, and `_run_workflow`.

- Removed `uvloop` from requirements.

- Renamed `test_get_results` to `test_get_result`.

- Reran the how to notebooks where execution time was mentioned.

- Changed how `dispatch_info` context manager was working to account for multiple nodes accessing it at the same time.

## [0.12.8] - 2022-01-02

### Changed

- Changed the software license to GNU Affero 3.0

### Removed

- `covalent-ui` directory

## [0.12.7] - 2021-12-29

### Fixed

- Gunicorn logging now uses the `capture-output` flag instead of redirecting stdout and stderr

## [0.12.6] - 2021-12-23

### Changed

- Cleaned up the requirements and moved developer requirements to a separate file inside `tests`

## [0.12.5] - 2021-12-16

### Added

- Conda build CI job

## [0.12.4] - 2021-12-23

### Changed

- Gunicorn server now checks for port availability before starting

### Fixed

- The `covalent start` function now prints the correct port if the server is already running.

## [0.12.3] - 2021-12-14

### Added

- Covalent tutorial comparing quantum support vector machines with support vector machine algorithms implemented in qiskit and scikit-learn.

## [0.12.2] - 2021-12-16

### Fixed

- Now using `--daemon` in gunicorn to start the server, which was the original intention.

## [0.12.1] - 2021-12-16

### Fixed

- Removed finance references from docs
- Fixed some other small errors

### Removed

- Removed one of the failing how-to tests from the functional test suite

## [0.12.0] - 2021-12-16

### Added

- Web UI prototype

## [0.11.1] - 2021-12-14

### Added

- CLI command `covalent status` shows port information

### Fixed

- gunicorn management improved

## [0.11.0] - 2021-12-14

### Added

- Slack notifications for test status

## [0.10.4] - 2021-12-15

### Fixed

- Specifying a non-default results directory in a sub-lattice no longer causes a failure in lattice execution.

## [0.10.3] - 2021-12-14

### Added

- Functional tests for how-to's in documentation

### Changed

- Moved example script to a functional test in the pipeline
- Added a test flag to the CLI tool

## [0.10.2] - 2021-12-14

### Fixed

- Check that only `kwargs` without any default values in the workflow definition need to be passed in `lattice.draw(ax=ax, **kwargs)`.

### Added

- Function to check whether all the parameters without default values for a callable function has been passed added to shared utils.

## [0.10.1] - 2021-12-13

### Fixed

- Content and style fixes for getting started doc.

## [0.10.0] - 2021-12-12

### Changed

- Remove all imports from the `covalent` to the `covalent_dispatcher`, except for `_dispatch_serverless`
- Moved CLI into `covalent_dispatcher`
- Moved executors to `covalent` directory

## [0.9.1] - 2021-12-13

### Fixed

- Updated CONTRIBUTING to clarify docstring style.
- Fixed docstrings for `calculate_node` and `check_constraint_specific_sum`.

## [0.9.0] - 2021-12-10

### Added

- `prefix_separator` for separating non-executable node types from executable ones.

- `subscript_prefix`, `generator_prefix`, `sublattice_prefix`, `attr_prefix` for prefixes of subscripts, generators,
  sublattices, and attributes, when called on an electron and added to the transport graph.

- `exclude_from_postprocess` list of prefixes to denote those nodes which won't be used in post processing the workflow.

- `__int__()`, `__float__()`, `__complex__()` for converting a node to an integer, float, or complex to a value of 0 then handling those types in post processing.

- `__iter__()` generator added to Electron for supporting multiple return values from an electron execution.

- `__getattr__()` added to Electron for supporting attribute access on the node output.

- `__getitem__()` added to Electron for supporting subscripting on the node output.

- `electron_outputs` added as an attribute to lattice.

### Changed

- `electron_list_prefix`, `electron_dict_prefix`, `parameter_prefix` modified to reflect new way to assign prefixes to nodes.

- In `build_graph` instead of ignoring all exceptions, now the exception is shown alongwith the runtime error notifying that object manipulation should be avoided inside a lattice.

- `node_id` changed to `self.node_id` in Electron's `__call__()`.

- `parameter` type electrons now have the default metadata instead of empty dictionary.

- Instead of deserializing and checking whether a sublattice is there, now a `sublattice_prefix` is used to denote when a node is a sublattice.

- In `dispatcher_stack_test`, `test_dispatcher_flow` updated to indicate the new use of `parameter_prefix`.

### Fixed

- When an execution fails due to something happening in `run_workflow`, then result object's status is now failed and the object is saved alongwith throwing the appropriate exception.

## [0.8.5] - 2021-12-10

### Added

- Added tests for choosing specific executors inside electron initialization.
- Added test for choosing specific Conda environments inside electron initialization.

## [0.8.4] - 2021-12-10

### Changed

- Removed _shared_files directory and contents from covalent_dispatcher. Logging in covalent_dispatcher now uses the logger in covalent/_shared_files/logging.py.

## [0.8.3] - 2021-12-10

### Fixed

- Decorator symbols were added to the pseudo-code in the quantum chemistry tutorial.

## [0.8.2] - 2021-12-06

### Added

- Quantum chemistry tutorial.

## [0.8.1] - 2021-12-08

### Added

- Docstrings with typehints for covalent dispatcher functions added.

### Changed

- Replaced `node` to `node_id` in `electron.py`.

- Removed unnecessary `enumerate` in `covalent_dispatcher/_core/__init__.py`.

- Removed `get_node_device_mapping` function from `covalent_dispatcher/_core/__init__.py`
  and moved the definition to directly add the mapping to `workflow_schedule`.

- Replaced iterable length comparison for `executor_specific_exec_cmds` from `if len(executor_specific_exec_cmds) > 0`
  to `if executor_specific_exec_cmds`.

## [0.8.0] - 2021-12-03

### Added

- Executors can now accept the name of a Conda environment. If that environment exists, the operations of any electron using that executor are performed in that Conda environment.

## [0.7.6] - 2021-12-02

### Changed

- How to estimate lattice execution time has been renamed to How to query lattice execution time.
- Change result querying syntax in how-to guides from `lattice.get_result` to
  `covalent.get_result`.
- Choose random port for Dask dashboard address by setting `dashboard_address` to ':0' in
  `LocalCluster`.

## [0.7.5] - 2021-12-02

### Fixed

- "Default" executor plugins are included as part of the package upon install.

## [0.7.4] - 2021-12-02

### Fixed

- Upgraded dask to 2021.10.0 based on a vulnerability report

## [0.7.3] - 2021-12-02

### Added

- Transportable object tests
- Transport graph tests

### Changed

- Variable name node_num to node_id
- Variable name node_idx to node_id

### Fixed

- Transport graph `get_dependencies()` method return type was changed from Dict to List

## [0.7.2] - 2021-12-01

### Fixed

- Date handling in changelog validation

### Removed

- GitLab CI YAML

## [0.7.1] - 2021-12-02

### Added

- A new parameter to a node's result called `sublattice_result` is added.
  This will be of a `Result` type and will contain the result of that sublattice's
  execution. If a normal electron is executed, this will be `None`.

- In `_delete_result` function in `results_manager.py`, an empty results directory
  will now be deleted.

- Name of a sublattice node will also contain `(sublattice)`.

- Added `_dispatch_sync_serverless` which synchronously dispatches without a server
  and waits for a result to be returned. This is the method used to dispatch a sublattice.

- Test for sublatticing is added.

- How-to guide added for sublatticing explaining the new features.

### Changed

- Partially changed `draw` function in `lattice.py` to also draw the subgraph
  of the sublattice when drawing the main graph of the lattice. The change is
  incomplete as we intend to add this feature later.

- Instead of returning `plt`, `draw` now returns the `ax` object.

- `__call__` function in `lattice.py` now runs the lattice's function normally
  instead of dispatching it.

- `_run_task` function now checks whether current node is a sublattice and acts
  accordingly.

### Fixed

- Unnecessary lines to rename the node's name in `covalent_dispatcher/_core/__init__.py` are removed.

- `test_electron_takes_nested_iterables` test was being ignored due to a spelling mistake. Fixed and
  modified to follow the new pattern.

## [0.7.0] - 2021-12-01

### Added

- Electrons can now accept an executor object using the "backend" keyword argument. "backend" can still take a string naming the executor module.
- Electrons and lattices no longer have Slurm metadata associated with the executor, as that information should be contained in the executor object being used as an input argument.
- The "backend" keyword can still be a string specifying the executor module, but only if the executor doesn't need any metadata.
- Executor plugin classes are now directly available to covalent, eg: covalent.executor.LocalExecutor().

## [0.6.7] - 2021-12-01

### Added

- Docstrings without examples for all the functions in core covalent.
- Typehints in those functions as well.
- Used `typing.TYPE_CHECKING` to prevent cyclic imports when writing typehints.

### Changed

- `convert_to_lattice_function` renamed to `convert_to_lattice_function_call`.
- Context managers now raise a `ValueError` instead of a generic `Exception`.

## [0.6.6] - 2021-11-30

### Fixed

- Fixed the version used in the documentation
- Fixed the badge URLs to prevent caching

## [0.6.5] - 2021-11-30

### Fixed

- Broken how-to links

### Removed

- Redundant lines from .gitignore
- *.ipynb from .gitignore

## [0.6.4] - 2021-11-30

### Added

- How-to guides for workflow orchestration.
  - How to construct an electron
  - How to construct a lattice
  - How to add an electron to lattice
  - How to visualize the lattice
  - How to add constraints to lattices
- How-to guides for workflow and subtask execution.
  - How to execute individual electrons
  - How to execute a lattice
  - How to execute multiple lattices
- How-to guides for status querying.
  - How to query electron execution status
  - How to query lattice execution status
  - How to query lattice execution time
- How-to guides for results collection
  - How to query electron execution results
  - How to query lattice execution results
  - How to query multiple lattice execution results
- Str method for the results object.

### Fixed

- Saving the electron execution status when the subtask is running.

## [0.6.3] - 2021-11-29

### Removed

- JWT token requirement.
- Covalent dispatcher login requirement.
- Update covalent login reference in README.md.
- Changed the default dispatcher server port from 5000 to 47007.

## [0.6.2] - 2021-11-28

### Added

- Github action for tests and coverage
- Badges for tests and coverage
- If tests pass then develop is pushed to master
- Add release action which tags and creates a release for minor version upgrades
- Add badges action which runs linter, and upload badges for version, linter score, and platform
- Add publish action (and badge) which builds a Docker image and uploads it to the AWS ECR

## [0.6.1] - 2021-11-27

### Added

- Github action which checks version increment and changelog entry

## [0.6.0] - 2021-11-26

### Added

- New Covalent RTD theme
- sphinx extension sphinx-click for CLI RTD
- Sections in RTD
- init.py in both covalent-dispatcher logger module and cli module for it to be importable in sphinx

### Changed

- docutils version that was conflicting with sphinx

### Removed

- Old aq-theme

## [0.5.1] - 2021-11-25

### Added

- Integration tests combining both covalent and covalent-dispatcher modules to test that
  lattice workflow are properly planned and executed.
- Integration tests for the covalent-dispatcher init module.
- pytest-asyncio added to requirements.

## [0.5.0] - 2021-11-23

### Added

- Results manager file to get results from a file, delete a result, and redispatch a result object.
- Results can also be awaited to only return a result if it has either been completed or failed.
- Results class which is used to store the results with all the information needed to be used again along with saving the results to a file functionality.
- A result object will be a mercurial object which will be updated by the dispatcher and saved to a file throughout the dispatching and execution parts.
- Direct manipulation of the transport graph inside a result object takes place.
- Utility to convert a function definition string to a function and vice-versa.
- Status class to denote the status of a result object and of each node execution in the transport graph.
- Start and end times are now also stored for each node execution as well as for the whole dispatch.
- Logging of `stdout` and `stderr` can be done by passing in the `log_stdout`, `log_stderr` named metadata respectively while dispatching.
- In order to get the result of a certain dispatch, the `dispatch_id`, the `results_dir`, and the `wait` parameter can be passed in. If everything is default, then only the dispatch id is required, waiting will not be done, and the result directory will be in the current working directory with folder name as `results/` inside which every new dispatch will have a new folder named according to their respective dispatch ids, containing:
  - `result.pkl` - (Cloud)pickled result object.
  - `result_info.yaml` - yaml file with high level information about the result and its execution.
  - `dispatch_source.py` - python file generated, containing the original function definitions of lattice and electrons which can be used to dispatch again.

### Changed

- `logfile` named metadata is now `slurm_logfile`.
- Instead of using `jsonpickle`, `cloudpickle` is being used everywhere to maintain consistency.
- `to_json` function uses `json` instead of `jsonpickle` now in electron and lattice definitions.
- `post_processing` moved to the dispatcher, so the dispatcher will now store a finished execution result in the results folder as specified by the user with no requirement of post processing it from the client/user side.
- `run_task` function in dispatcher modified to check if a node has completed execution and return it if it has, else continue its execution. This also takes care of cases if the server has been closed mid execution, then it can be started again from the last saved state, and the user won't have to wait for the whole execution.
- Instead of passing in the transport graph and dispatch id everywhere, the result object is being passed around, except for the `asyncio` part where the dispatch id and results directory is being passed which afterwards lets the core dispatcher know where to get the result object from and operate on it.
- Getting result of parent node executions of the graph, is now being done using the result object's graph. Storing of each execution's result is also done there.
- Tests updated to reflect the changes made. They are also being run in a serverless manner.

### Removed

- `LatticeResult` class removed.
- `jsonpickle` requirement removed.
- `WorkflowExecutionResult`, `TaskExecutionResult`, and `ExecutionError` singleton classes removed.

### Fixed

- Commented out the `jwt_required()` part in `covalent-dispatcher/_service/app.py`, may be removed in later iterations.
- Dispatcher server will now return the error message in the response of getting result if it fails instead of sending every result ever as a response.

## [0.4.3] - 2021-11-23

### Added

- Added a note in Known Issues regarding port conflict warning.

## [0.4.2] - 2021-11-24

### Added

- Added badges to README.md

## [0.4.1] - 2021-11-23

### Changed

- Removed old coverage badge and fixed the badge URL

## [0.4.0] - 2021-11-23

### Added

- Codecov integrations and badge

### Fixed

- Detached pipelines no longer created

## [0.3.0] - 2021-11-23

### Added

- Wrote a Code of Conduct based on <https://www.contributor-covenant.org/>
- Added installation and environment setup details in CONTRIBUTING
- Added Known Issues section to README

## [0.2.0] - 2021-11-22

### Changed

- Removed non-open-source executors from Covalent. The local SLURM executor is now
- a separate repo. Executors are now plugins.

## [0.1.0] - 2021-11-19

### Added

- Pythonic CLI tool. Install the package and run `covalent --help` for a usage description.
- Login and logout functionality.
- Executor registration/deregistration skeleton code.
- Dispatcher service start, stop, status, and restart.

### Changed

- JWT token is stored to file instead of in an environment variable.
- The Dask client attempts to connect to an existing server.

### Removed

- Removed the Bash CLI tool.

### Fixed

- Version assignment in the covalent init file.

## [0.0.3] - 2021-11-17

### Fixed

- Fixed the Dockerfile so that it runs the dispatcher server from the covalent repo.

## [0.0.2] - 2021-11-15

### Changed

- Single line change in ci script so that it doesn't exit after validating the version.
- Using `rules` in `pytest` so that the behavior in test stage is consistent.

## [0.0.1] - 2021-11-15

### Added

- CHANGELOG.md to track changes (this file).
- Semantic versioning in VERSION.
- CI pipeline job to enforce versioning.<|MERGE_RESOLUTION|>--- conflicted
+++ resolved
@@ -5,13 +5,12 @@
 The format is based on [Keep a Changelog](https://keepachangelog.com/en/1.0.0/),
 and this project adheres to [Semantic Versioning](https://semver.org/spec/v2.0.0.html).
 
-<<<<<<< HEAD
-## [0.23.1] - 2022-02-03
+## [0.24.1] - 2022-02-03
 
 ### Changed
 
 - Changelog entries are now required to have the current date to enforce ordering.
-=======
+
 ## [0.24.0] - 2022-02-03
 
 ### Added
@@ -31,7 +30,6 @@
 ### Fixed
 - UI: auto-refresh result state on initial render of listing and graph pages
 - UI: graph layout issues: truncate long electron/param names
->>>>>>> c9990372
 
 ## [0.23.0] - 2022-02-03
 
