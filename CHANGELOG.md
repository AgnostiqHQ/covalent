--- conflicted
+++ resolved
@@ -7,13 +7,12 @@
 
 ## [UNRELEASED]
 
-<<<<<<< HEAD
 ### Changed
 
 - Covalent dispatcher flask web apis ported to FastAPI in `covalent_dispatcher/_service/app.py`
 - Unit tests written for Covalent dispatcher flask web apis ported to FastAPI in `covalent_dispatcher_tests/_service/app.test.py`
 - Web apis of `covalent_ui` refactored to adhere to v11 DB schema
-=======
+
 ## [0.166.0] - 2022-08-07
 
 ### Authors
@@ -81,7 +80,6 @@
 - All of the unit tests now use test DB instead of hitting a live DB.
 - Updated `tests.yml` so that functional tests are run whenever tests get changed or github actions are changed.
 - Several broken tests were also fixed.
->>>>>>> 5cec9bf4
 
 ## [0.163.0] - 2022-08-04
 
