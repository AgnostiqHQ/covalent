# Changelog

All notable changes to this project will be documented in this file.

The format is based on [Keep a Changelog](https://keepachangelog.com/en/1.0.0/),
and this project adheres to [Semantic Versioning](https://semver.org/spec/v2.0.0.html).

## [UNRELEASED]

<<<<<<< HEAD
### Changed

- The results and data service now support batch deleting via query strings
=======
## [0.57.0] - 2022-04-05

### Added

- Variables to assign service hosts
>>>>>>> 363c64fd

## [0.56.1] - 2022-04-05

### Fixed

- Fixed various module import errors in the containers for the microservices.

### Tests

- Added tests for post-refactor covalent cli commands: start, stop, restart, status, and logs

## [0.56.0] - 2022-04-05

### Changed

- Changed global variable executor_plugin_name to EXECUTOR_PLUGIN_NAME in executors to conform with PEP8.

## [0.55.0] - 2022-04-04

### Changed

- Changed supervisord http server's default to listen on all interfaces, so that covalent can run on any computer in a trusted LAN (without firewalls/auth).

## [0.54.0] - 2022-04-04

### Added

- Draw workflow draft API to ui_backend service

## [0.53.0] - 2022-04-04

### Added

- Added docker-compose file to run covalent microservices.

## [0.52.0] - 2022-04-04

### Added

- Added delete endpoint to data and results services.

## [0.51.0] - 2022-04-04

### Added

- Folders for tests.

### Changed

- Organization of covalent tests.

## [0.50.0] - 2022-04-03

### Added

- Added GET all results endpoint in Results service
- Optional formatting of GET result endpoint that supports: `binary` or `json`

### Changed

- Changed frontend to support updated result service endpoints with json format

### Removed

- Removed redundant local storage cache on frontend

## [0.49.1] - 2022-04-01

### Fixed

- Using `io.BytesIO` in `update_result` in the results service to prevent creation of a new file in the file system.

## [0.49.0] - 2022-04-01

### Added

- Implement an `overwrite` query param in the `upload` method so that we don't create a new object for every result update

## [0.48.0] - 2022-04-01

### Added

- Added updated dispatching and getting result functions with the option to download result as a file.

### Changed

- Hardcoded filepaths to standardized ServiceURL.`get_route(...)` method when making API requests.

## [0.47.2] - 2022-04-01

### Fixed

- Queue consumer import paths fixed
- Syntax errors in the supervisord template fixed

## [0.47.1] - 2022-04-01

### Fixed

- Supervisord now brings up dispatcher queue consumer worker

## [0.47.0] - 2022-04-01

### Changed

- Updated API calls accross services to use standarized env vars from Settings class
- Normalized env vars accross services and updated Supervisord template

## [0.46.0] - 2022-03-31

### Changed

- Consumers of results service now specify `stream=True` in their get requests.

## [0.45.0] - 2022-03-31

### Changed

- Using `Result.RUNNING` instead of str "RUNNING"
- Using process safe `is_empty` method rather than `empty()` method for multiprocessing queue.
- Multprocessing `is_queue` method.

### Added

- Workflow status as running in the `workflow_status_queue`.

### Tests

- Added a test for the `_check_version` method in `covalent/executor/__init__.py`.

## [0.44.0] - 2022-03-31

### Added

- A version check is done at Covalent startup to ensure that executor plugins are compatible.

## [0.43.0] - 2022-03-31

### Added

- Function to call UI update method in the UI microservice for use in the Dispatcher micro-service.
- Refactor updating results and ui into one function.

## [0.42.2] - 2022-03-31

### Fixed

- Using functions for getting result object in cancel endpoint and sending cancel task signal to runner in the dispatcher.

## [0.42.1] - 2022-03-31

### Fixed

- `update_workflow_results` in `update_workflow.py` now also takes care of sending the next set of tasks to the runner.

- Also handling the cases of sublattices in `update_workflow_results`.

## [0.42.0] - 2022-03-31

### Changed

- Moved some unused for-the-future files to the refactor directory and out of the main codebase.

## [0.41.3] - 2022-03-31

### Fixed

- Dispatch DB is now created upon server start.

## [0.41.2] - 2022-03-30

### Fixed

- Oneline bugfix to remove `fetch --unshallow`

## [0.41.1] - 2022-03-30

### Fixed

- Get master version from release tags rather than master branch

## [0.41.0] - 2022-03-30

### Added

- Dockerized the Dispatcher and Runner Services.
- Added required packages for running containerized instances of the Dispatcher and Runner.

## [0.40.0] - 2022-03-30

### Added

- Dockerized the Data and UI-backend services.
- Required packages to run containerized instances of the Data and UI-backend.

## [0.39.1] - 2022-03-30

### Fixed

- Supervisord & Results service integration by making results service port configurable by an env var

## [0.39.0] - 2022-03-29

### Changed

- Runner and dispatcher implementation in order to integrate the microservices partially complete.

## [0.38.0] - 2022-03-29

### Added

- Added UI backend component to serve post-refactor frontend and dispatch websocket messages to UI using Socket.io
- Updated UI socket.io configuration to use different ws path, and using localstorage for fetching all results (temporary)
- Added post-refactor cli commands to use Supervisord to manage local service processes
- Added `covalent logs` and `covalent config` cli commands

## [0.37.1] - 2022-03-29

### Fixed

- Oneline bugfix in tests.yml

## [0.37.0] - 2022-03-29

### Added

- Results management endpoints; GET, PUT, POST for results object
- Checks in setup.py to confirm node version compatibility.
- Instructions in CONTRIBUTING to address some common Debian setup issues.

## [0.36.1] - 2022-03-29

### Fixed

- Filesystem service now reads config from environment variables.

## [0.36.0] - 2022-03-29

### Added

- Picking up dispatch jobs from the queue and ensuring that only one workflow is processed (locally) at any given time.

### Changed

- Dispatcher implementation in order to integrate with Queuer microservice.

## [0.35.0] - 2022-03-29

### Added

- Automated changelog and version management
- Added a Dockerfile to build an image for OS Queuer.
- Added the required packages to run a container instance of the Queuer.

### Fixed

- Single quotes in github env
- Don't use for loops to iterate over a variable in bash
- Issue with checkout actions
- Run tests on changelog workflow completion instead of push to develop to avoid race condition
- Use covalent ops bot token for automated pushes to develop
- sed command syntax in changelog.yml

## [0.34.5] - 2022-03-28

### Fixed

- Moved `example_dispatch.py` into `tests/` directory.

## [0.34.4] - 2022-03-28

### Added

- Unit tests for utils, leptons, and base executor

## [0.34.3] - 2022-03-27

### Added

- Tests for lattice.py

## [0.34.2] - 2022-03-27

### Added

- Unit tests for the base executor, the results manager, the logger, and leptons

## [0.34.1] - 2022-03-24

### Fixed

- Pinned jinja2 to less than 3.1.0 so that nbconvert remains stable in the docs build.

## [0.34.0] - 2022-03-24

### Added

- API endpoints to upload and download files

## [0.33.1] - 2022-03-24

### Fixed

- Retrieving results from running container via HTTP
- Adding tests for Docker image in workflows

## [0.33.0] - 2022-03-24

### Added

- Slack and webhook notifications

## [0.32.9] - 2022-03-23

### Fixed

- Updated OS Queuer imports to remove top level modules `refactor.queuer`

## [0.32.8] - 2022-03-22

### Added

- Websocket notify endpoint with leaky bucket algo implementation to rate limit messages to frontend

## [0.32.7] - 2022-03-22

### Added

- Queuer API submit endpoint to publish dispatch message to MQ & send result file to Data Service
- API Service class for interfacing with local services
- Tests covering submit endpoint and API Service

## [0.32.6] - 2022-03-22

### Fixed

- Input path for external libraries in the Lepton wrapper can (and should) now be a full path to the file.

## [0.32.5] - 2022-03-21

### Fixed

- Fix HTTP status code for blank POST requests.

## [0.32.4] - 2022-03-17

### Fixed

- Docker commands in docs

## [0.32.3] - 2022-03-16

### Fixed

- Fix missing UI graph edges between parameters and electrons in certain cases.
- Fix UI crashes in cases where legacy localStorage state was being loaded.

## [0.32.2] - 2022-03-16

### Added

- Images for graphs generated in tutorials and how-tos.
- Note for quantum gravity tutorial to tell users that `tensorflow` doesn't work on M1 Macs.
- `Known Issues` added to `README.md`

### Fixed

- `draw` function usage in tutorials and how-tos now reflects the UI images generated instead of using graphviz.
- Images now render properly in RTD of how-tos.

### Changed

- Reran all the tutorials that could run, generating the outputs again.

## [0.32.1] - 2022-03-15

### Fixed

- CLI now starts server directly in the subprocess instead of as a daemon
- Logs are provided as pipes to Popen instead of using a shell redirect
- Restart behavior fixed
- Default port in `covalent_ui/app.py` uses the config manager

### Removed

- `_graceful_restart` function no longer needed without gunicorn

## [0.32.0] - 2022-03-11

### Added

- Dispatcher microservice API endpoint to dispatch and update workflow.
- Added get runnable task endpoint.

## [0.31.0] - 2022-03-11

### Added

- Runner component's main functionality to run a set of tasks, cancel a task, and get a task's status added to its api.

## [0.30.5] - 2022-03-11

### Updated

- Updated Workflow endpoints & API spec to support upload & download of result objects as pickle files

## [0.30.4] - 2022-03-11

### Fixed

- When executing a task on an alternate Conda environment, Covalent no longer has to be installed on that environment. Previously, a Covalent object (the execution function as a TransportableObject) was passed to the environment. Now it is deserialized to a "normal" Python function, which is passed to the alternate Conda environment.

## [0.30.3] - 2022-03-11

### Fixed

- Fixed the order of output storage in `post_process` which should have been the order in which the electron functions are called instead of being the order in which they are executed. This fixes the order in which the replacement of function calls with their output happens, which further fixes any discrepencies in the results obtained by the user.

- Fixed the `post_process` test to check the order as well.

## [0.30.2] - 2022-03-11

### Changed

- Updated eventlet to 0.31.0

## [0.30.1] - 2022-03-10

### Fixed

- Eliminate unhandled exception in Covalent UI backend when calling fetch_result.

## [0.30.0] - 2022-03-09

### Added

- Skeleton code for writing the different services corresponding to each component in the open source refactor.
- OpenAPI specifications for each of the services.

## [0.29.3] - 2022-03-09

### Fixed

- Covalent UI is built in the Dockerfile, the setup file, the pypi workflow, the tests workflow, and the conda build script.

## [0.29.2] - 2022-03-09

### Added

- Defaults defined in executor plugins are read and used to update the in-memory config, as well as the user config file. But only if the parameter in question wasn't already defined.

### Changed

- Input parameter names and docstrings in _shared_files.config.update_config were changed for clarity.

## [0.29.1] - 2022-03-07

### Changed

- Updated fail-fast strategy to run all tests.

## [0.29.0] - 2022-03-07

### Added

- DispatchDB for storing dispatched results

### Changed

- UI loads dispatches from DispatchDB instead of browser local storage

## [0.28.3] - 2022-03-03

### Fixed

Installed executor plugins don't have to be referred to by their full module name. Eg, use "custom_executor", instead of "covalent_custom_plugin.custom_executor".

## [0.28.2] - 2022-03-03

### Added

- A brief overview of the tutorial structure in the MNIST classification tutorial.

## [0.28.1] - 2022-03-02

### Added

- Conda installation is only supported for Linux in the `Getting Started` guide.
- MNIST classifier tutorial.

### Removed

- Removed handling of default values of function parameters in `get_named_params` in `covalent/_shared_files/utils.py`. So, it is actually being handled by not being handled since now `named_args` and `named_kwargs` will only contain parameters that were passed during the function call and not all of them.

## [0.28.0] - 2022-03-02

### Added

- Lepton support, including for Python modules and C libraries
- How-to guides showing how to use leptons for each of these

## [0.27.6] - 2022-03-01

### Added

- Added feature development basic steps in CONTRIBUTING.md.
- Added section on locally building RTD (read the docs) in the contributing guide.

## [0.27.5] - 2022-03-01

### Fixed

- Missing UI input data after backend change - needed to be derived from graph for electrons, lattice inputs fixed on server-side, combining name and positional args
- Broken UI graph due to variable->edge_name renaming
- Missing UI executor data after server-side renaming

## [0.27.4] - 2022-02-28

### Fixed

- Path used in `covalent/executor/__init__.py` for executor plugin modules needed updating to `covalent/executor/executor_plugins`

### Removed

- Disabled workflow cancellation test due to inconsistent outcomes. Test will be re-enabled after cancellation mechanisms are investigated further.

## [0.27.3] - 2022-02-25

### Added

- Added `USING_DOCKER.md` guide for running docker container.
- Added cli args to covalent UI flask server `covalent_ui/app.py` to modify port and log file path.

### Removed

- Removed gunicorn from cli and Dockerfile.

### Changed

- Updated cli `covalent_dispatcher/_cli/service.py` to run flask server directly, and removed dispatcher and UI flags.
- Using Flask blueprints to merge Dispatcher and UI servers.
- Updated Dockerfile to run flask server directly.
- Creating server PID file manually in `covalent_dispatcher/_cli/service.py`.
- Updated tests and docs to reflect merged servers.
- Changed all mentions of port 47007 (for old UI server) to 48008.

## [0.27.2] - 2022-02-24

### Changed

- Removed unnecessary blockquotes from the How-To guide for creating custom executors
- Changed "Covalent Cloud" to "Covalent" in the main code text

## [0.27.1] - 2022-02-24

### Removed

- Removed AQ-Engineers from CODEOWNERS in order to fix PR review notifications

## [0.27.0] - 2022-02-24

### Added

- Support for positional only, positional or keyword, variable positional, keyword only, variable keyword types of parameters is now added, e.g an electron can now use variable args and variable kwargs if the number/names of parameters are unknown during definition as `def task(*args, **kwargs)` which wasn't possible before.

- `Lattice.args` added to store positional arguments passed to the lattice's workflow function.

- `get_named_params` function added in `_shared_files/utils.py` which will return a tuple containing named positional arguments and named keyword arguments. The names help in showing and storing these parameters in the transport graph.

- Tests to verify whether all kinds of input paramaters are supported by electron or a lattice.

### Changed

- No longer merging positional arguments with keyword arguments, instead they are separately stored in respective nodes in the transport graph.

- `inputs` returned from `_get_inputs` function in `covalent_dispatcher/_core/execution.py` now contains positional as well as keyword arguments which further get passed to the executor.

- Executors now support positional and keyword arguments as inputs to their executable functions.

- Result object's `_inputs` attribute now contains both `args` and `kwargs`.

- `add_node_for_nested_iterables` is renamed to `connect_node_with_others` and `add_node_to_graph` also renamed to `add_collection_node_to_graph` in `electron.py`. Some more variable renames to have appropriate self-explanatory names.

- Nodes and edges in the transport graph now have a better interface to assign attributes to them.

- Edge attribute `variable` renamed to `edge_name`.

- In `serialize` function of the transport graph, if `metadata_only` is True, then only `metadata` attribute of node and `source` and `target` attributes of edge are kept in the then return serialized `data`.

- Updated the tests wherever necessary to reflect the above changes

### Removed

- Deprecated `required_params_passed` since an error will automatically be thrown by the `build_graph` function if any of the required parameters are not passed.

- Removed duplicate attributes from nodes in the transport graph.

## [0.26.1] - 2022-02-23

### Added

- Added Local Executor section to the API read the docs.

## [0.26.0] - 2022-02-23

### Added

- Automated reminders to update the changelog

## [0.25.3] - 2022-02-23

## Added

- Listed common mocking commands in the CONTRIBUTING.md guide.
- Additional guidelines on testing.

## [0.25.2] - 2022-02-21

### Changed

- `backend` metadata name changed to `executor`.
- `_plan_workflow` usage updated to reflect how that executor related information is now stored in the specific executor object.
- Updated tests to reflect the above changes.
- Improved the dispatch cancellation test to provide a robust solution which earlier took 10 minutes to run with uncertainty of failing every now and then.

### Removed

- Removed `TaskExecutionMetadata` as a consequence of removing `execution_args`.

## [0.25.1] - 2022-02-18

### Fixed

- Tracking imports that have been used in the workflow takes less time.

### Added

- User-imports are included in the dispatch_source.py script. Covalent-related imports are commented out.

## [0.25.0] - 2022-02-18

### Added

- UI: Lattice draw() method displays in web UI
- UI: New navigation panel

### Changed

- UI: Animated graph changes, panel opacity

### Fixed

- UI: Fixed "Not Found" pages

## [0.24.21] - 2022-02-18

### Added

- RST document describing the expectations from a tutorial.

## [0.24.20] - 2022-02-17

### Added

- Added how to create custom executors

### Changed

- Changed the description of the hyperlink for choosing executors
- Fixed typos in doc/source/api/getting_started/how_to/execution/creating_custom_executors.ipynb

## [0.24.19] - 2022-02-16

### Added

- CODEOWNERS for certain files.

## [0.24.18] - 2022-02-15

### Added

- The user configuration file can now specify an executor plugin directory.

## [0.24.17] - 2022-02-15

### Added

- Added a how-to for making custom executors.

## [0.24.16] - 2022-02-12

### Added

- Errors now contain the traceback as well as the error message in the result object.
- Added test for `_post_process` in `tests/covalent_dispatcher_tests/_core/execution_test.py`.

### Changed

- Post processing logic in `electron` and dispatcher now relies on the order of execution in the transport graph rather than node's function names to allow for a more reliable pairing of nodes and their outputs.

- Renamed `init_test.py` in `tests/covalent_dispatcher_tests/_core/` to `execution_test.py`.

### Removed

- `exclude_from_postprocess` list which contained some non executable node types removed since only executable nodes are post processed now.

## [0.24.15] - 2022-02-11

### Fixed

- If a user's configuration file does not have a needed exeutor parameter, the default parameter (defined in _shared_files/defaults.py) is used.
- Each executor plugin is no longer initialized upon the import of Covalent. This allows required parameters in executor plugins.

## Changed

- Upon updating the configuration data with a user's configuration file, the complete set is written back to file.

## Added

- Tests for the local and base executors.

## [0.24.14] - 2022-02-11

### Added

- UI: add dashboard cards
- UI: add scaling dots background

### Changed

- UI: reduce sidebar font sizes, refine color theme
- UI: refine scrollbar styling, show on container hover
- UI: format executor parameters as YAML code
- UI: update syntax highlighting scheme
- UI: update index.html description meta tag

## [0.24.13] - 2022-02-11

### Added

- Tests for covalent/_shared_files/config.py

## [0.24.12] - 2022-02-10

### Added

- CodeQL code analyzer

## [0.24.11] - 2022-02-10

### Added

- A new dictionary `_DEFAULT_CONSTRAINTS_DEPRECATED` in defaults.py

### Changed

- The `_DEFAULT_CONSTRAINT_VALUES` dictionary now only contains the `backend` argument

## [0.24.10] - 2022-02-09

### Fixed

- Sporadically failing workflow cancellation test in tests/workflow_stack_test.py

## [0.24.9] - 2022-02-09

## Changed

- Implementation of `_port_from_pid` in covalent_dispatcher/_cli/service.py.

## Added

- Unit tests for command line interface (CLI) functionalities in covalent_dispatcher/_cli/service.py and covalent_dispatcher/_cli/cli.py.

## [0.24.8] - 2022-02-07

### Fixed

- If a user's configuration file does not have a needed parameter, the default parameter (defined in _shared_files/defaults.py) is used.

## [0.24.7] - 2022-02-07

### Added

- Typing: Add Type hint `dispatch_info` parameter.
- Documentation: Updated the return_type description in docstring.

### Changed

- Typing: Change return type annotation to `Generator`.

## [0.24.6] - 2022-02-06

### Added

- Type hint to `deserialize` method of `TransportableObject` of `covalent/_workflow/transport.py`.

### Changed

- Description of `data` in `deserialize` method of `TransportableObject` of `covalent/_workflow/transport.py` from `The serialized transportable object` to `Cloudpickled function`.

## [0.24.5] - 2022-02-05

### Fixed

- Removed dependence on Sentinel module

## [0.24.4] - 2022-02-04

### Added

- Tests across multiple versions of Python and multiple operating systems
- Documentation reflecting supported configurations

## [0.24.3] - 2022-02-04

### Changed

- Typing: Use `bool` in place of `Optional[bool]` as type annotation for `develop` parameter in `covalent_dispatcher.service._graceful_start`
- Typing: Use `Any` in place of `Optional[Any]` as type annotation for `new_value` parameter in `covalent._shared_files.config.get_config`

## [0.24.2] - 2022-02-04

### Fixed

- Updated hyperlink of "How to get the results" from "./collection/query_electron_execution_result" to "./collection/query_multiple_lattice_execution_results" in "doc/source/how_to/index.rst".
- Updated hyperlink of "How to get the result of a particular electron" from "./collection/query_multiple_lattice_execution_results" to "./collection/query_electron_execution_result" in "doc/source/how_to/index.rst".

## [0.24.1] - 2022-02-04

### Changed

- Changelog entries are now required to have the current date to enforce ordering.

## [0.24.0] - 2022-02-03

### Added

- UI: log file output - display in Output tab of all available log file output
- UI: show lattice and electron inputs
- UI: display executor attributes
- UI: display error message on failed status for lattice and electron

### Changed

- UI: re-order sidebar sections according to latest figma designs
- UI: update favicon
- UI: remove dispatch id from tab title
- UI: fit new uuids
- UI: adjust theme text primary and secondary colors

### Fixed

- UI: auto-refresh result state on initial render of listing and graph pages
- UI: graph layout issues: truncate long electron/param names

## [0.23.0] - 2022-02-03

### Added

- Added `BaseDispatcher` class to be used for creating custom dispatchers which allow connection to a dispatcher server.
- `LocalDispatcher` inheriting from `BaseDispatcher` allows connection to a local dispatcher server running on the user's machine.
- Covalent only gives interface to the `LocalDispatcher`'s `dispatch` and `dispatch_sync` methods.
- Tests for both `LocalDispatcher` and `BaseDispatcher` added.

### Changed

- Switched from using `lattice.dispatch` and `lattice.dispatch_sync` to `covalent.dispatch` and `covalent.dispatch_sync`.
- Dispatcher address now is passed as a parameter (`dispatcher_addr`) to `covalent.dispatch` and `covalent.dispatch_sync` instead of a metadata field to lattice.
- Updated tests, how tos, and tutorials to use `covalent.dispatch` and `covalent.dispatch_sync`.
- All the contents of `covalent_dispatcher/_core/__init__.py` are moved to `covalent_dispatcher/_core/execution.py` for better organization. `__init__.py` only contains function imports which are needed by external modules.
- `dispatch`, `dispatch_sync` methods deprecated from `Lattice`.

### Removed

- `_server_dispatch` method removed from `Lattice`.
- `dispatcher` metadata field removed from `lattice`.

## [0.22.19] - 2022-02-03

### Fixed

- `_write_dispatch_to_python_file` isn't called each time a task is saved. It is now only called in the final save in `_run_planned_workflow` (in covalent_dispatcher/_core/__init__.py).

## [0.22.18] - 2022-02-03

### Fixed

- Added type information to result.py

## [0.22.17] - 2022-02-02

### Added

- Replaced `"typing.Optional"` with `"str"` in covalent/executor/base.py
- Added missing type hints to `get_dispatch_context` and `write_streams_to_file` in covalent/executor/base.py, BaseExecutor

## [0.22.16] - 2022-02-02

### Added

- Functions to check if UI and dispatcher servers are running.
- Tests for the `is_ui_running` and `is_server_running` in covalent_dispatcher/_cli/service.py.

## [0.22.15] - 2022-02-01

### Fixed

- Covalent CLI command `covalent purge` will now stop the servers before deleting all the pid files.

### Added

- Test for `purge` method in covalent_dispatcher/_cli/service.py.

### Removed

- Unused `covalent_dispatcher` import from covalent_dispatcher/_cli/service.py.

### Changed

- Moved `_config_manager` import from within the `purge` method to the covalent_dispatcher/_cli/service.py for the purpose of mocking in tests.

## [0.22.14] - 2022-02-01

### Added

- Type hint to `_server_dispatch` method in `covalent/_workflow/lattice.py`.

## [0.22.13] - 2022-01-26

### Fixed

- When the local executor's `log_stdout` and `log_stderr` config variables are relative paths, they should go inside the results directory. Previously that was queried from the config, but now it's queried from the lattice metadata.

### Added

- Tests for the corresponding functions in (`covalent_dispatcher/_core/__init__.py`, `covalent/executor/base.py`, `covalent/executor/executor_plugins/local.py` and `covalent/executor/__init__.py`) affected by the bug fix.

### Changed

- Refactored `_delete_result` in result manager to give the option of deleting the result parent directory.

## [0.22.12] - 2022-01-31

### Added

- Diff check in pypi.yml ensures correct files are packaged

## [0.22.11] - 2022-01-31

### Changed

- Removed codecov token
- Removed Slack notifications from feature branches

## [0.22.10] - 2022-01-29

### Changed

- Running tests, conda, and version workflows on pull requests, not just pushes

## [0.22.9] - 2022-01-27

### Fixed

- Fixing version check action so that it doesn't run on commits that are in develop
- Edited PR template so that markdown checklist appears properly

## [0.22.8] - 2022-01-27

### Fixed

- publish workflow, using `docker buildx` to build images for x86 and ARM, prepare manifest and push to ECR so that pulls will match the correct architecture.
- typo in CONTRIBUTING
- installing `gcc` in Docker image so Docker can build wheels for `dask` and other packages that don't provide ARM wheels

### Changed

- updated versions in `requirements.txt` for `matplotlib` and `dask`

## [0.22.7] - 2022-01-27

### Added

- `MANIFEST.in` did not have `covalent_dispatcher/_service` in it due to which the PyPi package was not being built correctly. Added the `covalent_dispatcher/_service` to the `MANIFEST.in` file.

### Fixed

- setuptools properly including data files during installation

## [0.22.6] - 2022-01-26

### Fixed

- Added service folder in covalent dispatcher to package.

## [0.22.5] - 2022-01-25

### Fixed

- `README.md` images now use master branch's raw image urls hosted on <https://github.com> instead of <https://raw.githubusercontent.com>. Also, switched image rendering from html to markdown.

## [0.22.4] - 2022-01-25

### Fixed

- dispatcher server app included in sdist
- raw image urls properly used

## [0.22.3] - 2022-01-25

### Fixed

- raw image urls used in readme

## [0.22.2] - 2022-01-25

### Fixed

- pypi upload

## [0.22.1] - 2022-01-25

### Added

- Code of conduct
- Manifest.in file
- Citation info
- Action to upload to pypi

### Fixed

- Absolute URLs used in README
- Workflow badges updated URLs
- `install_package_data` -> `include_package_data` in `setup.py`

## [0.22.0] - 2022-01-25

### Changed

- Using public ECR for Docker release

## [0.21.0] - 2022-01-25

### Added

- GitHub pull request templates

## [0.20.0] - 2022-01-25

### Added

- GitHub issue templates

## [0.19.0] - 2022-01-25

### Changed

- Covalent Beta Release

## [0.18.9] - 2022-01-24

### Fixed

- iframe in the docs landing page is now responsive

## [0.18.8] - 2022-01-24

### Changed

- Temporarily removed output tab
- Truncated dispatch id to fit left sidebar, add tooltip to show full id

## [0.18.7] - 2022-01-24

### Changed

- Many stylistic improvements to documentation, README, and CONTRIBUTING.

## [0.18.6] - 2022-01-24

### Added

- Test added to check whether an already decorated function works as expected with Covalent.
- `pennylane` package added to the `requirements-dev.txt` file.

### Changed

- Now using `inspect.signature` instead of `function.__code__` to get the names of function's parameters.

## [0.18.5] - 2022-01-21

### Fixed

- Various CI fixes, including rolling back regression in version validation, caching on s3 hosted badges, applying releases and tags correctly.

## [0.18.4] - 2022-01-21

### Changed

- Removed comments and unused functions in covalent_dispatcher
- `result_class.py` renamed to `result.py`

### Fixed

- Version was not being properly imported inside `covalent/__init__.py`
- `dispatch_sync` was not previously using the `results_dir` metadata field

### Removed

- Credentials in config
- `generate_random_filename_in_cache`
- `is_any_atom`
- `to_json`
- `show_subgraph` option in `draw`
- `calculate_node`

## [0.18.3] - 2022-01-20

### Fixed

- The gunicorn servers now restart more gracefully

## [0.18.2] - 2022-01-21

### Changed

- `tempdir` metadata field removed and replaced with `executor.local.cache_dir`

## [0.18.1] - 2022-01-11

## Added

- Concepts page

## [0.18.0] - 2022-01-20

### Added

- `Result.CANCELLED` status to represent the status of a cancelled dispatch.
- Condition to cancel the whole dispatch if any of the nodes are cancelled.
- `cancel_workflow` function which uses a shared variable provided by Dask (`dask.distributed.Variable`) in a dask client to inform nodes to stop execution.
- Cancel function for dispatcher server API which will allow the server to terminate the dispatch.
- How to notebook for cancelling a dispatched job.
- Test to verify whether cancellation of dispatched jobs is working as expected.
- `cancel` function is available as `covalent.cancel`.

### Changed

- In file `covalent/_shared_files/config.py` instead of using a variable to store and then return the config data, now directly returning the configuration.
- Using `fire_and_forget` to dispatch a job instead of a dictionary of Dask's `Future` objects so that we won't have to manage the lifecycle of those futures.
- The `test_run_dispatcher` test was changed to reflect that the dispatcher no longer uses a dictionary of future objects as it was not being utilized anywhere.

### Removed

- `with dask_client` context was removed as the client created in `covalent_dispatcher/_core/__init__.py` is already being used even without the context. Furthermore, it creates issues when that context is exited which is unnecessary at the first place hence not needed to be resolved.

## [0.17.5] - 2022-01-19

### Changed

- Results directory uses a relative path by default and can be overridden by the environment variable `COVALENT_RESULTS_DIR`.

## [0.17.4] - 2022-01-19

### Changed

- Executor parameters use defaults specified in config TOML
- If relative paths are supplied for stdout and stderr, those files are created inside the results directory

## [0.17.3] - 2022-01-18

### Added

- Sync function
- Covalent CLI tool can restart in developer mode

### Fixed

- Updated the UI address referenced in the README

## [0.17.2] - 2022-01-12

### Added

- Quantum gravity tutorial

### Changed

- Moved VERSION file to top level

## [0.17.1] - 2022-01-19

### Added

- `error` attribute was added to the results object to show which node failed and the reason behind it.
- `stdout` and `stderr` attributes were added to a node's result to store any stdout and stderr printing done inside an electron/node.
- Test to verify whether `stdout` and `stderr` are being stored in the result object.

### Changed

- Redesign of how `redirect_stdout` and `redirect_stderr` contexts in executor now work to allow storing their respective outputs.
- Executors now also return `stdout` and `stderr` strings, along with the execution output, so that they can be stored in their result object.

## [0.17.0] - 2022-01-18

### Added

- Added an attribute `__code__` to electron and lattice which is a copy of their respective function's `__code__` attribute.
- Positional arguments, `args`, are now merged with keyword arguments, `kwargs`, as close as possible to where they are passed. This was done to make sure we support both with minimal changes and without losing the name of variables passed.
- Tests to ensure usage of positional arguments works as intended.

### Changed

- Slight rework to how any print statements in lattice are sent to null.
- Changed `test_dispatcher_functional` in `basic_dispatcher_test.py` to account for the support of `args` and removed a an unnecessary `print` statement.

### Removed

- Removed `args` from electron's `init` as it wasn't being used anywhere.

## [0.16.1] - 2022-01-18

### Changed

- Requirement changed from `dask[complete]` to `dask[distributed]`.

## [0.16.0] - 2022-01-14

### Added

- New UI static demo build
- New UI toolbar functions - orientation, toggle params, minimap
- Sortable and searchable lattice name row

### Changed

- Numerous UI style tweaks, mostly around dispatches table states

### Fixed

- Node sidebar info now updates correctly

## [0.15.11] - 2022-01-18

### Removed

- Unused numpy requirement. Note that numpy is still being installed indirectly as other packages in the requirements rely on it.

## [0.15.10] - 2022-01-16

## Added

- How-to guide for Covalent dispatcher CLI.

## [0.15.9] - 2022-01-18

### Changed

- Switched from using human readable ids to using UUIDs

### Removed

- `human-id` package was removed along with its mention in `requirements.txt` and `meta.yaml`

## [0.15.8] - 2022-01-17

### Removed

- Code breaking text from CLI api documentation.
- Unwanted covalent_dispatcher rst file.

### Changed

- Installation of entire covalent_dispatcher instead of covalent_dispatcher/_service in setup.py.

## [0.15.7] - 2022-01-13

### Fixed

- Functions with multi-line or really long decorators are properly serialized in dispatch_source.py.
- Multi-line Covalent output is properly commented out in dispatch_source.py.

## [0.15.6] - 2022-01-11

### Fixed

- Sub-lattice functions are successfully serialized in the utils.py get_serialized_function_str.

### Added

- Function to scan utilized source files and return a set of imported modules (utils.get_imports_from_source)

## [0.15.5] - 2022-01-12

### Changed

- UI runs on port 47007 and the dispatcher runs on port 48008. This is so that when the servers are later merged, users continue using port 47007 in the browser.
- Small modifications to the documentation
- Small fix to the README

### Removed

- Removed a directory `generated` which was improperly added
- Dispatcher web interface
- sqlalchemy requirement

## [0.15.4] - 2022-01-11

### Changed

- In file `covalent/executor/base.py`, `pickle` was changed to `cloudpickle` because of its universal pickling ability.

### Added

- In docstring of `BaseExecutor`, a note was added specifying that `covalent` with its dependencies is assumed to be installed in the conda environments.
- Above note was also added to the conda env selector how-to.

## [0.15.3] - 2022-01-11

### Changed

- Replaced the generic `RuntimeError` telling users to check if there is an object manipulation taking place inside the lattice to a simple warning. This makes the original error more visible.

## [0.15.2] - 2022-01-11

### Added

- If condition added for handling the case where `__getattr__` of an electron is accessed to detect magic functions.

### Changed

- `ActiveLatticeManager` now subclasses from `threading.local` to make it thread-safe.
- `ValueError` in the lattice manager's `claim` function now also shows the name of the lattice that is currently claimed.
- Changed docstring of `ActiveLatticeManager` to note that now it is thread-safe.
- Sublattice dispatching now no longer deletes the result object file and is dispatched normally instead of in a serverless manner.
- `simulate_nitrogen_and_copper_slab_interaction.ipynb` notebook tutorial now does normal dispatching as well instead of serverless dispatching. Also, now 7 datapoints will be shown instead of 10 earlier.

## [0.15.1] - 2022-01-11

### Fixed

- Passing AWS credentials to reusable workflows as a secret

## [0.15.0] - 2022-01-10

### Added

- Action to push development image to ECR

### Changed

- Made the publish action reusable and callable

## [0.14.1] - 2022-01-02

### Changed

- Updated the README
- Updated classifiers in the setup.py file
- Massaged some RTD pages

## [0.14.0] - 2022-01-07

### Added

- Action to push static UI to S3

## [0.13.2] - 2022-01-07

### Changed

- Completed new UI design work

## [0.13.1] - 2022-01-02

### Added

- Added eventlet requirement

### Changed

- The CLI tool can now manage the UI flask server as well
- [Breaking] The CLI option `-t` has been changed to `-d`, which starts the servers in developer mode and exposes unit tests to the server.

## [0.13.0] - 2022-01-01

### Added

- Config manager in `covalent/_shared_files/config.py`
- Default location for the main config file can be overridden using the environment variable `COVALENT_CONFIG_DIR`
- Ability to set and get configuration using `get_config` and `set_config`

### Changed

- The flask servers now reference the config file
- Defaults reference the config file

### Fixed

- `ValueError` caught when running `covalent stop`
- One of the functional tests was using a malformed path

### Deprecated

- The `electron.to_json` function
- The `generate_random_filename_in_cache` function

### Removed

- The `get_api_token` function

## [0.12.13] - 2022-01-04

## Removed

- Tutorial section headings

## Fixed

- Plot background white color

## [0.12.12] - 2022-01-06

### Fixed

- Having a print statement inside electron and lattice code no longer causes the workflow to fail.

## [0.12.11] - 2022-01-04

### Added

- Completed UI feature set for first release

### Changed

- UI server result serialization improvements
- UI result update webhook no longer fails on request exceptions, logs warning intead

## [0.12.10] - 2021-12-17

### Added

- Astrophysics tutorial

## [0.12.9] - 2022-01-04

### Added

- Added `get_all_node_results` method in `result_class.py` to return result of all node executions.

- Added `test_parallelilization` test to verify whether the execution is now being achieved in parallel.

### Changed

- Removed `LocalCluster` cluster creation usage to a simple `Client` one from Dask.

- Removed unnecessary `to_run` function as we no longer needed to run execution through an asyncio loop.

- Removed `async` from function definition of previously asynchronous functions, `_run_task`, `_run_planned_workflow`, `_plan_workflow`, and `_run_workflow`.

- Removed `uvloop` from requirements.

- Renamed `test_get_results` to `test_get_result`.

- Reran the how to notebooks where execution time was mentioned.

- Changed how `dispatch_info` context manager was working to account for multiple nodes accessing it at the same time.

## [0.12.8] - 2022-01-02

### Changed

- Changed the software license to GNU Affero 3.0

### Removed

- `covalent-ui` directory

## [0.12.7] - 2021-12-29

### Fixed

- Gunicorn logging now uses the `capture-output` flag instead of redirecting stdout and stderr

## [0.12.6] - 2021-12-23

### Changed

- Cleaned up the requirements and moved developer requirements to a separate file inside `tests`

## [0.12.5] - 2021-12-16

### Added

- Conda build CI job

## [0.12.4] - 2021-12-23

### Changed

- Gunicorn server now checks for port availability before starting

### Fixed

- The `covalent start` function now prints the correct port if the server is already running.

## [0.12.3] - 2021-12-14

### Added

- Covalent tutorial comparing quantum support vector machines with support vector machine algorithms implemented in qiskit and scikit-learn.

## [0.12.2] - 2021-12-16

### Fixed

- Now using `--daemon` in gunicorn to start the server, which was the original intention.

## [0.12.1] - 2021-12-16

### Fixed

- Removed finance references from docs
- Fixed some other small errors

### Removed

- Removed one of the failing how-to tests from the functional test suite

## [0.12.0] - 2021-12-16

### Added

- Web UI prototype

## [0.11.1] - 2021-12-14

### Added

- CLI command `covalent status` shows port information

### Fixed

- gunicorn management improved

## [0.11.0] - 2021-12-14

### Added

- Slack notifications for test status

## [0.10.4] - 2021-12-15

### Fixed

- Specifying a non-default results directory in a sub-lattice no longer causes a failure in lattice execution.

## [0.10.3] - 2021-12-14

### Added

- Functional tests for how-to's in documentation

### Changed

- Moved example script to a functional test in the pipeline
- Added a test flag to the CLI tool

## [0.10.2] - 2021-12-14

### Fixed

- Check that only `kwargs` without any default values in the workflow definition need to be passed in `lattice.draw(ax=ax, **kwargs)`.

### Added

- Function to check whether all the parameters without default values for a callable function has been passed added to shared utils.

## [0.10.1] - 2021-12-13

### Fixed

- Content and style fixes for getting started doc.

## [0.10.0] - 2021-12-12

### Changed

- Remove all imports from the `covalent` to the `covalent_dispatcher`, except for `_dispatch_serverless`
- Moved CLI into `covalent_dispatcher`
- Moved executors to `covalent` directory

## [0.9.1] - 2021-12-13

### Fixed

- Updated CONTRIBUTING to clarify docstring style.
- Fixed docstrings for `calculate_node` and `check_constraint_specific_sum`.

## [0.9.0] - 2021-12-10

### Added

- `prefix_separator` for separating non-executable node types from executable ones.

- `subscript_prefix`, `generator_prefix`, `sublattice_prefix`, `attr_prefix` for prefixes of subscripts, generators,
  sublattices, and attributes, when called on an electron and added to the transport graph.

- `exclude_from_postprocess` list of prefixes to denote those nodes which won't be used in post processing the workflow.

- `__int__()`, `__float__()`, `__complex__()` for converting a node to an integer, float, or complex to a value of 0 then handling those types in post processing.

- `__iter__()` generator added to Electron for supporting multiple return values from an electron execution.

- `__getattr__()` added to Electron for supporting attribute access on the node output.

- `__getitem__()` added to Electron for supporting subscripting on the node output.

- `electron_outputs` added as an attribute to lattice.

### Changed

- `electron_list_prefix`, `electron_dict_prefix`, `parameter_prefix` modified to reflect new way to assign prefixes to nodes.

- In `build_graph` instead of ignoring all exceptions, now the exception is shown alongwith the runtime error notifying that object manipulation should be avoided inside a lattice.

- `node_id` changed to `self.node_id` in Electron's `__call__()`.

- `parameter` type electrons now have the default metadata instead of empty dictionary.

- Instead of deserializing and checking whether a sublattice is there, now a `sublattice_prefix` is used to denote when a node is a sublattice.

- In `dispatcher_stack_test`, `test_dispatcher_flow` updated to indicate the new use of `parameter_prefix`.

### Fixed

- When an execution fails due to something happening in `run_workflow`, then result object's status is now failed and the object is saved alongwith throwing the appropriate exception.

## [0.8.5] - 2021-12-10

### Added

- Added tests for choosing specific executors inside electron initialization.
- Added test for choosing specific Conda environments inside electron initialization.

## [0.8.4] - 2021-12-10

### Changed

- Removed _shared_files directory and contents from covalent_dispatcher. Logging in covalent_dispatcher now uses the logger in covalent/_shared_files/logging.py.

## [0.8.3] - 2021-12-10

### Fixed

- Decorator symbols were added to the pseudo-code in the quantum chemistry tutorial.

## [0.8.2] - 2021-12-06

### Added

- Quantum chemistry tutorial.

## [0.8.1] - 2021-12-08

### Added

- Docstrings with typehints for covalent dispatcher functions added.

### Changed

- Replaced `node` to `node_id` in `electron.py`.

- Removed unnecessary `enumerate` in `covalent_dispatcher/_core/__init__.py`.

- Removed `get_node_device_mapping` function from `covalent_dispatcher/_core/__init__.py`
  and moved the definition to directly add the mapping to `workflow_schedule`.

- Replaced iterable length comparison for `executor_specific_exec_cmds` from `if len(executor_specific_exec_cmds) > 0`
  to `if executor_specific_exec_cmds`.

## [0.8.0] - 2021-12-03

### Added

- Executors can now accept the name of a Conda environment. If that environment exists, the operations of any electron using that executor are performed in that Conda environment.

## [0.7.6] - 2021-12-02

### Changed

- How to estimate lattice execution time has been renamed to How to query lattice execution time.
- Change result querying syntax in how-to guides from `lattice.get_result` to
  `covalent.get_result`.
- Choose random port for Dask dashboard address by setting `dashboard_address` to ':0' in
  `LocalCluster`.

## [0.7.5] - 2021-12-02

### Fixed

- "Default" executor plugins are included as part of the package upon install.

## [0.7.4] - 2021-12-02

### Fixed

- Upgraded dask to 2021.10.0 based on a vulnerability report

## [0.7.3] - 2021-12-02

### Added

- Transportable object tests
- Transport graph tests

### Changed

- Variable name node_num to node_id
- Variable name node_idx to node_id

### Fixed

- Transport graph `get_dependencies()` method return type was changed from Dict to List

## [0.7.2] - 2021-12-01

### Fixed

- Date handling in changelog validation

### Removed

- GitLab CI YAML

## [0.7.1] - 2021-12-02

### Added

- A new parameter to a node's result called `sublattice_result` is added.
  This will be of a `Result` type and will contain the result of that sublattice's
  execution. If a normal electron is executed, this will be `None`.

- In `_delete_result` function in `results_manager.py`, an empty results directory
  will now be deleted.

- Name of a sublattice node will also contain `(sublattice)`.

- Added `_dispatch_sync_serverless` which synchronously dispatches without a server
  and waits for a result to be returned. This is the method used to dispatch a sublattice.

- Test for sublatticing is added.

- How-to guide added for sublatticing explaining the new features.

### Changed

- Partially changed `draw` function in `lattice.py` to also draw the subgraph
  of the sublattice when drawing the main graph of the lattice. The change is
  incomplete as we intend to add this feature later.

- Instead of returning `plt`, `draw` now returns the `ax` object.

- `__call__` function in `lattice.py` now runs the lattice's function normally
  instead of dispatching it.

- `_run_task` function now checks whether current node is a sublattice and acts
  accordingly.

### Fixed

- Unnecessary lines to rename the node's name in `covalent_dispatcher/_core/__init__.py` are removed.

- `test_electron_takes_nested_iterables` test was being ignored due to a spelling mistake. Fixed and
  modified to follow the new pattern.

## [0.7.0] - 2021-12-01

### Added

- Electrons can now accept an executor object using the "backend" keyword argument. "backend" can still take a string naming the executor module.
- Electrons and lattices no longer have Slurm metadata associated with the executor, as that information should be contained in the executor object being used as an input argument.
- The "backend" keyword can still be a string specifying the executor module, but only if the executor doesn't need any metadata.
- Executor plugin classes are now directly available to covalent, eg: covalent.executor.LocalExecutor().

## [0.6.7] - 2021-12-01

### Added

- Docstrings without examples for all the functions in core covalent.
- Typehints in those functions as well.
- Used `typing.TYPE_CHECKING` to prevent cyclic imports when writing typehints.

### Changed

- `convert_to_lattice_function` renamed to `convert_to_lattice_function_call`.
- Context managers now raise a `ValueError` instead of a generic `Exception`.

## [0.6.6] - 2021-11-30

### Fixed

- Fixed the version used in the documentation
- Fixed the badge URLs to prevent caching

## [0.6.5] - 2021-11-30

### Fixed

- Broken how-to links

### Removed

- Redundant lines from .gitignore
- *.ipynb from .gitignore

## [0.6.4] - 2021-11-30

### Added

- How-to guides for workflow orchestration.
  - How to construct an electron
  - How to construct a lattice
  - How to add an electron to lattice
  - How to visualize the lattice
  - How to add constraints to lattices
- How-to guides for workflow and subtask execution.
  - How to execute individual electrons
  - How to execute a lattice
  - How to execute multiple lattices
- How-to guides for status querying.
  - How to query electron execution status
  - How to query lattice execution status
  - How to query lattice execution time
- How-to guides for results collection
  - How to query electron execution results
  - How to query lattice execution results
  - How to query multiple lattice execution results
- Str method for the results object.

### Fixed

- Saving the electron execution status when the subtask is running.

## [0.6.3] - 2021-11-29

### Removed

- JWT token requirement.
- Covalent dispatcher login requirement.
- Update covalent login reference in README.md.
- Changed the default dispatcher server port from 5000 to 47007.

## [0.6.2] - 2021-11-28

### Added

- Github action for tests and coverage
- Badges for tests and coverage
- If tests pass then develop is pushed to master
- Add release action which tags and creates a release for minor version upgrades
- Add badges action which runs linter, and upload badges for version, linter score, and platform
- Add publish action (and badge) which builds a Docker image and uploads it to the AWS ECR

## [0.6.1] - 2021-11-27

### Added

- Github action which checks version increment and changelog entry

## [0.6.0] - 2021-11-26

### Added

- New Covalent RTD theme
- sphinx extension sphinx-click for CLI RTD
- Sections in RTD
- init.py in both covalent-dispatcher logger module and cli module for it to be importable in sphinx

### Changed

- docutils version that was conflicting with sphinx

### Removed

- Old aq-theme

## [0.5.1] - 2021-11-25

### Added

- Integration tests combining both covalent and covalent-dispatcher modules to test that
  lattice workflow are properly planned and executed.
- Integration tests for the covalent-dispatcher init module.
- pytest-asyncio added to requirements.

## [0.5.0] - 2021-11-23

### Added

- Results manager file to get results from a file, delete a result, and redispatch a result object.
- Results can also be awaited to only return a result if it has either been completed or failed.
- Results class which is used to store the results with all the information needed to be used again along with saving the results to a file functionality.
- A result object will be a mercurial object which will be updated by the dispatcher and saved to a file throughout the dispatching and execution parts.
- Direct manipulation of the transport graph inside a result object takes place.
- Utility to convert a function definition string to a function and vice-versa.
- Status class to denote the status of a result object and of each node execution in the transport graph.
- Start and end times are now also stored for each node execution as well as for the whole dispatch.
- Logging of `stdout` and `stderr` can be done by passing in the `log_stdout`, `log_stderr` named metadata respectively while dispatching.
- In order to get the result of a certain dispatch, the `dispatch_id`, the `results_dir`, and the `wait` parameter can be passed in. If everything is default, then only the dispatch id is required, waiting will not be done, and the result directory will be in the current working directory with folder name as `results/` inside which every new dispatch will have a new folder named according to their respective dispatch ids, containing:
  - `result.pkl` - (Cloud)pickled result object.
  - `result_info.yaml` - yaml file with high level information about the result and its execution.
  - `dispatch_source.py` - python file generated, containing the original function definitions of lattice and electrons which can be used to dispatch again.

### Changed

- `logfile` named metadata is now `slurm_logfile`.
- Instead of using `jsonpickle`, `cloudpickle` is being used everywhere to maintain consistency.
- `to_json` function uses `json` instead of `jsonpickle` now in electron and lattice definitions.
- `post_processing` moved to the dispatcher, so the dispatcher will now store a finished execution result in the results folder as specified by the user with no requirement of post processing it from the client/user side.
- `run_task` function in dispatcher modified to check if a node has completed execution and return it if it has, else continue its execution. This also takes care of cases if the server has been closed mid execution, then it can be started again from the last saved state, and the user won't have to wait for the whole execution.
- Instead of passing in the transport graph and dispatch id everywhere, the result object is being passed around, except for the `asyncio` part where the dispatch id and results directory is being passed which afterwards lets the core dispatcher know where to get the result object from and operate on it.
- Getting result of parent node executions of the graph, is now being done using the result object's graph. Storing of each execution's result is also done there.
- Tests updated to reflect the changes made. They are also being run in a serverless manner.

### Removed

- `LatticeResult` class removed.
- `jsonpickle` requirement removed.
- `WorkflowExecutionResult`, `TaskExecutionResult`, and `ExecutionError` singleton classes removed.

### Fixed

- Commented out the `jwt_required()` part in `covalent-dispatcher/_service/app.py`, may be removed in later iterations.
- Dispatcher server will now return the error message in the response of getting result if it fails instead of sending every result ever as a response.

## [0.4.3] - 2021-11-23

### Added

- Added a note in Known Issues regarding port conflict warning.

## [0.4.2] - 2021-11-24

### Added

- Added badges to README.md

## [0.4.1] - 2021-11-23

### Changed

- Removed old coverage badge and fixed the badge URL

## [0.4.0] - 2021-11-23

### Added

- Codecov integrations and badge

### Fixed

- Detached pipelines no longer created

## [0.3.0] - 2021-11-23

### Added

- Wrote a Code of Conduct based on <https://www.contributor-covenant.org/>
- Added installation and environment setup details in CONTRIBUTING
- Added Known Issues section to README

## [0.2.0] - 2021-11-22

### Changed

- Removed non-open-source executors from Covalent. The local SLURM executor is now
- a separate repo. Executors are now plugins.

## [0.1.0] - 2021-11-19

### Added

- Pythonic CLI tool. Install the package and run `covalent --help` for a usage description.
- Login and logout functionality.
- Executor registration/deregistration skeleton code.
- Dispatcher service start, stop, status, and restart.

### Changed

- JWT token is stored to file instead of in an environment variable.
- The Dask client attempts to connect to an existing server.

### Removed

- Removed the Bash CLI tool.

### Fixed

- Version assignment in the covalent init file.

## [0.0.3] - 2021-11-17

### Fixed

- Fixed the Dockerfile so that it runs the dispatcher server from the covalent repo.

## [0.0.2] - 2021-11-15

### Changed

- Single line change in ci script so that it doesn't exit after validating the version.
- Using `rules` in `pytest` so that the behavior in test stage is consistent.

## [0.0.1] - 2021-11-15

### Added

- CHANGELOG.md to track changes (this file).
- Semantic versioning in VERSION.
- CI pipeline job to enforce versioning.<|MERGE_RESOLUTION|>--- conflicted
+++ resolved
@@ -7,17 +7,15 @@
 
 ## [UNRELEASED]
 
-<<<<<<< HEAD
 ### Changed
 
 - The results and data service now support batch deleting via query strings
-=======
+
 ## [0.57.0] - 2022-04-05
 
 ### Added
 
 - Variables to assign service hosts
->>>>>>> 363c64fd
 
 ## [0.56.1] - 2022-04-05
 
