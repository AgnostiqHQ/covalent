--- conflicted
+++ resolved
@@ -9,7 +9,6 @@
 
 ### Added
 
-<<<<<<< HEAD
 - Helper routines to facilitate data access for cancelling dispatches
 - Adding `Job` table to DB to track job ids corresponding to electrons in a lattice
 
@@ -17,7 +16,6 @@
 
 - Removed redundant `session.commit()` calls when inside a session context manager
 - Added debug log statements
-=======
 - TransportGraphOps class for diffing operations on transport graphs.
 - Added make derived dispatch method.
 - Apply electron updates method to _TransportGraph.
@@ -25,7 +23,6 @@
 ### Operations
 
 - Added job in `nightly` to trigger base executor image builds after a Covalent `pre-release`
->>>>>>> 8077f5bf
 
 ## [0.215.0-rc.0] - 2023-02-01
 
