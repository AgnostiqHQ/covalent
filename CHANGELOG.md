--- conflicted
+++ resolved
@@ -7,13 +7,11 @@
 
 ## [UNRELEASED]
 
-<<<<<<< HEAD
-### Added
+### Fixed
 
 - Ensure that runner and dispatcher work properly together.
-=======
+
 ## [0.35.0] - 2022-03-29
-
 
 ### Added
 
@@ -29,7 +27,6 @@
 - Run tests on changelog workflow completion instead of push to develop to avoid race condition
 - Use covalent ops bot token for automated pushes to develop
 - sed command syntax in changelog.yml
->>>>>>> 10604e1a
 
 ## [0.34.5] - 2022-03-28
 
