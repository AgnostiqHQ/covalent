--- conflicted
+++ resolved
@@ -7,11 +7,10 @@
 
 ## [UNRELEASED]
 
-<<<<<<< HEAD
 ### Tests
 
 - Added tests for UI backend endpoints
-=======
+
 ## [0.64.0] - 2022-04-06
 
 ### Fixed
@@ -84,7 +83,6 @@
 ### Added
 
 - `nats` service in `docker-compose` files
->>>>>>> 74d97fa4
 
 ## [0.57.0] - 2022-04-05
 
