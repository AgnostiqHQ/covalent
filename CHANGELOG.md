# Changelog

All notable changes to this project will be documented in this file.

The format is based on [Keep a Changelog](https://keepachangelog.com/en/1.0.0/),
and this project adheres to [Semantic Versioning](https://semver.org/spec/v2.0.0.html).

## [UNRELEASED]

<<<<<<< HEAD
### Added

- Corrected support from distributed Hamiltonian expval calculations
- Exposed qelectron db in sdk result object
- UI changes added for qelectrons and fix for related config file corruption
- UI fix regarding Qelectron not showing up
- Performance optimisation of UI for large Qelectrons
## Tests

- Changed the method for startup and shutdown events for pytest to work with fastapi version 0.93.0
- Fixed test cases to adapt changes to SQLAlchemy version 1.4.49

### Docs

- Fix autodoc for SSH, Slurm, AWS Braket, AWS Lambda, AWS EC2, AWS Batch, Google Batch 
- Updated documentation links in README

=======
>>>>>>> dde197ff
### Operations

- Respecting node version as specified in `.nvmrc` file for tests workflow
- Bumped versions in pre-commit config
- Added prettier for markdown files.
- Reduce the number of pinned version numbers in the `setup.py`, `requirements.txt`, and `requirements-client.txt`
- Updated the `wci.yml` file with new features
- Bumped pre-commit versions
- Temporarily running nightly hourly to test whether the fix worked
- Reverted to daily frequency for nightly

### Added

- File transfer strategy for GCP storage
- Add CLI status for zombie, stopped process.
- Fix for double locking file in configurations.

### Docs

- Added documentation for Azure Blob Storage file transfers
- Added documentation for Google Cloud Storage file transfers
- Enhanced the quickstart with a set of commonly used features
- Removed duplicate "stop server" warning in the First Experimemnt page
- Fixed typo in quickstart
- Fix autodoc for SSH, Slurm, AWS Braket, AWS Lambda, AWS EC2, AWS Batch, Google Batch 
- Fix autodoc for SSH, Slurm, AWS Braket, AWS Lambda, AWS EC2, AWS Batch, Google Batch 
- Updated documentation links in README
- Updating and reorganizing RTD API documentation
- Adding example links in API documentation

### Changed

- Removed the upper limit from `dask` and `distributed` packages' versions until we find a version which is incompatible with Covalent.
- When the server is stopped, any workflows in a non-terminal state are first cancelled
- Pinned sqlalchemy version with upper limit <2.0.0.
- Added rich support to cli for better printing statements. 

### Tests

- Skipping functional tests for azure blob storage and gcp storage how to guides since they require credentials to run.
- Added testcases for GUI backend.
- Changed the method for startup and shutdown events for pytest to work with fastapi version 0.93.0
- Fixed test cases to adapt changes to SQLAlchemy version 1.4.49
- Ignored remote file transfer how-to functional tests.
- Skipping a UI backend test for now
- Fixed `test_decorated_function` test case in functional tests

### Fixed

- Using `filelock` package now for platform independent file locking of config file. This should fix the failing tests as well as improve compatibility with Windows.
- When stopping the server, we send the proper `SIGINT` signal to uvicorn instead of `SIGKILL` which allows the second part of the FastAPI `lifespan` to execute properly.
- Fixed the outstanding incompatibities between front-end data layer and a postgres database
- Reverted file-lock changes
- Fixed dispatches list UI api caused by pydantic config.
- Fixed graph API.
- Fixed UI backend unit test case.
- Executor and workflow executor data dictionaries are passed to sublattices

## [0.227.0-rc.0] - 2023-06-13

### Authors

- Andrew S. Rosen <asrosen93@gmail.com>
- Co-authored-by: Sankalp Sanand <sankalp@agnostiq.ai>
- Will Cunningham <wjcunningham7@users.noreply.github.com>
- Co-authored-by: pre-commit-ci[bot] <66853113+pre-commit-ci[bot]@users.noreply.github.com>
- Co-authored-by: Casey Jao <casey@agnostiq.ai>


### Added

- File transfer strategy for Azure blob storage

### Fixed

- Read in `README.md` with `encoding="utf-8"` in `setup.py`

### Docs

- Fix `Lattice` docstring in RTD.
- Added a missing `,` to the Slurm docs.

### Operations

- Update the PR template.

## [0.226.0-rc.0] - 2023-06-09

### Authors

- Sankalp Sanand <sankalp@agnostiq.ai>

### Changed

- Reverting nightly frequency back to midnight basis

## [0.225.0-rc.0] - 2023-06-08

### Authors

- Sankalp Sanand <sankalp@agnostiq.ai>
- Madhur Tandon <20173739+madhur-tandon@users.noreply.github.com>
- Prasanna Venkatesh <54540812+Prasy12@users.noreply.github.com>
- Co-authored-by: kamalesh.suresh <kamalesh.suresh@psiog.com>
- Co-authored-by: pre-commit-ci[bot] <66853113+pre-commit-ci[bot]@users.noreply.github.com>
- Co-authored-by: Andrew S. Rosen <asrosen93@gmail.com>
- Faiyaz Hasan <faiyaz@agnostiq.ai>
- Co-authored-by: sriranjani venkatesan <sriranjani.venkatesan@psiog.com>
- Will Cunningham <wjcunningham7@users.noreply.github.com>
- Co-authored-by: kessler-frost <ssanand@hawk.iit.edu>
- Co-authored-by: santoshkumarradha <santosh@agnostiq.ai>
- Co-authored-by: Casey Jao <casey@agnostiq.ai>

### Changed

- Temporarily changing the nightly frequency to every hour

## [0.224.0-rc.0] - 2023-06-04

### Authors

- Sankalp Sanand <sankalp@agnostiq.ai>
- Madhur Tandon <20173739+madhur-tandon@users.noreply.github.com>
- Prasanna Venkatesh <54540812+Prasy12@users.noreply.github.com>
- Co-authored-by: kamalesh.suresh <kamalesh.suresh@psiog.com>
- Co-authored-by: pre-commit-ci[bot] <66853113+pre-commit-ci[bot]@users.noreply.github.com>
- Co-authored-by: Andrew S. Rosen <asrosen93@gmail.com>
- Faiyaz Hasan <faiyaz@agnostiq.ai>
- Co-authored-by: sriranjani venkatesan <sriranjani.venkatesan@psiog.com>
- Will Cunningham <wjcunningham7@users.noreply.github.com>
- Co-authored-by: kessler-frost <ssanand@hawk.iit.edu>
- Co-authored-by: santoshkumarradha <santosh@agnostiq.ai>
- Co-authored-by: Casey Jao <casey@agnostiq.ai>

### Changed

- Error messages are propagated to stdout when the server is not started. These changes are applied to `dispatch`, `redispatch`, and `get_result`.


### Docs

- Fix typo in GCP Batch executor RTD.
- Add steps for setting up GUI for local development in contribution guidelines.

### Fixed

- Resolving correct python executable
- Error handling for random URLs/random dispatchId entered on the GUI
- Fixed support for dynamically assigning `executor` to `Electron` class
- Fixed nightly by activating environment before running tests in `tests.yml`

### Added

- `executor` property to `Electron` class, allowing updation of executor after electron function definition
- Added ability to hide post-processing electrons on the UI.
- Added prettify of names for the graph screen on the UI.
- Ability to specify a `workdir` for `local` and `dask` executors along with `create_unique_workdir` option for each electron / node.
- Heartbeat file is created and updated when the server is running
- Added `SQLiteTrigger` class to the `triggers` module.

### Removed

- Removed unused module `covalent._data_store`
- Stress test files of cpu and sublattice stress tests removed from functional tests suite.

### Operations

- Nightly frequency set to midnight EST

## [0.223.1-rc.0] - 2023-05-17

### Authors

- Janosh Riebesell <janosh.riebesell@gmail.com>
- Co-authored-by: Alejandro Esquivel <ae@alejandro.ltd>

### Fixed

- only pin `aiohttp` downwards to fix install on Python 3.11 [#1654](https://github.com/AgnostiqHQ/covalent/pulls/1654)

## [0.223.0-rc.0] - 2023-05-17

### Authors

- Alejandro Esquivel <ae@alejandro.ltd>
- Madhur Tandon <20173739+madhur-tandon@users.noreply.github.com>
- Sankalp Sanand <sankalp@agnostiq.ai>
- Co-authored-by: kessler-frost <ssanand@hawk.iit.edu>
- Faiyaz Hasan <faiyaz@agnostiq.ai>
- Andrew S. Rosen <asrosen93@gmail.com>
- Co-authored-by: pre-commit-ci[bot] <66853113+pre-commit-ci[bot]@users.noreply.github.com>
- Co-authored-by: Santosh kumar <29346072+santoshkumarradha@users.noreply.github.com>

### Added

- Added the `CloudResourceManager` class
- A new tutorial for a dynamic quantum chemistry workflow

### Tests

- Added tests for the `CloudResourceManager` class

### Docs

- Fix docstring for set_config
- Redispatch feature page in Read the Docs.
- Clarify installation instructions for SLURM plugin in Read the Docs (x2).
- Fix waiting order of electrons in docs inside snippet for adding a dependency when inputs and outputs are independent.
- Expose GCP Batch executor RTD.
- Add GCP Batch executor image in RTD.

### Fixed

- DB path creation now takes place at import time so that the CLI commands don't fail
- Raise error on dispatching a non-lattice
- Helpful message when trying to dispatch a workflow when covalent server is not available
- Open UI preview of transport graph when `lattice.draw()` is invoked and print URL of the same
- Defer creation of server specific config entries until covalent is started
- Functional tests on CI
- Move dask worker space to covalent cache instead of `site-packages`

### Docs

- Updated Feature documentation for Triggers with an example and minor corrections

### Removed

- Duplicate mocks for `UI_SRVDIR`
- Duplicate `_get_cancel_requested` method from `covalent_dispatcher/_core/runner.py`

### Tests

- Re-enable `test_run_workflow_does_not_deserialize`

### Authors

- Madhur Tandon <madhurtandon23@gmail.com>

### Operations

- Removed "already released" check from stable changelog action

## [0.222.0-rc.0] - 2023-04-27

### Authors

- Faiyaz Hasan <faiyaz@agnostiq.ai>
- Co-authored-by: kessler-frost <ssanand@hawk.iit.edu>
- Co-authored-by: Alejandro Esquivel <ae@alejandro.ltd>

### Changed

- Implementation of `TransportableObject` property method to be backwards compatible with version 0.209.1.

### Tests

- Updated QA stress test execution time baseline.

## [0.221.1-rc.0] - 2023-04-26

### Authors

- Madhur Tandon <20173739+madhur-tandon@users.noreply.github.com>
- Co-authored-by: Alejandro Esquivel <ae@alejandro.ltd>
- Faiyaz Hasan <faiyaz@agnostiq.ai>
- Rob de Wit <RCdeWit@users.noreply.github.com>
- Co-authored-by: pre-commit-ci[bot] <66853113+pre-commit-ci[bot]@users.noreply.github.com>
- Sankalp Sanand <sankalp@agnostiq.ai>
- Co-authored-by: kessler-frost <ssanand@hawk.iit.edu>

### Tests

- Move QA scripts from QA repo to Covalent functional tests.

### Docs

- Update requirements file for the tutorials: `1_QuantumMachineLearning/pennylane_kernel/source.ipynb` and `machine_learning/dnn_comparison.ipynb`.
- Add macOS 13 (Ventura) to [compatibility list](doc/source/getting_started/compatibility.rst).
- Fixed broken links and typos in the documentation.

### Authors

- Madhur Tandon <madhurtandon23@gmail.com>

### Fixed

- Result status comparison
- Raise error on extra args/kwargs
- Fixed redispatching and trigger server address passing in base trigger

## [0.221.0-rc.0] - 2023-04-17

### Authors

- Faiyaz Hasan <faiyaz@agnostiq.ai>

### Changed

- Moved TransportableObject from transport.py to a new file transportable_object.py.

## [0.220.0-rc.0] - 2023-04-14

### Authors

- Alejandro Esquivel <ae@alejandro.ltd>
- Faiyaz Hasan <faiyaz@agnostiq.ai>
- Sankalp Sanand <sankalp@agnostiq.ai>
- Co-authored-by: kessler-frost <ssanand@hawk.iit.edu>
- Co-authored-by: pre-commit-ci[bot] <66853113+pre-commit-ci[bot]@users.noreply.github.com>
- Venkat Bala <15014089+venkatBala@users.noreply.github.com>
- Co-authored-by: Santosh kumar <29346072+santoshkumarradha@users.noreply.github.com>
- dwelsch-esi <116022979+dwelsch-esi@users.noreply.github.com>
- Ara Ghukasyan <38226926+araghukas@users.noreply.github.com>

### Operations

- Updating `nightly` frequency (temp)

### Added

- Tutorial for hybrid neural network using Covalent, AWSBatch, and Qiskit Runtime.
- Environment variable that users can set to specify the location where Covalent can find their defined executors.
- Task group id in Electrons.
- Reconstruct postprocessing method.

### Fixed

- Doubling of nodes that are added to the transport graph.
- Ensure postprocessing node end time is added as the workflow end time.
- Functional tests
- Custom executor how to guide, and its loading mechanism in covalent server.
- Broken postprocessing unit test.

### Added

- Postprocessing as electrons.
- Postprocessing class in `postprocessing.py` module for all the different postprocessing helper methods and algorithms.

### Changed

- Postprocessing logic.
- Sublattice logic. Sublattices are now treated as electrons. Once the transport graph has been built, the status get changed to `DISPATCHING` at which point it is executed as another workflow.

### Removed

- Postprocessing from runners.

### Docs

- Updated How-to documents.
- Port of Pennylane's Univariate QVR tutorial using Covalent to this repo.
- Adding troubleshooting guide to RTD's
- Added a note to First Experiment offering initial intro to executors.
- Adding Google Batch executor plugin RTD

## [0.219.0-rc.0] - 2023-03-01

### Authors

- Alejandro Esquivel <ae@alejandro.ltd>
- Faiyaz Hasan <faiyaz@agnostiq.ai>
- Sankalp Sanand <sankalp@agnostiq.ai>
- Co-authored-by: kessler-frost <ssanand@hawk.iit.edu>
- Co-authored-by: pre-commit-ci[bot] <66853113+pre-commit-ci[bot]@users.noreply.github.com>
- Venkat Bala <15014089+venkatBala@users.noreply.github.com>
- Co-authored-by: Santosh kumar <29346072+santoshkumarradha@users.noreply.github.com>

### Docs

- Adding `cancellation` RTD text files

### Added

- `disable_run` option added to enable "saving-only" option on covalent server and not executing the workflow
- `register_triggers`, `stop_triggers` functions added to `LocalDispatcher` class
- `triggers` parameter to the lattice metadata
- `BaseTrigger`, `DirTrigger`, `TimeTrigger` classes added available to be assigned to any lattice enabling the triggers feature
- `TriggerLoader` class added enabling loading of any kind of triggers including user defined ones without requiring installation
- CLI options to start covalent server in triggers only, and no triggers mode
- `is_pending` option added during redispatch to resume execution of a previously "saved-only", i.e pending workflow
- API routes added for Triggers server

### Changed

- Modified `ct.get_result` to allow for status only requests

### Fixed

- UI crashing if time values are null
- No longer adding "http://" every time a dispatcher address is provided in local dispatcher class in order to use the provided address exactly

### Docs

- Added documentation for "Triggers" and a separate section for similar "Features"
- Tutorial guidelines

### Tests

- Updated and added tests to account for all of the above triggers related changes

### Operations

- Lowering number of jest workers as an attempt to fix flaky UI functional tests
- Added exception for nightly to pass if conda release fails

## [0.218.0-rc.0] - 2023-02-21

### Authors

- Will Cunningham <wjcunningham7@users.noreply.github.com>
- Venkat Bala <15014089+venkatBala@users.noreply.github.com>
- Co-authored-by: Santosh kumar <29346072+santoshkumarradha@users.noreply.github.com>
- Co-authored-by: Alejandro Esquivel <ae@alejandro.ltd>
- Faiyaz Hasan <faiyaz@agnostiq.ai>
- Sankalp Sanand <sankalp@agnostiq.ai>
- Co-authored-by: kessler-frost <ssanand@hawk.iit.edu>
- Co-authored-by: Venkat Bala <venkat@agnostiq.ai>

### Added

- Added feature to support cancelling workflow dispatches
- Updating/adding new tests to improve code coverage

### Fixed

- Redispatch bug involving copying reusable nodes from old transport graph to new transport graph.
- Pennylane tutorial notebook.

### Docs

- Redispatch API section.
- Add how to for redispatch.
- Mention redispatch in the concepts section.
- Update `AWS Lambda` executor RTD with steps to extend the base executor image for installing custom packages

### Changed

- Enhanced the Dockerfile to include builds from various sources and a differentiation between SDK and Server builds

### Operations

- Updated pre-commit hook versions
- Updated codecov upload steps in tests workflow to fail if upload to codecov fails

## [0.217.0-rc.0] - 2023-02-12

### Authors

- Faiyaz Hasan <faiyaz@agnostiq.ai>
- dwelsch-esi <116022979+dwelsch-esi@users.noreply.github.com>
- Co-authored-by: dwelsch-memverge <david.welsch@memverge.com>
- Co-authored-by: pre-commit-ci[bot] <66853113+pre-commit-ci[bot]@users.noreply.github.com>
- Co-authored-by: Santosh kumar <29346072+santoshkumarradha@users.noreply.github.com>
- Co-authored-by: Will Cunningham <wjcunningham7@gmail.com>

### Fixed

- Redispatch bug.

### Changed

- Location of function to load result from the database now moved to load module in covalent_dispatcher/\_db folde.

### Added

- API endpoint for redispatching.
- Unit and functional tests for redispatching.

### Docs

- Updated self-deployment (server deployment).

## [0.216.0-rc.0] - 2023-02-05

### Authors

- Venkat Bala <15014089+venkatBala@users.noreply.github.com>
- Co-authored-by: Alejandro Esquivel <ae@alejandro.ltd>
- Faiyaz Hasan <faiyaz@agnostiq.ai>
- Ara Ghukasyan <38226926+araghukas@users.noreply.github.com>

### Removed

- References to specific IBMQ hub/group/project in tutorial 5

### Added

- TransportGraphOps class for diffing operations on transport graphs.
- Added make derived dispatch method.
- Apply electron updates method to \_TransportGraph.

### Operations

- Added job in `nightly` to trigger base executor image builds after a Covalent `pre-release`

## [0.215.0-rc.0] - 2023-02-01

### Authors

- Faiyaz Hasan <faiyaz@agnostiq.ai>
- Alejandro Esquivel <ae@alejandro.ltd>

### Docs

- Added IBMQ tutorial

### Added

- Workflow re-dispatching functionality.

## [0.214.0-rc.0] - 2023-01-25

### Authors

- Faiyaz Hasan <faiyaz@agnostiq.ai>
- Alejandro Esquivel <ae@alejandro.ltd>

### Operations

- Fixed stable-changelog action removed `.catch` added `.on('error')`
- Removed AWS base executor deployment from `release.yml`
- Removed experimental tests from nightly test matrix (will be brought back but in different workflow)
- Updated release workflow to continue if release tag already exists

### Removed

- Slurm executor reference from qaoa tutorial since it's not compatible with conda env at the moment.

### Fixed

- Braket pip installation instructions.

## [0.213.2-rc.0] - 2023-01-21

### Authors

- Will Cunningham <wjcunningham7@users.noreply.github.com>

### Fixed

- Removing the entrypoint for SDK-only install
- Updating client requirements to match server versions

## [0.213.1-rc.0] - 2023-01-20

### Authors

- Faiyaz Hasan <faiyaz@agnostiq.ai>
- Alejandro Esquivel <ae@alejandro.ltd>
- dwelsch-esi <116022979+dwelsch-esi@users.noreply.github.com>

### Fixed

- Load plugins only when COVALENT_PLUGIN_LOAD environment variable has been set to a Truthy value.

### Docs

- Published Self-Deployment Guide

## [0.213.0-rc.0] - 2023-01-18

### Authors

- dwelsch-esi <116022979+dwelsch-esi@users.noreply.github.com>
- Co-authored-by: dwelsch-memverge <david.welsch@memverge.com>
- Co-authored-by: pre-commit-ci[bot] <66853113+pre-commit-ci[bot]@users.noreply.github.com>
- Sankalp Sanand <sankalp@agnostiq.ai>
- Co-authored-by: kessler-frost <ssanand@hawk.iit.edu>
- Co-authored-by: Faiyaz Hasan <faiyaz@agnostiq.ai>
- Co-authored-by: Casey Jao <casey@agnostiq.ai>
- Co-authored-by: Santosh kumar <29346072+santoshkumarradha@users.noreply.github.com>
- Co-authored-by: Will Cunningham <wjcunningham7@gmail.com>
- Will Cunningham <wjcunningham7@users.noreply.github.com>
- Co-authored-by: Alejandro Esquivel <ae@alejandro.ltd>

### Fixed

- MNIST tutorial now shows non-Null outputs and the classifier training log image has been updated.
- Minor changes to tutorials: autoencoder, quantum and classical svm, ensemble classification, iris classification with Pennylane, quantum chemistry, DNN tutorial, qaoa, spacetime tutorial etc.
- The range of `networkx` versions in requirements.txt weren't compatible with each other, thus it is pinned to `2.8.6` now
- SDK-only sdist and installation should now work as expected, not packaging the server

### Added

- Added `dispatcher_addr` argument to `ct.get_result` similar to `ct.dispatch` so that it doesn't always fallback to using the default configured address

### Tests

- Updated `_get_result_from_dispatcher` test to verify whether using a link directly works or not

### Docs

- Revised UI reference. Added Settings page documentation.
- Added broken UI links in README

## [0.212.1-rc.0] - 2023-01-14

### Authors

- Casey Jao <casey@agnostiq.ai>

### Fixed

- Fixed naming of collection nodes (was breaking postprocessing)
- Restored compatibility with stable release of AWS executors

## [0.212.0-rc.0] - 2023-01-13

### Authors

- Prasanna Venkatesh <54540812+Prasy12@users.noreply.github.com>
- Co-authored-by: kamalesh.suresh <kamalesh.suresh@psiog.com>
- Co-authored-by: Amalan Jenicious F <amalan.jenicious@psiog.com>
- Co-authored-by: Alejandro Esquivel <ae@alejandro.ltd>

### Added

- Front-end pending unit tests for the GUI.

## [0.211.1-rc.0] - 2023-01-12

### Authors

- Prasanna Venkatesh <54540812+Prasy12@users.noreply.github.com>
- Co-authored-by: Aravind-psiog <aravind.prabaharan@psiog.com>
- Co-authored-by: ArunPsiog <arun.mukesh@psiog.com>
- Co-authored-by: Alejandro Esquivel <ae@alejandro.ltd>

### Fixed

- Optimization of logs on the GUI for large log file sizes.
- Fixed UI pagination not working for more than 11 pages
- Runtime field counting down for select running dispatches

## [0.211.0-rc.0] - 2023-01-10

### Authors

- Alejandro Esquivel <ae@alejandro.ltd>

### Changed

- Changed decode-uri-component package version on webapp yarn-lock file.
- Changed json5 package version on webapp yarn-lock file.

## [0.210.0-rc.0] - 2023-01-05

### Authors

- Alejandro Esquivel <ae@alejandro.ltd>

### Changed

- Reverted nightly frequency back to once a day

### Docs

- Updated compatibility matrix

## [0.209.1-rc.0] - 2022-12-15

### Authors

- Alejandro Esquivel <ae@alejandro.ltd>
- dwelsch-esi <116022979+dwelsch-esi@users.noreply.github.com>
- Co-authored-by: dwelsch-memverge <david.welsch@memverge.com>
- Co-authored-by: Santosh kumar <29346072+santoshkumarradha@users.noreply.github.com>
- Co-authored-by: pre-commit-ci[bot] <66853113+pre-commit-ci[bot]@users.noreply.github.com>
- Co-authored-by: santoshkumarradha <santosh@agnostiq.ai>
- RaviPsiog <111348352+RaviPsiog@users.noreply.github.com>
- Co-authored-by: RaviPsiog <ravieja.gurram@psiog.com>
- Co-authored-by: Faiyaz Hasan <faiyaz@agnostiq.ai>
- Casey Jao <casey@agnostiq.ai>
- Co-authored-by: Will Cunningham <wjcunningham7@users.noreply.github.com>
- Prasanna Venkatesh <54540812+Prasy12@users.noreply.github.com>
- Ara Ghukasyan <38226926+araghukas@users.noreply.github.com>
- Venkat Bala <15014089+venkatBala@users.noreply.github.com>
- Co-authored-by: Venkat Bala <venkat@agnostiq.ai>

### Fixed

- Removed merge conflict symbols in changelog

## [0.209.0-rc.0] - 2022-12-15

### Authors

- Alejandro Esquivel <ae@alejandro.ltd>
- dwelsch-esi <116022979+dwelsch-esi@users.noreply.github.com>
- Co-authored-by: dwelsch-memverge <david.welsch@memverge.com>
- Co-authored-by: Santosh kumar <29346072+santoshkumarradha@users.noreply.github.com>
- Co-authored-by: pre-commit-ci[bot] <66853113+pre-commit-ci[bot]@users.noreply.github.com>
- Co-authored-by: santoshkumarradha <santosh@agnostiq.ai>
- RaviPsiog <111348352+RaviPsiog@users.noreply.github.com>
- Co-authored-by: RaviPsiog <ravieja.gurram@psiog.com>
- Co-authored-by: Faiyaz Hasan <faiyaz@agnostiq.ai>
- Casey Jao <casey@agnostiq.ai>
- Co-authored-by: Will Cunningham <wjcunningham7@users.noreply.github.com>
- Prasanna Venkatesh <54540812+Prasy12@users.noreply.github.com>
- Ara Ghukasyan <38226926+araghukas@users.noreply.github.com>
- Venkat Bala <15014089+venkatBala@users.noreply.github.com>
- Co-authored-by: Venkat Bala <venkat@agnostiq.ai>

### Added

- Adding support for PostgresQL DB backend
- Added check for `COVALENT_DATABASE_URL`, if exists connect sqlalchemy engine using that
- Adding `COVALENT_DATABASE_USER` and `COVALENT_DATABASE_PASSWORD` environment variables
- Adding `COVALENT_DATABASE_HOSTNAME` and `COVALENT_DATABASE_PORT` environment variables for easy configuration

### Changed

- Updated `requirements.txt` to include `pyscopg2`
- Refactored execution.py into loosely coupled modular pieces

### Fixed

- Build graph now sets all unset lattice constraints from defaults
- Fixed all failing functional tests
- Fixed local executor tests on MacOS by adding ProcessPoolExecutor

### Changed

- Updated `directory` like default environment variable paths to avoid creating redundant nested directories when self-hosting

### Docs

- Adding `Deployment` section for self-hosting guide

### Docs

- Rewrote Concepts section in docs
- Split Concepts into API, server, and UI sections
- Added new examples and graphics for Concepts

### Fixed

- Respecting specified AWS profile & region in remote executed S3 file transfers, defaulting to env vars of execution backend

### Added

- Added `TaskRuntimeError` exception for executor plugin implementations to signal to Covalent that a task raised an
  unhandled exception while running in the executor backend.
- Added environment variable for a remote database backend
- Added support for mysql and postgresql

### Changed

- Docs for Covalent's Slurm plugin updated with explanation for optional `srun` parameters.
- Electron errors are segregated by type; task runtime errors are
  stored in `stderr` while the `error` attribute of a node is reserved
  for exceptions raised by Covalent itself.
- When tasks fail in a workflow, the Lattice ErrorCard in the UI summarizes the failed tasks.

### Fixed

- Electrons will inherit the lattice executors.
- Sublattices inherit the parent lattice executor.
- When several electrons are running concurrently, their stdout and stderr are stored in the correct graph nodes.
- Electron errors now appear in the Electron ErrorCard when one clicks on a failed task in the UI.
- When an electron raises an exception during execution, the local and dask executors now try to recover any output that was already
  written.
- Fixed functional tests.
- Added `requirements-client.txt` to MANIFEST file
- Respecting specified AWS profile & region in remote executed S3 file transfers, defaulting to env vars of execution backend
- Fixed local executor tests on MacOS (second attempt)
- The `initialize_results_dir` method attempts to use an environment variable instead of the results directory in the payload
- Modified certain sqlalchemy commands for postgres compatibility
- Removed references to results_dir in the payload

### Docs

- Added DNN tutorial
- Updated AWS Plugins install instructions
- Updated AWS Plugins documentation (minor fixes)
- Rewrote intro material in README.
- Changed "Citation" in the README.
- Renamed "Release Notes" to "What's New?" in the README. Updated What's New with a description of the newest GUI functionality.
- Added "Quick Start" guide.
- Updated and reorganized doc landing page.
- Rewrote "Getting Started" page.
- Broke out "Installing from Source" instructions to separate page.
- Corrected some API class names in headers.
- Added an executors-and-UI graphic.
- Adding `Deployment` section for self-hosting guide

## [0.208.0-rc.0] - 2022-11-05

### Authors

- Faiyaz Hasan <faiyaz@agnostiq.ai>
- Casey Jao <casey@agnostiq.ai>
- Alejandro Esquivel <ae@alejandro.ltd>

### Operations

- Reverted nightly schedule back to daily at 4:00am
- Added Alejandro to PAUL_BLART group to allow trigerring of releases

### Added

- Support for transferring the contents of folders to and from S3 buckets using the file transfer module.

### Docs

- Rewrote intro material in README.
- Changed "Citation" in the README.
- Renamed "Release Notes" to "What's New?" in the README. Updated What's New with a description of the newest GUI functionality.

### Fixed

- Folder transfer unit test.
- Folder transfer download bug
- Result objects now print correctly when nodes fail

### Changed

- Width of lattice name column on dispatch list GUI.
- Optimzing larger graphs for better performance.

## [0.207.0-rc.0] - 2022-10-26

### Authors

- Alejandro Esquivel <ae@alejandro.ltd>
- Co-authored-by: pre-commit-ci[bot] <66853113+pre-commit-ci[bot]@users.noreply.github.com>

### Changed

- Running migrations automatically if none have run in the past (fresh installs, after purging)

## [0.206.0-rc.0] - 2022-10-26

### Authors

- Akalanka <8133713+boneyag@users.noreply.github.com>
- Co-authored-by: Will Cunningham <wjcunningham7@users.noreply.github.com>
- Co-authored-by: Scott Wyman Neagle <scott@agnostiq.ai>
- Scott Wyman Neagle <wymnea@protonmail.com>
- Co-authored-by: Will Cunningham <wjcunningham7@gmail.com>
- Co-authored-by: Alejandro Esquivel <ae@alejandro.ltd>
- Co-authored-by: Faiyaz Hasan <faiyaz@agnostiq.ai>
- Casey Jao <casey@agnostiq.ai>
- Venkat Bala <15014089+venkatBala@users.noreply.github.com>

### Docs

- Updated AWS Lambda executor docs to address conflict with using public ecr registries

### Docs

- Fixed missing RTD content under API section for covalent, cli, leptons, deps, data transfer

### Fixed

- Enabling logging by default
- Removed debugging output
- Clarify cli output when `covalent db migrate` needs to be run

### Changed

- Single line call to join instead of a for loop
- Updated black, mirrors-prettier, and detect-secrets in pre-commit hooks

### Operations

- Updated hotfix logic to run on a merge to a release branch
- CodeQL workflow uses a test matrix to scan all repos in the Covalent ecosystem

## [0.205.0-rc.0] - 2022-10-19

### Authors

- Alejandro Esquivel <ae@alejandro.ltd>
- Venkat Bala <15014089+venkatBala@users.noreply.github.com>
- Casey Jao <casey@agnostiq.ai>

### Changed

- Made `root_dispatch_id` nullable to circumvent migration issues with sqlite in certain platforms

### Operations

- Updated all CI Slack alerts to all go to the #covalent-ci channel

### Fixed

- Rendering newlines in ErrorCard on the UI for displaying error stacktraces
- VERSION incrementing logic in changelog
- Fixed v11 migration to use render as batch to make DROP operations compatible with sqlite

## [0.204.1-rc.0] - 2022-10-18

### Authors

- Alejandro Esquivel <ae@alejandro.ltd>
- Venkat Bala <15014089+venkatBala@users.noreply.github.com>
- Casey Jao <casey@agnostiq.ai>

### Fixed

- `covalent restart` honors the `sdk.no_cluster` setting

### Docs

- Updated RTD with details about the new AWS lambda executor interface

### Operations

- Removed PAUL_BLART check on build sdist step in release.yml
- Consolidated pre & stable build into one step in release.yml

## [0.204.0-rc.0] - 2022-10-17

### Authors

- Alejandro Esquivel <ae@alejandro.ltd>
- Prasanna Venkatesh <54540812+Prasy12@users.noreply.github.com>
- Co-authored-by: Aravind-psiog <aravind.prabaharan@psiog.com>
- Co-authored-by: Manjunath PV <manjunath.poilath@psiog.com>
- Co-authored-by: pre-commit-ci[bot] <66853113+pre-commit-ci[bot]@users.noreply.github.com>
- Co-authored-by: RaviPsiog <raviteja.gurram@psiog.com>
- Co-authored-by: RaviPsiog <ravieja.gurram@psiog.com>
- Aravind <100823292+Aravind-psiog@users.noreply.github.com>
- Co-authored-by: Prasy12 <prasanna.venkatesh@psiog.com>

### Operations

- Fixing the validate distribution step given changes in -rc0 suffix to version

### Added

- RTD for User Interface
- Minor GUI fixes

### Fixed

- Re-applying default executor fix post config file reunification

## [0.203.0-rc.0] - 2022-10-14

### Authors

- Prasanna Venkatesh <54540812+Prasy12@users.noreply.github.com>
- Co-authored-by: Aravind-psiog <aravind.prabaharan@psiog.com>
- Co-authored-by: kamalesh.suresh <kamalesh.suresh@psiog.com>
- Co-authored-by: pre-commit-ci[bot] <66853113+pre-commit-ci[bot]@users.noreply.github.com>
- Casey Jao <casey@agnostiq.ai>
- Scott Wyman Neagle <wymnea@protonmail.com>
- Co-authored-by: Scott Wyman Neagle <scott@agnostiq.ai>
- Co-authored-by: Alejandro Esquivel <ae@alejandro.ltd>
- Will Cunningham <wjcunningham7@users.noreply.github.com>
- Will Cunningham <wjcunningham7@gmail.com>

### Added

- Ability to use terminal on the GUI.

### Fixed

- Exceptions when instantiating executors are handled
- Covalent start now waits for the server to settle before returning

### Operations

- updated hotfix logic to run on a merge to a release branch
- Fixing js github actions dist by re-building from develop
- Fixing syntax in describe action & compiled action manually

## [0.202.0] - 2022-10-11

### Authors

- Prasanna Venkatesh <54540812+Prasy12@users.noreply.github.com>
- Co-authored-by: ArunPsiog <arun.mukesh@psiog.com>
- Co-authored-by: kamalesh.suresh <kamalesh.suresh@psiog.com>
- Co-authored-by: Amalan Jenicious F <amalan.jenicious@psiog.com>
- Co-authored-by: Alejandro Esquivel <ae@alejandro.ltd>
- Casey Jao <casey@agnostiq.ai>

### Added

- Ability to view sublattices list as part of the main lattice
- Ability to view subalattices graph as part of main lattice

### Fixed

- Electron dependencies are no longer written twice to the DB during a workflow

## [0.201.0] - 2022-10-09

### Authors

- Venkat Bala <15014089+venkatBala@users.noreply.github.com>
- Will Cunningham <wjcunningham7@users.noreply.github.com>
- Co-authored-by: Scott Wyman Neagle <scott@agnostiq.ai>
- Co-authored-by: Alejandro Esquivel <ae@alejandro.ltd>
- Aravind <100823292+Aravind-psiog@users.noreply.github.com>
- Co-authored-by: Amalan Jenicious F <amalan.jenicious@psiog.com>
- Co-authored-by: kamalesh.suresh <kamalesh.suresh@psiog.com>
- Co-authored-by: Prasy12 <prasanna.venkatesh@psiog.com>
- Co-authored-by: ArunPsiog <arun.mukesh@psiog.com>
- Co-authored-by: pre-commit-ci[bot] <66853113+pre-commit-ci[bot]@users.noreply.github.com>
- Co-authored-by: Casey Jao <casey@agnostiq.ai>
- Co-authored-by: Will Cunningham <wjcunningham7@gmail.com>
- Okechukwu Emmanuel Ochia <okechukwu@agnostiq.ai>
- Scott Wyman Neagle <wymnea@protonmail.com>

### Docs

- Added AWS Plugins RTD page

### Fixed

- Updated import statements in alembic `env.py` file to refer to updated location of `DataStore` class
- Imports in entry_point

### Docs

- Fixed the docstring for `get_node_error`

### Changed

- move `upsert_lattice_data()` to dispatcher
- move `upsert_electron_data()` to dispatcher
- move `insert_electron_dependency_data()` to dispatcher
- move `persist()` to dispatcher
- move `get_unique_id()` to dispatcher
- move `initialize_result_object()` to dispatcher

### Removed

- `get_node_value` from `Result`

### Tests

- Updated more functional tests

## [0.200.0] - 2022-10-05

### Authors

- Venkat Bala <15014089+venkatBala@users.noreply.github.com>
- Scott Wyman Neagle <scott@agnostiq.ai>
- Co-authored-by: Faiyaz Hasan <faiyaz@agnostiq.ai>
- Co-authored-by: Will Cunningham <wjcunningham7@gmail.com>
- Will Cunningham <wjcunningham7@users.noreply.github.com>
- Co-authored-by: Alejandro Esquivel <ae@alejandro.ltd>
- Co-authored-by: pre-commit-ci[bot] <66853113+pre-commit-ci[bot]@users.noreply.github.com>
- Aravind <100823292+Aravind-psiog@users.noreply.github.com>
- Co-authored-by: Amalan Jenicious F <amalan.jenicious@psiog.com>
- Co-authored-by: kamalesh.suresh <kamalesh.suresh@psiog.com>
- Co-authored-by: Prasy12 <prasanna.venkatesh@psiog.com>
- Co-authored-by: ArunPsiog <arun.mukesh@psiog.com>
- Co-authored-by: Casey Jao <casey@agnostiq.ai>
- Okechukwu Emmanuel Ochia <okechukwu@agnostiq.ai>

## Docs

- Updated ECS Executor RTD with config & cloud resources table

### Added

- Ability to view the configuration file on the GUI as settings
- Ability to copy python objects for inputs and results for lattice and electrons

### Fixed

- Minor GUI bugs and improvements

### Docs

- Updated Lambda Executor RTD with config & cloud resources table
- Updated EC2, Braket, and Batch AWS Executors RTD with config & cloud resources table

### Operations

- Fixed syntax issues in `nightly.yml`
- Add `repository` arg to checkout in `version`
- fix `octokit` request action route, update env token
- create stable versions for stable releases
- add `fetch-depth: 0` to fetch entire history
- fix regex for matching version
- add `persist-credentials: false` in nightly
- Update `nightly` schedule to midnight EST
- Added CI for Ubuntu 22.04 / Python 3.8, 3.9
- Added CI for Centos 7 / Python 3.9
- Added experimental CI for Debian 11 / Python 3.11rc2
- Renamed Ubuntu images to Debian for accuracy
- Adding boilerplate workflow
- Syntax fixes in release.yml
- Verbose failure messages in boilerplate workflow
- Change license.yml to pip-license-checker action

## [0.199.0] - 2022-09-29

### Authors

- Venkat Bala <15014089+venkatBala@users.noreply.github.com>
- Co-authored-by: Will Cunningham <wjcunningham7@gmail.com>
- Co-authored-by: Scott Wyman Neagle <scott@agnostiq.ai>
- Will Cunningham <wjcunningham7@users.noreply.github.com>
- Sankalp Sanand <sankalp@agnostiq.ai>
- Casey Jao <casey@agnostiq.ai>
- Prasanna Venkatesh <54540812+Prasy12@users.noreply.github.com>
- Co-authored-by: Manjunath PV <manjunath.poilath@psiog.com>
- Co-authored-by: kamalesh.suresh <kamalesh.suresh@psiog.com>
- Co-authored-by: ArunPsiog <arun.mukesh@psiog.com>
- Co-authored-by: RaviPsiog <raviteja.gurram@psiog.com>
- Co-authored-by: pre-commit-ci[bot] <66853113+pre-commit-ci[bot]@users.noreply.github.com>
- Co-authored-by: Faiyaz Hasan <faiyaz@agnostiq.ai>
- Co-authored-by: Alejandro Esquivel <ae@alejandro.ltd>

### Tests

- Fixed `asserts` in stress tests
- Added unit tests for `defaults.py`
- Updated `test_sync()` to match the new function signature.

### Added

- `requirements-client.txt` file added.
- Logs tab on the GUI which displays the covalent logs and also the ability to download the log file.
- Missing copyrights to the file transfer module.

### Fixed

- Config file is now locked during reads and writes to mitigate concurrency issues
- In `defaults.py/get_default_executor`, condition to return `local` or `dask` is now fixed
- Strip "/" from the S3 bucket download "from file path" and the upload "to file path"
- Correctly return stderr in get_node_result

### Changed

- Installation requirements are now split into client side and server side requirements' files.
- `setup.py` modified to install client side requirements only, if `COVALENT_SDK_ONLY` environment variable is present and `True`.
- Updated `requirements.txt` and `tests/requirements.txt`
- Updated `nbconvert` by dependabot
- Split the `ConfigManager` into `Client` and `Server` components
- Update the `set/get/update` config methods to distinguish between the client and server parts
- `get_all_node_results()` uses in memory `Result` instead of DB
- `get_all_node_outputs()` uses in memory Result instead of DB

### Removed

- The DB dependency in `sync()`
- The ability for `sync()` to wait for all dispatches.

### Docs

- Fixed a notebook which was not rendering

### Operations

- Updating all references to local workflows
- Adding `nightly.yml` workflow for nightly CI
- Updated triggers to `tests` and `changelog` workflows
- Enhanced pre-release workflows
- `codecov` passthrough jobs added for when tests are not run
- Tests are run on one platform on pushes to `develop` to keep codecov reports accurate
- Test matrix source triggers changed from `workflow_call` to `schedule` since contexts are inherited
- Removed badges workflow; version badge is now generated using the latest pre-release tag
- Removed unused `push_to_s3` workflow
- Workflows authenticate to AWS using OIDC with specific roles
- Only the recommended platform is tested on pull requests
- Update check blocks to assert the `workflow_call` event type is replaced with `schedule`
- Create a hotfix when pushing to a release branch
- Update nightly trigger to `hourly` for testing
- Update `changelog` action token to `COVALENT_OPS_BOT_TOKEN`
- Remove `benchmark` workflow from `nightly` schedule
- Removed payload dependency from changelog action so it can run on a schedule
- Remove `benchmark` workflow from `nightly` schedule

## [0.198.0] - 2022-09-14

### Authors

- Scott Wyman Neagle <scott@agnostiq.ai>
- Co-authored-by: Will Cunningham <wjcunningham7@gmail.com>

### Operations

- Fix `release.yml` workflow
- Adding a step in `release.yml/docker` job to trigger the AWS executor base image build in the remote repo `covalent-aws-plugins`
- Pass all the necessary inputs for the triggered workflow as part of the HTTP POST request body
- Added MacOS 12 to test matrix

### Changed

- Skipping stalling `dask_executor` functional test
- Database is initialized in `covalent_ui/app.py` instead of in the CLI's `start` method in order to support management via `start-stop-daemon`.
- Convert `COVALENT_SVC_PORT` to `int` when parsing env var
- Skipping stalling `dask_executor` functional test

### Added

- Modified `_DEFAULT_CONSTRAINT_VALUES` to a dataclass called `DefaultMetadataValues`, it is still used as a dictionary everywhere (named `DEFAULT_METADATA_VALUES` instead) but in an object-like manner.
- Modified `_DEFAULT_CONFIG` to also be a dataclass called `DefaultConfig`, which is initialized whenever needed and used like a dictionary (named `DEFAULT_CONFIG`).
- `ConfigManager` is now thread safe since it is initialized whenever needed instead of one object being accessed by multiple processes/threads leading to corruption of the config file.
- Using `contextlib.supress` to ignore `psutil.NoSuchProcess` errors instead of `try/except` with `pass`.
- Filter workflow dispatches by status on the GUI.
- Delete all workflow dispatches present in the database from the GUI and add filter level deletion of workflow dispatches as well.
- Theme changes as part of latest wireframe.
- Factory functions to generate configurations and default metadata at the time when required. This is because certain values like default executors are only determined when the covalent server starts.
- Respecting the configuration options like default executor, no. of workers, developer mode, etc. when restarting the server.
- Unit tests for `remote_executor.py`
- Added alembic migrations script for DB schema v12
- Environment variables added to `defaults.py` in order to support system services
- Covalent OpenRC init script added

### Removed

- Deprecated `_DEFAULT_CONSTRAINTS_DEPRECATED` removed.
- Confusing `click` argument `no-cluster` instead of flag `--no-cluster` removed; this was also partially responsible for unexpected behaviour with using `no-cluster` option when starting covalent.

### Operations

- Fixed a bug in changelog.yml caused by passing a large list of commits as a var

### Tests

- Updated tests to reflect above changes.
- Updated more tests to DB schema v12
- Improved DB mocking in dispatcher tests

### Fixed

- Removed inheritance of `call_before` metadata related to file transfers from parent electron to collected nodes.
- Executor instances at runtime no longer inadvertently modify
  transport graph nodes when modifying their attributes.
- Syntax error in `tests.yml`

### Docs

- Updated AWS Lambda plugin rtd with mention to its limitations.
- Updated RTD concepts and tutorials to reflect new UI.

## [0.197.0] - 2022-09-08

### Authors

- Will Cunningham <wjcunningham7@users.noreply.github.com>
- Co-authored-by: Scott Wyman Neagle <scott@agnostiq.ai>
- Alejandro Esquivel <ae@alejandro.ltd>
- Co-authored-by: Will Cunningham <wjcunningham7@gmail.com>
- Aravind-psiog <100823292+Aravind-psiog@users.noreply.github.com>
- Faiyaz Hasan <faiyaz@agnostiq.ai>
- Co-authored-by: Venkat Bala <venkat@agnostiq.ai>
- Prasanna Venkatesh <54540812+Prasy12@users.noreply.github.com>
- Co-authored-by: Amalan Jenicious F <amalan.jenicious@psiog.com>
- Okechukwu Emmanuel Ochia <okechukwu@agnostiq.ai>
- Co-authored-by: pre-commit-ci[bot] <66853113+pre-commit-ci[bot]@users.noreply.github.com>
- Casey Jao <casey@agnostiq.ai>

### Fixed

- Fixed missing lattice and result object attributes after rehydrating from datastore.

### Changed

- Implemented v12 of the DB schema

### Tests

- Enhanced DB tests to check faithfulness of persist and rehydrate operations

### Docs

- Update user interface docs for filter and delete features.
- Added credential management page

## [0.196.0] - 2022-09-07

### Authors

- Will Cunningham <wjcunningham7@users.noreply.github.com>
- Co-authored-by: Scott Wyman Neagle <scott@agnostiq.ai>
- Alejandro Esquivel <ae@alejandro.ltd>
- Co-authored-by: Will Cunningham <wjcunningham7@gmail.com>
- Aravind-psiog <100823292+Aravind-psiog@users.noreply.github.com>
- Faiyaz Hasan <faiyaz@agnostiq.ai>
- Co-authored-by: Venkat Bala <venkat@agnostiq.ai>
- Prasanna Venkatesh <54540812+Prasy12@users.noreply.github.com>
- Co-authored-by: Amalan Jenicious F <amalan.jenicious@psiog.com>
- Okechukwu Emmanuel Ochia <okechukwu@agnostiq.ai>
- Co-authored-by: pre-commit-ci[bot] <66853113+pre-commit-ci[bot]@users.noreply.github.com>
- Casey Jao <casey@agnostiq.ai>

### Changed

- Sublattices are now run completely internally, without any HTTP calls.
- Lattice-level metadata is persisted atomically for sublattices.

## [0.195.0] - 2022-09-06

### Authors

- Will Cunningham <wjcunningham7@users.noreply.github.com>
- Co-authored-by: Scott Wyman Neagle <scott@agnostiq.ai>
- Alejandro Esquivel <ae@alejandro.ltd>
- Co-authored-by: Will Cunningham <wjcunningham7@gmail.com>
- Aravind-psiog <100823292+Aravind-psiog@users.noreply.github.com>
- Faiyaz Hasan <faiyaz@agnostiq.ai>
- Co-authored-by: Venkat Bala <venkat@agnostiq.ai>
- Prasanna Venkatesh <54540812+Prasy12@users.noreply.github.com>
- Co-authored-by: Amalan Jenicious F <amalan.jenicious@psiog.com>
- Okechukwu Emmanuel Ochia <okechukwu@agnostiq.ai>
- Co-authored-by: pre-commit-ci[bot] <66853113+pre-commit-ci[bot]@users.noreply.github.com>
- Casey Jao <casey@agnostiq.ai>

### Changed

- `import covalent` no longer pulls in the server components

### Operations

- Fixed `tests.yml` where `RECOMMENDED_PLATFORM` was not properly set

## [0.194.0] - 2022-09-06

### Authors

- Will Cunningham <wjcunningham7@users.noreply.github.com>
- Co-authored-by: Scott Wyman Neagle <scott@agnostiq.ai>
- Alejandro Esquivel <ae@alejandro.ltd>
- Co-authored-by: Will Cunningham <wjcunningham7@gmail.com>
- Aravind-psiog <100823292+Aravind-psiog@users.noreply.github.com>
- Faiyaz Hasan <faiyaz@agnostiq.ai>
- Co-authored-by: Venkat Bala <venkat@agnostiq.ai>
- Prasanna Venkatesh <54540812+Prasy12@users.noreply.github.com>
- Co-authored-by: Amalan Jenicious F <amalan.jenicious@psiog.com>
- Okechukwu Emmanuel Ochia <okechukwu@agnostiq.ai>
- Co-authored-by: pre-commit-ci[bot] <66853113+pre-commit-ci[bot]@users.noreply.github.com>
- Casey Jao <casey@agnostiq.ai>

### Operations

- Added a workflow which checks for missing or extra requirements
- Added pycln to pre-commit hooks #867

### Removed

- PyYAML
- tailer

## [0.193.0] - 2022-09-06

### Authors

- Will Cunningham <wjcunningham7@users.noreply.github.com>
- Co-authored-by: Scott Wyman Neagle <scott@agnostiq.ai>
- Alejandro Esquivel <ae@alejandro.ltd>
- Co-authored-by: Will Cunningham <wjcunningham7@gmail.com>
- Aravind-psiog <100823292+Aravind-psiog@users.noreply.github.com>
- Faiyaz Hasan <faiyaz@agnostiq.ai>
- Co-authored-by: Venkat Bala <venkat@agnostiq.ai>
- Prasanna Venkatesh <54540812+Prasy12@users.noreply.github.com>
- Co-authored-by: Amalan Jenicious F <amalan.jenicious@psiog.com>
- Okechukwu Emmanuel Ochia <okechukwu@agnostiq.ai>
- Co-authored-by: pre-commit-ci[bot] <66853113+pre-commit-ci[bot]@users.noreply.github.com>
- Casey Jao <casey@agnostiq.ai>

### Changed

- Refactored executor base classes

### Operations

- pre-commit autoupdate

## [0.192.0] - 2022-09-02

### Authors

- Will Cunningham <wjcunningham7@users.noreply.github.com>
- Co-authored-by: Scott Wyman Neagle <scott@agnostiq.ai>
- Alejandro Esquivel <ae@alejandro.ltd>
- Co-authored-by: Will Cunningham <wjcunningham7@gmail.com>
- Aravind-psiog <100823292+Aravind-psiog@users.noreply.github.com>
- Faiyaz Hasan <faiyaz@agnostiq.ai>
- Co-authored-by: Venkat Bala <venkat@agnostiq.ai>
- Prasanna Venkatesh <54540812+Prasy12@users.noreply.github.com>
- Co-authored-by: Amalan Jenicious F <amalan.jenicious@psiog.com>
- Okechukwu Emmanuel Ochia <okechukwu@agnostiq.ai>
- Co-authored-by: pre-commit-ci[bot] <66853113+pre-commit-ci[bot]@users.noreply.github.com>

### Changed

- Modified how `no_cluster` is passed to `app.py` from the CLI

## [0.191.0] - 2022-09-01

### Authors

- Will Cunningham <wjcunningham7@users.noreply.github.com>
- Co-authored-by: Scott Wyman Neagle <scott@agnostiq.ai>
- Alejandro Esquivel <ae@alejandro.ltd>
- Co-authored-by: Will Cunningham <wjcunningham7@gmail.com>
- Aravind-psiog <100823292+Aravind-psiog@users.noreply.github.com>
- Faiyaz Hasan <faiyaz@agnostiq.ai>
- Co-authored-by: Venkat Bala <venkat@agnostiq.ai>
- Prasanna Venkatesh <54540812+Prasy12@users.noreply.github.com>
- Co-authored-by: Amalan Jenicious F <amalan.jenicious@psiog.com>
- Okechukwu Emmanuel Ochia <okechukwu@agnostiq.ai>
- Co-authored-by: pre-commit-ci[bot] <66853113+pre-commit-ci[bot]@users.noreply.github.com>

### Added

- Implementation of RemoteExecutor

## [0.190.0] - 2022-09-01

### Authors

- Will Cunningham <wjcunningham7@users.noreply.github.com>
- Co-authored-by: Scott Wyman Neagle <scott@agnostiq.ai>
- Alejandro Esquivel <ae@alejandro.ltd>
- Co-authored-by: Will Cunningham <wjcunningham7@gmail.com>
- Aravind-psiog <100823292+Aravind-psiog@users.noreply.github.com>
- Faiyaz Hasan <faiyaz@agnostiq.ai>
- Co-authored-by: Venkat Bala <venkat@agnostiq.ai>
- Prasanna Venkatesh <54540812+Prasy12@users.noreply.github.com>
- Co-authored-by: Amalan Jenicious F <amalan.jenicious@psiog.com>
- Okechukwu Emmanuel Ochia <okechukwu@agnostiq.ai>

### Changed

- Renamed `BaseAsyncExecutor` and its references to `AsyncBaseExecutor`.

## [0.189.0] - 2022-08-31

### Authors

- Will Cunningham <wjcunningham7@users.noreply.github.com>
- Co-authored-by: Scott Wyman Neagle <scott@agnostiq.ai>
- Alejandro Esquivel <ae@alejandro.ltd>
- Co-authored-by: Will Cunningham <wjcunningham7@gmail.com>
- Aravind-psiog <100823292+Aravind-psiog@users.noreply.github.com>
- Faiyaz Hasan <faiyaz@agnostiq.ai>
- Co-authored-by: Venkat Bala <venkat@agnostiq.ai>
- Prasanna Venkatesh <54540812+Prasy12@users.noreply.github.com>
- Co-authored-by: Amalan Jenicious F <amalan.jenicious@psiog.com>

### Added

- Added capability to take screenshot of the graph with covalent logo on the GUI.

### Operations

- Changed the environment switches in tests.yml to be `true`/empty instead of 1/0

- Adding `benchmark.yml` workflow

### Tests

- Adding scripts in `tests/stress_tests/benchmarks`

## [0.188.0] - 2022-08-31

### Authors

- Will Cunningham <wjcunningham7@users.noreply.github.com>
- Co-authored-by: Scott Wyman Neagle <scott@agnostiq.ai>
- Alejandro Esquivel <ae@alejandro.ltd>
- Co-authored-by: Will Cunningham <wjcunningham7@gmail.com>
- Aravind-psiog <100823292+Aravind-psiog@users.noreply.github.com>

### Added

- Created a prototype of a production Dockerfile
- The old Dockerfile has been moved to Dockerfile.dev

### Docs

- Added db schema migration error guide in RTD
- Removed `get_data_store` from quantum chemistry tutorial #1046

### Operations

- Front-end test coverage measured and reported in CI
- Added reusable version action

- Added read the docs for user interface

## [0.187.0] - 2022-08-28

### Authors

- Prasanna Venkatesh <54540812+Prasy12@users.noreply.github.com>
- Co-authored-by: Kamalesh-suresh <kamalesh.suresh@psiog.com>
- Co-authored-by: Amalan Jenicious F <amalan.jenicious@psiog.com>
- Co-authored-by: pre-commit-ci[bot] <66853113+pre-commit-ci[bot]@users.noreply.github.com>

### Tests

- Fixed `test_using_executor_names` and `test_internal_sublattice_dispatch` tests to also work with `--no-cluster` option.

### Added

- Added test cases for front-end react components.

## [0.186.0] - 2022-08-25

### Authors

- Sankalp Sanand <sankalp@agnostiq.ai>
- Co-authored-by: Alejandro Esquivel <ae@alejandro.ltd>
- Venkat Bala <venkat@agnostiq.ai>
- Okechukwu Emmanuel Ochia <okechukwu@agnostiq.ai>
- Co-authored-by: pre-commit-ci[bot] <66853113+pre-commit-ci[bot]@users.noreply.github.com>
- Co-authored-by: Will Cunningham <wjcunningham7@gmail.com>
- Co-authored-by: Scott Wyman Neagle <scott@agnostiq.ai>
- Venkat Bala <15014089+venkatBala@users.noreply.github.com>
- Aravind-psiog <100823292+Aravind-psiog@users.noreply.github.com>
- Co-authored-by: Kamalesh-suresh <kamalesh.suresh@psiog.com>
- Co-authored-by: Prasy12 <prasanna.venkatesh@psiog.com>

### Operations

- Fix conditional logic around dumping of `covalent` logs to stdout in test workflows
- Build test matrix by parsing configs from json
- Dump covalent logs if any of the tests step fail
- changed-files action uses the proper sha in version.yml

### Docs

- Added RTD and header for the AWS EC2 executor plugin.
- Refactored tutorials for better organization

### Added

- Added executor label, node id and node type to graph node UI

### Changed

- Runtime has been modified to be more precise on the lattice and electron sidebar

## [0.185.0] - 2022-08-23

### Authors

- Sankalp Sanand <sankalp@agnostiq.ai>
- Co-authored-by: Alejandro Esquivel <ae@alejandro.ltd>
- Venkat Bala <venkat@agnostiq.ai>

### Added

- Adding `load_tests` subdirectory to tests to facilitate execution of Covalent benchmarks during nightly runs
- Added `locust` requirements to tests `requirements.txt`

## [0.184.2] - 2022-08-23

### Authors

- Sankalp Sanand <sankalp@agnostiq.ai>
- Co-authored-by: Alejandro Esquivel <ae@alejandro.ltd>

### Fixed

- Switched the `render_as_batch` flag in the alembic env context so that `ALTER` commands are supported in SQLite migrations.

### Docs

- Updated custom executor RTD to show a simpler example

### Operations

- pre-commit autoupdate

## [0.184.1] - 2022-08-23

### Authors

- Alejandro Esquivel <ae@alejandro.ltd>
- Venkat Bala <venkat@agnostiq.ai>
- Co-authored-by: Scott Wyman Neagle <scott@agnostiq.ai>
- Casey Jao <casey@agnostiq.ai>
- Sankalp Sanand <sankalp@agnostiq.ai>

### Fixed

- Function's `__doc__` and `__name__` storage in dict/json for transportable object fixed.

### Tests

- Added unit test for the above fix.

## [0.184.0] - 2022-08-22

### Authors

- Alejandro Esquivel <ae@alejandro.ltd>
- Venkat Bala <venkat@agnostiq.ai>
- Co-authored-by: Scott Wyman Neagle <scott@agnostiq.ai>
- Casey Jao <casey@agnostiq.ai>

### Changed

- Electron metadata is serialized earlier during workflow construction
  to reduce unexpected executor pip requirements.

### Operations

- Updating conditional logic for the different steps in `release` workflow
- Dependabot update

### Docs

- Removed "How to synchronize lattices" section from RTD

## [0.183.0] - 2022-08-18

### Authors

- Scott Wyman Neagle <scott@agnostiq.ai>
- Venkat Bala <venkat@agnostiq.ai>

### Added

- Adding tests to update patch coverage for the `covalent logs` cli

### Changed

- Modify the `covalent logs` CLI handler to read logs line by line

### Operations

- Update release workflow
- Adding a `wait` input for the Conda action

## [0.182.2] - 2022-08-18

### Authors

- Scott Wyman Neagle <scott@agnostiq.ai>
- Will Cunningham <wjcunningham7@users.noreply.github.com>
- Alejandro Esquivel <ae@alejandro.ltd>
- Co-authored-by: Will Cunningham <wjcunningham7@gmail.com>
- Co-authored-by: Faiyaz Hasan <faiyaz@agnostiq.ai>

### Fixed

- CLI `service.py` tests to run without the server needing to be started.

### Docs

- Added `covalent db` cli command to API section of RTD

### Docs

- Fixed RTD downloads badge image to point to `covalent` rather than `cova`

### Operations

- Use conda skeleton action for build and upload

### Docs

- Updating WCI yaml with new file transfer protocols

## [0.182.1] - 2022-08-17

### Authors

- Will Cunningham <wjcunningham7@users.noreply.github.com>
- Venkat Bala <venkat@agnostiq.ai>
- Co-authored-by: santoshkumarradha <santosh@agnostiq.ai>
- Co-authored-by: pre-commit-ci[bot] <66853113+pre-commit-ci[bot]@users.noreply.github.com>
- Co-authored-by: Santosh kumar <29346072+santoshkumarradha@users.noreply.github.com>
- Co-authored-by: Scott Wyman Neagle <scott@agnostiq.ai>
- Prasanna Venkatesh <54540812+Prasy12@users.noreply.github.com>
- Co-authored-by: Will Cunningham <wjcunningham7@gmail.com>

### Fixed

- lattice.draw() fix on the GUI.

## [0.182.0] - 2022-08-17

### Authors

- Will Cunningham <wjcunningham7@users.noreply.github.com>
- Venkat Bala <venkat@agnostiq.ai>
- Co-authored-by: santoshkumarradha <santosh@agnostiq.ai>
- Co-authored-by: pre-commit-ci[bot] <66853113+pre-commit-ci[bot]@users.noreply.github.com>
- Co-authored-by: Santosh kumar <29346072+santoshkumarradha@users.noreply.github.com>
- Co-authored-by: Scott Wyman Neagle <scott@agnostiq.ai>

### Added

- Update RTD for `AWS Batch` executor
- Removed `AWS Lambda` executor RTD from this branch in order to keep changes atomic

### Changed

- Synced with latest develop

### Docs

- Adding RTD for `AWS Braket` executor
- Adding dropdown menu for the IAM policy
- Delete RTD for other cloud executor to keep changes atomic
- Renamed `executers` folder to `executors`

### Docs

- Updated short release notes

## [0.181.0] - 2022-08-17

### Authors

- Alejandro Esquivel <ae@alejandro.ltd>
- Will Cunningham <wjcunningham7@users.noreply.github.com>
- Scott Wyman Neagle <scott@agnostiq.ai>
- Venkat Bala <venkat@agnostiq.ai>
- Co-authored-by: santoshkumarradha <santosh@agnostiq.ai>
- Co-authored-by: pre-commit-ci[bot] <66853113+pre-commit-ci[bot]@users.noreply.github.com>
- Co-authored-by: Santosh kumar <29346072+santoshkumarradha@users.noreply.github.com>
- Co-authored-by: Will Cunningham <wjcunningham7@gmail.com>
- Prasanna Venkatesh <54540812+Prasy12@users.noreply.github.com>
- Co-authored-by: Kamalesh-suresh <kamalesh.suresh@psiog.com>
- Co-authored-by: Manjunath PV <manjunath.poilath@psiog.com>
- Co-authored-by: ArunPsiog <arun.mukesh@psiog.com>

### Changed

- Lazy loading mechanism on the GUI.

### Fixed

- Displaying electron executor and inputs information on the GUI.
- Animated spinner for running statuses on the GUI.

## Docs

- Add `AWSLambdaExecutor` RTD
- Update `api.rst` to include `cluster` CLI command option
- Added version migration guide section in RTD
- Update RTD for `AWS ECS` executor
- Remove AWS Lambda and Batch RTDs to keep changes atomic
- Adding dropdowns to IAM policy documents
- Updated compatibility matrix
- Updated pip, bash and callable deps how-to guides

### Operations

- NPM install on CentOS done explicitly
- `-y` flag for `conda install`

## [0.180.0] - 2022-08-16

### Authors

- Casey Jao <casey@agnostiq.ai>
- Co-authored-by: Alejandro Esquivel <ae@alejandro.ltd>
- Okechukwu Emmanuel Ochia <okechukwu@agnostiq.ai>
- Scott Wyman Neagle <scott@agnostiq.ai>
- Co-authored-by: pre-commit-ci[bot] <66853113+pre-commit-ci[bot]@users.noreply.github.com>
- Co-authored-by: Will Cunningham <wjcunningham7@gmail.com>
- Sankalp Sanand <sankalp@agnostiq.ai>

### Removed

- Removed `ct.wait.LONG` etc. constants from covalent's init

### Changed

- `wait` in `_get_result_from_dispatcher` will now use `_results_manager.wait.EXTREME` if `True` has been passed to it.

### Operations

- Prettierified release.yml
- Cleaned up pre-commit-config.yml

### Docs

- Updated Bash Lepton tutorial to conform with the latest Lepton interface changes
- Disabling how-to guide for executing an electron with a specified Conda environment.
- Fixed "How To" for Python leptons

## [0.179.0] - 2022-08-16

### Authors

### Changed

- Changed terser package version on webapp yarn-lock file.

## [0.178.0] - 2022-08-15

### Authors

- Will Cunningham <wjcunningham7@users.noreply.github.com>
- Co-authored-by: Alejandro Esquivel <ae@alejandro.ltd>
- Casey Jao <casey@agnostiq.ai>

### Changed

- Dispatch workflows as asyncio tasks on the FastAPI event loop instead of in separate threads

### Fixed

- Deconflict wait enum with `ct.wait` function; `wait` -> `WAIT`

### Operations

- Conda package is built and tested on a nightly schedule
- Conda deployment step is added to `release.yml`
- Install yarn and npm on Ubuntu whenever the webapp needs to be built

## [0.177.0] - 2022-08-11

### Authors

- Scott Wyman Neagle <scott@agnostiq.ai>
- Co-authored-by: Faiyaz Hasan <faiyaz@agnostiq.ai>
- Casey Jao <casey@agnostiq.ai>
- Venkat Bala <venkat@agnostiq.ai>
- Co-authored-by: pre-commit-ci[bot] <66853113+pre-commit-ci[bot]@users.noreply.github.com>

### Removed

- `while True` in `app.get_result`

### Changed

- Flask route logic to return 503 when the result is not ready

### Tests

- results_manager tests

### Operations

- Fix conditional checks for `pre-release` and `stable` Covalent docker image builds

## [0.176.0] - 2022-08-11

### Authors

- Scott Wyman Neagle <scott@agnostiq.ai>
- Co-authored-by: Faiyaz Hasan <faiyaz@agnostiq.ai>
- Casey Jao <casey@agnostiq.ai>

### Operations

- Update precommit yaml.

### Removed

- `Lattice.check_consumables()`, `_TransportGraph.get_topologically_sorted_graph()`

### Operations

- Trigger webapp build if `build==true`

## [0.175.0] - 2022-08-11

### Authors

- Scott Wyman Neagle <scott@agnostiq.ai>
- Co-authored-by: Faiyaz Hasan <faiyaz@agnostiq.ai>
- Casey Jao <casey@agnostiq.ai>

### Operations

- Trigger Slack alert for failed tests on `workflow_run`

## [0.174.0] - 2022-08-11

### Authors

- Casey Jao <casey@agnostiq.ai>
- Alejandro Esquivel <ae@alejandro.ltd>

### Changed

- Changed return value for TransferFromRemote and TransferToRemote (download/upload) operations to be consistent and always return filepath tuples

### Docs

- Updated docs with File Transfer return value changes and `files` kwarg injections

### Fixed

- Fixed postprocessing workflows that return an electron with an incoming wait_for edge

## [0.173.0] - 2022-08-10

### Authors

- Sankalp Sanand <sankalp@agnostiq.ai>

### Added

- `--hard` and `--yes` flags added to `covalent purge` for hard purging (also deletes the databse) and autoapproving respectively.

### Changed

- `covalent purge` now shows the user a prompt informing them what dirs and files will be deleted.
- Improved shown messages in some commands.

### Tests

- Updated tests to reflect above changes.

## [0.172.0] - 2022-08-10

### Authors

- Will Cunningham <wjcunningham7@users.noreply.github.com>
- Prasanna Venkatesh <54540812+Prasy12@users.noreply.github.com>
- Co-authored-by: pre-commit-ci[bot] <66853113+pre-commit-ci[bot]@users.noreply.github.com>
- Co-authored-by: Aravind-psiog <100823292+Aravind-psiog@users.noreply.github.com>
- Co-authored-by: ArunPsiog <arun.mukesh@psiog.com>
- Co-authored-by: manjunath.poilath <manjunath.poilath@psiog.com>
- Co-authored-by: Kamalesh-suresh <kamalesh.suresh@psiog.com>
- Co-authored-by: Amalan Jenicious F <amalan.jenicious@psiog.com>
- Co-authored-by: M Shrikanth <shrikanth.mohan@psiog.com>
- Co-authored-by: Casey Jao <casey@agnostiq.ai>
- Co-authored-by: Aravind-psiog <aravind.prabaharan@psiog.com>
- Co-authored-by: Will Cunningham <wjcunningham7@gmail.com>
- Co-authored-by: Alejandro Esquivel <ae@alejandro.ltd>

### Changed

- Covalent dispatcher flask web apis ported to FastAPI in `covalent_dispatcher/_service/app.py`
- Unit tests written for Covalent dispatcher flask web apis ported to FastAPI in `covalent_dispatcher_tests/_service/app.test.py`
- Web apis of `covalent_ui` refactored to adhere to v11 DB schema
- Electron graph mini map has been moved next to controls on the GUI.
- Lattice status and count of completed & total electrons has been moved to the top of the graph on the GUI.
- Some of the Flask APIs earlier consumed by the GUI have been deprecated & removed from the code base.
- APIs exposed by the web app back end have been re-factored to adhere to the new DB schema v10

### Added

- Added count of dispatches by status on the dispatch list section of the GUI.
- APIs that the GUI consumes have been re-written using FastAPI. This includes re-factoring of older APIs and adding of new APIs.
- Added COVALENT_SERVER_IFACE_ANY flag for uvicorn to start with 0.0.0.0

### Docs

- ReadTheDocs landing page has been improved

## [0.171.0] - 2022-08-10

### Authors

- Casey Jao <casey@agnostiq.ai>
- Co-authored-by: Scott Wyman Neagle <scott@agnostiq.ai>

### Added

- Added `covalent migrate_legacy_result_object` command to save pickled Result objects to the DataStore

## [0.170.1] - 2022-08-09

### Authors

- Venkat Bala <venkat@agnostiq.ai>

### Fixed

- Remove `attr` import added inadvertently

### Tests

- Fix `start` cli test, update `set_config` call count

## [0.170.0] - 2022-08-08

### Authors

- Venkat Bala <venkat@agnostiq.ai>
- Co-authored-by: pre-commit-ci[bot] <66853113+pre-commit-ci[bot]@users.noreply.github.com>

### Changed

- Temporarily allow executor plugin variable name to be either in uppercase or lowercase

## [0.169.0] - 2022-08-08

### Authors

- Venkat Bala <venkat@agnostiq.ai>
- Co-authored-by: pre-commit-ci[bot] <66853113+pre-commit-ci[bot]@users.noreply.github.com>

### Added

- Adding a `covalent config` convenience CLI to quickly view retrive the covalent configuration

## [0.168.0] - 2022-08-08

### Authors

- Venkat Bala <venkat@agnostiq.ai>
- Co-authored-by: pre-commit-ci[bot] <66853113+pre-commit-ci[bot]@users.noreply.github.com>

### Added

- Adding `setup/teardown` methods as placeholders for any executor specific setup and teardown tasks

## [0.167.0] - 2022-08-08

### Authors

- Poojith U Rao <106616820+poojithurao@users.noreply.github.com>
- Co-authored-by: Venkat Bala <venkat@agnostiq.ai>
- Co-authored-by: Faiyaz Hasan <faiyaz@agnostiq.ai>
- Co-authored-by: pre-commit-ci[bot] <66853113+pre-commit-ci[bot]@users.noreply.github.com>
- Co-authored-by: Alejandro Esquivel <ae@alejandro.ltd>

### Added

- S3 File transfer strategy

### Fixed

- Adding maximum number of retries and timeout parameter to the get result http call.

## [0.166.0] - 2022-08-07

### Authors

- Venkat Bala <venkat@agnostiq.ai>

### Tests

- Update dask cli test to match Covalent Dask cluster configuration

### Changed

- Remove newline from log stream formatter for better log statment output
- Jsonify covalent cluster cli outputs

## [0.165.0] - 2022-08-06

### Authors

- Casey Jao <casey@agnostiq.ai>

### Changed

- Make `BaseExecutor` and `BaseAsyncExecutor` class siblings, not parent and child.

### Operations

- Only validate webapp if the webapp was built

### Tests

- Fixed randomly failing lattice json serialization test

## [0.164.0] - 2022-08-05

### Authors

- Sankalp Sanand <sankalp@agnostiq.ai>
- Faiyaz Hasan <faiyaz@agnostiq.ai>
- Co-authored-by: pre-commit-ci[bot] <66853113+pre-commit-ci[bot]@users.noreply.github.com>
- Co-authored-by: Venkat Bala <venkat@agnostiq.ai>
- Co-authored-by: Will Cunningham <wjcunningham7@gmail.com>

### Changed

- Use `update_config` to modify dask configuration from the cluster process
- Simplify `set_config` logic for dask configuration options on `covalent start`
- Removed default values from click options for dask configuration related values

### Added

- Configured default dask configuration options in `defaults.py`

### Fixed

- Overwriting config address issue.

### Tests

- Moved misplaced functional/integration tests from the unit tests folder to their respective folders.
- All of the unit tests now use test DB instead of hitting a live DB.
- Updated `tests.yml` so that functional tests are run whenever tests get changed or github actions are changed.
- Several broken tests were also fixed.

## [0.163.0] - 2022-08-04

### Authors

- Alejandro Esquivel <ae@alejandro.ltd>
- Co-authored-by: Casey Jao <casey@agnostiq.ai>
- Will Cunningham <wjcunningham7@users.noreply.github.com>
- Co-authored-by: Scott Wyman Neagle <scott@agnostiq.ai>

### Added

- Added `rsync` dependency in `Dockerfile`

### Removed

- `Makefile` which was previously improperly committed

### Operations

- Functional tests are run only on `develop`
- `tests.yml` can be run manually provided a commit SHA
- `tests.yml` uses a `build` filter to conditionally install and build Covalent if build files are modified
- `docker.yml` is now only for dev work, and is manually triggered given an SHA
- `release.yml` is enhanced to push stable and pre-release images to a public ECR repo

## [0.162.0] - 2022-08-04

### Authors

- Alejandro Esquivel <ae@alejandro.ltd>
- Co-authored-by: Casey Jao <casey@agnostiq.ai>

### Changed

- Updated Base executor to support non-unique `retval_key`s, particularly for use in File Transfer where we may have several CallDeps with the reserved `retval_key` of value `files`.

## [0.161.2] - 2022-08-04

### Authors

- Alejandro Esquivel <ae@alejandro.ltd>
- Co-authored-by: pre-commit-ci[bot] <66853113+pre-commit-ci[bot]@users.noreply.github.com>

### Fixed

- Updated `covalent db migrations` to overwrite `alembic.ini` `script_location` with absolute path to migrations folder
- Updated `covalent db alembic [args]` command to use project root as `cwd` for alembic subprocess

## [0.161.1] - 2022-08-03

### Authors

- Alejandro Esquivel <ae@alejandro.ltd>
- Scott Wyman Neagle <scott@agnostiq.ai>
- Co-authored-by: Faiyaz Hasan <faiyaz@agnostiq.ai>
- Poojith U Rao <106616820+poojithurao@users.noreply.github.com>
- Co-authored-by: Casey Jao <casey@agnostiq.ai>

### Fixed

- When a list was passed to an electron, the generated electron list
  had metadata copied from the electron. This was resulting in
  call_before and call_after functions being called by the electron
  list as well. The metadata (apart from executor) is now set to
  default values for the electron list.

## [0.161.0] - 2022-08-03

### Authors

- Alejandro Esquivel <ae@alejandro.ltd>
- Scott Wyman Neagle <scott@agnostiq.ai>
- Co-authored-by: Faiyaz Hasan <faiyaz@agnostiq.ai>

### Changed

- Replaced `Session(DispatchDB()._get_data_store().engine)` with `workflow_db.session()`

### Removed

- `DevDataStore` class from `datastore.py`
- workflows manager

## [0.160.1] - 2022-08-02

### Authors

- Alejandro Esquivel <ae@alejandro.ltd>
- Scott Wyman Neagle <scott@agnostiq.ai>

### Fixed

- `script_location` key not found issue when installing with pip (second attempt)

### Docs

- Remove migration guide reference from README

### Operations

- Explicitly check `release == true` in tests.yml

## [0.160.0] - 2022-08-02

### Authors

- Casey Jao <casey@agnostiq.ai>
- Co-authored-by: Faiyaz Hasan <faiyaz@agnostiq.ai>

### Changed

- `Executor.run()` now accepts a `task_metadata` dictionary. Current
  keys consist of `dispatch_id` and `node_id`.

## [0.159.0] - 2022-08-02

### Authors

- Casey Jao <casey@agnostiq.ai>
- Co-authored-by: Faiyaz Hasan <faiyaz@agnostiq.ai>

### Changed

- Database schema has been updated to v11

### Operations

- `paths-filter` will only be run on PRs, i.e on workflow runs, the whole test suite will be run.
- Removed retry action from running on `pytest` steps since they instead use `pytest` retries.
- `codecov.yml` added to enable carry-forward flags
- UI front-end is only built for pull requests when the source changes
- Packaging is only validated on the `develop` branch

## [0.158.0] - 2022-07-29

### Authors

- Okechukwu Emmanuel Ochia <okechukwu@agnostiq.ai>
- Co-authored-by: Scott Wyman Neagle <scott@agnostiq.ai>
- Will Cunningham <wjcunningham7@users.noreply.github.com>
- Alejandro Esquivel <ae@alejandro.ltd>
- Co-authored-by: pre-commit-ci[bot] <66853113+pre-commit-ci[bot]@users.noreply.github.com>
- Casey Jao <casey@agnostiq.ai>
- Co-authored-by: Faiyaz Hasan <faiyaz@agnostiq.ai>

### Changed

- Construct the result object in the dispatcher `entry_point.py` module in order to avoid the Missing Latticed Id error so frequently.
- Update the sleep statement length to 0.1 seconds in the results.manager.

## [0.157.1] - 2022-07-29

### Authors

- Okechukwu Emmanuel Ochia <okechukwu@agnostiq.ai>
- Co-authored-by: Scott Wyman Neagle <scott@agnostiq.ai>
- Will Cunningham <wjcunningham7@users.noreply.github.com>
- Alejandro Esquivel <ae@alejandro.ltd>
- Co-authored-by: pre-commit-ci[bot] <66853113+pre-commit-ci[bot]@users.noreply.github.com>
- Casey Jao <casey@agnostiq.ai>

### Fixed

- Pass non-kwargs to electrons in the correct order during dispatch.

## [0.157.0] - 2022-07-28

### Authors

- Okechukwu Emmanuel Ochia <okechukwu@agnostiq.ai>
- Co-authored-by: Scott Wyman Neagle <scott@agnostiq.ai>
- Will Cunningham <wjcunningham7@users.noreply.github.com>
- Alejandro Esquivel <ae@alejandro.ltd>
- Co-authored-by: pre-commit-ci[bot] <66853113+pre-commit-ci[bot]@users.noreply.github.com>
- Casey Jao <casey@agnostiq.ai>

### Changed

- Expose a public `wait()` function compatible with both calling and dispatching lattices

### Docs

- Updated the RTD on `wait_for()` to use the static `wait()` function

### Operations

- pre-commit autoupdate

### Docs

- Changed the custom executor how-to to be shorter and more concise.
- Re-structured the docs

## [0.156.0] - 2022-07-27

### Authors

- Okechukwu Emmanuel Ochia <okechukwu@agnostiq.ai>
- Co-authored-by: Scott Wyman Neagle <scott@agnostiq.ai>
- Will Cunningham <wjcunningham7@users.noreply.github.com>
- Alejandro Esquivel <ae@alejandro.ltd>
- Co-authored-by: pre-commit-ci[bot] <66853113+pre-commit-ci[bot]@users.noreply.github.com>

### Added

- Bash decorator is introduced
- Lepton commands can be specified as a list of strings rather than strings alone.

## [0.155.1] - 2022-07-26

### Authors

- Okechukwu Emmanuel Ochia <okechukwu@agnostiq.ai>
- Co-authored-by: Scott Wyman Neagle <scott@agnostiq.ai>
- Will Cunningham <wjcunningham7@users.noreply.github.com>
- Alejandro Esquivel <ae@alejandro.ltd>
- Co-authored-by: pre-commit-ci[bot] <66853113+pre-commit-ci[bot]@users.noreply.github.com>

### Fixed

- `script_location` key not found issue when running alembic programatically

### Operations

- Fixed syntax errors in `stale.yml` and in `hotfix.yml`
- `docker.yml` triggered after version bump in `develop` instead of before
- Enhanced `tests.yml` to upload coverage reports by domain

## [0.155.0] - 2022-07-26

### Authors

- Alejandro Esquivel <ae@alejandro.ltd>

### Added

- Exposing `alembic {args}` cli commands through: `covalent db alembic {args}`

## [0.154.0] - 2022-07-25

### Authors

- Casey Jao <casey@agnostiq.ai>
- Co-authored-by: Venkat Bala <venkat@agnostiq.ai>
- Alejandro Esquivel <ae@alejandro.ltd>

### Added

- Added methods to programatically fetch information from Alembic without needing subprocess

## [0.153.1] - 2022-07-25

### Authors

- Casey Jao <casey@agnostiq.ai>
- Co-authored-by: Venkat Bala <venkat@agnostiq.ai>

### Fixed

- Stdout and stderr are now captured when using the dask executor.

### Tests

- Fixed Dask cluster CLI tests

## [0.153.0] - 2022-07-25

### Authors

- Faiyaz Hasan <faiyaz@agnostiq.ai>

### Added

- Helper function to load and save files corresponding to the DB filenames.

### Changed

- Files with .txt, .log extensions are stored as strings.
- Get result web request timeout to 2 seconds.

## [0.152.0] - 2022-07-25

### Authors

- Faiyaz Hasan <faiyaz@agnostiq.ai>
- Co-authored-by: Scott Wyman Neagle <scott@agnostiq.ai>

### Changed

- Pass default DataStore object to node value retrieval method in the Results object.

## [0.151.1] - 2022-07-22

### Authors

- Faiyaz Hasan <faiyaz@agnostiq.ai>
- Co-authored-by: Scott Wyman Neagle <scott@agnostiq.ai>

### Fixed

- Adding maximum number of retries and timeout parameter to the get result http call.
- Disabling result_webhook for now.

## [0.151.0] - 2022-07-22

### Authors

- Scott Wyman Neagle <scott@agnostiq.ai>
- Co-authored-by: Will Cunningham <wjcunningham7@gmail.com>
- Sankalp Sanand <sankalp@agnostiq.ai>

### Added

- `BaseAsyncExecutor` has been added which can be inherited by new async-aware executors.

### Changed

- Since tasks were basically submitting the functions to a Dask cluster by default, they have been converted into asyncio `Tasks` instead which support a far larger number of concurrent tasks than previously used `ThreadPool`.

- `tasks_pool` will still be used to schedule tasks which use non-async executors.

- Executor's `executor` will now receive a callable instead of a serialized function. This allows deserializing the function where it is going to be executed while providing a simplified `execute` at the same time.

- `uvloop` is being used instead of the default event loop of `asyncio` for better performance.

- Tests have also been updated to reflect above changes.

### Operations

- Made Santosh the sole owner of `/docs`

## [0.150.0] - 2022-07-22

### Authors

- Faiyaz Hasan <faiyaz@agnostiq.ai>

### Added

- Initialize database tables when the covalent server is started.

## [0.149.0] - 2022-07-21

### Authors

- Scott Wyman Neagle <scott@agnostiq.ai>
- Co-authored-by: Venkat Bala <venkat@agnostiq.ai>

### Removed

- `result.save()`
- `result._write_dispatch_to_python_file()`

## [0.148.0] - 2022-07-21

### Authors

- Alejandro Esquivel <ae@alejandro.ltd>

### Changed

- Changed DataStore default db path to correspond to dispatch db config path

### Operations

- Added workflow to stale and close pull requests

### Docs

- Fixed `get_metadata` calls in examples to remove `results_dir` argument
- Removed YouTube video temporarily

## [0.147.0] - 2022-07-21

### Authors

- Casey Jao <casey@agnostiq.ai>

### Changed

- Simplified interface for custom executors. All the boilerplate has
  been moved to `BaseExecutor`.

## [0.146.0] - 2022-07-20

### Authors

- Casey Jao <casey@agnostiq.ai>
- Co-authored-by: Venkat Bala <venkat@agnostiq.ai>
- Faiyaz Hasan <faiyaz@agnostiq.ai>

### Added

- Ensure that transportable objects are rendered correctly when printing the result object.

### Tests

- Check that user data is not unpickled by the Covalent server process

## [0.145.0] - 2022-07-20

### Authors

- Scott Wyman Neagle <scott@agnostiq.ai>
- Co-authored-by: Venkat Bala <venkat@agnostiq.ai>
- Co-authored-by: Faiyaz Hasan <faiyaz@agnostiq.ai>

### Removed

- `entry_point.get_result()`

### Changed

- get_result to query an HTTP endpoint instead of a DB session

## [0.144.0] - 2022-07-20

### Authors

- Will Cunningham <wjcunningham7@users.noreply.github.com>
- Co-authored-by: Scott Wyman Neagle <scott@agnostiq.ai>
- Alejandro Esquivel <ae@alejandro.ltd>

### Added

- Set up alembic migrations & added migration guide (`alembic/README.md`)

## [0.143.0] - 2022-07-19

### Authors

- Will Cunningham <wjcunningham7@users.noreply.github.com>
- Co-authored-by: Scott Wyman Neagle <scott@agnostiq.ai>

### Changed

- Installation will fail if `cova` is installed while trying to install `covalent`.

## [0.142.0] - 2022-07-19

### Authors

- Poojith U Rao <106616820+poojithurao@users.noreply.github.com>
- Co-authored-by: Will Cunningham <wjcunningham7@gmail.com>
- Anna Hughes <annagwen42@gmail.com>
- Co-authored-by: Poojith <poojith@agnostiq.ai>
- Co-authored-by: Scott Wyman Neagle <scott@agnostiq.ai>
- Casey Jao <casey@agnostiq.ai>
- Co-authored-by: Venkat Bala <venkat@agnostiq.ai>
- Co-authored-by: pre-commit-ci[bot] <66853113+pre-commit-ci[bot]@users.noreply.github.com>
- Faiyaz Hasan <faiyaz@agnostiq.ai>

### Added

- `electron_num`, `completed_electron_num` fields to the Lattice table.

## [0.141.0] - 2022-07-19

### Authors

- Poojith U Rao <106616820+poojithurao@users.noreply.github.com>
- Co-authored-by: Will Cunningham <wjcunningham7@gmail.com>
- Anna Hughes <annagwen42@gmail.com>
- Co-authored-by: Poojith <poojith@agnostiq.ai>
- Co-authored-by: Scott Wyman Neagle <scott@agnostiq.ai>
- Casey Jao <casey@agnostiq.ai>
- Co-authored-by: Venkat Bala <venkat@agnostiq.ai>
- Co-authored-by: pre-commit-ci[bot] <66853113+pre-commit-ci[bot]@users.noreply.github.com>

### Changed

- Deprecate topological sort in favor of inspect in-degree of nodes until they are zero before dispatching task
- Use deepcopy to generate a copy of the metadata dictionary before saving result object to the database

### Docs

- Adding incomplete pennylane kernel tutorial
- Adding quantum ensemble tutorial

## [0.140.0] - 2022-07-19

### Authors

- Faiyaz Hasan <faiyaz@agnostiq.ai>
- Co-authored-by: Venkat Bala <venkat@agnostiq.ai>

### Added

- Fields `deps_filename`, `call_before_filename` and `call_after_filename` to the `Electron` table.
- Re-write the deps / call before and after file contents when inserting / updating electron record in the database.

### Changed

- Modify the test and implementation logic of inserting the electron record with these new fields.
- Field `key` to `key_filename` in `Electron` table.

## [0.139.1] - 2022-07-19

### Authors

- Divyanshu Singh <55018955+divshacker@users.noreply.github.com>
- Co-authored-by: Scott Wyman Neagle <wymnea@protonmail.com>
- Co-authored-by: Scott Wyman Neagle <scott@agnostiq.ai>
- Co-authored-by: Will Cunningham <wjcunningham7@users.noreply.github.com>

### Fixed

- Fixes Reverse IP problem. All References to `0.0.0.0` are changed to `localhost` . More details can be found [here](https://github.com/AgnostiqHQ/covalent/issues/202)

## [0.139.0] - 2022-07-19

### Authors

- Venkat Bala <venkat@agnostiq.ai>
- Co-authored-by: Scott Wyman Neagle <scott@agnostiq.ai>
- Faiyaz Hasan <faiyaz@agnostiq.ai>
- Co-authored-by: Will Cunningham <wjcunningham7@gmail.com>

### Added

- Columns `is_active` in the lattice, eLectron and Electron dependency tables.

### Docs

- Adding a RTD tutorial/steps on creating a custom executor

## [0.138.0] - 2022-07-19

### Authors

- Anna Hughes <annagwen42@gmail.com>
- Co-authored-by: Will Cunningham <wjcunningham7@gmail.com>
- Will Cunningham <wjcunningham7@users.noreply.github.com>
- Co-authored-by: Venkat Bala <venkat@agnostiq.ai>

### Added

- Docker build workflow

### Changed

- Dockerfile uses multi-stage build

### Docs

- New tutorial demonstrating how to solve the MaxCut Problem with QAOA and Covalent

## [0.137.0] - 2022-07-19

### Authors

- Prasanna Venkatesh <54540812+Prasy12@users.noreply.github.com>
- Co-authored-by: Alejandro Esquivel <ae@alejandro.ltd>

### Added

- Ability to hide/show labels on the graph
- Graph layout with elk configurations

### Changed

- Changed API socket calls interval for graph optimization.

### Tests

- Disabled several dask functional tests

## [0.136.0] - 2022-07-18

### Authors

- Scott Wyman Neagle <scott@agnostiq.ai>
- Co-authored-by: Faiyaz Hasan <faiyaz@agnostiq.ai>

### Changed

- Result.save() has been deprecated in favor of Result.persist() and querying the database directly.

## [0.135.0] - 2022-07-18

### Authors

- Casey Jao <casey@agnostiq.ai>
- Co-authored-by: Scott Wyman Neagle <scott@agnostiq.ai>
- Co-authored-by: Alejandro Esquivel <ae@alejandro.ltd>

### Operations

- Psiog is only codeowner of js files
- Fix in changelog action to handle null author when a bot is committing

### Added

- Support injecting return values of calldeps into electrons during workflow execution

## [0.134.0] - 2022-07-15

### Authors

- Casey Jao <casey@agnostiq.ai>
- Co-authored-by: Scott Wyman Neagle <scott@agnostiq.ai>

### Changed

- Covalent server can now process workflows without having their deps installed

## [0.133.0] - 2022-07-15

### Authors

- Will Cunningham <wjcunningham7@users.noreply.github.com>

### Removed

- Removed the deprecated function `draw_inline` as well as the `matplotlib` dependency.

### Operations

- Fixing the retry block for tests

## [0.132.0] - 2022-07-14

### Authors

- Will Cunningham <wjcunningham7@users.noreply.github.com>

### Added

- Bash lepton support reintroduced with some UX modifications to the Lepton class. Leptons which use scripting languages can be specified as either (1) a command run in the shell/console or (2) a call to a function in a library/script. Leptons which use compiled languages must specify a library and a function name.
- The keyword argument `display_name` can be used to override the name appearing in the UI. Particularly useful when the lepton is a command.
- All arguments except for language are now keyword arguments.
- Keyword arguments passed to a Bash lepton are understood to define environment variables within the shell.
- Non-keyword arguments fill in `$1`, `$2`, etc.
- Named outputs enumerate variables within the shell which will be returned to the user. These can be either `Lepton.OUTPUT` or `Lepton.INPUT_OUTPUT` types.

### Added

- New fields to the decomposed result object Database:

## [0.131.0] - 2022-07-13

### Authors

- Sankalp Sanand <sankalp@agnostiq.ai>
- Co-authored-by: Venkat Bala <venkat@agnostiq.ai>

### Fixed

- `covalent --version` now looks for `covalent` metadata instead of `cova`

### Tests

- Updated the cli test to include whether the correct version number is shown when `covalent --version` is run

### Added

- Method to write electron id corresponding to sublattices in `execution.py` when running `_run_task`.

## [0.130.0] - 2022-07-12

### Authors

- Venkat Bala <venkat@agnostiq.ai>
- Co-authored-by: Scott Wyman Neagle <scott@agnostiq.ai>

### Changed

- Ignoring tests for `cancel_dispatch` and `construct_bash`
- Create a dummy requirements.txt file for pip deps tests
- Fix version of `Werkzeug` package to avoid running into ValueError (unexpected kwarg `as_tuple`)
- Update `customization` how to test by specifying the section header `sdk`

## [0.129.0] - 2022-07-12

### Authors

- Sankalp Sanand <sankalp@agnostiq.ai>
- Co-authored-by: Alejandro Esquivel <ae@alejandro.ltd>

### Added

- Support for `wait_for` type edges when two electrons are connected by their execution side effects instead of output-input relation.

### Changed

- `active_lattice.electron_outputs` now contains the node ids as well for the electron which is being post processed.

## [0.128.1] - 2022-07-12

### Authors

- Faiyaz Hasan <faiyaz@agnostiq.ai>

### Fixed

- `Result.persist` test in `result_test.py`.
- Electron dependency `arg_index` is changed back to Nullable.

## [0.128.0] - 2022-07-12

### Authors

- Okechukwu Emmanuel Ochia <okechukwu@agnostiq.ai>
- Co-authored-by: Casey Jao <casey@agnostiq.ai>
- Co-authored-by: Alejandro Esquivel <ae@alejandro.ltd>
- Co-authored-by: pre-commit-ci[bot] <66853113+pre-commit-ci[bot]@users.noreply.github.com>

### Added

- File transfer support for leptons

## [0.127.0] - 2022-07-11

### Authors

- Scott Wyman Neagle <scott@agnostiq.ai>
- Co-authored-by: Faiyaz Hasan <faiyaz@agnostiq.ai>
- Co-authored-by: Venkat Bala <venkat@agnostiq.ai>

### Added

- When saving to DB, also persist to the new DB if running in develop mode

### Tests

- Flask app route tests

## [0.126.0] - 2022-07-11

### Authors

- Will Cunningham <wjcunningham7@users.noreply.github.com>
- Alejandro Esquivel <ae@alejandro.ltd>
- Co-authored-by: pre-commit-ci[bot] <66853113+pre-commit-ci[bot]@users.noreply.github.com>
- Co-authored-by: Sankalp Sanand <sankalp@agnostiq.ai>

### Added

- Added Folder class
- Added internal call before/after deps to execute File Transfer operations pre/post electron execution.

### Operations

- Enhanced hotfix action to create branches from existing commits

## [0.125.0] - 2022-07-09

### Authors

- Okechukwu Emmanuel Ochia <okechukwu@agnostiq.ai>
- Co-authored-by: pre-commit-ci[bot] <66853113+pre-commit-ci[bot]@users.noreply.github.com>
- Co-authored-by: Alejandro Esquivel <ae@alejandro.ltd>
- Venkat Bala <venkat@agnostiq.ai>
- Co-authored-by: Okechukwu Ochia <emmirald@gmail.com>
- Co-authored-by: Scott Wyman Neagle <scott@agnostiq.ai>

### Added

- Dask Cluster CLI functional/unit tests

### Docs

- Updated RTD concepts, how-to-guides, and api docs with electron dependencies.

### Operations

- Separate out running tests and uploading coverage report to circumvent bug in
  retry action

## [0.124.0] - 2022-07-07

### Authors

- Will Cunningham <wjcunningham7@users.noreply.github.com>
- Co-authored-by: Scott Wyman Neagle <scott@agnostiq.ai>
- Faiyaz Hasan <faiyaz@agnostiq.ai>

### Added

- `Result.persist` method in `covalent/_results_manager/result.py`.

### Operations

- Package pre-releases go to `covalent` instead of `cova` on PyPI.

## [0.123.0] - 2022-07-07

### Authors

- Scott Wyman Neagle <scott@agnostiq.ai>
- Co-authored-by: Faiyaz Hasan <faiyaz@agnostiq.ai>
- Will Cunningham <wjcunningham7@users.noreply.github.com>
- Alejandro Esquivel <ae@alejandro.ltd>
- Co-authored-by: pre-commit-ci[bot] <66853113+pre-commit-ci[bot]@users.noreply.github.com>

### Added

- Added Folder class
- Added internal call before/after deps to execute File Transfer operations pre/post electron execution.

### Operations

- `codeql.yml` and `condabuild.yml` run nightly instead of on every PR.
- Style fixes in changelog

## [0.122.1] - 2022-07-06

### Authors

Will Cunningham <wjcunningham7@users.noreply.github.com>
Co-authored-by: Scott Wyman Neagle <scott@agnostiq.ai>

### Operations

- Added license scanner action
- Pre-commit autoupdate

### Tests

- Tests for running workflows with more than one iteration

### Fixed

- Attribute error caused by attempts to retrieve the name from the node function when the node function is set to None

## [0.122.0] - 2022-07-04

### Authors

Faiyaz Hasan <faiyaz@agnostiq.ai>
Co-authored-by: pre-commit-ci[bot] <66853113+pre-commit-ci[bot]@users.noreply.github.com>

### Added

- `covalent/_results_manager/write_result_to_db.py` module and methods to insert / update data in the DB.
- `tests/covalent_tests/results_manager_tests/write_result_to_db_test.py` containing the unit tests for corresponding functions.

### Changed

- Electron `type` column to a string type rather than an `ElectronType` in DB models.
- Primary keys from `BigInteger` to `Integer` in DB models.

## [0.121.0] - 2022-07-04

### Authors

Will Cunningham <wjcunningham7@users.noreply.github.com>
Co-authored-by: Alejandro Esquivel <ae@alejandro.ltd>
Co-authored-by: pre-commit-ci[bot] <66853113+pre-commit-ci[bot]@users.noreply.github.com>

### Removed

- Unused requirements `gunicorn` and `eventlet` in `requirements.txt` as well as `dask` in `tests/requirements.txt`, since it is already included in the core requirements.

### Docs

- Updated the compatibility matrix in the docs.

## [0.120.0] - 2022-07-04

### Authors

Okechukwu Emmanuel Ochia <okechukwu@agnostiq.ai>
Co-authored-by: Venkat Bala <venkat@agnostiq.ai>
Co-authored-by: pre-commit-ci[bot] <66853113+pre-commit-ci[bot]@users.noreply.github.com>
Co-authored-by: Scott Wyman Neagle <scott@agnostiq.ai>

### Added

- Adding `cluster` CLI options to facilitate interacting with the backend Dask cluster
- Adding options to `covalent start` to enable specifying number of workers, memory limit and threads per worker at cluster startup

### Changed

- Update `DaskAdminWorker` docstring with better explanation

## [0.119.1] - 2022-07-04

### Authors

Scott Wyman Neagle <scott@agnostiq.ai>
Casey Jao <casey@agnostiq.ai>

### Fixed

- `covalent status` checks if the server process is still alive.

### Operations

- Updates to changelog logic to handle multiple authors

## [0.119.0] - 2022-07-03

### Authors

@cjao

### Added

- Introduce support for pip dependencies

## [0.118.0] - 2022-07-02

### Authors

@AlejandroEsquivel

### Added

- Introduced File, FileTransfer, and FileTransferStrategy classes to support various File Transfer use cases prior/post electron execution

## [0.117.0] - 2022-07-02

### Authors

@Emmanuel289

### Added

- Included retry action in 'tests.yaml' workflow.

## [0.116.0] - 2022-06-29

### Authors

@Prasy12

### Changed

- Changed API socket calls interval for graph optimization.

### Added

- Ability to change to different layouts from the GUI.

## [0.115.0] - 2022-06-28

### Authors

@cjao

### Added

- Introduce support for `call_before`, `call_after`, and bash dependencies

### Operations

- Unit tests performed on Python 3.10 on Ubuntu and MacOS images as well as 3.9 on MacOS
- Updated codeowners so that AQ Engineers doesn't own this CHANGELOG
- pre-commit autoupdate

## [0.114.0] - 2022-06-23

### Authors

@dependabot[bot]

### Changed

- Changed eventsource version on webapp yarn-lock file.

### Operations

- Added Github push changelog workflow to append commiters username
- Reusable JavaScript action to parse changelog and update version

## [0.113.0] - 2022-06-21

### Added

- Introduce new db models and object store backends

### Operations

- Syntax fix in hotfix.yml

### Docs

- Added new tutorial: Linear and convolutional autoencoders

## [0.112.0] - 2022-06-20

### Changed

- Changed async version on webapp package-lock file.

## [0.111.0] - 2022-06-20

### Changed

- Changed eventsource version on webapp package-lock file.

### Docs

- Added new tutorial: Covalentified version of the Pennylane Variational Classifier tutorial.

## [0.110.3] - 2022-06-17

### Fixed

- Fix error when parsing electron positional arguments in workflows

### Docs

- Remove hardcoding version info in README.md

## [0.110.2] - 2022-06-10

### Docs

- Fix MNIST tutorial
- Fix Quantum Gravity tutorial
- Update RTD with migration guide compatible with latest release
- Convert all references to `covalent start` from Jupyter notebooks to markdown statements
- Update release notes summary in README.md
- Fixed display issues with figure (in dark mode) and bullet points in tutorials

### Operations

- Added a retry block to the webapp build step in `tests.yml`

## [0.110.1] - 2022-06-10

### Fixed

- Configure dask to not use daemonic processes when creating a cluster

### Operations

- Sync the VERSION file within `covalent` directory to match the root level VERSION
- Manually patch `covalent/VERSION`

## [0.110.0] - 2022-06-10

### Changed

- Web GUI list size and status label colors changed.
- Web GUI graph running icon changed to non-static icon.

### Docs

- Removed references to the Dask executor in RTD as they are no longer needed.

## [0.109.1] - 2022-06-10

### Fixed

- `covalent --version` now works for PyPI releases

## [0.109.0] - 2022-06-10

### Docs

- Update CLI help statements

### Added

- Add CLI functionality to start covalent with/without Dask
- Add CLI support to parse `covalent_ui.log` file

### Operations

- Updating codeowners to establish engineering & psiog ownership

### Docs

- Added new tutorial: Training quantum embedding kernels for classification.

## [0.108.0] - 2022-06-08

### Added

- WCI yaml file

### Docs

- Add pandoc installation updates to contributing guide

## [0.107.0] - 2022-06-07

### Changed

- Skipping stdout/stderr redirection tests until implemented in Dask parent process

### Added

- Simplifed starting the dask cluster using `multiprocessing`
- Added `bokeh==2.4.3` to requirements.txt to enable view Dask dashboard

### Fixed

- Changelog-reminder action now works for PRs from forks.

## [0.106.2] - 2022-06-06

### Fixed

- Specifying the version for package `furo` to `2022.4.7` to prevent breaking doc builds

### Docs

- Added new tutorial: Using Covalent with PennyLane for hybrid computation.

## [0.106.1] - 2022-06-01

### Fixed

- Changelog-reminder action now works for PRs from forks

### Docs

- Removed references to microservices in RTD
- Updated README.md.
- Changed `ct.electron` to `ct.lattice(executor=dask_executor)` in MNIST classifier tutorial

## [0.106.0] - 2022-05-26

### Changed

- Visual theme for Webapp GUI changed in accordance to new theme
- Fonts, colors, icons have been updated

## [0.105.0] - 2022-05-25

### Added

- Add a pre-commit hook for `detect-secrets`.
- Updated the actions in accordance with the migration done in the previous version.

## [0.104.0] - 2022-05-23

### Changed

- Services have been moved to a different codebase. This repo is now hosting the Covalent SDK, local dispatcher backend, Covalent web GUI, and documentation. Version is bumped to `0.104.0` in order to avoid conflicts.
- Update tests to match the current dispatcher api
- Skip testing dask executor until dask executor plugin is made public
- Using 2 thread pools to manage multiple workflows better and the other one for executing electrons in parallel.

### Fixed

- Add psutil and PyYAML to requirements.txt
- Passing the same Electron to multiple inputs of an Electron now works. UI fix pending.
- Dask from `requirements.txt`.

### Removed

- Asyncio usage for electron level concurrency.
- References to dask

### Added

- Functional test added for dask executor with the cluster running locally.
- Scalability tests for different workflows and workflow sizes under `tests/stress_tests/scripts`
- Add sample performance testing workflows under `tests/stress_tests`
- Add pipelines to continuously run the tutorial notebooks
- Create notebook with tasks from RTD

## [0.32.3] - 2022-03-16

### Fixed

- Fix missing UI graph edges between parameters and electrons in certain cases.
- Fix UI crashes in cases where legacy localStorage state was being loaded.

## [0.32.2] - 2022-03-16

### Added

- Images for graphs generated in tutorials and how-tos.
- Note for quantum gravity tutorial to tell users that `tensorflow` doesn't work on M1 Macs.
- `Known Issues` added to `README.md`

### Fixed

- `draw` function usage in tutorials and how-tos now reflects the UI images generated instead of using graphviz.
- Images now render properly in RTD of how-tos.

### Changed

- Reran all the tutorials that could run, generating the outputs again.

## [0.32.1] - 2022-03-15

### Fixed

- CLI now starts server directly in the subprocess instead of as a daemon
- Logs are provided as pipes to Popen instead of using a shell redirect
- Restart behavior fixed
- Default port in `covalent_ui/app.py` uses the config manager

### Removed

- `_graceful_restart` function no longer needed without gunicorn

## [0.32.0] - 2022-03-11

### Added

- Dispatcher microservice API endpoint to dispatch and update workflow.
- Added get runnable task endpoint.

## [0.31.0] - 2022-03-11

### Added

- Runner component's main functionality to run a set of tasks, cancel a task, and get a task's status added to its api.

## [0.30.5] - 2022-03-11

### Updated

- Updated Workflow endpoints & API spec to support upload & download of result objects as pickle files

## [0.30.4] - 2022-03-11

### Fixed

- When executing a task on an alternate Conda environment, Covalent no longer has to be installed on that environment. Previously, a Covalent object (the execution function as a TransportableObject) was passed to the environment. Now it is deserialized to a "normal" Python function, which is passed to the alternate Conda environment.

## [0.30.3] - 2022-03-11

### Fixed

- Fixed the order of output storage in `post_process` which should have been the order in which the electron functions are called instead of being the order in which they are executed. This fixes the order in which the replacement of function calls with their output happens, which further fixes any discrepencies in the results obtained by the user.

- Fixed the `post_process` test to check the order as well.

## [0.30.2] - 2022-03-11

### Changed

- Updated eventlet to 0.31.0

## [0.30.1] - 2022-03-10

### Fixed

- Eliminate unhandled exception in Covalent UI backend when calling fetch_result.

## [0.30.0] - 2022-03-09

### Added

- Skeleton code for writing the different services corresponding to each component in the open source refactor.
- OpenAPI specifications for each of the services.

## [0.29.3] - 2022-03-09

### Fixed

- Covalent UI is built in the Dockerfile, the setup file, the pypi workflow, the tests workflow, and the conda build script.

## [0.29.2] - 2022-03-09

### Added

- Defaults defined in executor plugins are read and used to update the in-memory config, as well as the user config file. But only if the parameter in question wasn't already defined.

### Changed

- Input parameter names and docstrings in \_shared_files.config.update_config were changed for clarity.

## [0.29.1] - 2022-03-07

### Changed

- Updated fail-fast strategy to run all tests.

## [0.29.0] - 2022-03-07

### Added

- DispatchDB for storing dispatched results

### Changed

- UI loads dispatches from DispatchDB instead of browser local storage

## [0.28.3] - 2022-03-03

### Fixed

Installed executor plugins don't have to be referred to by their full module name. Eg, use "custom_executor", instead of "covalent_custom_plugin.custom_executor".

## [0.28.2] - 2022-03-03

### Added

- A brief overview of the tutorial structure in the MNIST classification tutorial.

## [0.28.1] - 2022-03-02

### Added

- Conda installation is only supported for Linux in the `Getting Started` guide.
- MNIST classifier tutorial.

### Removed

- Removed handling of default values of function parameters in `get_named_params` in `covalent/_shared_files/utils.py`. So, it is actually being handled by not being handled since now `named_args` and `named_kwargs` will only contain parameters that were passed during the function call and not all of them.

## [0.28.0] - 2022-03-02

### Added

- Lepton support, including for Python modules and C libraries
- How-to guides showing how to use leptons for each of these

## [0.27.6] - 2022-03-01

### Added

- Added feature development basic steps in CONTRIBUTING.md.
- Added section on locally building RTD (read the docs) in the contributing guide.

## [0.27.5] - 2022-03-01

### Fixed

- Missing UI input data after backend change - needed to be derived from graph for electrons, lattice inputs fixed on server-side, combining name and positional args
- Broken UI graph due to variable->edge_name renaming
- Missing UI executor data after server-side renaming

## [0.27.4] - 2022-02-28

### Fixed

- Path used in `covalent/executor/__init__.py` for executor plugin modules needed updating to `covalent/executor/executor_plugins`

### Removed

- Disabled workflow cancellation test due to inconsistent outcomes. Test will be re-enabled after cancellation mechanisms are investigated further.

## [0.27.3] - 2022-02-25

### Added

- Added `USING_DOCKER.md` guide for running docker container.
- Added cli args to covalent UI flask server `covalent_ui/app.py` to modify port and log file path.

### Removed

- Removed gunicorn from cli and Dockerfile.

### Changed

- Updated cli `covalent_dispatcher/_cli/service.py` to run flask server directly, and removed dispatcher and UI flags.
- Using Flask blueprints to merge Dispatcher and UI servers.
- Updated Dockerfile to run flask server directly.
- Creating server PID file manually in `covalent_dispatcher/_cli/service.py`.
- Updated tests and docs to reflect merged servers.
- Changed all mentions of port 47007 (for old UI server) to 48008.

## [0.27.2] - 2022-02-24

### Changed

- Removed unnecessary blockquotes from the How-To guide for creating custom executors
- Changed "Covalent Cloud" to "Covalent" in the main code text

## [0.27.1] - 2022-02-24

### Removed

- Removed AQ-Engineers from CODEOWNERS in order to fix PR review notifications

## [0.27.0] - 2022-02-24

### Added

- Support for positional only, positional or keyword, variable positional, keyword only, variable keyword types of parameters is now added, e.g an electron can now use variable args and variable kwargs if the number/names of parameters are unknown during definition as `def task(*args, **kwargs)` which wasn't possible before.

- `Lattice.args` added to store positional arguments passed to the lattice's workflow function.

- `get_named_params` function added in `_shared_files/utils.py` which will return a tuple containing named positional arguments and named keyword arguments. The names help in showing and storing these parameters in the transport graph.

- Tests to verify whether all kinds of input paramaters are supported by electron or a lattice.

### Changed

- No longer merging positional arguments with keyword arguments, instead they are separately stored in respective nodes in the transport graph.

- `inputs` returned from `_get_inputs` function in `covalent_dispatcher/_core/execution.py` now contains positional as well as keyword arguments which further get passed to the executor.

- Executors now support positional and keyword arguments as inputs to their executable functions.

- Result object's `_inputs` attribute now contains both `args` and `kwargs`.

- `add_node_for_nested_iterables` is renamed to `connect_node_with_others` and `add_node_to_graph` also renamed to `add_collection_node_to_graph` in `electron.py`. Some more variable renames to have appropriate self-explanatory names.

- Nodes and edges in the transport graph now have a better interface to assign attributes to them.

- Edge attribute `variable` renamed to `edge_name`.

- In `serialize` function of the transport graph, if `metadata_only` is True, then only `metadata` attribute of node and `source` and `target` attributes of edge are kept in the then return serialized `data`.

- Updated the tests wherever necessary to reflect the above changes

### Removed

- Deprecated `required_params_passed` since an error will automatically be thrown by the `build_graph` function if any of the required parameters are not passed.

- Removed duplicate attributes from nodes in the transport graph.

## [0.26.1] - 2022-02-23

### Added

- Added Local Executor section to the API read the docs.

## [0.26.0] - 2022-02-23

### Added

- Automated reminders to update the changelog

## [0.25.3] - 2022-02-23

## Added

- Listed common mocking commands in the CONTRIBUTING.md guide.
- Additional guidelines on testing.

## [0.25.2] - 2022-02-21

### Changed

- `backend` metadata name changed to `executor`.
- `_plan_workflow` usage updated to reflect how that executor related information is now stored in the specific executor object.
- Updated tests to reflect the above changes.
- Improved the dispatch cancellation test to provide a robust solution which earlier took 10 minutes to run with uncertainty of failing every now and then.

### Removed

- Removed `TaskExecutionMetadata` as a consequence of removing `execution_args`.

## [0.25.1] - 2022-02-18

### Fixed

- Tracking imports that have been used in the workflow takes less time.

### Added

- User-imports are included in the dispatch_source.py script. Covalent-related imports are commented out.

## [0.25.0] - 2022-02-18

### Added

- UI: Lattice draw() method displays in web UI
- UI: New navigation panel

### Changed

- UI: Animated graph changes, panel opacity

### Fixed

- UI: Fixed "Not Found" pages

## [0.24.21] - 2022-02-18

### Added

- RST document describing the expectations from a tutorial.

## [0.24.20] - 2022-02-17

### Added

- Added how to create custom executors

### Changed

- Changed the description of the hyperlink for choosing executors
- Fixed typos in doc/source/api/getting_started/how_to/execution/creating_custom_executors.ipynb

## [0.24.19] - 2022-02-16

### Added

- CODEOWNERS for certain files.

## [0.24.18] - 2022-02-15

### Added

- The user configuration file can now specify an executor plugin directory.

## [0.24.17] - 2022-02-15

### Added

- Added a how-to for making custom executors.

## [0.24.16] - 2022-02-12

### Added

- Errors now contain the traceback as well as the error message in the result object.
- Added test for `_post_process` in `tests/covalent_dispatcher_tests/_core/execution_test.py`.

### Changed

- Post processing logic in `electron` and dispatcher now relies on the order of execution in the transport graph rather than node's function names to allow for a more reliable pairing of nodes and their outputs.

- Renamed `init_test.py` in `tests/covalent_dispatcher_tests/_core/` to `execution_test.py`.

### Removed

- `exclude_from_postprocess` list which contained some non executable node types removed since only executable nodes are post processed now.

## [0.24.15] - 2022-02-11

### Fixed

- If a user's configuration file does not have a needed exeutor parameter, the default parameter (defined in \_shared_files/defaults.py) is used.
- Each executor plugin is no longer initialized upon the import of Covalent. This allows required parameters in executor plugins.

## Changed

- Upon updating the configuration data with a user's configuration file, the complete set is written back to file.

## Added

- Tests for the local and base executors.

## [0.24.14] - 2022-02-11

### Added

- UI: add dashboard cards
- UI: add scaling dots background

### Changed

- UI: reduce sidebar font sizes, refine color theme
- UI: refine scrollbar styling, show on container hover
- UI: format executor parameters as YAML code
- UI: update syntax highlighting scheme
- UI: update index.html description meta tag

## [0.24.13] - 2022-02-11

### Added

- Tests for covalent/\_shared_files/config.py

## [0.24.12] - 2022-02-10

### Added

- CodeQL code analyzer

## [0.24.11] - 2022-02-10

### Added

- A new dictionary `_DEFAULT_CONSTRAINTS_DEPRECATED` in defaults.py

### Changed

- The `_DEFAULT_CONSTRAINT_VALUES` dictionary now only contains the `backend` argument

## [0.24.10] - 2022-02-09

### Fixed

- Sporadically failing workflow cancellation test in tests/workflow_stack_test.py

## [0.24.9] - 2022-02-09

## Changed

- Implementation of `_port_from_pid` in covalent_dispatcher/\_cli/service.py.

## Added

- Unit tests for command line interface (CLI) functionalities in covalent_dispatcher/\_cli/service.py and covalent_dispatcher/\_cli/cli.py.

## [0.24.8] - 2022-02-07

### Fixed

- If a user's configuration file does not have a needed parameter, the default parameter (defined in \_shared_files/defaults.py) is used.

## [0.24.7] - 2022-02-07

### Added

- Typing: Add Type hint `dispatch_info` parameter.
- Documentation: Updated the return_type description in docstring.

### Changed

- Typing: Change return type annotation to `Generator`.

## [0.24.6] - 2022-02-06

### Added

- Type hint to `deserialize` method of `TransportableObject` of `covalent/_workflow/transport.py`.

### Changed

- Description of `data` in `deserialize` method of `TransportableObject` of `covalent/_workflow/transport.py` from `The serialized transportable object` to `Cloudpickled function`.

## [0.24.5] - 2022-02-05

### Fixed

- Removed dependence on Sentinel module

## [0.24.4] - 2022-02-04

### Added

- Tests across multiple versions of Python and multiple operating systems
- Documentation reflecting supported configurations

## [0.24.3] - 2022-02-04

### Changed

- Typing: Use `bool` in place of `Optional[bool]` as type annotation for `develop` parameter in `covalent_dispatcher.service._graceful_start`
- Typing: Use `Any` in place of `Optional[Any]` as type annotation for `new_value` parameter in `covalent._shared_files.config.get_config`

## [0.24.2] - 2022-02-04

### Fixed

- Updated hyperlink of "How to get the results" from "./collection/query_electron_execution_result" to "./collection/query_multiple_lattice_execution_results" in "doc/source/how_to/index.rst".
- Updated hyperlink of "How to get the result of a particular electron" from "./collection/query_multiple_lattice_execution_results" to "./collection/query_electron_execution_result" in "doc/source/how_to/index.rst".

## [0.24.1] - 2022-02-04

### Changed

- Changelog entries are now required to have the current date to enforce ordering.

## [0.24.0] - 2022-02-03

### Added

- UI: log file output - display in Output tab of all available log file output
- UI: show lattice and electron inputs
- UI: display executor attributes
- UI: display error message on failed status for lattice and electron

### Changed

- UI: re-order sidebar sections according to latest figma designs
- UI: update favicon
- UI: remove dispatch id from tab title
- UI: fit new uuids
- UI: adjust theme text primary and secondary colors

### Fixed

- UI: auto-refresh result state on initial render of listing and graph pages
- UI: graph layout issues: truncate long electron/param names

## [0.23.0] - 2022-02-03

### Added

- Added `BaseDispatcher` class to be used for creating custom dispatchers which allow connection to a dispatcher server.
- `LocalDispatcher` inheriting from `BaseDispatcher` allows connection to a local dispatcher server running on the user's machine.
- Covalent only gives interface to the `LocalDispatcher`'s `dispatch` and `dispatch_sync` methods.
- Tests for both `LocalDispatcher` and `BaseDispatcher` added.

### Changed

- Switched from using `lattice.dispatch` and `lattice.dispatch_sync` to `covalent.dispatch` and `covalent.dispatch_sync`.
- Dispatcher address now is passed as a parameter (`dispatcher_addr`) to `covalent.dispatch` and `covalent.dispatch_sync` instead of a metadata field to lattice.
- Updated tests, how tos, and tutorials to use `covalent.dispatch` and `covalent.dispatch_sync`.
- All the contents of `covalent_dispatcher/_core/__init__.py` are moved to `covalent_dispatcher/_core/execution.py` for better organization. `__init__.py` only contains function imports which are needed by external modules.
- `dispatch`, `dispatch_sync` methods deprecated from `Lattice`.

### Removed

- `_server_dispatch` method removed from `Lattice`.
- `dispatcher` metadata field removed from `lattice`.

## [0.22.19] - 2022-02-03

### Fixed

- `_write_dispatch_to_python_file` isn't called each time a task is saved. It is now only called in the final save in `_run_planned_workflow` (in covalent_dispatcher/\_core/**init**.py).

## [0.22.18] - 2022-02-03

### Fixed

- Added type information to result.py

## [0.22.17] - 2022-02-02

### Added

- Replaced `"typing.Optional"` with `"str"` in covalent/executor/base.py
- Added missing type hints to `get_dispatch_context` and `write_streams_to_file` in covalent/executor/base.py, BaseExecutor

## [0.22.16] - 2022-02-02

### Added

- Functions to check if UI and dispatcher servers are running.
- Tests for the `is_ui_running` and `is_server_running` in covalent_dispatcher/\_cli/service.py.

## [0.22.15] - 2022-02-01

### Fixed

- Covalent CLI command `covalent purge` will now stop the servers before deleting all the pid files.

### Added

- Test for `purge` method in covalent_dispatcher/\_cli/service.py.

### Removed

- Unused `covalent_dispatcher` import from covalent_dispatcher/\_cli/service.py.

### Changed

- Moved `_config_manager` import from within the `purge` method to the covalent_dispatcher/\_cli/service.py for the purpose of mocking in tests.

## [0.22.14] - 2022-02-01

### Added

- Type hint to `_server_dispatch` method in `covalent/_workflow/lattice.py`.

## [0.22.13] - 2022-01-26

### Fixed

- When the local executor's `log_stdout` and `log_stderr` config variables are relative paths, they should go inside the results directory. Previously that was queried from the config, but now it's queried from the lattice metadata.

### Added

- Tests for the corresponding functions in (`covalent_dispatcher/_core/__init__.py`, `covalent/executor/base.py`, `covalent/executor/executor_plugins/local.py` and `covalent/executor/__init__.py`) affected by the bug fix.

### Changed

- Refactored `_delete_result` in result manager to give the option of deleting the result parent directory.

## [0.22.12] - 2022-01-31

### Added

- Diff check in pypi.yml ensures correct files are packaged

## [0.22.11] - 2022-01-31

### Changed

- Removed codecov token
- Removed Slack notifications from feature branches

## [0.22.10] - 2022-01-29

### Changed

- Running tests, conda, and version workflows on pull requests, not just pushes

## [0.22.9] - 2022-01-27

### Fixed

- Fixing version check action so that it doesn't run on commits that are in develop
- Edited PR template so that markdown checklist appears properly

## [0.22.8] - 2022-01-27

### Fixed

- publish workflow, using `docker buildx` to build images for x86 and ARM, prepare manifest and push to ECR so that pulls will match the correct architecture.
- typo in CONTRIBUTING
- installing `gcc` in Docker image so Docker can build wheels for `dask` and other packages that don't provide ARM wheels

### Changed

- updated versions in `requirements.txt` for `matplotlib` and `dask`

## [0.22.7] - 2022-01-27

### Added

- `MANIFEST.in` did not have `covalent_dispatcher/_service` in it due to which the PyPi package was not being built correctly. Added the `covalent_dispatcher/_service` to the `MANIFEST.in` file.

### Fixed

- setuptools properly including data files during installation

## [0.22.6] - 2022-01-26

### Fixed

- Added service folder in covalent dispatcher to package.

## [0.22.5] - 2022-01-25

### Fixed

- `README.md` images now use master branch's raw image urls hosted on <https://github.com> instead of <https://raw.githubusercontent.com>. Also, switched image rendering from html to markdown.

## [0.22.4] - 2022-01-25

### Fixed

- dispatcher server app included in sdist
- raw image urls properly used

## [0.22.3] - 2022-01-25

### Fixed

- raw image urls used in readme

## [0.22.2] - 2022-01-25

### Fixed

- pypi upload

## [0.22.1] - 2022-01-25

### Added

- Code of conduct
- Manifest.in file
- Citation info
- Action to upload to pypi

### Fixed

- Absolute URLs used in README
- Workflow badges updated URLs
- `install_package_data` -> `include_package_data` in `setup.py`

## [0.22.0] - 2022-01-25

### Changed

- Using public ECR for Docker release

## [0.21.0] - 2022-01-25

### Added

- GitHub pull request templates

## [0.20.0] - 2022-01-25

### Added

- GitHub issue templates

## [0.19.0] - 2022-01-25

### Changed

- Covalent Beta Release

## [0.18.9] - 2022-01-24

### Fixed

- iframe in the docs landing page is now responsive

## [0.18.8] - 2022-01-24

### Changed

- Temporarily removed output tab
- Truncated dispatch id to fit left sidebar, add tooltip to show full id

## [0.18.7] - 2022-01-24

### Changed

- Many stylistic improvements to documentation, README, and CONTRIBUTING.

## [0.18.6] - 2022-01-24

### Added

- Test added to check whether an already decorated function works as expected with Covalent.
- `pennylane` package added to the `requirements-dev.txt` file.

### Changed

- Now using `inspect.signature` instead of `function.__code__` to get the names of function's parameters.

## [0.18.5] - 2022-01-21

### Fixed

- Various CI fixes, including rolling back regression in version validation, caching on s3 hosted badges, applying releases and tags correctly.

## [0.18.4] - 2022-01-21

### Changed

- Removed comments and unused functions in covalent_dispatcher
- `result_class.py` renamed to `result.py`

### Fixed

- Version was not being properly imported inside `covalent/__init__.py`
- `dispatch_sync` was not previously using the `results_dir` metadata field

### Removed

- Credentials in config
- `generate_random_filename_in_cache`
- `is_any_atom`
- `to_json`
- `show_subgraph` option in `draw`
- `calculate_node`

## [0.18.3] - 2022-01-20

### Fixed

- The gunicorn servers now restart more gracefully

## [0.18.2] - 2022-01-21

### Changed

- `tempdir` metadata field removed and replaced with `executor.local.cache_dir`

## [0.18.1] - 2022-01-11

## Added

- Concepts page

## [0.18.0] - 2022-01-20

### Added

- `Result.CANCELLED` status to represent the status of a cancelled dispatch.
- Condition to cancel the whole dispatch if any of the nodes are cancelled.
- `cancel_workflow` function which uses a shared variable provided by Dask (`dask.distributed.Variable`) in a dask client to inform nodes to stop execution.
- Cancel function for dispatcher server API which will allow the server to terminate the dispatch.
- How to notebook for cancelling a dispatched job.
- Test to verify whether cancellation of dispatched jobs is working as expected.
- `cancel` function is available as `covalent.cancel`.

### Changed

- In file `covalent/_shared_files/config.py` instead of using a variable to store and then return the config data, now directly returning the configuration.
- Using `fire_and_forget` to dispatch a job instead of a dictionary of Dask's `Future` objects so that we won't have to manage the lifecycle of those futures.
- The `test_run_dispatcher` test was changed to reflect that the dispatcher no longer uses a dictionary of future objects as it was not being utilized anywhere.

### Removed

- `with dask_client` context was removed as the client created in `covalent_dispatcher/_core/__init__.py` is already being used even without the context. Furthermore, it creates issues when that context is exited which is unnecessary at the first place hence not needed to be resolved.

## [0.17.5] - 2022-01-19

### Changed

- Results directory uses a relative path by default and can be overridden by the environment variable `COVALENT_RESULTS_DIR`.

## [0.17.4] - 2022-01-19

### Changed

- Executor parameters use defaults specified in config TOML
- If relative paths are supplied for stdout and stderr, those files are created inside the results directory

## [0.17.3] - 2022-01-18

### Added

- Sync function
- Covalent CLI tool can restart in developer mode

### Fixed

- Updated the UI address referenced in the README

## [0.17.2] - 2022-01-12

### Added

- Quantum gravity tutorial

### Changed

- Moved VERSION file to top level

## [0.17.1] - 2022-01-19

### Added

- `error` attribute was added to the results object to show which node failed and the reason behind it.
- `stdout` and `stderr` attributes were added to a node's result to store any stdout and stderr printing done inside an electron/node.
- Test to verify whether `stdout` and `stderr` are being stored in the result object.

### Changed

- Redesign of how `redirect_stdout` and `redirect_stderr` contexts in executor now work to allow storing their respective outputs.
- Executors now also return `stdout` and `stderr` strings, along with the execution output, so that they can be stored in their result object.

## [0.17.0] - 2022-01-18

### Added

- Added an attribute `__code__` to electron and lattice which is a copy of their respective function's `__code__` attribute.
- Positional arguments, `args`, are now merged with keyword arguments, `kwargs`, as close as possible to where they are passed. This was done to make sure we support both with minimal changes and without losing the name of variables passed.
- Tests to ensure usage of positional arguments works as intended.

### Changed

- Slight rework to how any print statements in lattice are sent to null.
- Changed `test_dispatcher_functional` in `basic_dispatcher_test.py` to account for the support of `args` and removed a an unnecessary `print` statement.

### Removed

- Removed `args` from electron's `init` as it wasn't being used anywhere.

## [0.16.1] - 2022-01-18

### Changed

- Requirement changed from `dask[complete]` to `dask[distributed]`.

## [0.16.0] - 2022-01-14

### Added

- New UI static demo build
- New UI toolbar functions - orientation, toggle params, minimap
- Sortable and searchable lattice name row

### Changed

- Numerous UI style tweaks, mostly around dispatches table states

### Fixed

- Node sidebar info now updates correctly

## [0.15.11] - 2022-01-18

### Removed

- Unused numpy requirement. Note that numpy is still being installed indirectly as other packages in the requirements rely on it.

## [0.15.10] - 2022-01-16

## Added

- How-to guide for Covalent dispatcher CLI.

## [0.15.9] - 2022-01-18

### Changed

- Switched from using human readable ids to using UUIDs

### Removed

- `human-id` package was removed along with its mention in `requirements.txt` and `meta.yaml`

## [0.15.8] - 2022-01-17

### Removed

- Code breaking text from CLI api documentation.
- Unwanted covalent_dispatcher rst file.

### Changed

- Installation of entire covalent_dispatcher instead of covalent_dispatcher/\_service in setup.py.

## [0.15.7] - 2022-01-13

### Fixed

- Functions with multi-line or really long decorators are properly serialized in dispatch_source.py.
- Multi-line Covalent output is properly commented out in dispatch_source.py.

## [0.15.6] - 2022-01-11

### Fixed

- Sub-lattice functions are successfully serialized in the utils.py get_serialized_function_str.

### Added

- Function to scan utilized source files and return a set of imported modules (utils.get_imports_from_source)

## [0.15.5] - 2022-01-12

### Changed

- UI runs on port 47007 and the dispatcher runs on port 48008. This is so that when the servers are later merged, users continue using port 47007 in the browser.
- Small modifications to the documentation
- Small fix to the README

### Removed

- Removed a directory `generated` which was improperly added
- Dispatcher web interface
- sqlalchemy requirement

## [0.15.4] - 2022-01-11

### Changed

- In file `covalent/executor/base.py`, `pickle` was changed to `cloudpickle` because of its universal pickling ability.

### Added

- In docstring of `BaseExecutor`, a note was added specifying that `covalent` with its dependencies is assumed to be installed in the conda environments.
- Above note was also added to the conda env selector how-to.

## [0.15.3] - 2022-01-11

### Changed

- Replaced the generic `RuntimeError` telling users to check if there is an object manipulation taking place inside the lattice to a simple warning. This makes the original error more visible.

## [0.15.2] - 2022-01-11

### Added

- If condition added for handling the case where `__getattr__` of an electron is accessed to detect magic functions.

### Changed

- `ActiveLatticeManager` now subclasses from `threading.local` to make it thread-safe.
- `ValueError` in the lattice manager's `claim` function now also shows the name of the lattice that is currently claimed.
- Changed docstring of `ActiveLatticeManager` to note that now it is thread-safe.
- Sublattice dispatching now no longer deletes the result object file and is dispatched normally instead of in a serverless manner.
- `simulate_nitrogen_and_copper_slab_interaction.ipynb` notebook tutorial now does normal dispatching as well instead of serverless dispatching. Also, now 7 datapoints will be shown instead of 10 earlier.

## [0.15.1] - 2022-01-11

### Fixed

- Passing AWS credentials to reusable workflows as a secret

## [0.15.0] - 2022-01-10

### Added

- Action to push development image to ECR

### Changed

- Made the publish action reusable and callable

## [0.14.1] - 2022-01-02

### Changed

- Updated the README
- Updated classifiers in the setup.py file
- Massaged some RTD pages

## [0.14.0] - 2022-01-07

### Added

- Action to push static UI to S3

## [0.13.2] - 2022-01-07

### Changed

- Completed new UI design work

## [0.13.1] - 2022-01-02

### Added

- Added eventlet requirement

### Changed

- The CLI tool can now manage the UI flask server as well
- [Breaking] The CLI option `-t` has been changed to `-d`, which starts the servers in developer mode and exposes unit tests to the server.

## [0.13.0] - 2022-01-01

### Added

- Config manager in `covalent/_shared_files/config.py`
- Default location for the main config file can be overridden using the environment variable `COVALENT_CONFIG_DIR`
- Ability to set and get configuration using `get_config` and `set_config`

### Changed

- The flask servers now reference the config file
- Defaults reference the config file

### Fixed

- `ValueError` caught when running `covalent stop`
- One of the functional tests was using a malformed path

### Deprecated

- The `electron.to_json` function
- The `generate_random_filename_in_cache` function

### Removed

- The `get_api_token` function

## [0.12.13] - 2022-01-04

## Removed

- Tutorial section headings

## Fixed

- Plot background white color

## [0.12.12] - 2022-01-06

### Fixed

- Having a print statement inside electron and lattice code no longer causes the workflow to fail.

## [0.12.11] - 2022-01-04

### Added

- Completed UI feature set for first release

### Changed

- UI server result serialization improvements
- UI result update webhook no longer fails on request exceptions, logs warning intead

## [0.12.10] - 2021-12-17

### Added

- Astrophysics tutorial

## [0.12.9] - 2022-01-04

### Added

- Added `get_all_node_results` method in `result_class.py` to return result of all node executions.

- Added `test_parallelilization` test to verify whether the execution is now being achieved in parallel.

### Changed

- Removed `LocalCluster` cluster creation usage to a simple `Client` one from Dask.

- Removed unnecessary `to_run` function as we no longer needed to run execution through an asyncio loop.

- Removed `async` from function definition of previously asynchronous functions, `_run_task`, `_run_planned_workflow`, `_plan_workflow`, and `_run_workflow`.

- Removed `uvloop` from requirements.

- Renamed `test_get_results` to `test_get_result`.

- Reran the how to notebooks where execution time was mentioned.

- Changed how `dispatch_info` context manager was working to account for multiple nodes accessing it at the same time.

## [0.12.8] - 2022-01-02

### Changed

- Changed the software license to GNU Affero 3.0

### Removed

- `covalent-ui` directory

## [0.12.7] - 2021-12-29

### Fixed

- Gunicorn logging now uses the `capture-output` flag instead of redirecting stdout and stderr

## [0.12.6] - 2021-12-23

### Changed

- Cleaned up the requirements and moved developer requirements to a separate file inside `tests`

## [0.12.5] - 2021-12-16

### Added

- Conda build CI job

## [0.12.4] - 2021-12-23

### Changed

- Gunicorn server now checks for port availability before starting

### Fixed

- The `covalent start` function now prints the correct port if the server is already running.

## [0.12.3] - 2021-12-14

### Added

- Covalent tutorial comparing quantum support vector machines with support vector machine algorithms implemented in qiskit and scikit-learn.

## [0.12.2] - 2021-12-16

### Fixed

- Now using `--daemon` in gunicorn to start the server, which was the original intention.

## [0.12.1] - 2021-12-16

### Fixed

- Removed finance references from docs
- Fixed some other small errors

### Removed

- Removed one of the failing how-to tests from the functional test suite

## [0.12.0] - 2021-12-16

### Added

- Web UI prototype

## [0.11.1] - 2021-12-14

### Added

- CLI command `covalent status` shows port information

### Fixed

- gunicorn management improved

## [0.11.0] - 2021-12-14

### Added

- Slack notifications for test status

## [0.10.4] - 2021-12-15

### Fixed

- Specifying a non-default results directory in a sub-lattice no longer causes a failure in lattice execution.

## [0.10.3] - 2021-12-14

### Added

- Functional tests for how-to's in documentation

### Changed

- Moved example script to a functional test in the pipeline
- Added a test flag to the CLI tool

## [0.10.2] - 2021-12-14

### Fixed

- Check that only `kwargs` without any default values in the workflow definition need to be passed in `lattice.draw(ax=ax, **kwargs)`.

### Added

- Function to check whether all the parameters without default values for a callable function has been passed added to shared utils.

## [0.10.1] - 2021-12-13

### Fixed

- Content and style fixes for getting started doc.

## [0.10.0] - 2021-12-12

### Changed

- Remove all imports from the `covalent` to the `covalent_dispatcher`, except for `_dispatch_serverless`
- Moved CLI into `covalent_dispatcher`
- Moved executors to `covalent` directory

## [0.9.1] - 2021-12-13

### Fixed

- Updated CONTRIBUTING to clarify docstring style.
- Fixed docstrings for `calculate_node` and `check_constraint_specific_sum`.

## [0.9.0] - 2021-12-10

### Added

- `prefix_separator` for separating non-executable node types from executable ones.

- `subscript_prefix`, `generator_prefix`, `sublattice_prefix`, `attr_prefix` for prefixes of subscripts, generators,
  sublattices, and attributes, when called on an electron and added to the transport graph.

- `exclude_from_postprocess` list of prefixes to denote those nodes which won't be used in post processing the workflow.

- `__int__()`, `__float__()`, `__complex__()` for converting a node to an integer, float, or complex to a value of 0 then handling those types in post processing.

- `__iter__()` generator added to Electron for supporting multiple return values from an electron execution.

- `__getattr__()` added to Electron for supporting attribute access on the node output.

- `__getitem__()` added to Electron for supporting subscripting on the node output.

- `electron_outputs` added as an attribute to lattice.

### Changed

- `electron_list_prefix`, `electron_dict_prefix`, `parameter_prefix` modified to reflect new way to assign prefixes to nodes.

- In `build_graph` instead of ignoring all exceptions, now the exception is shown alongwith the runtime error notifying that object manipulation should be avoided inside a lattice.

- `node_id` changed to `self.node_id` in Electron's `__call__()`.

- `parameter` type electrons now have the default metadata instead of empty dictionary.

- Instead of deserializing and checking whether a sublattice is there, now a `sublattice_prefix` is used to denote when a node is a sublattice.

- In `dispatcher_stack_test`, `test_dispatcher_flow` updated to indicate the new use of `parameter_prefix`.

### Fixed

- When an execution fails due to something happening in `run_workflow`, then result object's status is now failed and the object is saved alongwith throwing the appropriate exception.

## [0.8.5] - 2021-12-10

### Added

- Added tests for choosing specific executors inside electron initialization.
- Added test for choosing specific Conda environments inside electron initialization.

## [0.8.4] - 2021-12-10

### Changed

- Removed \_shared_files directory and contents from covalent_dispatcher. Logging in covalent_dispatcher now uses the logger in covalent/\_shared_files/logging.py.

## [0.8.3] - 2021-12-10

### Fixed

- Decorator symbols were added to the pseudo-code in the quantum chemistry tutorial.

## [0.8.2] - 2021-12-06

### Added

- Quantum chemistry tutorial.

## [0.8.1] - 2021-12-08

### Added

- Docstrings with typehints for covalent dispatcher functions added.

### Changed

- Replaced `node` to `node_id` in `electron.py`.

- Removed unnecessary `enumerate` in `covalent_dispatcher/_core/__init__.py`.

- Removed `get_node_device_mapping` function from `covalent_dispatcher/_core/__init__.py`
  and moved the definition to directly add the mapping to `workflow_schedule`.

- Replaced iterable length comparison for `executor_specific_exec_cmds` from `if len(executor_specific_exec_cmds) > 0`
  to `if executor_specific_exec_cmds`.

## [0.8.0] - 2021-12-03

### Added

- Executors can now accept the name of a Conda environment. If that environment exists, the operations of any electron using that executor are performed in that Conda environment.

## [0.7.6] - 2021-12-02

### Changed

- How to estimate lattice execution time has been renamed to How to query lattice execution time.
- Change result querying syntax in how-to guides from `lattice.get_result` to
  `covalent.get_result`.
- Choose random port for Dask dashboard address by setting `dashboard_address` to ':0' in
  `LocalCluster`.

## [0.7.5] - 2021-12-02

### Fixed

- "Default" executor plugins are included as part of the package upon install.

## [0.7.4] - 2021-12-02

### Fixed

- Upgraded dask to 2021.10.0 based on a vulnerability report

## [0.7.3] - 2021-12-02

### Added

- Transportable object tests
- Transport graph tests

### Changed

- Variable name node_num to node_id
- Variable name node_idx to node_id

### Fixed

- Transport graph `get_dependencies()` method return type was changed from Dict to List

## [0.7.2] - 2021-12-01

### Fixed

- Date handling in changelog validation

### Removed

- GitLab CI YAML

## [0.7.1] - 2021-12-02

### Added

- A new parameter to a node's result called `sublattice_result` is added.
  This will be of a `Result` type and will contain the result of that sublattice's
  execution. If a normal electron is executed, this will be `None`.

- In `_delete_result` function in `results_manager.py`, an empty results directory
  will now be deleted.

- Name of a sublattice node will also contain `(sublattice)`.

- Added `_dispatch_sync_serverless` which synchronously dispatches without a server
  and waits for a result to be returned. This is the method used to dispatch a sublattice.

- Test for sublatticing is added.

- How-to guide added for sublatticing explaining the new features.

### Changed

- Partially changed `draw` function in `lattice.py` to also draw the subgraph
  of the sublattice when drawing the main graph of the lattice. The change is
  incomplete as we intend to add this feature later.

- Instead of returning `plt`, `draw` now returns the `ax` object.

- `__call__` function in `lattice.py` now runs the lattice's function normally
  instead of dispatching it.

- `_run_task` function now checks whether current node is a sublattice and acts
  accordingly.

### Fixed

- Unnecessary lines to rename the node's name in `covalent_dispatcher/_core/__init__.py` are removed.

- `test_electron_takes_nested_iterables` test was being ignored due to a spelling mistake. Fixed and
  modified to follow the new pattern.

## [0.7.0] - 2021-12-01

### Added

- Electrons can now accept an executor object using the "backend" keyword argument. "backend" can still take a string naming the executor module.
- Electrons and lattices no longer have Slurm metadata associated with the executor, as that information should be contained in the executor object being used as an input argument.
- The "backend" keyword can still be a string specifying the executor module, but only if the executor doesn't need any metadata.
- Executor plugin classes are now directly available to covalent, eg: covalent.executor.LocalExecutor().

## [0.6.7] - 2021-12-01

### Added

- Docstrings without examples for all the functions in core covalent.
- Typehints in those functions as well.
- Used `typing.TYPE_CHECKING` to prevent cyclic imports when writing typehints.

### Changed

- `convert_to_lattice_function` renamed to `convert_to_lattice_function_call`.
- Context managers now raise a `ValueError` instead of a generic `Exception`.

## [0.6.6] - 2021-11-30

### Fixed

- Fixed the version used in the documentation
- Fixed the badge URLs to prevent caching

## [0.6.5] - 2021-11-30

### Fixed

- Broken how-to links

### Removed

- Redundant lines from .gitignore
- \*.ipynb from .gitignore

## [0.6.4] - 2021-11-30

### Added

- How-to guides for workflow orchestration.
  - How to construct an electron
  - How to construct a lattice
  - How to add an electron to lattice
  - How to visualize the lattice
  - How to add constraints to lattices
- How-to guides for workflow and subtask execution.
  - How to execute individual electrons
  - How to execute a lattice
  - How to execute multiple lattices
- How-to guides for status querying.
  - How to query electron execution status
  - How to query lattice execution status
  - How to query lattice execution time
- How-to guides for results collection
  - How to query electron execution results
  - How to query lattice execution results
  - How to query multiple lattice execution results
- Str method for the results object.

### Fixed

- Saving the electron execution status when the subtask is running.

## [0.6.3] - 2021-11-29

### Removed

- JWT token requirement.
- Covalent dispatcher login requirement.
- Update covalent login reference in README.md.
- Changed the default dispatcher server port from 5000 to 47007.

## [0.6.2] - 2021-11-28

### Added

- Github action for tests and coverage
- Badges for tests and coverage
- If tests pass then develop is pushed to master
- Add release action which tags and creates a release for minor version upgrades
- Add badges action which runs linter, and upload badges for version, linter score, and platform
- Add publish action (and badge) which builds a Docker image and uploads it to the AWS ECR

## [0.6.1] - 2021-11-27

### Added

- Github action which checks version increment and changelog entry

## [0.6.0] - 2021-11-26

### Added

- New Covalent RTD theme
- sphinx extension sphinx-click for CLI RTD
- Sections in RTD
- init.py in both covalent-dispatcher logger module and cli module for it to be importable in sphinx

### Changed

- docutils version that was conflicting with sphinx

### Removed

- Old aq-theme

## [0.5.1] - 2021-11-25

### Added

- Integration tests combining both covalent and covalent-dispatcher modules to test that
  lattice workflow are properly planned and executed.
- Integration tests for the covalent-dispatcher init module.
- pytest-asyncio added to requirements.

## [0.5.0] - 2021-11-23

### Added

- Results manager file to get results from a file, delete a result, and redispatch a result object.
- Results can also be awaited to only return a result if it has either been completed or failed.
- Results class which is used to store the results with all the information needed to be used again along with saving the results to a file functionality.
- A result object will be a mercurial object which will be updated by the dispatcher and saved to a file throughout the dispatching and execution parts.
- Direct manipulation of the transport graph inside a result object takes place.
- Utility to convert a function definition string to a function and vice-versa.
- Status class to denote the status of a result object and of each node execution in the transport graph.
- Start and end times are now also stored for each node execution as well as for the whole dispatch.
- Logging of `stdout` and `stderr` can be done by passing in the `log_stdout`, `log_stderr` named metadata respectively while dispatching.
- In order to get the result of a certain dispatch, the `dispatch_id`, the `results_dir`, and the `wait` parameter can be passed in. If everything is default, then only the dispatch id is required, waiting will not be done, and the result directory will be in the current working directory with folder name as `results/` inside which every new dispatch will have a new folder named according to their respective dispatch ids, containing:
  - `result.pkl` - (Cloud)pickled result object.
  - `result_info.yaml` - yaml file with high level information about the result and its execution.
  - `dispatch_source.py` - python file generated, containing the original function definitions of lattice and electrons which can be used to dispatch again.

### Changed

- `logfile` named metadata is now `slurm_logfile`.
- Instead of using `jsonpickle`, `cloudpickle` is being used everywhere to maintain consistency.
- `to_json` function uses `json` instead of `jsonpickle` now in electron and lattice definitions.
- `post_processing` moved to the dispatcher, so the dispatcher will now store a finished execution result in the results folder as specified by the user with no requirement of post processing it from the client/user side.
- `run_task` function in dispatcher modified to check if a node has completed execution and return it if it has, else continue its execution. This also takes care of cases if the server has been closed mid execution, then it can be started again from the last saved state, and the user won't have to wait for the whole execution.
- Instead of passing in the transport graph and dispatch id everywhere, the result object is being passed around, except for the `asyncio` part where the dispatch id and results directory is being passed which afterwards lets the core dispatcher know where to get the result object from and operate on it.
- Getting result of parent node executions of the graph, is now being done using the result object's graph. Storing of each execution's result is also done there.
- Tests updated to reflect the changes made. They are also being run in a serverless manner.

### Removed

- `LatticeResult` class removed.
- `jsonpickle` requirement removed.
- `WorkflowExecutionResult`, `TaskExecutionResult`, and `ExecutionError` singleton classes removed.

### Fixed

- Commented out the `jwt_required()` part in `covalent-dispatcher/_service/app.py`, may be removed in later iterations.
- Dispatcher server will now return the error message in the response of getting result if it fails instead of sending every result ever as a response.

## [0.4.3] - 2021-11-23

### Added

- Added a note in Known Issues regarding port conflict warning.

## [0.4.2] - 2021-11-24

### Added

- Added badges to README.md

## [0.4.1] - 2021-11-23

### Changed

- Removed old coverage badge and fixed the badge URL

## [0.4.0] - 2021-11-23

### Added

- Codecov integrations and badge

### Fixed

- Detached pipelines no longer created

## [0.3.0] - 2021-11-23

### Added

- Wrote a Code of Conduct based on <https://www.contributor-covenant.org/>
- Added installation and environment setup details in CONTRIBUTING
- Added Known Issues section to README

## [0.2.0] - 2021-11-22

### Changed

- Removed non-open-source executors from Covalent. The local SLURM executor is now
- a separate repo. Executors are now plugins.

## [0.1.0] - 2021-11-19

### Added

- Pythonic CLI tool. Install the package and run `covalent --help` for a usage description.
- Login and logout functionality.
- Executor registration/deregistration skeleton code.
- Dispatcher service start, stop, status, and restart.

### Changed

- JWT token is stored to file instead of in an environment variable.
- The Dask client attempts to connect to an existing server.

### Removed

- Removed the Bash CLI tool.

### Fixed

- Version assignment in the covalent init file.

## [0.0.3] - 2021-11-17

### Fixed

- Fixed the Dockerfile so that it runs the dispatcher server from the covalent repo.

## [0.0.2] - 2021-11-15

### Changed

- Single line change in ci script so that it doesn't exit after validating the version.
- Using `rules` in `pytest` so that the behavior in test stage is consistent.

## [0.0.1] - 2021-11-15

### Added

- CHANGELOG.md to track changes (this file).
- Semantic versioning in VERSION.
- CI pipeline job to enforce versioning.<|MERGE_RESOLUTION|>--- conflicted
+++ resolved
@@ -7,7 +7,6 @@
 
 ## [UNRELEASED]
 
-<<<<<<< HEAD
 ### Added
 
 - Corrected support from distributed Hamiltonian expval calculations
@@ -15,6 +14,7 @@
 - UI changes added for qelectrons and fix for related config file corruption
 - UI fix regarding Qelectron not showing up
 - Performance optimisation of UI for large Qelectrons
+- 
 ## Tests
 
 - Changed the method for startup and shutdown events for pytest to work with fastapi version 0.93.0
@@ -25,8 +25,6 @@
 - Fix autodoc for SSH, Slurm, AWS Braket, AWS Lambda, AWS EC2, AWS Batch, Google Batch 
 - Updated documentation links in README
 
-=======
->>>>>>> dde197ff
 ### Operations
 
 - Respecting node version as specified in `.nvmrc` file for tests workflow
