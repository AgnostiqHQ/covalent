--- conflicted
+++ resolved
@@ -7,11 +7,10 @@
 
 ## [UNRELEASED]
 
-<<<<<<< HEAD
 ### Tests
 
 - Updated precommit config
-=======
+
 ## [0.99.0] - 2022-05-16
 
 ### Changed
@@ -63,7 +62,6 @@
 
 - Disabled ops bot in workflows
 - Re-enabled ops bot in workflows
->>>>>>> b99a19f2
 
 ## [0.95.0] - 2022-04-25
 
