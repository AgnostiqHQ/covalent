--- conflicted
+++ resolved
@@ -7,7 +7,6 @@
 
 ## [UNRELEASED]
 
-<<<<<<< HEAD
 ### Added
 
 - `covalent/_results_manager/write_result_to_db.py` module and methods to insert / update data in the DB.
@@ -17,7 +16,7 @@
 
 - Electron `type` column to a string type rather than an `ElectronType` in DB models.
 - Primary keys from `BigInteger` to `Integer` in DB models.
-=======
+
 ## [0.120.0] - 2022-07-04
 
 ### Authors
@@ -36,7 +35,6 @@
 ### Changed
 
 - Update `DaskAdminWorker` docstring with better explanation
->>>>>>> f50c1552
 
 ## [0.119.1] - 2022-07-04
 
