--- conflicted
+++ resolved
@@ -9,9 +9,8 @@
 
 ### Docs
 
-<<<<<<< HEAD
 - Updated custom executor RTD to show a simpler example
-=======
+
 - Removed "How to synchronize lattices" section from RTD
 
 ## [0.183.0] - 2022-08-18
@@ -64,7 +63,6 @@
 ### Docs
 
 - Updating WCI yaml with new file transfer protocols
->>>>>>> aebd095f
 
 ## [0.182.1] - 2022-08-17
 
