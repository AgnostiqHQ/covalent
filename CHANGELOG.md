# Changelog

All notable changes to this project will be documented in this file.

The format is based on [Keep a Changelog](https://keepachangelog.com/en/1.0.0/),
and this project adheres to [Semantic Versioning](https://semver.org/spec/v2.0.0.html).

## [UNRELEASED]

<<<<<<< HEAD
### Added

- Add CLI functionality to start covalent with/without Dask
- Add CLI support to parse `covalent_ui.log` file
=======
### Operations

- Updating codeowners to establish engineering & psiog ownership
>>>>>>> 8c15ec4e

### Docs

- Added new tutorial: Training quantum embedding kernels for classification.

## [0.108.0] - 2022-06-08

### Added

- WCI yaml file

### Docs

- Add pandoc installation updates to contributing guide

## [0.107.0] - 2022-06-07

### Changed

- Skipping stdout/stderr redirection tests until implemented in Dask parent process

### Added

- Simplifed starting the dask cluster using `multiprocessing`
- Added `bokeh==2.4.3` to requirements.txt to enable view Dask dashboard

### Fixed

- Changelog-reminder action now works for PRs from forks.

## [0.106.2] - 2022-06-06

### Fixed

- Specifying the version for package `furo` to `2022.4.7` to prevent breaking doc builds

### Docs

- Added new tutorial: Using Covalent with PennyLane for hybrid computation.

## [0.106.1] - 2022-06-01

### Fixed

- Changelog-reminder action now works for PRs from forks

### Docs

- Removed references to microservices in RTD
- Updated README.md.
- Changed `ct.electron` to `ct.lattice(executor=dask_executor)` in MNIST classifier tutorial

## [0.106.0] - 2022-05-26

### Changed

- Visual theme for Webapp GUI changed in accordance to new theme
- Fonts, colors, icons have been updated

## [0.105.0] - 2022-05-25

### Added

- Add a pre-commit hook for `detect-secrets`.
- Updated the actions in accordance with the migration done in the previous version.

## [0.104.0] - 2022-05-23

### Changed

- Services have been moved to a different codebase. This repo is now hosting the Covalent SDK, local dispatcher backend, Covalent web GUI, and documentation. Version is bumped to `0.104.0` in order to avoid conflicts.
- Update tests to match the current dispatcher api
- Skip testing dask executor until dask executor plugin is made public
- Using 2 thread pools to manage multiple workflows better and the other one for executing electrons in parallel.

### Fixed

- Add psutil and PyYAML to requirements.txt
- Passing the same Electron to multiple inputs of an Electron now works. UI fix pending.
- Dask from `requirements.txt`.

### Removed

- Asyncio usage for electron level concurrency.
- References to dask

### Added

- Functional test added for dask executor with the cluster running locally.
- Scalability tests for different workflows and workflow sizes under `tests/stress_tests/scripts`
- Add sample performance testing workflows under `tests/stress_tests`
- Add pipelines to continuously run the tutorial notebooks
- Create notebook with tasks from RTD

## [0.32.3] - 2022-03-16

### Fixed

- Fix missing UI graph edges between parameters and electrons in certain cases.
- Fix UI crashes in cases where legacy localStorage state was being loaded.

## [0.32.2] - 2022-03-16

### Added

- Images for graphs generated in tutorials and how-tos.
- Note for quantum gravity tutorial to tell users that `tensorflow` doesn't work on M1 Macs.
- `Known Issues` added to `README.md`

### Fixed

- `draw` function usage in tutorials and how-tos now reflects the UI images generated instead of using graphviz.
- Images now render properly in RTD of how-tos.

### Changed

- Reran all the tutorials that could run, generating the outputs again.

## [0.32.1] - 2022-03-15

### Fixed

- CLI now starts server directly in the subprocess instead of as a daemon
- Logs are provided as pipes to Popen instead of using a shell redirect
- Restart behavior fixed
- Default port in `covalent_ui/app.py` uses the config manager

### Removed

- `_graceful_restart` function no longer needed without gunicorn

## [0.32.0] - 2022-03-11

### Added

- Dispatcher microservice API endpoint to dispatch and update workflow.
- Added get runnable task endpoint.

## [0.31.0] - 2022-03-11

### Added

- Runner component's main functionality to run a set of tasks, cancel a task, and get a task's status added to its api.

## [0.30.5] - 2022-03-11

### Updated

- Updated Workflow endpoints & API spec to support upload & download of result objects as pickle files

## [0.30.4] - 2022-03-11

### Fixed

- When executing a task on an alternate Conda environment, Covalent no longer has to be installed on that environment. Previously, a Covalent object (the execution function as a TransportableObject) was passed to the environment. Now it is deserialized to a "normal" Python function, which is passed to the alternate Conda environment.

## [0.30.3] - 2022-03-11

### Fixed

- Fixed the order of output storage in `post_process` which should have been the order in which the electron functions are called instead of being the order in which they are executed. This fixes the order in which the replacement of function calls with their output happens, which further fixes any discrepencies in the results obtained by the user.

- Fixed the `post_process` test to check the order as well.

## [0.30.2] - 2022-03-11

### Changed

- Updated eventlet to 0.31.0

## [0.30.1] - 2022-03-10

### Fixed

- Eliminate unhandled exception in Covalent UI backend when calling fetch_result.

## [0.30.0] - 2022-03-09

### Added

- Skeleton code for writing the different services corresponding to each component in the open source refactor.
- OpenAPI specifications for each of the services.

## [0.29.3] - 2022-03-09

### Fixed

- Covalent UI is built in the Dockerfile, the setup file, the pypi workflow, the tests workflow, and the conda build script.

## [0.29.2] - 2022-03-09

### Added

- Defaults defined in executor plugins are read and used to update the in-memory config, as well as the user config file. But only if the parameter in question wasn't already defined.

### Changed

- Input parameter names and docstrings in _shared_files.config.update_config were changed for clarity.

## [0.29.1] - 2022-03-07

### Changed

- Updated fail-fast strategy to run all tests.

## [0.29.0] - 2022-03-07

### Added

- DispatchDB for storing dispatched results

### Changed

- UI loads dispatches from DispatchDB instead of browser local storage

## [0.28.3] - 2022-03-03

### Fixed

Installed executor plugins don't have to be referred to by their full module name. Eg, use "custom_executor", instead of "covalent_custom_plugin.custom_executor".

## [0.28.2] - 2022-03-03

### Added

- A brief overview of the tutorial structure in the MNIST classification tutorial.

## [0.28.1] - 2022-03-02

### Added

- Conda installation is only supported for Linux in the `Getting Started` guide.
- MNIST classifier tutorial.

### Removed

- Removed handling of default values of function parameters in `get_named_params` in `covalent/_shared_files/utils.py`. So, it is actually being handled by not being handled since now `named_args` and `named_kwargs` will only contain parameters that were passed during the function call and not all of them.

## [0.28.0] - 2022-03-02

### Added

- Lepton support, including for Python modules and C libraries
- How-to guides showing how to use leptons for each of these

## [0.27.6] - 2022-03-01

### Added

- Added feature development basic steps in CONTRIBUTING.md.
- Added section on locally building RTD (read the docs) in the contributing guide.

## [0.27.5] - 2022-03-01

### Fixed

- Missing UI input data after backend change - needed to be derived from graph for electrons, lattice inputs fixed on server-side, combining name and positional args
- Broken UI graph due to variable->edge_name renaming
- Missing UI executor data after server-side renaming

## [0.27.4] - 2022-02-28

### Fixed

- Path used in `covalent/executor/__init__.py` for executor plugin modules needed updating to `covalent/executor/executor_plugins`

### Removed

- Disabled workflow cancellation test due to inconsistent outcomes. Test will be re-enabled after cancellation mechanisms are investigated further.

## [0.27.3] - 2022-02-25

### Added

- Added `USING_DOCKER.md` guide for running docker container.
- Added cli args to covalent UI flask server `covalent_ui/app.py` to modify port and log file path.

### Removed

- Removed gunicorn from cli and Dockerfile.

### Changed

- Updated cli `covalent_dispatcher/_cli/service.py` to run flask server directly, and removed dispatcher and UI flags.
- Using Flask blueprints to merge Dispatcher and UI servers.
- Updated Dockerfile to run flask server directly.
- Creating server PID file manually in `covalent_dispatcher/_cli/service.py`.
- Updated tests and docs to reflect merged servers.
- Changed all mentions of port 47007 (for old UI server) to 48008.

## [0.27.2] - 2022-02-24

### Changed

- Removed unnecessary blockquotes from the How-To guide for creating custom executors
- Changed "Covalent Cloud" to "Covalent" in the main code text

## [0.27.1] - 2022-02-24

### Removed

- Removed AQ-Engineers from CODEOWNERS in order to fix PR review notifications

## [0.27.0] - 2022-02-24

### Added

- Support for positional only, positional or keyword, variable positional, keyword only, variable keyword types of parameters is now added, e.g an electron can now use variable args and variable kwargs if the number/names of parameters are unknown during definition as `def task(*args, **kwargs)` which wasn't possible before.

- `Lattice.args` added to store positional arguments passed to the lattice's workflow function.

- `get_named_params` function added in `_shared_files/utils.py` which will return a tuple containing named positional arguments and named keyword arguments. The names help in showing and storing these parameters in the transport graph.

- Tests to verify whether all kinds of input paramaters are supported by electron or a lattice.

### Changed

- No longer merging positional arguments with keyword arguments, instead they are separately stored in respective nodes in the transport graph.

- `inputs` returned from `_get_inputs` function in `covalent_dispatcher/_core/execution.py` now contains positional as well as keyword arguments which further get passed to the executor.

- Executors now support positional and keyword arguments as inputs to their executable functions.

- Result object's `_inputs` attribute now contains both `args` and `kwargs`.

- `add_node_for_nested_iterables` is renamed to `connect_node_with_others` and `add_node_to_graph` also renamed to `add_collection_node_to_graph` in `electron.py`. Some more variable renames to have appropriate self-explanatory names.

- Nodes and edges in the transport graph now have a better interface to assign attributes to them.

- Edge attribute `variable` renamed to `edge_name`.

- In `serialize` function of the transport graph, if `metadata_only` is True, then only `metadata` attribute of node and `source` and `target` attributes of edge are kept in the then return serialized `data`.

- Updated the tests wherever necessary to reflect the above changes

### Removed

- Deprecated `required_params_passed` since an error will automatically be thrown by the `build_graph` function if any of the required parameters are not passed.

- Removed duplicate attributes from nodes in the transport graph.

## [0.26.1] - 2022-02-23

### Added

- Added Local Executor section to the API read the docs.

## [0.26.0] - 2022-02-23

### Added

- Automated reminders to update the changelog

## [0.25.3] - 2022-02-23

## Added

- Listed common mocking commands in the CONTRIBUTING.md guide.
- Additional guidelines on testing.

## [0.25.2] - 2022-02-21

### Changed

- `backend` metadata name changed to `executor`.
- `_plan_workflow` usage updated to reflect how that executor related information is now stored in the specific executor object.
- Updated tests to reflect the above changes.
- Improved the dispatch cancellation test to provide a robust solution which earlier took 10 minutes to run with uncertainty of failing every now and then.

### Removed

- Removed `TaskExecutionMetadata` as a consequence of removing `execution_args`.

## [0.25.1] - 2022-02-18

### Fixed

- Tracking imports that have been used in the workflow takes less time.

### Added

- User-imports are included in the dispatch_source.py script. Covalent-related imports are commented out.

## [0.25.0] - 2022-02-18

### Added

- UI: Lattice draw() method displays in web UI
- UI: New navigation panel

### Changed

- UI: Animated graph changes, panel opacity

### Fixed

- UI: Fixed "Not Found" pages

## [0.24.21] - 2022-02-18

### Added

- RST document describing the expectations from a tutorial.

## [0.24.20] - 2022-02-17

### Added

- Added how to create custom executors

### Changed

- Changed the description of the hyperlink for choosing executors
- Fixed typos in doc/source/api/getting_started/how_to/execution/creating_custom_executors.ipynb

## [0.24.19] - 2022-02-16

### Added

- CODEOWNERS for certain files.

## [0.24.18] - 2022-02-15

### Added

- The user configuration file can now specify an executor plugin directory.

## [0.24.17] - 2022-02-15

### Added

- Added a how-to for making custom executors.

## [0.24.16] - 2022-02-12

### Added

- Errors now contain the traceback as well as the error message in the result object.
- Added test for `_post_process` in `tests/covalent_dispatcher_tests/_core/execution_test.py`.

### Changed

- Post processing logic in `electron` and dispatcher now relies on the order of execution in the transport graph rather than node's function names to allow for a more reliable pairing of nodes and their outputs.

- Renamed `init_test.py` in `tests/covalent_dispatcher_tests/_core/` to `execution_test.py`.

### Removed

- `exclude_from_postprocess` list which contained some non executable node types removed since only executable nodes are post processed now.

## [0.24.15] - 2022-02-11

### Fixed

- If a user's configuration file does not have a needed exeutor parameter, the default parameter (defined in _shared_files/defaults.py) is used.
- Each executor plugin is no longer initialized upon the import of Covalent. This allows required parameters in executor plugins.

## Changed

- Upon updating the configuration data with a user's configuration file, the complete set is written back to file.

## Added

- Tests for the local and base executors.

## [0.24.14] - 2022-02-11

### Added

- UI: add dashboard cards
- UI: add scaling dots background

### Changed

- UI: reduce sidebar font sizes, refine color theme
- UI: refine scrollbar styling, show on container hover
- UI: format executor parameters as YAML code
- UI: update syntax highlighting scheme
- UI: update index.html description meta tag

## [0.24.13] - 2022-02-11

### Added

- Tests for covalent/_shared_files/config.py

## [0.24.12] - 2022-02-10

### Added

- CodeQL code analyzer

## [0.24.11] - 2022-02-10

### Added

- A new dictionary `_DEFAULT_CONSTRAINTS_DEPRECATED` in defaults.py

### Changed

- The `_DEFAULT_CONSTRAINT_VALUES` dictionary now only contains the `backend` argument

## [0.24.10] - 2022-02-09

### Fixed

- Sporadically failing workflow cancellation test in tests/workflow_stack_test.py

## [0.24.9] - 2022-02-09

## Changed

- Implementation of `_port_from_pid` in covalent_dispatcher/_cli/service.py.

## Added

- Unit tests for command line interface (CLI) functionalities in covalent_dispatcher/_cli/service.py and covalent_dispatcher/_cli/cli.py.

## [0.24.8] - 2022-02-07

### Fixed

- If a user's configuration file does not have a needed parameter, the default parameter (defined in _shared_files/defaults.py) is used.

## [0.24.7] - 2022-02-07

### Added

- Typing: Add Type hint `dispatch_info` parameter.
- Documentation: Updated the return_type description in docstring.

### Changed

- Typing: Change return type annotation to `Generator`.

## [0.24.6] - 2022-02-06

### Added

- Type hint to `deserialize` method of `TransportableObject` of `covalent/_workflow/transport.py`.

### Changed

- Description of `data` in `deserialize` method of `TransportableObject` of `covalent/_workflow/transport.py` from `The serialized transportable object` to `Cloudpickled function`.

## [0.24.5] - 2022-02-05

### Fixed

- Removed dependence on Sentinel module

## [0.24.4] - 2022-02-04

### Added

- Tests across multiple versions of Python and multiple operating systems
- Documentation reflecting supported configurations

## [0.24.3] - 2022-02-04

### Changed

- Typing: Use `bool` in place of `Optional[bool]` as type annotation for `develop` parameter in `covalent_dispatcher.service._graceful_start`
- Typing: Use `Any` in place of `Optional[Any]` as type annotation for `new_value` parameter in `covalent._shared_files.config.get_config`

## [0.24.2] - 2022-02-04

### Fixed

- Updated hyperlink of "How to get the results" from "./collection/query_electron_execution_result" to "./collection/query_multiple_lattice_execution_results" in "doc/source/how_to/index.rst".
- Updated hyperlink of "How to get the result of a particular electron" from "./collection/query_multiple_lattice_execution_results" to "./collection/query_electron_execution_result" in "doc/source/how_to/index.rst".

## [0.24.1] - 2022-02-04

### Changed

- Changelog entries are now required to have the current date to enforce ordering.

## [0.24.0] - 2022-02-03

### Added

- UI: log file output - display in Output tab of all available log file output
- UI: show lattice and electron inputs
- UI: display executor attributes
- UI: display error message on failed status for lattice and electron

### Changed

- UI: re-order sidebar sections according to latest figma designs
- UI: update favicon
- UI: remove dispatch id from tab title
- UI: fit new uuids
- UI: adjust theme text primary and secondary colors

### Fixed

- UI: auto-refresh result state on initial render of listing and graph pages
- UI: graph layout issues: truncate long electron/param names

## [0.23.0] - 2022-02-03

### Added

- Added `BaseDispatcher` class to be used for creating custom dispatchers which allow connection to a dispatcher server.
- `LocalDispatcher` inheriting from `BaseDispatcher` allows connection to a local dispatcher server running on the user's machine.
- Covalent only gives interface to the `LocalDispatcher`'s `dispatch` and `dispatch_sync` methods.
- Tests for both `LocalDispatcher` and `BaseDispatcher` added.

### Changed

- Switched from using `lattice.dispatch` and `lattice.dispatch_sync` to `covalent.dispatch` and `covalent.dispatch_sync`.
- Dispatcher address now is passed as a parameter (`dispatcher_addr`) to `covalent.dispatch` and `covalent.dispatch_sync` instead of a metadata field to lattice.
- Updated tests, how tos, and tutorials to use `covalent.dispatch` and `covalent.dispatch_sync`.
- All the contents of `covalent_dispatcher/_core/__init__.py` are moved to `covalent_dispatcher/_core/execution.py` for better organization. `__init__.py` only contains function imports which are needed by external modules.
- `dispatch`, `dispatch_sync` methods deprecated from `Lattice`.

### Removed

- `_server_dispatch` method removed from `Lattice`.
- `dispatcher` metadata field removed from `lattice`.

## [0.22.19] - 2022-02-03

### Fixed

- `_write_dispatch_to_python_file` isn't called each time a task is saved. It is now only called in the final save in `_run_planned_workflow` (in covalent_dispatcher/_core/__init__.py).

## [0.22.18] - 2022-02-03

### Fixed

- Added type information to result.py

## [0.22.17] - 2022-02-02

### Added

- Replaced `"typing.Optional"` with `"str"` in covalent/executor/base.py
- Added missing type hints to `get_dispatch_context` and `write_streams_to_file` in covalent/executor/base.py, BaseExecutor

## [0.22.16] - 2022-02-02

### Added

- Functions to check if UI and dispatcher servers are running.
- Tests for the `is_ui_running` and `is_server_running` in covalent_dispatcher/_cli/service.py.

## [0.22.15] - 2022-02-01

### Fixed

- Covalent CLI command `covalent purge` will now stop the servers before deleting all the pid files.

### Added

- Test for `purge` method in covalent_dispatcher/_cli/service.py.

### Removed

- Unused `covalent_dispatcher` import from covalent_dispatcher/_cli/service.py.

### Changed

- Moved `_config_manager` import from within the `purge` method to the covalent_dispatcher/_cli/service.py for the purpose of mocking in tests.

## [0.22.14] - 2022-02-01

### Added

- Type hint to `_server_dispatch` method in `covalent/_workflow/lattice.py`.

## [0.22.13] - 2022-01-26

### Fixed

- When the local executor's `log_stdout` and `log_stderr` config variables are relative paths, they should go inside the results directory. Previously that was queried from the config, but now it's queried from the lattice metadata.

### Added

- Tests for the corresponding functions in (`covalent_dispatcher/_core/__init__.py`, `covalent/executor/base.py`, `covalent/executor/executor_plugins/local.py` and `covalent/executor/__init__.py`) affected by the bug fix.

### Changed

- Refactored `_delete_result` in result manager to give the option of deleting the result parent directory.

## [0.22.12] - 2022-01-31

### Added

- Diff check in pypi.yml ensures correct files are packaged

## [0.22.11] - 2022-01-31

### Changed

- Removed codecov token
- Removed Slack notifications from feature branches

## [0.22.10] - 2022-01-29

### Changed

- Running tests, conda, and version workflows on pull requests, not just pushes

## [0.22.9] - 2022-01-27

### Fixed

- Fixing version check action so that it doesn't run on commits that are in develop
- Edited PR template so that markdown checklist appears properly

## [0.22.8] - 2022-01-27

### Fixed

- publish workflow, using `docker buildx` to build images for x86 and ARM, prepare manifest and push to ECR so that pulls will match the correct architecture.
- typo in CONTRIBUTING
- installing `gcc` in Docker image so Docker can build wheels for `dask` and other packages that don't provide ARM wheels

### Changed

- updated versions in `requirements.txt` for `matplotlib` and `dask`

## [0.22.7] - 2022-01-27

### Added

- `MANIFEST.in` did not have `covalent_dispatcher/_service` in it due to which the PyPi package was not being built correctly. Added the `covalent_dispatcher/_service` to the `MANIFEST.in` file.

### Fixed

- setuptools properly including data files during installation

## [0.22.6] - 2022-01-26

### Fixed

- Added service folder in covalent dispatcher to package.

## [0.22.5] - 2022-01-25

### Fixed

- `README.md` images now use master branch's raw image urls hosted on <https://github.com> instead of <https://raw.githubusercontent.com>. Also, switched image rendering from html to markdown.

## [0.22.4] - 2022-01-25

### Fixed

- dispatcher server app included in sdist
- raw image urls properly used

## [0.22.3] - 2022-01-25

### Fixed

- raw image urls used in readme

## [0.22.2] - 2022-01-25

### Fixed

- pypi upload

## [0.22.1] - 2022-01-25

### Added

- Code of conduct
- Manifest.in file
- Citation info
- Action to upload to pypi

### Fixed

- Absolute URLs used in README
- Workflow badges updated URLs
- `install_package_data` -> `include_package_data` in `setup.py`

## [0.22.0] - 2022-01-25

### Changed

- Using public ECR for Docker release

## [0.21.0] - 2022-01-25

### Added

- GitHub pull request templates

## [0.20.0] - 2022-01-25

### Added

- GitHub issue templates

## [0.19.0] - 2022-01-25

### Changed

- Covalent Beta Release

## [0.18.9] - 2022-01-24

### Fixed

- iframe in the docs landing page is now responsive

## [0.18.8] - 2022-01-24

### Changed

- Temporarily removed output tab
- Truncated dispatch id to fit left sidebar, add tooltip to show full id

## [0.18.7] - 2022-01-24

### Changed

- Many stylistic improvements to documentation, README, and CONTRIBUTING.

## [0.18.6] - 2022-01-24

### Added

- Test added to check whether an already decorated function works as expected with Covalent.
- `pennylane` package added to the `requirements-dev.txt` file.

### Changed

- Now using `inspect.signature` instead of `function.__code__` to get the names of function's parameters.

## [0.18.5] - 2022-01-21

### Fixed

- Various CI fixes, including rolling back regression in version validation, caching on s3 hosted badges, applying releases and tags correctly.

## [0.18.4] - 2022-01-21

### Changed

- Removed comments and unused functions in covalent_dispatcher
- `result_class.py` renamed to `result.py`

### Fixed

- Version was not being properly imported inside `covalent/__init__.py`
- `dispatch_sync` was not previously using the `results_dir` metadata field

### Removed

- Credentials in config
- `generate_random_filename_in_cache`
- `is_any_atom`
- `to_json`
- `show_subgraph` option in `draw`
- `calculate_node`

## [0.18.3] - 2022-01-20

### Fixed

- The gunicorn servers now restart more gracefully

## [0.18.2] - 2022-01-21

### Changed

- `tempdir` metadata field removed and replaced with `executor.local.cache_dir`

## [0.18.1] - 2022-01-11

## Added

- Concepts page

## [0.18.0] - 2022-01-20

### Added

- `Result.CANCELLED` status to represent the status of a cancelled dispatch.
- Condition to cancel the whole dispatch if any of the nodes are cancelled.
- `cancel_workflow` function which uses a shared variable provided by Dask (`dask.distributed.Variable`) in a dask client to inform nodes to stop execution.
- Cancel function for dispatcher server API which will allow the server to terminate the dispatch.
- How to notebook for cancelling a dispatched job.
- Test to verify whether cancellation of dispatched jobs is working as expected.
- `cancel` function is available as `covalent.cancel`.

### Changed

- In file `covalent/_shared_files/config.py` instead of using a variable to store and then return the config data, now directly returning the configuration.
- Using `fire_and_forget` to dispatch a job instead of a dictionary of Dask's `Future` objects so that we won't have to manage the lifecycle of those futures.
- The `test_run_dispatcher` test was changed to reflect that the dispatcher no longer uses a dictionary of future objects as it was not being utilized anywhere.

### Removed

- `with dask_client` context was removed as the client created in `covalent_dispatcher/_core/__init__.py` is already being used even without the context. Furthermore, it creates issues when that context is exited which is unnecessary at the first place hence not needed to be resolved.

## [0.17.5] - 2022-01-19

### Changed

- Results directory uses a relative path by default and can be overridden by the environment variable `COVALENT_RESULTS_DIR`.

## [0.17.4] - 2022-01-19

### Changed

- Executor parameters use defaults specified in config TOML
- If relative paths are supplied for stdout and stderr, those files are created inside the results directory

## [0.17.3] - 2022-01-18

### Added

- Sync function
- Covalent CLI tool can restart in developer mode

### Fixed

- Updated the UI address referenced in the README

## [0.17.2] - 2022-01-12

### Added

- Quantum gravity tutorial

### Changed

- Moved VERSION file to top level

## [0.17.1] - 2022-01-19

### Added

- `error` attribute was added to the results object to show which node failed and the reason behind it.
- `stdout` and `stderr` attributes were added to a node's result to store any stdout and stderr printing done inside an electron/node.
- Test to verify whether `stdout` and `stderr` are being stored in the result object.

### Changed

- Redesign of how `redirect_stdout` and `redirect_stderr` contexts in executor now work to allow storing their respective outputs.
- Executors now also return `stdout` and `stderr` strings, along with the execution output, so that they can be stored in their result object.

## [0.17.0] - 2022-01-18

### Added

- Added an attribute `__code__` to electron and lattice which is a copy of their respective function's `__code__` attribute.
- Positional arguments, `args`, are now merged with keyword arguments, `kwargs`, as close as possible to where they are passed. This was done to make sure we support both with minimal changes and without losing the name of variables passed.
- Tests to ensure usage of positional arguments works as intended.

### Changed

- Slight rework to how any print statements in lattice are sent to null.
- Changed `test_dispatcher_functional` in `basic_dispatcher_test.py` to account for the support of `args` and removed a an unnecessary `print` statement.

### Removed

- Removed `args` from electron's `init` as it wasn't being used anywhere.

## [0.16.1] - 2022-01-18

### Changed

- Requirement changed from `dask[complete]` to `dask[distributed]`.

## [0.16.0] - 2022-01-14

### Added

- New UI static demo build
- New UI toolbar functions - orientation, toggle params, minimap
- Sortable and searchable lattice name row

### Changed

- Numerous UI style tweaks, mostly around dispatches table states

### Fixed

- Node sidebar info now updates correctly

## [0.15.11] - 2022-01-18

### Removed

- Unused numpy requirement. Note that numpy is still being installed indirectly as other packages in the requirements rely on it.

## [0.15.10] - 2022-01-16

## Added

- How-to guide for Covalent dispatcher CLI.

## [0.15.9] - 2022-01-18

### Changed

- Switched from using human readable ids to using UUIDs

### Removed

- `human-id` package was removed along with its mention in `requirements.txt` and `meta.yaml`

## [0.15.8] - 2022-01-17

### Removed

- Code breaking text from CLI api documentation.
- Unwanted covalent_dispatcher rst file.

### Changed

- Installation of entire covalent_dispatcher instead of covalent_dispatcher/_service in setup.py.

## [0.15.7] - 2022-01-13

### Fixed

- Functions with multi-line or really long decorators are properly serialized in dispatch_source.py.
- Multi-line Covalent output is properly commented out in dispatch_source.py.

## [0.15.6] - 2022-01-11

### Fixed

- Sub-lattice functions are successfully serialized in the utils.py get_serialized_function_str.

### Added

- Function to scan utilized source files and return a set of imported modules (utils.get_imports_from_source)

## [0.15.5] - 2022-01-12

### Changed

- UI runs on port 47007 and the dispatcher runs on port 48008. This is so that when the servers are later merged, users continue using port 47007 in the browser.
- Small modifications to the documentation
- Small fix to the README

### Removed

- Removed a directory `generated` which was improperly added
- Dispatcher web interface
- sqlalchemy requirement

## [0.15.4] - 2022-01-11

### Changed

- In file `covalent/executor/base.py`, `pickle` was changed to `cloudpickle` because of its universal pickling ability.

### Added

- In docstring of `BaseExecutor`, a note was added specifying that `covalent` with its dependencies is assumed to be installed in the conda environments.
- Above note was also added to the conda env selector how-to.

## [0.15.3] - 2022-01-11

### Changed

- Replaced the generic `RuntimeError` telling users to check if there is an object manipulation taking place inside the lattice to a simple warning. This makes the original error more visible.

## [0.15.2] - 2022-01-11

### Added

- If condition added for handling the case where `__getattr__` of an electron is accessed to detect magic functions.

### Changed

- `ActiveLatticeManager` now subclasses from `threading.local` to make it thread-safe.
- `ValueError` in the lattice manager's `claim` function now also shows the name of the lattice that is currently claimed.
- Changed docstring of `ActiveLatticeManager` to note that now it is thread-safe.
- Sublattice dispatching now no longer deletes the result object file and is dispatched normally instead of in a serverless manner.
- `simulate_nitrogen_and_copper_slab_interaction.ipynb` notebook tutorial now does normal dispatching as well instead of serverless dispatching. Also, now 7 datapoints will be shown instead of 10 earlier.

## [0.15.1] - 2022-01-11

### Fixed

- Passing AWS credentials to reusable workflows as a secret

## [0.15.0] - 2022-01-10

### Added

- Action to push development image to ECR

### Changed

- Made the publish action reusable and callable

## [0.14.1] - 2022-01-02

### Changed

- Updated the README
- Updated classifiers in the setup.py file
- Massaged some RTD pages

## [0.14.0] - 2022-01-07

### Added

- Action to push static UI to S3

## [0.13.2] - 2022-01-07

### Changed

- Completed new UI design work

## [0.13.1] - 2022-01-02

### Added

- Added eventlet requirement

### Changed

- The CLI tool can now manage the UI flask server as well
- [Breaking] The CLI option `-t` has been changed to `-d`, which starts the servers in developer mode and exposes unit tests to the server.

## [0.13.0] - 2022-01-01

### Added

- Config manager in `covalent/_shared_files/config.py`
- Default location for the main config file can be overridden using the environment variable `COVALENT_CONFIG_DIR`
- Ability to set and get configuration using `get_config` and `set_config`

### Changed

- The flask servers now reference the config file
- Defaults reference the config file

### Fixed

- `ValueError` caught when running `covalent stop`
- One of the functional tests was using a malformed path

### Deprecated

- The `electron.to_json` function
- The `generate_random_filename_in_cache` function

### Removed

- The `get_api_token` function

## [0.12.13] - 2022-01-04

## Removed

- Tutorial section headings

## Fixed

- Plot background white color

## [0.12.12] - 2022-01-06

### Fixed

- Having a print statement inside electron and lattice code no longer causes the workflow to fail.

## [0.12.11] - 2022-01-04

### Added

- Completed UI feature set for first release

### Changed

- UI server result serialization improvements
- UI result update webhook no longer fails on request exceptions, logs warning intead

## [0.12.10] - 2021-12-17

### Added

- Astrophysics tutorial

## [0.12.9] - 2022-01-04

### Added

- Added `get_all_node_results` method in `result_class.py` to return result of all node executions.

- Added `test_parallelilization` test to verify whether the execution is now being achieved in parallel.

### Changed

- Removed `LocalCluster` cluster creation usage to a simple `Client` one from Dask.

- Removed unnecessary `to_run` function as we no longer needed to run execution through an asyncio loop.

- Removed `async` from function definition of previously asynchronous functions, `_run_task`, `_run_planned_workflow`, `_plan_workflow`, and `_run_workflow`.

- Removed `uvloop` from requirements.

- Renamed `test_get_results` to `test_get_result`.

- Reran the how to notebooks where execution time was mentioned.

- Changed how `dispatch_info` context manager was working to account for multiple nodes accessing it at the same time.

## [0.12.8] - 2022-01-02

### Changed

- Changed the software license to GNU Affero 3.0

### Removed

- `covalent-ui` directory

## [0.12.7] - 2021-12-29

### Fixed

- Gunicorn logging now uses the `capture-output` flag instead of redirecting stdout and stderr

## [0.12.6] - 2021-12-23

### Changed

- Cleaned up the requirements and moved developer requirements to a separate file inside `tests`

## [0.12.5] - 2021-12-16

### Added

- Conda build CI job

## [0.12.4] - 2021-12-23

### Changed

- Gunicorn server now checks for port availability before starting

### Fixed

- The `covalent start` function now prints the correct port if the server is already running.

## [0.12.3] - 2021-12-14

### Added

- Covalent tutorial comparing quantum support vector machines with support vector machine algorithms implemented in qiskit and scikit-learn.

## [0.12.2] - 2021-12-16

### Fixed

- Now using `--daemon` in gunicorn to start the server, which was the original intention.

## [0.12.1] - 2021-12-16

### Fixed

- Removed finance references from docs
- Fixed some other small errors

### Removed

- Removed one of the failing how-to tests from the functional test suite

## [0.12.0] - 2021-12-16

### Added

- Web UI prototype

## [0.11.1] - 2021-12-14

### Added

- CLI command `covalent status` shows port information

### Fixed

- gunicorn management improved

## [0.11.0] - 2021-12-14

### Added

- Slack notifications for test status

## [0.10.4] - 2021-12-15

### Fixed

- Specifying a non-default results directory in a sub-lattice no longer causes a failure in lattice execution.

## [0.10.3] - 2021-12-14

### Added

- Functional tests for how-to's in documentation

### Changed

- Moved example script to a functional test in the pipeline
- Added a test flag to the CLI tool

## [0.10.2] - 2021-12-14

### Fixed

- Check that only `kwargs` without any default values in the workflow definition need to be passed in `lattice.draw(ax=ax, **kwargs)`.

### Added

- Function to check whether all the parameters without default values for a callable function has been passed added to shared utils.

## [0.10.1] - 2021-12-13

### Fixed

- Content and style fixes for getting started doc.

## [0.10.0] - 2021-12-12

### Changed

- Remove all imports from the `covalent` to the `covalent_dispatcher`, except for `_dispatch_serverless`
- Moved CLI into `covalent_dispatcher`
- Moved executors to `covalent` directory

## [0.9.1] - 2021-12-13

### Fixed

- Updated CONTRIBUTING to clarify docstring style.
- Fixed docstrings for `calculate_node` and `check_constraint_specific_sum`.

## [0.9.0] - 2021-12-10

### Added

- `prefix_separator` for separating non-executable node types from executable ones.

- `subscript_prefix`, `generator_prefix`, `sublattice_prefix`, `attr_prefix` for prefixes of subscripts, generators,
  sublattices, and attributes, when called on an electron and added to the transport graph.

- `exclude_from_postprocess` list of prefixes to denote those nodes which won't be used in post processing the workflow.

- `__int__()`, `__float__()`, `__complex__()` for converting a node to an integer, float, or complex to a value of 0 then handling those types in post processing.

- `__iter__()` generator added to Electron for supporting multiple return values from an electron execution.

- `__getattr__()` added to Electron for supporting attribute access on the node output.

- `__getitem__()` added to Electron for supporting subscripting on the node output.

- `electron_outputs` added as an attribute to lattice.

### Changed

- `electron_list_prefix`, `electron_dict_prefix`, `parameter_prefix` modified to reflect new way to assign prefixes to nodes.

- In `build_graph` instead of ignoring all exceptions, now the exception is shown alongwith the runtime error notifying that object manipulation should be avoided inside a lattice.

- `node_id` changed to `self.node_id` in Electron's `__call__()`.

- `parameter` type electrons now have the default metadata instead of empty dictionary.

- Instead of deserializing and checking whether a sublattice is there, now a `sublattice_prefix` is used to denote when a node is a sublattice.

- In `dispatcher_stack_test`, `test_dispatcher_flow` updated to indicate the new use of `parameter_prefix`.

### Fixed

- When an execution fails due to something happening in `run_workflow`, then result object's status is now failed and the object is saved alongwith throwing the appropriate exception.

## [0.8.5] - 2021-12-10

### Added

- Added tests for choosing specific executors inside electron initialization.
- Added test for choosing specific Conda environments inside electron initialization.

## [0.8.4] - 2021-12-10

### Changed

- Removed _shared_files directory and contents from covalent_dispatcher. Logging in covalent_dispatcher now uses the logger in covalent/_shared_files/logging.py.

## [0.8.3] - 2021-12-10

### Fixed

- Decorator symbols were added to the pseudo-code in the quantum chemistry tutorial.

## [0.8.2] - 2021-12-06

### Added

- Quantum chemistry tutorial.

## [0.8.1] - 2021-12-08

### Added

- Docstrings with typehints for covalent dispatcher functions added.

### Changed

- Replaced `node` to `node_id` in `electron.py`.

- Removed unnecessary `enumerate` in `covalent_dispatcher/_core/__init__.py`.

- Removed `get_node_device_mapping` function from `covalent_dispatcher/_core/__init__.py`
  and moved the definition to directly add the mapping to `workflow_schedule`.

- Replaced iterable length comparison for `executor_specific_exec_cmds` from `if len(executor_specific_exec_cmds) > 0`
  to `if executor_specific_exec_cmds`.

## [0.8.0] - 2021-12-03

### Added

- Executors can now accept the name of a Conda environment. If that environment exists, the operations of any electron using that executor are performed in that Conda environment.

## [0.7.6] - 2021-12-02

### Changed

- How to estimate lattice execution time has been renamed to How to query lattice execution time.
- Change result querying syntax in how-to guides from `lattice.get_result` to
  `covalent.get_result`.
- Choose random port for Dask dashboard address by setting `dashboard_address` to ':0' in
  `LocalCluster`.

## [0.7.5] - 2021-12-02

### Fixed

- "Default" executor plugins are included as part of the package upon install.

## [0.7.4] - 2021-12-02

### Fixed

- Upgraded dask to 2021.10.0 based on a vulnerability report

## [0.7.3] - 2021-12-02

### Added

- Transportable object tests
- Transport graph tests

### Changed

- Variable name node_num to node_id
- Variable name node_idx to node_id

### Fixed

- Transport graph `get_dependencies()` method return type was changed from Dict to List

## [0.7.2] - 2021-12-01

### Fixed

- Date handling in changelog validation

### Removed

- GitLab CI YAML

## [0.7.1] - 2021-12-02

### Added

- A new parameter to a node's result called `sublattice_result` is added.
  This will be of a `Result` type and will contain the result of that sublattice's
  execution. If a normal electron is executed, this will be `None`.

- In `_delete_result` function in `results_manager.py`, an empty results directory
  will now be deleted.

- Name of a sublattice node will also contain `(sublattice)`.

- Added `_dispatch_sync_serverless` which synchronously dispatches without a server
  and waits for a result to be returned. This is the method used to dispatch a sublattice.

- Test for sublatticing is added.

- How-to guide added for sublatticing explaining the new features.

### Changed

- Partially changed `draw` function in `lattice.py` to also draw the subgraph
  of the sublattice when drawing the main graph of the lattice. The change is
  incomplete as we intend to add this feature later.

- Instead of returning `plt`, `draw` now returns the `ax` object.

- `__call__` function in `lattice.py` now runs the lattice's function normally
  instead of dispatching it.

- `_run_task` function now checks whether current node is a sublattice and acts
  accordingly.

### Fixed

- Unnecessary lines to rename the node's name in `covalent_dispatcher/_core/__init__.py` are removed.

- `test_electron_takes_nested_iterables` test was being ignored due to a spelling mistake. Fixed and
  modified to follow the new pattern.

## [0.7.0] - 2021-12-01

### Added

- Electrons can now accept an executor object using the "backend" keyword argument. "backend" can still take a string naming the executor module.
- Electrons and lattices no longer have Slurm metadata associated with the executor, as that information should be contained in the executor object being used as an input argument.
- The "backend" keyword can still be a string specifying the executor module, but only if the executor doesn't need any metadata.
- Executor plugin classes are now directly available to covalent, eg: covalent.executor.LocalExecutor().

## [0.6.7] - 2021-12-01

### Added

- Docstrings without examples for all the functions in core covalent.
- Typehints in those functions as well.
- Used `typing.TYPE_CHECKING` to prevent cyclic imports when writing typehints.

### Changed

- `convert_to_lattice_function` renamed to `convert_to_lattice_function_call`.
- Context managers now raise a `ValueError` instead of a generic `Exception`.

## [0.6.6] - 2021-11-30

### Fixed

- Fixed the version used in the documentation
- Fixed the badge URLs to prevent caching

## [0.6.5] - 2021-11-30

### Fixed

- Broken how-to links

### Removed

- Redundant lines from .gitignore
- *.ipynb from .gitignore

## [0.6.4] - 2021-11-30

### Added

- How-to guides for workflow orchestration.
  - How to construct an electron
  - How to construct a lattice
  - How to add an electron to lattice
  - How to visualize the lattice
  - How to add constraints to lattices
- How-to guides for workflow and subtask execution.
  - How to execute individual electrons
  - How to execute a lattice
  - How to execute multiple lattices
- How-to guides for status querying.
  - How to query electron execution status
  - How to query lattice execution status
  - How to query lattice execution time
- How-to guides for results collection
  - How to query electron execution results
  - How to query lattice execution results
  - How to query multiple lattice execution results
- Str method for the results object.

### Fixed

- Saving the electron execution status when the subtask is running.

## [0.6.3] - 2021-11-29

### Removed

- JWT token requirement.
- Covalent dispatcher login requirement.
- Update covalent login reference in README.md.
- Changed the default dispatcher server port from 5000 to 47007.

## [0.6.2] - 2021-11-28

### Added

- Github action for tests and coverage
- Badges for tests and coverage
- If tests pass then develop is pushed to master
- Add release action which tags and creates a release for minor version upgrades
- Add badges action which runs linter, and upload badges for version, linter score, and platform
- Add publish action (and badge) which builds a Docker image and uploads it to the AWS ECR

## [0.6.1] - 2021-11-27

### Added

- Github action which checks version increment and changelog entry

## [0.6.0] - 2021-11-26

### Added

- New Covalent RTD theme
- sphinx extension sphinx-click for CLI RTD
- Sections in RTD
- init.py in both covalent-dispatcher logger module and cli module for it to be importable in sphinx

### Changed

- docutils version that was conflicting with sphinx

### Removed

- Old aq-theme

## [0.5.1] - 2021-11-25

### Added

- Integration tests combining both covalent and covalent-dispatcher modules to test that
  lattice workflow are properly planned and executed.
- Integration tests for the covalent-dispatcher init module.
- pytest-asyncio added to requirements.

## [0.5.0] - 2021-11-23

### Added

- Results manager file to get results from a file, delete a result, and redispatch a result object.
- Results can also be awaited to only return a result if it has either been completed or failed.
- Results class which is used to store the results with all the information needed to be used again along with saving the results to a file functionality.
- A result object will be a mercurial object which will be updated by the dispatcher and saved to a file throughout the dispatching and execution parts.
- Direct manipulation of the transport graph inside a result object takes place.
- Utility to convert a function definition string to a function and vice-versa.
- Status class to denote the status of a result object and of each node execution in the transport graph.
- Start and end times are now also stored for each node execution as well as for the whole dispatch.
- Logging of `stdout` and `stderr` can be done by passing in the `log_stdout`, `log_stderr` named metadata respectively while dispatching.
- In order to get the result of a certain dispatch, the `dispatch_id`, the `results_dir`, and the `wait` parameter can be passed in. If everything is default, then only the dispatch id is required, waiting will not be done, and the result directory will be in the current working directory with folder name as `results/` inside which every new dispatch will have a new folder named according to their respective dispatch ids, containing:
  - `result.pkl` - (Cloud)pickled result object.
  - `result_info.yaml` - yaml file with high level information about the result and its execution.
  - `dispatch_source.py` - python file generated, containing the original function definitions of lattice and electrons which can be used to dispatch again.

### Changed

- `logfile` named metadata is now `slurm_logfile`.
- Instead of using `jsonpickle`, `cloudpickle` is being used everywhere to maintain consistency.
- `to_json` function uses `json` instead of `jsonpickle` now in electron and lattice definitions.
- `post_processing` moved to the dispatcher, so the dispatcher will now store a finished execution result in the results folder as specified by the user with no requirement of post processing it from the client/user side.
- `run_task` function in dispatcher modified to check if a node has completed execution and return it if it has, else continue its execution. This also takes care of cases if the server has been closed mid execution, then it can be started again from the last saved state, and the user won't have to wait for the whole execution.
- Instead of passing in the transport graph and dispatch id everywhere, the result object is being passed around, except for the `asyncio` part where the dispatch id and results directory is being passed which afterwards lets the core dispatcher know where to get the result object from and operate on it.
- Getting result of parent node executions of the graph, is now being done using the result object's graph. Storing of each execution's result is also done there.
- Tests updated to reflect the changes made. They are also being run in a serverless manner.

### Removed

- `LatticeResult` class removed.
- `jsonpickle` requirement removed.
- `WorkflowExecutionResult`, `TaskExecutionResult`, and `ExecutionError` singleton classes removed.

### Fixed

- Commented out the `jwt_required()` part in `covalent-dispatcher/_service/app.py`, may be removed in later iterations.
- Dispatcher server will now return the error message in the response of getting result if it fails instead of sending every result ever as a response.

## [0.4.3] - 2021-11-23

### Added

- Added a note in Known Issues regarding port conflict warning.

## [0.4.2] - 2021-11-24

### Added

- Added badges to README.md

## [0.4.1] - 2021-11-23

### Changed

- Removed old coverage badge and fixed the badge URL

## [0.4.0] - 2021-11-23

### Added

- Codecov integrations and badge

### Fixed

- Detached pipelines no longer created

## [0.3.0] - 2021-11-23

### Added

- Wrote a Code of Conduct based on <https://www.contributor-covenant.org/>
- Added installation and environment setup details in CONTRIBUTING
- Added Known Issues section to README

## [0.2.0] - 2021-11-22

### Changed

- Removed non-open-source executors from Covalent. The local SLURM executor is now
- a separate repo. Executors are now plugins.

## [0.1.0] - 2021-11-19

### Added

- Pythonic CLI tool. Install the package and run `covalent --help` for a usage description.
- Login and logout functionality.
- Executor registration/deregistration skeleton code.
- Dispatcher service start, stop, status, and restart.

### Changed

- JWT token is stored to file instead of in an environment variable.
- The Dask client attempts to connect to an existing server.

### Removed

- Removed the Bash CLI tool.

### Fixed

- Version assignment in the covalent init file.

## [0.0.3] - 2021-11-17

### Fixed

- Fixed the Dockerfile so that it runs the dispatcher server from the covalent repo.

## [0.0.2] - 2021-11-15

### Changed

- Single line change in ci script so that it doesn't exit after validating the version.
- Using `rules` in `pytest` so that the behavior in test stage is consistent.

## [0.0.1] - 2021-11-15

### Added

- CHANGELOG.md to track changes (this file).
- Semantic versioning in VERSION.
- CI pipeline job to enforce versioning.<|MERGE_RESOLUTION|>--- conflicted
+++ resolved
@@ -7,16 +7,14 @@
 
 ## [UNRELEASED]
 
-<<<<<<< HEAD
 ### Added
 
 - Add CLI functionality to start covalent with/without Dask
 - Add CLI support to parse `covalent_ui.log` file
-=======
+
 ### Operations
 
 - Updating codeowners to establish engineering & psiog ownership
->>>>>>> 8c15ec4e
 
 ### Docs
 
