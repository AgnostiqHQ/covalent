# Changelog

All notable changes to this project will be documented in this file.

The format is based on [Keep a Changelog](https://keepachangelog.com/en/1.0.0/),
and this project adheres to [Semantic Versioning](https://semver.org/spec/v2.0.0.html).

## [UNRELEASED]

<<<<<<< HEAD
### Docs

- Updated Getting Started, How-To Configuration Guide, CLI API documentation
=======
## [0.89.5] - 2022-04-20

### Fixed

- Don't duplicate tags
- Release conditions
- Pypi version syntax
>>>>>>> edcc651b

## [0.89.4] - 2022-04-20

### Docs

- Updated the how-to notebooks for compatibility with the micro-services refactor.
- Updated machine learning and quantum gravity tutorials to point to the correct web UI address.
- Updated the quantum chemistry tutorial.
- Update the concepts page according to the new web UI.

### Fixed

- Fixed how environment variables are loaded on startup

## [0.89.3] - 2022-04-20

### Fixed

- Push-to-ECR steps for `master` and `develop` workflows.
- Don't specify runs-on for reusable call

## [0.89.2] - 2022-04-19

### Fixed

- Use workflow_call to automatically call reusable workflow

## [0.89.1] - 2022-04-19

### Fixed

- Reusable workflow called at job level

## [0.89.0] - 2022-04-19

### Changed

- Made release.yml callable and moved the pypi job into that workflow

### Docs

- Updated the astronomy tutorial with cosmetic changes

## [0.88.1] - 2022-04-19

### Fixed

- Setup on MacOS installs nats similar to how it's done on Linux.

## [0.88.0] - 2022-04-19

### Changed

- Lattice in the result object is now pickled separately and a different instance of transport graph is used for modifications than the one in lattice in order to prevent unpickling the lattice everytime result object is read/written to.

- Updated tests to match above change.

## [0.87.1] - 2022-04-19

### Fixed

- Detect secrets syntax in Dockerfile

## [0.87.0] - 2022-04-18

### Changed

- Removed unused `DATA_OS_SVC_HOST_URI` env var from docker compose file & Dockerfile placeholders

## [0.86.1] - 2022-04-18

### Fixed

- Updated the README banner url

## [0.86.0] - 2022-04-18

### Changed

- `sync` method now uses `requests` to query the results service

## [0.85.1] - 2022-04-18

### Fixed

- Fix container networking for the local covalent stack in `docker-compose.yml`

## Changed

- UI refresh: updated covalent logo, new font, nav icons, status colors

## [0.85.0] - 2022-04-18

### Changed

- Covalent branding updated using new guidelines

## [0.84.1] - 2022-04-18

### Fixed

- Nats server shuts down properly when using `covalent stop` or `covalent restart`

## [0.84.0] - 2022-04-18

### Changed

- Updated the "How to create a custom executor" how-to Jupyter notebook.

## [0.83.1] - 2022-04-18

### Fixed

- Revert exclude in setup.py

## [0.83.0] - 2022-04-18

### Changed

- Increased `connect_timeout` on Dispatcher Queue Consumer NATS connection

## [0.82.0] - 2022-04-18

### Added

- Add a pre-commit hook for `detect-secrets`.

## [0.81.2] - 2022-04-18

### Fixed

- Dispatcher unit test fixed by removing `turtle` import

## [0.81.1] - 2022-04-14

### Fixed

- Fixed bug where `covalent stop` and `covalent start` would not bring the services back up

## [0.81.0] - 2022-04-14

### Changed

- Made `supervisord` use a specific configuration file instead of looking at root directory.

### Fixed

- Fixed string comparison to determine whether `COVA_SDK` env variable exists or not.

## [0.80.3] - 2022-04-14

### Fixed

- Re-enabling test actions
- Resolving ui backend endpoint in draw function using config manager

## [0.80.2] - 2022-04-14

### Fixed

- Some legacy config variables are removed.
- The config references `ENV_DEST_DIR` everywhere now

## [0.80.1] - 2022-04-14

### Fixed

- Accessing `ENV_DEST_DIR` env var using `os.environ.get`
- Missing requirements `pyyaml`, `jinja`, and `psutil` added to reqs file

## [0.80.0] - 2022-04-14

### Changed

- Repository is restructured to accomodate the microservices

## [0.79.1] - 2022-04-14

### Fixed

- Installation using `pip install -e .` is fixed with regards to the nats installation.
- Several missing `__init__.py` files are now included.

## [0.79.0] - 2022-04-14

### Added

- Covalent `config` cli command to alter config values or display covalent configuration

### Changed

- Removed environment section from Supervisord config in order to read from root `.env` file instead
- Refactored config manager to use project root `.env` file for configuration

## [0.78.0] - 2022-04-13

### Changed

- `ct.get_result` will return result object if no wait is used.

- Using initial resource as 1 until there is better resource management in runner.

### Fixed

- Fix errors in Dockerfiles

- Update Dockerfiles to use `multi-stage` container builds to reduce final image size

- Install all necessary Python modules in all containers

## [0.77.0] - 2022-04-13

### Added

- nats is installed in the wheel build if not otherwise installed.

## [0.76.0] - 2022-04-13

### Added

- `wait` argument to `ct.get_result`.

### Changed

- Switched to the local executor which is compatible with covalent microservices and removed the old executor.

## [0.75.0] - 2022-04-13

### Tests

- Tests for update workflow in Dispatcher service update_workflow.py module.

### Changed

- Implementation of update_workflow_results in update_workflow.py module in Dispatcher service.

## [0.74.0] - 2022-04-12

### Changed

- Removed misnamed dispatcher plugin stuff and now using the interface functions directly (dispatch, dispatch_sync, get_result).

- `ct.dispatch`, `ct.dispatch_sync`, `ct.get_result`, etc. are going to use the covalent services instead.

## [0.73.0] - 2022-04-12

### Changed

- Arguments and keyword arguments to the function are pickled with cloudpickle, allowing objects that are not pickleable with "normal" pickle to be sent to different processes with the multiprocessing module.

## [0.72.0] - 2022-04-12

### Changed

- Updated the example to use a sublattice.

### Fixed

- Fixed updation of result objects for sublattice and parent lattice.
- Fixed the regular expression to show sublattice results in the UI.

## [0.71.0] - 2022-04-11

### Changed

- Updated Supervisord template configuration to bring up NATS server with high priority before all other services

## [0.70.0] - 2022-04-11

### Tests

- Dispatcher service tests for the `dispatch_workflow.py` module.

### Changed

- Minor refactor of `dispatch_workflow.py` module in Dispatcher service.

## [0.69.0] - 2022-04-08

### Added

- Added Microservices section with links to Swagger hub for individual API docs

## [0.68.0] - 2022-04-07

### Added

- Tests for data and results services

## [0.67.4] - 2022-04-07

### Fixed

- Fix handling of webapp url paths by ui_backend.

## [0.67.3] - 2022-04-07

### Fixed

- The `package-lock.json` file is no longer committed to the codebase

## [0.67.2] - 2022-04-07

### Fixed

- PyPI uploads use a token instead of a username/password pair

## [0.67.1] - 2022-04-07

### Fixed

- Switched UI to results service delete API

## [0.67.0] - 2022-04-07

### Added
- Added environment variables to service declarations in ``docker-compose``.
- Added the Dockerfile and docker-compose configurations for the ``queue-consumer``.

## [0.66.0] - 2022-04-07

### Added

- Batch cancellation endpoint to dispatcher, e.g., `DELETE /api/v0/workflow/cancel?dispatch_id1,dispatch_id2`

### Tests

- Added tests for UI backend endpoints

## [0.65.3] - 2022-04-07

### Fixed

- Syntax error in the `tests.yml` workflow

## [0.65.2] - 2022-04-07

### Fixed

- pypi validation using pre-release tag

## [0.65.1] - 2022-04-07

### Fixed

- Don't fail the CI workflow just because we aren't doing a release

## [0.65.0] - 2022-04-06

### Changed

- Only one docker-compose

## [0.64.2] - 2022-04-06

### Fixed

- The `.dockerignore` file now ignores any unnecessary front-end build files

## [0.64.1] - 2022-04-06

### Fixed

- egg_info invocation

## [0.64.0] - 2022-04-06

### Fixed

- Style fixes via `pre-commit run --all-files`

### Changed

- Pushing microservice images to public ECR

## [0.63.1] - 2022-04-06

### Fixed

- Fixed the version validation in pypi workflow

## [0.63.0] - 2022-04-06

### Changed

- Mark pypi releases as pre

## [0.62.1] - 2022-04-06

### Fixed

- Workflows which run on `develop` or `master` will send Slack alerts to the dev team if they fail.

## [0.62.0] - 2022-04-06

### Changed

- Update `covalent-ui` service in `docker-compose.yaml` to ensure that the uvicorn server listens on `0.0.0.0` for all incoming requests
- Using `ENTRYPOINT` in dockerfiles instead of `CMD`
- Remove `command` option from all services in `docker-compose.yml`

## [0.61.1] - 2022-04-06

### Fixed

- Fixed failures in pushing images to ECR.

## [0.61.0] - 2022-04-06

### Changed

- The results and data service now support batch deleting via query strings

## [0.60.0] - 2022-04-06

### Changed

- List type removed from type annotation for the executor argument in electron/lattice/lepton definitions.
- Input executor argument is converted to an executor class object (if it were a string) in electron/lattice/lepton definitions instead of just before execution in execution.py. As a result, calls to _executor_manager.get_executor are removed from execution.py.
- Rewritten tests to take into account the type change of executor identifiers from strings to executor class objects.

### Fixed

- In covalent/executor/__init__.py, `from importlib import metadata` is used instead of `importlib.metadata`.
- Electron.get_op_function.rename now uses the correct separator string when renaming a function.

## [0.59.0] - 2022-04-06

### Changed

- Fixes for making the whole pipeline work in tandem.

## [0.58.0] - 2022-04-06

### Added

- `nats` service in `docker-compose` files

## [0.57.0] - 2022-04-05

### Added

- Variables to assign service hosts

## [0.56.1] - 2022-04-05

### Fixed

- Fixed various module import errors in the containers for the microservices.

### Tests

- Added tests for post-refactor covalent cli commands: start, stop, restart, status, and logs

## [0.56.0] - 2022-04-05

### Changed

- Changed global variable executor_plugin_name to EXECUTOR_PLUGIN_NAME in executors to conform with PEP8.

## [0.55.0] - 2022-04-04

### Changed

- Changed supervisord http server's default to listen on all interfaces, so that covalent can run on any computer in a trusted LAN (without firewalls/auth).

## [0.54.0] - 2022-04-04

### Added

- Draw workflow draft API to ui_backend service


## [0.53.0] - 2022-04-04

### Added

- Added docker-compose file to run covalent microservices.

## [0.52.0] - 2022-04-04

### Added

- Added delete endpoint to data and results services.

## [0.51.0] - 2022-04-04

### Added

- Folders for tests.

### Changed

- Organization of covalent tests.

## [0.50.0] - 2022-04-03

### Added

- Added GET all results endpoint in Results service
- Optional formatting of GET result endpoint that supports: `binary` or `json`

### Changed

- Changed frontend to support updated result service endpoints with json format

### Removed

- Removed redundant local storage cache on frontend

## [0.49.1] - 2022-04-01

### Fixed

- Using `io.BytesIO` in `update_result` in the results service to prevent creation of a new file in the file system.

## [0.49.0] - 2022-04-01

### Added

- Implement an `overwrite` query param in the `upload` method so that we don't create a new object for every result update

## [0.48.0] - 2022-04-01

### Added

- Added updated dispatching and getting result functions with the option to download result as a file.

### Changed

- Hardcoded filepaths to standardized ServiceURL.`get_route(...)` method when making API requests.

## [0.47.2] - 2022-04-01

### Fixed

- Queue consumer import paths fixed
- Syntax errors in the supervisord template fixed

## [0.47.1] - 2022-04-01

### Fixed

- Supervisord now brings up dispatcher queue consumer worker

## [0.47.0] - 2022-04-01

### Changed

- Updated API calls accross services to use standarized env vars from Settings class
- Normalized env vars accross services and updated Supervisord template

## [0.46.0] - 2022-03-31

### Changed

- Consumers of results service now specify `stream=True` in their get requests.

## [0.45.0] - 2022-03-31

### Changed

- Using `Result.RUNNING` instead of str "RUNNING"
- Using process safe `is_empty` method rather than `empty()` method for multiprocessing queue.
- Multprocessing `is_queue` method.

### Added

- Workflow status as running in the `workflow_status_queue`.

### Tests

- Added a test for the `_check_version` method in `covalent/executor/__init__.py`.

## [0.44.0] - 2022-03-31

### Added

- A version check is done at Covalent startup to ensure that executor plugins are compatible.

## [0.43.0] - 2022-03-31

### Added

- Function to call UI update method in the UI microservice for use in the Dispatcher micro-service.
- Refactor updating results and ui into one function.

## [0.42.2] - 2022-03-31

### Fixed

- Using functions for getting result object in cancel endpoint and sending cancel task signal to runner in the dispatcher.

## [0.42.1] - 2022-03-31

### Fixed

- `update_workflow_results` in `update_workflow.py` now also takes care of sending the next set of tasks to the runner.

- Also handling the cases of sublattices in `update_workflow_results`.

## [0.42.0] - 2022-03-31

### Changed

- Moved some unused for-the-future files to the refactor directory and out of the main codebase.

## [0.41.3] - 2022-03-31

### Fixed

- Dispatch DB is now created upon server start.

## [0.41.2] - 2022-03-30

### Fixed

- Oneline bugfix to remove `fetch --unshallow`

## [0.41.1] - 2022-03-30

### Fixed

- Get master version from release tags rather than master branch

## [0.41.0] - 2022-03-30

### Added

- Dockerized the Dispatcher and Runner Services.
- Added required packages for running containerized instances of the Dispatcher and Runner.

## [0.40.0] - 2022-03-30

### Added

- Dockerized the Data and UI-backend services.
- Required packages to run containerized instances of the Data and UI-backend.

## [0.39.1] - 2022-03-30

### Fixed

- Supervisord & Results service integration by making results service port configurable by an env var

## [0.39.0] - 2022-03-29

### Changed

- Runner and dispatcher implementation in order to integrate the microservices partially complete.

## [0.38.0] - 2022-03-29

### Added

- Added UI backend component to serve post-refactor frontend and dispatch websocket messages to UI using Socket.io
- Updated UI socket.io configuration to use different ws path, and using localstorage for fetching all results (temporary)
- Added post-refactor cli commands to use Supervisord to manage local service processes
- Added `covalent logs` and `covalent config` cli commands

## [0.37.1] - 2022-03-29

### Fixed

- Oneline bugfix in tests.yml

## [0.37.0] - 2022-03-29

### Added

- Results management endpoints; GET, PUT, POST for results object
- Checks in setup.py to confirm node version compatibility.
- Instructions in CONTRIBUTING to address some common Debian setup issues.

## [0.36.1] - 2022-03-29

### Fixed

- Filesystem service now reads config from environment variables.

## [0.36.0] - 2022-03-29

### Added

- Picking up dispatch jobs from the queue and ensuring that only one workflow is processed (locally) at any given time.

### Changed

- Dispatcher implementation in order to integrate with Queuer microservice.

## [0.35.0] - 2022-03-29

### Added

- Automated changelog and version management
- Added a Dockerfile to build an image for OS Queuer.
- Added the required packages to run a container instance of the Queuer.

### Fixed

- Single quotes in github env
- Don't use for loops to iterate over a variable in bash
- Issue with checkout actions
- Run tests on changelog workflow completion instead of push to develop to avoid race condition
- Use covalent ops bot token for automated pushes to develop
- sed command syntax in changelog.yml

## [0.34.5] - 2022-03-28

### Fixed

- Moved `example_dispatch.py` into `tests/` directory.

## [0.34.4] - 2022-03-28

### Added

- Unit tests for utils, leptons, and base executor

## [0.34.3] - 2022-03-27

### Added

- Tests for lattice.py

## [0.34.2] - 2022-03-27

### Added

- Unit tests for the base executor, the results manager, the logger, and leptons

## [0.34.1] - 2022-03-24

### Fixed

- Pinned jinja2 to less than 3.1.0 so that nbconvert remains stable in the docs build.

## [0.34.0] - 2022-03-24

### Added

- API endpoints to upload and download files

## [0.33.1] - 2022-03-24

### Fixed

- Retrieving results from running container via HTTP
- Adding tests for Docker image in workflows

## [0.33.0] - 2022-03-24

### Added

- Slack and webhook notifications

## [0.32.9] - 2022-03-23

### Fixed

- Updated OS Queuer imports to remove top level modules `refactor.queuer`

## [0.32.8] - 2022-03-22

### Added

- Websocket notify endpoint with leaky bucket algo implementation to rate limit messages to frontend

## [0.32.7] - 2022-03-22

### Added

- Queuer API submit endpoint to publish dispatch message to MQ & send result file to Data Service
- API Service class for interfacing with local services
- Tests covering submit endpoint and API Service

## [0.32.6] - 2022-03-22

### Fixed

- Input path for external libraries in the Lepton wrapper can (and should) now be a full path to the file.

## [0.32.5] - 2022-03-21

### Fixed

- Fix HTTP status code for blank POST requests.

## [0.32.4] - 2022-03-17

### Fixed

- Docker commands in docs

## [0.32.3] - 2022-03-16

### Fixed

- Fix missing UI graph edges between parameters and electrons in certain cases.
- Fix UI crashes in cases where legacy localStorage state was being loaded.

## [0.32.2] - 2022-03-16

### Added

- Images for graphs generated in tutorials and how-tos.
- Note for quantum gravity tutorial to tell users that `tensorflow` doesn't work on M1 Macs.
- `Known Issues` added to `README.md`

### Fixed

- `draw` function usage in tutorials and how-tos now reflects the UI images generated instead of using graphviz.
- Images now render properly in RTD of how-tos.

### Changed

- Reran all the tutorials that could run, generating the outputs again.

## [0.32.1] - 2022-03-15

### Fixed

- CLI now starts server directly in the subprocess instead of as a daemon
- Logs are provided as pipes to Popen instead of using a shell redirect
- Restart behavior fixed
- Default port in `covalent_ui/app.py` uses the config manager

### Removed

- `_graceful_restart` function no longer needed without gunicorn

## [0.32.0] - 2022-03-11

### Added

- Dispatcher microservice API endpoint to dispatch and update workflow.
- Added get runnable task endpoint.

## [0.31.0] - 2022-03-11

### Added

- Runner component's main functionality to run a set of tasks, cancel a task, and get a task's status added to its api.

## [0.30.5] - 2022-03-11

### Updated

- Updated Workflow endpoints & API spec to support upload & download of result objects as pickle files

## [0.30.4] - 2022-03-11

### Fixed

- When executing a task on an alternate Conda environment, Covalent no longer has to be installed on that environment. Previously, a Covalent object (the execution function as a TransportableObject) was passed to the environment. Now it is deserialized to a "normal" Python function, which is passed to the alternate Conda environment.

## [0.30.3] - 2022-03-11

### Fixed

- Fixed the order of output storage in `post_process` which should have been the order in which the electron functions are called instead of being the order in which they are executed. This fixes the order in which the replacement of function calls with their output happens, which further fixes any discrepencies in the results obtained by the user.

- Fixed the `post_process` test to check the order as well.

## [0.30.2] - 2022-03-11

### Changed

- Updated eventlet to 0.31.0

## [0.30.1] - 2022-03-10

### Fixed

- Eliminate unhandled exception in Covalent UI backend when calling fetch_result.

## [0.30.0] - 2022-03-09

### Added

- Skeleton code for writing the different services corresponding to each component in the open source refactor.
- OpenAPI specifications for each of the services.

## [0.29.3] - 2022-03-09

### Fixed

- Covalent UI is built in the Dockerfile, the setup file, the pypi workflow, the tests workflow, and the conda build script.

## [0.29.2] - 2022-03-09

### Added

- Defaults defined in executor plugins are read and used to update the in-memory config, as well as the user config file. But only if the parameter in question wasn't already defined.

### Changed

- Input parameter names and docstrings in _shared_files.config.update_config were changed for clarity.

## [0.29.1] - 2022-03-07

### Changed

- Updated fail-fast strategy to run all tests.

## [0.29.0] - 2022-03-07

### Added

- DispatchDB for storing dispatched results

### Changed

- UI loads dispatches from DispatchDB instead of browser local storage

## [0.28.3] - 2022-03-03

### Fixed

Installed executor plugins don't have to be referred to by their full module name. Eg, use "custom_executor", instead of "covalent_custom_plugin.custom_executor".

## [0.28.2] - 2022-03-03

### Added

- A brief overview of the tutorial structure in the MNIST classification tutorial.

## [0.28.1] - 2022-03-02

### Added

- Conda installation is only supported for Linux in the `Getting Started` guide.
- MNIST classifier tutorial.

### Removed

- Removed handling of default values of function parameters in `get_named_params` in `covalent/_shared_files/utils.py`. So, it is actually being handled by not being handled since now `named_args` and `named_kwargs` will only contain parameters that were passed during the function call and not all of them.

## [0.28.0] - 2022-03-02

### Added

- Lepton support, including for Python modules and C libraries
- How-to guides showing how to use leptons for each of these

## [0.27.6] - 2022-03-01

### Added

- Added feature development basic steps in CONTRIBUTING.md.
- Added section on locally building RTD (read the docs) in the contributing guide.

## [0.27.5] - 2022-03-01

### Fixed

- Missing UI input data after backend change - needed to be derived from graph for electrons, lattice inputs fixed on server-side, combining name and positional args
- Broken UI graph due to variable->edge_name renaming
- Missing UI executor data after server-side renaming

## [0.27.4] - 2022-02-28

### Fixed

- Path used in `covalent/executor/__init__.py` for executor plugin modules needed updating to `covalent/executor/executor_plugins`

### Removed

- Disabled workflow cancellation test due to inconsistent outcomes. Test will be re-enabled after cancellation mechanisms are investigated further.

## [0.27.3] - 2022-02-25

### Added

- Added `USING_DOCKER.md` guide for running docker container.
- Added cli args to covalent UI flask server `covalent_ui/app.py` to modify port and log file path.

### Removed

- Removed gunicorn from cli and Dockerfile.

### Changed

- Updated cli `covalent_dispatcher/_cli/service.py` to run flask server directly, and removed dispatcher and UI flags.
- Using Flask blueprints to merge Dispatcher and UI servers.
- Updated Dockerfile to run flask server directly.
- Creating server PID file manually in `covalent_dispatcher/_cli/service.py`.
- Updated tests and docs to reflect merged servers.
- Changed all mentions of port 47007 (for old UI server) to 48008.

## [0.27.2] - 2022-02-24

### Changed

- Removed unnecessary blockquotes from the How-To guide for creating custom executors
- Changed "Covalent Cloud" to "Covalent" in the main code text

## [0.27.1] - 2022-02-24

### Removed

- Removed AQ-Engineers from CODEOWNERS in order to fix PR review notifications

## [0.27.0] - 2022-02-24

### Added

- Support for positional only, positional or keyword, variable positional, keyword only, variable keyword types of parameters is now added, e.g an electron can now use variable args and variable kwargs if the number/names of parameters are unknown during definition as `def task(*args, **kwargs)` which wasn't possible before.

- `Lattice.args` added to store positional arguments passed to the lattice's workflow function.

- `get_named_params` function added in `_shared_files/utils.py` which will return a tuple containing named positional arguments and named keyword arguments. The names help in showing and storing these parameters in the transport graph.

- Tests to verify whether all kinds of input paramaters are supported by electron or a lattice.

### Changed

- No longer merging positional arguments with keyword arguments, instead they are separately stored in respective nodes in the transport graph.

- `inputs` returned from `_get_inputs` function in `covalent_dispatcher/_core/execution.py` now contains positional as well as keyword arguments which further get passed to the executor.

- Executors now support positional and keyword arguments as inputs to their executable functions.

- Result object's `_inputs` attribute now contains both `args` and `kwargs`.

- `add_node_for_nested_iterables` is renamed to `connect_node_with_others` and `add_node_to_graph` also renamed to `add_collection_node_to_graph` in `electron.py`. Some more variable renames to have appropriate self-explanatory names.

- Nodes and edges in the transport graph now have a better interface to assign attributes to them.

- Edge attribute `variable` renamed to `edge_name`.

- In `serialize` function of the transport graph, if `metadata_only` is True, then only `metadata` attribute of node and `source` and `target` attributes of edge are kept in the then return serialized `data`.

- Updated the tests wherever necessary to reflect the above changes

### Removed

- Deprecated `required_params_passed` since an error will automatically be thrown by the `build_graph` function if any of the required parameters are not passed.

- Removed duplicate attributes from nodes in the transport graph.

## [0.26.1] - 2022-02-23

### Added

- Added Local Executor section to the API read the docs.

## [0.26.0] - 2022-02-23

### Added

- Automated reminders to update the changelog

## [0.25.3] - 2022-02-23

## Added

- Listed common mocking commands in the CONTRIBUTING.md guide.
- Additional guidelines on testing.

## [0.25.2] - 2022-02-21

### Changed

- `backend` metadata name changed to `executor`.
- `_plan_workflow` usage updated to reflect how that executor related information is now stored in the specific executor object.
- Updated tests to reflect the above changes.
- Improved the dispatch cancellation test to provide a robust solution which earlier took 10 minutes to run with uncertainty of failing every now and then.

### Removed

- Removed `TaskExecutionMetadata` as a consequence of removing `execution_args`.

## [0.25.1] - 2022-02-18

### Fixed

- Tracking imports that have been used in the workflow takes less time.

### Added

- User-imports are included in the dispatch_source.py script. Covalent-related imports are commented out.

## [0.25.0] - 2022-02-18

### Added

- UI: Lattice draw() method displays in web UI
- UI: New navigation panel

### Changed

- UI: Animated graph changes, panel opacity

### Fixed

- UI: Fixed "Not Found" pages

## [0.24.21] - 2022-02-18

### Added

- RST document describing the expectations from a tutorial.

## [0.24.20] - 2022-02-17

### Added

- Added how to create custom executors

### Changed

- Changed the description of the hyperlink for choosing executors
- Fixed typos in doc/source/api/getting_started/how_to/execution/creating_custom_executors.ipynb

## [0.24.19] - 2022-02-16

### Added

- CODEOWNERS for certain files.

## [0.24.18] - 2022-02-15

### Added

- The user configuration file can now specify an executor plugin directory.

## [0.24.17] - 2022-02-15

### Added

- Added a how-to for making custom executors.

## [0.24.16] - 2022-02-12

### Added

- Errors now contain the traceback as well as the error message in the result object.
- Added test for `_post_process` in `tests/covalent_dispatcher_tests/_core/execution_test.py`.

### Changed

- Post processing logic in `electron` and dispatcher now relies on the order of execution in the transport graph rather than node's function names to allow for a more reliable pairing of nodes and their outputs.

- Renamed `init_test.py` in `tests/covalent_dispatcher_tests/_core/` to `execution_test.py`.

### Removed

- `exclude_from_postprocess` list which contained some non executable node types removed since only executable nodes are post processed now.

## [0.24.15] - 2022-02-11

### Fixed

- If a user's configuration file does not have a needed exeutor parameter, the default parameter (defined in _shared_files/defaults.py) is used.
- Each executor plugin is no longer initialized upon the import of Covalent. This allows required parameters in executor plugins.

## Changed

- Upon updating the configuration data with a user's configuration file, the complete set is written back to file.

## Added

- Tests for the local and base executors.

## [0.24.14] - 2022-02-11

### Added

- UI: add dashboard cards
- UI: add scaling dots background

### Changed

- UI: reduce sidebar font sizes, refine color theme
- UI: refine scrollbar styling, show on container hover
- UI: format executor parameters as YAML code
- UI: update syntax highlighting scheme
- UI: update index.html description meta tag

## [0.24.13] - 2022-02-11

### Added

- Tests for covalent/_shared_files/config.py

## [0.24.12] - 2022-02-10

### Added

- CodeQL code analyzer

## [0.24.11] - 2022-02-10

### Added

- A new dictionary `_DEFAULT_CONSTRAINTS_DEPRECATED` in defaults.py

### Changed

- The `_DEFAULT_CONSTRAINT_VALUES` dictionary now only contains the `backend` argument

## [0.24.10] - 2022-02-09

### Fixed

- Sporadically failing workflow cancellation test in tests/workflow_stack_test.py

## [0.24.9] - 2022-02-09

## Changed

- Implementation of `_port_from_pid` in covalent_dispatcher/_cli/service.py.

## Added

- Unit tests for command line interface (CLI) functionalities in covalent_dispatcher/_cli/service.py and covalent_dispatcher/_cli/cli.py.

## [0.24.8] - 2022-02-07

### Fixed

- If a user's configuration file does not have a needed parameter, the default parameter (defined in _shared_files/defaults.py) is used.

## [0.24.7] - 2022-02-07

### Added

- Typing: Add Type hint `dispatch_info` parameter.
- Documentation: Updated the return_type description in docstring.

### Changed

- Typing: Change return type annotation to `Generator`.

## [0.24.6] - 2022-02-06

### Added

- Type hint to `deserialize` method of `TransportableObject` of `covalent/_workflow/transport.py`.

### Changed

- Description of `data` in `deserialize` method of `TransportableObject` of `covalent/_workflow/transport.py` from `The serialized transportable object` to `Cloudpickled function`.

## [0.24.5] - 2022-02-05

### Fixed

- Removed dependence on Sentinel module

## [0.24.4] - 2022-02-04

### Added

- Tests across multiple versions of Python and multiple operating systems
- Documentation reflecting supported configurations

## [0.24.3] - 2022-02-04

### Changed

- Typing: Use `bool` in place of `Optional[bool]` as type annotation for `develop` parameter in `covalent_dispatcher.service._graceful_start`
- Typing: Use `Any` in place of `Optional[Any]` as type annotation for `new_value` parameter in `covalent._shared_files.config.get_config`

## [0.24.2] - 2022-02-04

### Fixed

- Updated hyperlink of "How to get the results" from "./collection/query_electron_execution_result" to "./collection/query_multiple_lattice_execution_results" in "doc/source/how_to/index.rst".
- Updated hyperlink of "How to get the result of a particular electron" from "./collection/query_multiple_lattice_execution_results" to "./collection/query_electron_execution_result" in "doc/source/how_to/index.rst".

## [0.24.1] - 2022-02-04

### Changed

- Changelog entries are now required to have the current date to enforce ordering.

## [0.24.0] - 2022-02-03

### Added

- UI: log file output - display in Output tab of all available log file output
- UI: show lattice and electron inputs
- UI: display executor attributes
- UI: display error message on failed status for lattice and electron

### Changed

- UI: re-order sidebar sections according to latest figma designs
- UI: update favicon
- UI: remove dispatch id from tab title
- UI: fit new uuids
- UI: adjust theme text primary and secondary colors

### Fixed

- UI: auto-refresh result state on initial render of listing and graph pages
- UI: graph layout issues: truncate long electron/param names

## [0.23.0] - 2022-02-03

### Added

- Added `BaseDispatcher` class to be used for creating custom dispatchers which allow connection to a dispatcher server.
- `LocalDispatcher` inheriting from `BaseDispatcher` allows connection to a local dispatcher server running on the user's machine.
- Covalent only gives interface to the `LocalDispatcher`'s `dispatch` and `dispatch_sync` methods.
- Tests for both `LocalDispatcher` and `BaseDispatcher` added.

### Changed

- Switched from using `lattice.dispatch` and `lattice.dispatch_sync` to `covalent.dispatch` and `covalent.dispatch_sync`.
- Dispatcher address now is passed as a parameter (`dispatcher_addr`) to `covalent.dispatch` and `covalent.dispatch_sync` instead of a metadata field to lattice.
- Updated tests, how tos, and tutorials to use `covalent.dispatch` and `covalent.dispatch_sync`.
- All the contents of `covalent_dispatcher/_core/__init__.py` are moved to `covalent_dispatcher/_core/execution.py` for better organization. `__init__.py` only contains function imports which are needed by external modules.
- `dispatch`, `dispatch_sync` methods deprecated from `Lattice`.

### Removed

- `_server_dispatch` method removed from `Lattice`.
- `dispatcher` metadata field removed from `lattice`.

## [0.22.19] - 2022-02-03

### Fixed

- `_write_dispatch_to_python_file` isn't called each time a task is saved. It is now only called in the final save in `_run_planned_workflow` (in covalent_dispatcher/_core/__init__.py).

## [0.22.18] - 2022-02-03

### Fixed

- Added type information to result.py

## [0.22.17] - 2022-02-02

### Added

- Replaced `"typing.Optional"` with `"str"` in covalent/executor/base.py
- Added missing type hints to `get_dispatch_context` and `write_streams_to_file` in covalent/executor/base.py, BaseExecutor

## [0.22.16] - 2022-02-02

### Added

- Functions to check if UI and dispatcher servers are running.
- Tests for the `is_ui_running` and `is_server_running` in covalent_dispatcher/_cli/service.py.

## [0.22.15] - 2022-02-01

### Fixed

- Covalent CLI command `covalent purge` will now stop the servers before deleting all the pid files.

### Added

- Test for `purge` method in covalent_dispatcher/_cli/service.py.

### Removed

- Unused `covalent_dispatcher` import from covalent_dispatcher/_cli/service.py.

### Changed

- Moved `_config_manager` import from within the `purge` method to the covalent_dispatcher/_cli/service.py for the purpose of mocking in tests.

## [0.22.14] - 2022-02-01

### Added

- Type hint to `_server_dispatch` method in `covalent/_workflow/lattice.py`.

## [0.22.13] - 2022-01-26

### Fixed

- When the local executor's `log_stdout` and `log_stderr` config variables are relative paths, they should go inside the results directory. Previously that was queried from the config, but now it's queried from the lattice metadata.

### Added

- Tests for the corresponding functions in (`covalent_dispatcher/_core/__init__.py`, `covalent/executor/base.py`, `covalent/executor/executor_plugins/local.py` and `covalent/executor/__init__.py`) affected by the bug fix.

### Changed

- Refactored `_delete_result` in result manager to give the option of deleting the result parent directory.

## [0.22.12] - 2022-01-31

### Added

- Diff check in pypi.yml ensures correct files are packaged

## [0.22.11] - 2022-01-31

### Changed

- Removed codecov token
- Removed Slack notifications from feature branches

## [0.22.10] - 2022-01-29

### Changed

- Running tests, conda, and version workflows on pull requests, not just pushes

## [0.22.9] - 2022-01-27

### Fixed

- Fixing version check action so that it doesn't run on commits that are in develop
- Edited PR template so that markdown checklist appears properly

## [0.22.8] - 2022-01-27

### Fixed

- publish workflow, using `docker buildx` to build images for x86 and ARM, prepare manifest and push to ECR so that pulls will match the correct architecture.
- typo in CONTRIBUTING
- installing `gcc` in Docker image so Docker can build wheels for `dask` and other packages that don't provide ARM wheels

### Changed

- updated versions in `requirements.txt` for `matplotlib` and `dask`

## [0.22.7] - 2022-01-27

### Added

- `MANIFEST.in` did not have `covalent_dispatcher/_service` in it due to which the PyPi package was not being built correctly. Added the `covalent_dispatcher/_service` to the `MANIFEST.in` file.

### Fixed

- setuptools properly including data files during installation

## [0.22.6] - 2022-01-26

### Fixed

- Added service folder in covalent dispatcher to package.

## [0.22.5] - 2022-01-25

### Fixed

- `README.md` images now use master branch's raw image urls hosted on <https://github.com> instead of <https://raw.githubusercontent.com>. Also, switched image rendering from html to markdown.

## [0.22.4] - 2022-01-25

### Fixed

- dispatcher server app included in sdist
- raw image urls properly used

## [0.22.3] - 2022-01-25

### Fixed

- raw image urls used in readme

## [0.22.2] - 2022-01-25

### Fixed

- pypi upload

## [0.22.1] - 2022-01-25

### Added

- Code of conduct
- Manifest.in file
- Citation info
- Action to upload to pypi

### Fixed

- Absolute URLs used in README
- Workflow badges updated URLs
- `install_package_data` -> `include_package_data` in `setup.py`

## [0.22.0] - 2022-01-25

### Changed

- Using public ECR for Docker release

## [0.21.0] - 2022-01-25

### Added

- GitHub pull request templates

## [0.20.0] - 2022-01-25

### Added

- GitHub issue templates

## [0.19.0] - 2022-01-25

### Changed

- Covalent Beta Release

## [0.18.9] - 2022-01-24

### Fixed

- iframe in the docs landing page is now responsive

## [0.18.8] - 2022-01-24

### Changed

- Temporarily removed output tab
- Truncated dispatch id to fit left sidebar, add tooltip to show full id

## [0.18.7] - 2022-01-24

### Changed

- Many stylistic improvements to documentation, README, and CONTRIBUTING.

## [0.18.6] - 2022-01-24

### Added

- Test added to check whether an already decorated function works as expected with Covalent.
- `pennylane` package added to the `requirements-dev.txt` file.

### Changed

- Now using `inspect.signature` instead of `function.__code__` to get the names of function's parameters.

## [0.18.5] - 2022-01-21

### Fixed

- Various CI fixes, including rolling back regression in version validation, caching on s3 hosted badges, applying releases and tags correctly.

## [0.18.4] - 2022-01-21

### Changed

- Removed comments and unused functions in covalent_dispatcher
- `result_class.py` renamed to `result.py`

### Fixed

- Version was not being properly imported inside `covalent/__init__.py`
- `dispatch_sync` was not previously using the `results_dir` metadata field

### Removed

- Credentials in config
- `generate_random_filename_in_cache`
- `is_any_atom`
- `to_json`
- `show_subgraph` option in `draw`
- `calculate_node`

## [0.18.3] - 2022-01-20

### Fixed

- The gunicorn servers now restart more gracefully

## [0.18.2] - 2022-01-21

### Changed

- `tempdir` metadata field removed and replaced with `executor.local.cache_dir`

## [0.18.1] - 2022-01-11

## Added

- Concepts page

## [0.18.0] - 2022-01-20

### Added

- `Result.CANCELLED` status to represent the status of a cancelled dispatch.
- Condition to cancel the whole dispatch if any of the nodes are cancelled.
- `cancel_workflow` function which uses a shared variable provided by Dask (`dask.distributed.Variable`) in a dask client to inform nodes to stop execution.
- Cancel function for dispatcher server API which will allow the server to terminate the dispatch.
- How to notebook for cancelling a dispatched job.
- Test to verify whether cancellation of dispatched jobs is working as expected.
- `cancel` function is available as `covalent.cancel`.

### Changed

- In file `covalent/_shared_files/config.py` instead of using a variable to store and then return the config data, now directly returning the configuration.
- Using `fire_and_forget` to dispatch a job instead of a dictionary of Dask's `Future` objects so that we won't have to manage the lifecycle of those futures.
- The `test_run_dispatcher` test was changed to reflect that the dispatcher no longer uses a dictionary of future objects as it was not being utilized anywhere.

### Removed

- `with dask_client` context was removed as the client created in `covalent_dispatcher/_core/__init__.py` is already being used even without the context. Furthermore, it creates issues when that context is exited which is unnecessary at the first place hence not needed to be resolved.

## [0.17.5] - 2022-01-19

### Changed

- Results directory uses a relative path by default and can be overridden by the environment variable `COVALENT_RESULTS_DIR`.

## [0.17.4] - 2022-01-19

### Changed

- Executor parameters use defaults specified in config TOML
- If relative paths are supplied for stdout and stderr, those files are created inside the results directory

## [0.17.3] - 2022-01-18

### Added

- Sync function
- Covalent CLI tool can restart in developer mode

### Fixed

- Updated the UI address referenced in the README

## [0.17.2] - 2022-01-12

### Added

- Quantum gravity tutorial

### Changed

- Moved VERSION file to top level

## [0.17.1] - 2022-01-19

### Added

- `error` attribute was added to the results object to show which node failed and the reason behind it.
- `stdout` and `stderr` attributes were added to a node's result to store any stdout and stderr printing done inside an electron/node.
- Test to verify whether `stdout` and `stderr` are being stored in the result object.

### Changed

- Redesign of how `redirect_stdout` and `redirect_stderr` contexts in executor now work to allow storing their respective outputs.
- Executors now also return `stdout` and `stderr` strings, along with the execution output, so that they can be stored in their result object.

## [0.17.0] - 2022-01-18

### Added

- Added an attribute `__code__` to electron and lattice which is a copy of their respective function's `__code__` attribute.
- Positional arguments, `args`, are now merged with keyword arguments, `kwargs`, as close as possible to where they are passed. This was done to make sure we support both with minimal changes and without losing the name of variables passed.
- Tests to ensure usage of positional arguments works as intended.

### Changed

- Slight rework to how any print statements in lattice are sent to null.
- Changed `test_dispatcher_functional` in `basic_dispatcher_test.py` to account for the support of `args` and removed a an unnecessary `print` statement.

### Removed

- Removed `args` from electron's `init` as it wasn't being used anywhere.

## [0.16.1] - 2022-01-18

### Changed

- Requirement changed from `dask[complete]` to `dask[distributed]`.

## [0.16.0] - 2022-01-14

### Added

- New UI static demo build
- New UI toolbar functions - orientation, toggle params, minimap
- Sortable and searchable lattice name row

### Changed

- Numerous UI style tweaks, mostly around dispatches table states

### Fixed

- Node sidebar info now updates correctly

## [0.15.11] - 2022-01-18

### Removed

- Unused numpy requirement. Note that numpy is still being installed indirectly as other packages in the requirements rely on it.

## [0.15.10] - 2022-01-16

## Added

- How-to guide for Covalent dispatcher CLI.

## [0.15.9] - 2022-01-18

### Changed

- Switched from using human readable ids to using UUIDs

### Removed

- `human-id` package was removed along with its mention in `requirements.txt` and `meta.yaml`

## [0.15.8] - 2022-01-17

### Removed

- Code breaking text from CLI api documentation.
- Unwanted covalent_dispatcher rst file.

### Changed

- Installation of entire covalent_dispatcher instead of covalent_dispatcher/_service in setup.py.

## [0.15.7] - 2022-01-13

### Fixed

- Functions with multi-line or really long decorators are properly serialized in dispatch_source.py.
- Multi-line Covalent output is properly commented out in dispatch_source.py.

## [0.15.6] - 2022-01-11

### Fixed

- Sub-lattice functions are successfully serialized in the utils.py get_serialized_function_str.

### Added

- Function to scan utilized source files and return a set of imported modules (utils.get_imports_from_source)

## [0.15.5] - 2022-01-12

### Changed

- UI runs on port 47007 and the dispatcher runs on port 48008. This is so that when the servers are later merged, users continue using port 47007 in the browser.
- Small modifications to the documentation
- Small fix to the README

### Removed

- Removed a directory `generated` which was improperly added
- Dispatcher web interface
- sqlalchemy requirement

## [0.15.4] - 2022-01-11

### Changed

- In file `covalent/executor/base.py`, `pickle` was changed to `cloudpickle` because of its universal pickling ability.

### Added

- In docstring of `BaseExecutor`, a note was added specifying that `covalent` with its dependencies is assumed to be installed in the conda environments.
- Above note was also added to the conda env selector how-to.

## [0.15.3] - 2022-01-11

### Changed

- Replaced the generic `RuntimeError` telling users to check if there is an object manipulation taking place inside the lattice to a simple warning. This makes the original error more visible.

## [0.15.2] - 2022-01-11

### Added

- If condition added for handling the case where `__getattr__` of an electron is accessed to detect magic functions.

### Changed

- `ActiveLatticeManager` now subclasses from `threading.local` to make it thread-safe.
- `ValueError` in the lattice manager's `claim` function now also shows the name of the lattice that is currently claimed.
- Changed docstring of `ActiveLatticeManager` to note that now it is thread-safe.
- Sublattice dispatching now no longer deletes the result object file and is dispatched normally instead of in a serverless manner.
- `simulate_nitrogen_and_copper_slab_interaction.ipynb` notebook tutorial now does normal dispatching as well instead of serverless dispatching. Also, now 7 datapoints will be shown instead of 10 earlier.

## [0.15.1] - 2022-01-11

### Fixed

- Passing AWS credentials to reusable workflows as a secret

## [0.15.0] - 2022-01-10

### Added

- Action to push development image to ECR

### Changed

- Made the publish action reusable and callable

## [0.14.1] - 2022-01-02

### Changed

- Updated the README
- Updated classifiers in the setup.py file
- Massaged some RTD pages

## [0.14.0] - 2022-01-07

### Added

- Action to push static UI to S3

## [0.13.2] - 2022-01-07

### Changed

- Completed new UI design work

## [0.13.1] - 2022-01-02

### Added

- Added eventlet requirement

### Changed

- The CLI tool can now manage the UI flask server as well
- [Breaking] The CLI option `-t` has been changed to `-d`, which starts the servers in developer mode and exposes unit tests to the server.

## [0.13.0] - 2022-01-01

### Added

- Config manager in `covalent/_shared_files/config.py`
- Default location for the main config file can be overridden using the environment variable `COVALENT_CONFIG_DIR`
- Ability to set and get configuration using `get_config` and `set_config`

### Changed

- The flask servers now reference the config file
- Defaults reference the config file

### Fixed

- `ValueError` caught when running `covalent stop`
- One of the functional tests was using a malformed path

### Deprecated

- The `electron.to_json` function
- The `generate_random_filename_in_cache` function

### Removed

- The `get_api_token` function

## [0.12.13] - 2022-01-04

## Removed

- Tutorial section headings

## Fixed

- Plot background white color

## [0.12.12] - 2022-01-06

### Fixed

- Having a print statement inside electron and lattice code no longer causes the workflow to fail.

## [0.12.11] - 2022-01-04

### Added

- Completed UI feature set for first release

### Changed

- UI server result serialization improvements
- UI result update webhook no longer fails on request exceptions, logs warning intead

## [0.12.10] - 2021-12-17

### Added

- Astrophysics tutorial

## [0.12.9] - 2022-01-04

### Added

- Added `get_all_node_results` method in `result_class.py` to return result of all node executions.

- Added `test_parallelilization` test to verify whether the execution is now being achieved in parallel.

### Changed

- Removed `LocalCluster` cluster creation usage to a simple `Client` one from Dask.

- Removed unnecessary `to_run` function as we no longer needed to run execution through an asyncio loop.

- Removed `async` from function definition of previously asynchronous functions, `_run_task`, `_run_planned_workflow`, `_plan_workflow`, and `_run_workflow`.

- Removed `uvloop` from requirements.

- Renamed `test_get_results` to `test_get_result`.

- Reran the how to notebooks where execution time was mentioned.

- Changed how `dispatch_info` context manager was working to account for multiple nodes accessing it at the same time.

## [0.12.8] - 2022-01-02

### Changed

- Changed the software license to GNU Affero 3.0

### Removed

- `covalent-ui` directory

## [0.12.7] - 2021-12-29

### Fixed

- Gunicorn logging now uses the `capture-output` flag instead of redirecting stdout and stderr

## [0.12.6] - 2021-12-23

### Changed

- Cleaned up the requirements and moved developer requirements to a separate file inside `tests`

## [0.12.5] - 2021-12-16

### Added

- Conda build CI job

## [0.12.4] - 2021-12-23

### Changed

- Gunicorn server now checks for port availability before starting

### Fixed

- The `covalent start` function now prints the correct port if the server is already running.

## [0.12.3] - 2021-12-14

### Added

- Covalent tutorial comparing quantum support vector machines with support vector machine algorithms implemented in qiskit and scikit-learn.

## [0.12.2] - 2021-12-16

### Fixed

- Now using `--daemon` in gunicorn to start the server, which was the original intention.

## [0.12.1] - 2021-12-16

### Fixed

- Removed finance references from docs
- Fixed some other small errors

### Removed

- Removed one of the failing how-to tests from the functional test suite

## [0.12.0] - 2021-12-16

### Added

- Web UI prototype

## [0.11.1] - 2021-12-14

### Added

- CLI command `covalent status` shows port information

### Fixed

- gunicorn management improved

## [0.11.0] - 2021-12-14

### Added

- Slack notifications for test status

## [0.10.4] - 2021-12-15

### Fixed

- Specifying a non-default results directory in a sub-lattice no longer causes a failure in lattice execution.

## [0.10.3] - 2021-12-14

### Added

- Functional tests for how-to's in documentation

### Changed

- Moved example script to a functional test in the pipeline
- Added a test flag to the CLI tool

## [0.10.2] - 2021-12-14

### Fixed

- Check that only `kwargs` without any default values in the workflow definition need to be passed in `lattice.draw(ax=ax, **kwargs)`.

### Added

- Function to check whether all the parameters without default values for a callable function has been passed added to shared utils.

## [0.10.1] - 2021-12-13

### Fixed

- Content and style fixes for getting started doc.

## [0.10.0] - 2021-12-12

### Changed

- Remove all imports from the `covalent` to the `covalent_dispatcher`, except for `_dispatch_serverless`
- Moved CLI into `covalent_dispatcher`
- Moved executors to `covalent` directory

## [0.9.1] - 2021-12-13

### Fixed

- Updated CONTRIBUTING to clarify docstring style.
- Fixed docstrings for `calculate_node` and `check_constraint_specific_sum`.

## [0.9.0] - 2021-12-10

### Added

- `prefix_separator` for separating non-executable node types from executable ones.

- `subscript_prefix`, `generator_prefix`, `sublattice_prefix`, `attr_prefix` for prefixes of subscripts, generators,
  sublattices, and attributes, when called on an electron and added to the transport graph.

- `exclude_from_postprocess` list of prefixes to denote those nodes which won't be used in post processing the workflow.

- `__int__()`, `__float__()`, `__complex__()` for converting a node to an integer, float, or complex to a value of 0 then handling those types in post processing.

- `__iter__()` generator added to Electron for supporting multiple return values from an electron execution.

- `__getattr__()` added to Electron for supporting attribute access on the node output.

- `__getitem__()` added to Electron for supporting subscripting on the node output.

- `electron_outputs` added as an attribute to lattice.

### Changed

- `electron_list_prefix`, `electron_dict_prefix`, `parameter_prefix` modified to reflect new way to assign prefixes to nodes.

- In `build_graph` instead of ignoring all exceptions, now the exception is shown alongwith the runtime error notifying that object manipulation should be avoided inside a lattice.

- `node_id` changed to `self.node_id` in Electron's `__call__()`.

- `parameter` type electrons now have the default metadata instead of empty dictionary.

- Instead of deserializing and checking whether a sublattice is there, now a `sublattice_prefix` is used to denote when a node is a sublattice.

- In `dispatcher_stack_test`, `test_dispatcher_flow` updated to indicate the new use of `parameter_prefix`.

### Fixed

- When an execution fails due to something happening in `run_workflow`, then result object's status is now failed and the object is saved alongwith throwing the appropriate exception.

## [0.8.5] - 2021-12-10

### Added

- Added tests for choosing specific executors inside electron initialization.
- Added test for choosing specific Conda environments inside electron initialization.

## [0.8.4] - 2021-12-10

### Changed

- Removed _shared_files directory and contents from covalent_dispatcher. Logging in covalent_dispatcher now uses the logger in covalent/_shared_files/logging.py.

## [0.8.3] - 2021-12-10

### Fixed

- Decorator symbols were added to the pseudo-code in the quantum chemistry tutorial.

## [0.8.2] - 2021-12-06

### Added

- Quantum chemistry tutorial.

## [0.8.1] - 2021-12-08

### Added

- Docstrings with typehints for covalent dispatcher functions added.

### Changed

- Replaced `node` to `node_id` in `electron.py`.

- Removed unnecessary `enumerate` in `covalent_dispatcher/_core/__init__.py`.

- Removed `get_node_device_mapping` function from `covalent_dispatcher/_core/__init__.py`
  and moved the definition to directly add the mapping to `workflow_schedule`.

- Replaced iterable length comparison for `executor_specific_exec_cmds` from `if len(executor_specific_exec_cmds) > 0`
  to `if executor_specific_exec_cmds`.

## [0.8.0] - 2021-12-03

### Added

- Executors can now accept the name of a Conda environment. If that environment exists, the operations of any electron using that executor are performed in that Conda environment.

## [0.7.6] - 2021-12-02

### Changed

- How to estimate lattice execution time has been renamed to How to query lattice execution time.
- Change result querying syntax in how-to guides from `lattice.get_result` to
  `covalent.get_result`.
- Choose random port for Dask dashboard address by setting `dashboard_address` to ':0' in
  `LocalCluster`.

## [0.7.5] - 2021-12-02

### Fixed

- "Default" executor plugins are included as part of the package upon install.

## [0.7.4] - 2021-12-02

### Fixed

- Upgraded dask to 2021.10.0 based on a vulnerability report

## [0.7.3] - 2021-12-02

### Added

- Transportable object tests
- Transport graph tests

### Changed

- Variable name node_num to node_id
- Variable name node_idx to node_id

### Fixed

- Transport graph `get_dependencies()` method return type was changed from Dict to List

## [0.7.2] - 2021-12-01

### Fixed

- Date handling in changelog validation

### Removed

- GitLab CI YAML

## [0.7.1] - 2021-12-02

### Added

- A new parameter to a node's result called `sublattice_result` is added.
  This will be of a `Result` type and will contain the result of that sublattice's
  execution. If a normal electron is executed, this will be `None`.

- In `_delete_result` function in `results_manager.py`, an empty results directory
  will now be deleted.

- Name of a sublattice node will also contain `(sublattice)`.

- Added `_dispatch_sync_serverless` which synchronously dispatches without a server
  and waits for a result to be returned. This is the method used to dispatch a sublattice.

- Test for sublatticing is added.

- How-to guide added for sublatticing explaining the new features.

### Changed

- Partially changed `draw` function in `lattice.py` to also draw the subgraph
  of the sublattice when drawing the main graph of the lattice. The change is
  incomplete as we intend to add this feature later.

- Instead of returning `plt`, `draw` now returns the `ax` object.

- `__call__` function in `lattice.py` now runs the lattice's function normally
  instead of dispatching it.

- `_run_task` function now checks whether current node is a sublattice and acts
  accordingly.

### Fixed

- Unnecessary lines to rename the node's name in `covalent_dispatcher/_core/__init__.py` are removed.

- `test_electron_takes_nested_iterables` test was being ignored due to a spelling mistake. Fixed and
  modified to follow the new pattern.

## [0.7.0] - 2021-12-01

### Added

- Electrons can now accept an executor object using the "backend" keyword argument. "backend" can still take a string naming the executor module.
- Electrons and lattices no longer have Slurm metadata associated with the executor, as that information should be contained in the executor object being used as an input argument.
- The "backend" keyword can still be a string specifying the executor module, but only if the executor doesn't need any metadata.
- Executor plugin classes are now directly available to covalent, eg: covalent.executor.LocalExecutor().

## [0.6.7] - 2021-12-01

### Added

- Docstrings without examples for all the functions in core covalent.
- Typehints in those functions as well.
- Used `typing.TYPE_CHECKING` to prevent cyclic imports when writing typehints.

### Changed

- `convert_to_lattice_function` renamed to `convert_to_lattice_function_call`.
- Context managers now raise a `ValueError` instead of a generic `Exception`.

## [0.6.6] - 2021-11-30

### Fixed

- Fixed the version used in the documentation
- Fixed the badge URLs to prevent caching

## [0.6.5] - 2021-11-30

### Fixed

- Broken how-to links

### Removed

- Redundant lines from .gitignore
- *.ipynb from .gitignore

## [0.6.4] - 2021-11-30

### Added

- How-to guides for workflow orchestration.
  - How to construct an electron
  - How to construct a lattice
  - How to add an electron to lattice
  - How to visualize the lattice
  - How to add constraints to lattices
- How-to guides for workflow and subtask execution.
  - How to execute individual electrons
  - How to execute a lattice
  - How to execute multiple lattices
- How-to guides for status querying.
  - How to query electron execution status
  - How to query lattice execution status
  - How to query lattice execution time
- How-to guides for results collection
  - How to query electron execution results
  - How to query lattice execution results
  - How to query multiple lattice execution results
- Str method for the results object.

### Fixed

- Saving the electron execution status when the subtask is running.

## [0.6.3] - 2021-11-29

### Removed

- JWT token requirement.
- Covalent dispatcher login requirement.
- Update covalent login reference in README.md.
- Changed the default dispatcher server port from 5000 to 47007.

## [0.6.2] - 2021-11-28

### Added

- Github action for tests and coverage
- Badges for tests and coverage
- If tests pass then develop is pushed to master
- Add release action which tags and creates a release for minor version upgrades
- Add badges action which runs linter, and upload badges for version, linter score, and platform
- Add publish action (and badge) which builds a Docker image and uploads it to the AWS ECR

## [0.6.1] - 2021-11-27

### Added

- Github action which checks version increment and changelog entry

## [0.6.0] - 2021-11-26

### Added

- New Covalent RTD theme
- sphinx extension sphinx-click for CLI RTD
- Sections in RTD
- init.py in both covalent-dispatcher logger module and cli module for it to be importable in sphinx

### Changed

- docutils version that was conflicting with sphinx

### Removed

- Old aq-theme

## [0.5.1] - 2021-11-25

### Added

- Integration tests combining both covalent and covalent-dispatcher modules to test that
  lattice workflow are properly planned and executed.
- Integration tests for the covalent-dispatcher init module.
- pytest-asyncio added to requirements.

## [0.5.0] - 2021-11-23

### Added

- Results manager file to get results from a file, delete a result, and redispatch a result object.
- Results can also be awaited to only return a result if it has either been completed or failed.
- Results class which is used to store the results with all the information needed to be used again along with saving the results to a file functionality.
- A result object will be a mercurial object which will be updated by the dispatcher and saved to a file throughout the dispatching and execution parts.
- Direct manipulation of the transport graph inside a result object takes place.
- Utility to convert a function definition string to a function and vice-versa.
- Status class to denote the status of a result object and of each node execution in the transport graph.
- Start and end times are now also stored for each node execution as well as for the whole dispatch.
- Logging of `stdout` and `stderr` can be done by passing in the `log_stdout`, `log_stderr` named metadata respectively while dispatching.
- In order to get the result of a certain dispatch, the `dispatch_id`, the `results_dir`, and the `wait` parameter can be passed in. If everything is default, then only the dispatch id is required, waiting will not be done, and the result directory will be in the current working directory with folder name as `results/` inside which every new dispatch will have a new folder named according to their respective dispatch ids, containing:
  - `result.pkl` - (Cloud)pickled result object.
  - `result_info.yaml` - yaml file with high level information about the result and its execution.
  - `dispatch_source.py` - python file generated, containing the original function definitions of lattice and electrons which can be used to dispatch again.

### Changed

- `logfile` named metadata is now `slurm_logfile`.
- Instead of using `jsonpickle`, `cloudpickle` is being used everywhere to maintain consistency.
- `to_json` function uses `json` instead of `jsonpickle` now in electron and lattice definitions.
- `post_processing` moved to the dispatcher, so the dispatcher will now store a finished execution result in the results folder as specified by the user with no requirement of post processing it from the client/user side.
- `run_task` function in dispatcher modified to check if a node has completed execution and return it if it has, else continue its execution. This also takes care of cases if the server has been closed mid execution, then it can be started again from the last saved state, and the user won't have to wait for the whole execution.
- Instead of passing in the transport graph and dispatch id everywhere, the result object is being passed around, except for the `asyncio` part where the dispatch id and results directory is being passed which afterwards lets the core dispatcher know where to get the result object from and operate on it.
- Getting result of parent node executions of the graph, is now being done using the result object's graph. Storing of each execution's result is also done there.
- Tests updated to reflect the changes made. They are also being run in a serverless manner.

### Removed

- `LatticeResult` class removed.
- `jsonpickle` requirement removed.
- `WorkflowExecutionResult`, `TaskExecutionResult`, and `ExecutionError` singleton classes removed.

### Fixed

- Commented out the `jwt_required()` part in `covalent-dispatcher/_service/app.py`, may be removed in later iterations.
- Dispatcher server will now return the error message in the response of getting result if it fails instead of sending every result ever as a response.

## [0.4.3] - 2021-11-23

### Added

- Added a note in Known Issues regarding port conflict warning.

## [0.4.2] - 2021-11-24

### Added

- Added badges to README.md

## [0.4.1] - 2021-11-23

### Changed

- Removed old coverage badge and fixed the badge URL

## [0.4.0] - 2021-11-23

### Added

- Codecov integrations and badge

### Fixed

- Detached pipelines no longer created

## [0.3.0] - 2021-11-23

### Added

- Wrote a Code of Conduct based on <https://www.contributor-covenant.org/>
- Added installation and environment setup details in CONTRIBUTING
- Added Known Issues section to README

## [0.2.0] - 2021-11-22

### Changed

- Removed non-open-source executors from Covalent. The local SLURM executor is now
- a separate repo. Executors are now plugins.

## [0.1.0] - 2021-11-19

### Added

- Pythonic CLI tool. Install the package and run `covalent --help` for a usage description.
- Login and logout functionality.
- Executor registration/deregistration skeleton code.
- Dispatcher service start, stop, status, and restart.

### Changed

- JWT token is stored to file instead of in an environment variable.
- The Dask client attempts to connect to an existing server.

### Removed

- Removed the Bash CLI tool.

### Fixed

- Version assignment in the covalent init file.

## [0.0.3] - 2021-11-17

### Fixed

- Fixed the Dockerfile so that it runs the dispatcher server from the covalent repo.

## [0.0.2] - 2021-11-15

### Changed

- Single line change in ci script so that it doesn't exit after validating the version.
- Using `rules` in `pytest` so that the behavior in test stage is consistent.

## [0.0.1] - 2021-11-15

### Added

- CHANGELOG.md to track changes (this file).
- Semantic versioning in VERSION.
- CI pipeline job to enforce versioning.<|MERGE_RESOLUTION|>--- conflicted
+++ resolved
@@ -7,11 +7,10 @@
 
 ## [UNRELEASED]
 
-<<<<<<< HEAD
 ### Docs
 
 - Updated Getting Started, How-To Configuration Guide, CLI API documentation
-=======
+
 ## [0.89.5] - 2022-04-20
 
 ### Fixed
@@ -19,7 +18,6 @@
 - Don't duplicate tags
 - Release conditions
 - Pypi version syntax
->>>>>>> edcc651b
 
 ## [0.89.4] - 2022-04-20
 
