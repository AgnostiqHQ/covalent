--- conflicted
+++ resolved
@@ -7,11 +7,10 @@
 
 ## [UNRELEASED]
 
-<<<<<<< HEAD
 ### Docs
 
 - Updated AWS Lambda plugin rtd with mention to its limitations.
-=======
+
 ## [0.191.0] - 2022-09-01
 
 ### Authors
@@ -52,7 +51,6 @@
 ### Changed
 
 - Renamed `BaseAsyncExecutor` and its references to `AsyncBaseExecutor`.
->>>>>>> 6ecbd173
 
 ## [0.189.0] - 2022-08-31
 
