# Changelog

All notable changes to this project will be documented in this file.

The format is based on [Keep a Changelog](https://keepachangelog.com/en/1.0.0/),
and this project adheres to [Semantic Versioning](https://semver.org/spec/v2.0.0.html).

## [UNRELEASED]

<<<<<<< HEAD
### Changed

- Ensure that the files uploaded are not `TransportableObjects` when they're stored in the Database.
- Ensure that when the files are loaded, they're converted to `TransportableObjects`.
=======
## [0.145.0] - 2022-07-20

### Authors

- Scott Wyman Neagle <scott@agnostiq.ai>
- Co-authored-by: Venkat Bala <venkat@agnostiq.ai>
- Co-authored-by: Faiyaz Hasan <faiyaz@agnostiq.ai>


### Removed

- `entry_point.get_result()`

### Changed

- get_result to query an HTTP endpoint instead of a DB session

## [0.144.0] - 2022-07-20

### Authors

- Will Cunningham <wjcunningham7@users.noreply.github.com>
- Co-authored-by: Scott Wyman Neagle <scott@agnostiq.ai>
- Alejandro Esquivel <ae@alejandro.ltd>


### Added

- Set up alembic migrations & added migration guide (`alembic/README.md`)

## [0.143.0] - 2022-07-19

### Authors

- Will Cunningham <wjcunningham7@users.noreply.github.com>
- Co-authored-by: Scott Wyman Neagle <scott@agnostiq.ai>


### Changed

- Installation will fail if `cova` is installed while trying to install `covalent`.
>>>>>>> f0ed7b62

## [0.142.0] - 2022-07-19

### Authors

- Poojith U Rao <106616820+poojithurao@users.noreply.github.com>
- Co-authored-by: Will Cunningham <wjcunningham7@gmail.com>
- Anna Hughes <annagwen42@gmail.com>
- Co-authored-by: Poojith <poojith@agnostiq.ai>
- Co-authored-by: Scott Wyman Neagle <scott@agnostiq.ai>
- Casey Jao <casey@agnostiq.ai>
- Co-authored-by: Venkat Bala <venkat@agnostiq.ai>
- Co-authored-by: pre-commit-ci[bot] <66853113+pre-commit-ci[bot]@users.noreply.github.com>
- Faiyaz Hasan <faiyaz@agnostiq.ai>


### Added

- `electron_num`, `completed_electron_num` fields to the Lattice table.

## [0.141.0] - 2022-07-19

### Authors

- Poojith U Rao <106616820+poojithurao@users.noreply.github.com>
- Co-authored-by: Will Cunningham <wjcunningham7@gmail.com>
- Anna Hughes <annagwen42@gmail.com>
- Co-authored-by: Poojith <poojith@agnostiq.ai>
- Co-authored-by: Scott Wyman Neagle <scott@agnostiq.ai>
- Casey Jao <casey@agnostiq.ai>
- Co-authored-by: Venkat Bala <venkat@agnostiq.ai>
- Co-authored-by: pre-commit-ci[bot] <66853113+pre-commit-ci[bot]@users.noreply.github.com>


### Changed

- Deprecate topological sort in favor of inspect in-degree of nodes until they are zero before dispatching task
- Use deepcopy to generate a copy of the metadata dictionary before saving result object to the database

### Docs

- Adding incomplete pennylane kernel tutorial
- Adding quantum ensemble tutorial

## [0.140.0] - 2022-07-19

### Authors

- Faiyaz Hasan <faiyaz@agnostiq.ai>
- Co-authored-by: Venkat Bala <venkat@agnostiq.ai>


### Added

- Fields `deps_filename`, `call_before_filename` and `call_after_filename` to the `Electron` table.
- Re-write the deps / call before and after file contents when inserting / updating electron record in the database.

### Changed

- Modify the test and implementation logic of inserting the electron record with these new fields.
- Field `key` to `key_filename` in `Electron` table.

## [0.139.1] - 2022-07-19

### Authors

- Divyanshu Singh <55018955+divshacker@users.noreply.github.com>
- Co-authored-by: Scott Wyman Neagle <wymnea@protonmail.com>
- Co-authored-by: Scott Wyman Neagle <scott@agnostiq.ai>
- Co-authored-by: Will Cunningham <wjcunningham7@users.noreply.github.com>


### Fixed

- Fixes Reverse IP problem. All References to `0.0.0.0` are changed to `localhost` . More details can be found [here](https://github.com/AgnostiqHQ/covalent/issues/202)

## [0.139.0] - 2022-07-19

### Authors

- Venkat Bala <venkat@agnostiq.ai>
- Co-authored-by: Scott Wyman Neagle <scott@agnostiq.ai>
- Faiyaz Hasan <faiyaz@agnostiq.ai>
- Co-authored-by: Will Cunningham <wjcunningham7@gmail.com>


### Added

- Columns `is_active` in the lattice, eLectron and Electron dependency tables.

### Docs

- Adding a RTD tutorial/steps on creating a custom executor

## [0.138.0] - 2022-07-19

### Authors

- Anna Hughes <annagwen42@gmail.com>
- Co-authored-by: Will Cunningham <wjcunningham7@gmail.com>
- Will Cunningham <wjcunningham7@users.noreply.github.com>
- Co-authored-by: Venkat Bala <venkat@agnostiq.ai>


### Added

- Docker build workflow

### Changed

- Dockerfile uses multi-stage build

### Docs

- New tutorial demonstrating how to solve the MaxCut Problem with QAOA and Covalent

## [0.137.0] - 2022-07-19

### Authors

- Prasanna Venkatesh <54540812+Prasy12@users.noreply.github.com>
- Co-authored-by: Alejandro Esquivel <ae@alejandro.ltd>


### Added

- Ability to hide/show labels on the graph
- Graph layout with elk configurations

### Changed

- Changed API socket calls interval for graph optimization.

### Tests

- Disabled several dask functional tests

## [0.136.0] - 2022-07-18

### Authors

- Scott Wyman Neagle <scott@agnostiq.ai>
- Co-authored-by: Faiyaz Hasan <faiyaz@agnostiq.ai>


### Changed

- Result.save() has been deprecated in favor of Result.persist() and querying the database directly.

## [0.135.0] - 2022-07-18

### Authors

- Casey Jao <casey@agnostiq.ai>
- Co-authored-by: Scott Wyman Neagle <scott@agnostiq.ai>
- Co-authored-by: Alejandro Esquivel <ae@alejandro.ltd>


### Operations

- Psiog is only codeowner of js files
- Fix in changelog action to handle null author when a bot is committing

### Added

- Support injecting return values of calldeps into electrons during workflow execution

## [0.134.0] - 2022-07-15

### Authors

- Casey Jao <casey@agnostiq.ai>
- Co-authored-by: Scott Wyman Neagle <scott@agnostiq.ai>


### Changed

- Covalent server can now process workflows without having their deps installed

## [0.133.0] - 2022-07-15

### Authors

- Will Cunningham <wjcunningham7@users.noreply.github.com>


### Removed

- Removed the deprecated function `draw_inline` as well as the `matplotlib` dependency.

### Operations

- Fixing the retry block for tests

## [0.132.0] - 2022-07-14

### Authors

- Will Cunningham <wjcunningham7@users.noreply.github.com>


### Added

- Bash lepton support reintroduced with some UX modifications to the Lepton class. Leptons which use scripting languages can be specified as either (1) a command run in the shell/console or (2) a call to a function in a library/script. Leptons which use compiled languages must specify a library and a function name.
- The keyword argument `display_name` can be used to override the name appearing in the UI. Particularly useful when the lepton is a command.
- All arguments except for language are now keyword arguments.
- Keyword arguments passed to a Bash lepton are understood to define environment variables within the shell.
- Non-keyword arguments fill in `$1`, `$2`, etc.
- Named outputs enumerate variables within the shell which will be returned to the user. These can be either `Lepton.OUTPUT` or `Lepton.INPUT_OUTPUT` types.

### Added

- New fields to the decomposed result object Database: 

## [0.131.0] - 2022-07-13

### Authors

- Sankalp Sanand <sankalp@agnostiq.ai>
- Co-authored-by: Venkat Bala <venkat@agnostiq.ai>


### Fixed

- `covalent --version` now looks for `covalent` metadata instead of `cova`

### Tests

- Updated the cli test to include whether the correct version number is shown when `covalent --version` is run

### Added

- Method to write electron id corresponding to sublattices in `execution.py` when running `_run_task`.

## [0.130.0] - 2022-07-12

### Authors

- Venkat Bala <venkat@agnostiq.ai>
- Co-authored-by: Scott Wyman Neagle <scott@agnostiq.ai>

### Changed

- Ignoring tests for `cancel_dispatch` and `construct_bash`
- Create a dummy requirements.txt file for pip deps tests
- Fix version of `Werkzeug` package to avoid running into ValueError (unexpected kwarg `as_tuple`)
- Update `customization` how to test by specifying the section header `sdk`

## [0.129.0] - 2022-07-12

### Authors

- Sankalp Sanand <sankalp@agnostiq.ai>
- Co-authored-by: Alejandro Esquivel <ae@alejandro.ltd>

### Added

- Support for `wait_for` type edges when two electrons are connected by their execution side effects instead of output-input relation.

### Changed

- `active_lattice.electron_outputs` now contains the node ids as well for the electron which is being post processed.

## [0.128.1] - 2022-07-12

### Authors

- Faiyaz Hasan <faiyaz@agnostiq.ai>


### Fixed

- `Result.persist` test in `result_test.py`.
- Electron dependency `arg_index` is changed back to Nullable.

## [0.128.0] - 2022-07-12

### Authors

- Okechukwu  Emmanuel Ochia <okechukwu@agnostiq.ai>
- Co-authored-by: Casey Jao <casey@agnostiq.ai>
- Co-authored-by: Alejandro Esquivel <ae@alejandro.ltd>
- Co-authored-by: pre-commit-ci[bot] <66853113+pre-commit-ci[bot]@users.noreply.github.com>

### Added

- File transfer support for leptons

## [0.127.0] - 2022-07-11

### Authors

- Scott Wyman Neagle <scott@agnostiq.ai>
- Co-authored-by: Faiyaz Hasan <faiyaz@agnostiq.ai>
- Co-authored-by: Venkat Bala <venkat@agnostiq.ai>


### Added

- When saving to DB, also persist to the new DB if running in develop mode

### Tests

- Flask app route tests

## [0.126.0] - 2022-07-11

### Authors

- Will Cunningham <wjcunningham7@users.noreply.github.com>
- Alejandro Esquivel <ae@alejandro.ltd>
- Co-authored-by: pre-commit-ci[bot] <66853113+pre-commit-ci[bot]@users.noreply.github.com>
- Co-authored-by: Sankalp Sanand <sankalp@agnostiq.ai>


### Added

- Added Folder class
- Added internal call before/after deps to execute File Transfer operations pre/post electron execution.

### Operations

- Enhanced hotfix action to create branches from existing commits

## [0.125.0] - 2022-07-09

### Authors

- Okechukwu  Emmanuel Ochia <okechukwu@agnostiq.ai>
- Co-authored-by: pre-commit-ci[bot] <66853113+pre-commit-ci[bot]@users.noreply.github.com>
- Co-authored-by: Alejandro Esquivel <ae@alejandro.ltd>
- Venkat Bala <venkat@agnostiq.ai>
- Co-authored-by: Okechukwu Ochia <emmirald@gmail.com>
- Co-authored-by: Scott Wyman Neagle <scott@agnostiq.ai>


### Added

- Dask Cluster CLI functional/unit tests

### Docs

- Updated RTD concepts, how-to-guides, and api docs with electron dependencies.

### Operations

- Separate out running tests and uploading coverage report to circumvent bug in
  retry action

## [0.124.0] - 2022-07-07

### Authors

- Will Cunningham <wjcunningham7@users.noreply.github.com>
- Co-authored-by: Scott Wyman Neagle <scott@agnostiq.ai>
- Faiyaz Hasan <faiyaz@agnostiq.ai>


### Added

- `Result.persist` method in `covalent/_results_manager/result.py`.

### Operations

- Package pre-releases go to `covalent` instead of `cova` on PyPI.

## [0.123.0] - 2022-07-07

### Authors

- Scott Wyman Neagle <scott@agnostiq.ai>
- Co-authored-by: Faiyaz Hasan <faiyaz@agnostiq.ai>
- Will Cunningham <wjcunningham7@users.noreply.github.com>
- Alejandro Esquivel <ae@alejandro.ltd>
- Co-authored-by: pre-commit-ci[bot] <66853113+pre-commit-ci[bot]@users.noreply.github.com>


### Added

- Added Folder class
- Added internal call before/after deps to execute File Transfer operations pre/post electron execution.

### Operations

- `codeql.yml` and `condabuild.yml` run nightly instead of on every PR.
- Style fixes in changelog

## [0.122.1] - 2022-07-06

### Authors

Will Cunningham <wjcunningham7@users.noreply.github.com>
Co-authored-by: Scott Wyman Neagle <scott@agnostiq.ai>


### Operations

- Added license scanner action
- Pre-commit autoupdate

### Tests

- Tests for running workflows with more than one iteration

### Fixed

- Attribute error caused by attempts to retrieve the name from the node function when the node function is set to None

## [0.122.0] - 2022-07-04

### Authors

Faiyaz Hasan <faiyaz@agnostiq.ai>
Co-authored-by: pre-commit-ci[bot] <66853113+pre-commit-ci[bot]@users.noreply.github.com>


### Added

- `covalent/_results_manager/write_result_to_db.py` module and methods to insert / update data in the DB.
- `tests/covalent_tests/results_manager_tests/write_result_to_db_test.py` containing the unit tests for corresponding functions.

### Changed

- Electron `type` column to a string type rather than an `ElectronType` in DB models.
- Primary keys from `BigInteger` to `Integer` in DB models.

## [0.121.0] - 2022-07-04

### Authors

Will Cunningham <wjcunningham7@users.noreply.github.com>
Co-authored-by: Alejandro Esquivel <ae@alejandro.ltd>
Co-authored-by: pre-commit-ci[bot] <66853113+pre-commit-ci[bot]@users.noreply.github.com>


### Removed

- Unused requirements `gunicorn` and `eventlet` in `requirements.txt` as well as `dask` in `tests/requirements.txt`, since it is already included in the core requirements.

### Docs

- Updated the compatibility matrix in the docs.

## [0.120.0] - 2022-07-04

### Authors

Okechukwu  Emmanuel Ochia <okechukwu@agnostiq.ai>
Co-authored-by: Venkat Bala <venkat@agnostiq.ai>
Co-authored-by: pre-commit-ci[bot] <66853113+pre-commit-ci[bot]@users.noreply.github.com>
Co-authored-by: Scott Wyman Neagle <scott@agnostiq.ai>


### Added

- Adding `cluster` CLI options to facilitate interacting with the backend Dask cluster
- Adding options to `covalent start` to enable specifying number of workers, memory limit and threads per worker at cluster startup

### Changed

- Update `DaskAdminWorker` docstring with better explanation

## [0.119.1] - 2022-07-04

### Authors

Scott Wyman Neagle <scott@agnostiq.ai>
Casey Jao <casey@agnostiq.ai>


### Fixed

- `covalent status` checks if the server process is still alive.

### Operations

- Updates to changelog logic to handle multiple authors

## [0.119.0] - 2022-07-03
### Authors
@cjao 


### Added

- Introduce support for pip dependencies

## [0.118.0] - 2022-07-02
### Authors
@AlejandroEsquivel 


### Added

- Introduced File, FileTransfer, and FileTransferStrategy classes to support various File Transfer use cases prior/post electron execution

## [0.117.0] - 2022-07-02
### Authors
@Emmanuel289 


### Added

- Included retry action in 'tests.yaml' workflow.

## [0.116.0] - 2022-06-29
### Authors
@Prasy12 

### Changed

- Changed API socket calls interval for graph optimization.

### Added

- Ability to change to different layouts from the GUI.

## [0.115.0] - 2022-06-28
### Authors
@cjao 


### Added

- Introduce support for `call_before`, `call_after`, and bash dependencies

### Operations

- Unit tests performed on Python 3.10 on Ubuntu and MacOS images as well as 3.9 on MacOS
- Updated codeowners so that AQ Engineers doesn't own this CHANGELOG
- pre-commit autoupdate

## [0.114.0] - 2022-06-23
### Authors
@dependabot[bot] 


### Changed

- Changed eventsource version on webapp yarn-lock file.

### Operations

- Added Github push changelog workflow to append commiters username
- Reusable JavaScript action to parse changelog and update version

## [0.113.0] - 2022-06-21

### Added

- Introduce new db models and object store backends

### Operations

- Syntax fix in hotfix.yml

### Docs

- Added new tutorial: Linear and convolutional autoencoders

## [0.112.0] - 2022-06-20

### Changed

- Changed async version on webapp package-lock file.

## [0.111.0] - 2022-06-20

### Changed

- Changed eventsource version on webapp package-lock file.

### Docs

- Added new tutorial: Covalentified version of the Pennylane Variational Classifier tutorial.

## [0.110.3] - 2022-06-17

### Fixed

- Fix error when parsing electron positional arguments in workflows

### Docs

- Remove hardcoding version info in README.md

## [0.110.2] - 2022-06-10

### Docs

- Fix MNIST tutorial
- Fix Quantum Gravity tutorial
- Update RTD with migration guide compatible with latest release
- Convert all references to `covalent start` from Jupyter notebooks to markdown statements
- Update release notes summary in README.md
- Fixed display issues with figure (in dark mode) and bullet points in tutorials

### Operations

- Added a retry block to the webapp build step in `tests.yml`

## [0.110.1] - 2022-06-10

### Fixed

- Configure dask to not use daemonic processes when creating a cluster

### Operations

- Sync the VERSION file within `covalent` directory to match the root level VERSION
- Manually patch `covalent/VERSION`

## [0.110.0] - 2022-06-10

### Changed

- Web GUI list size and status label colors changed.
- Web GUI graph running icon changed to non-static icon.

### Docs

- Removed references to the Dask executor in RTD as they are no longer needed.

## [0.109.1] - 2022-06-10

### Fixed

- `covalent --version` now works for PyPI releases

## [0.109.0] - 2022-06-10

### Docs

- Update CLI help statements

### Added

- Add CLI functionality to start covalent with/without Dask
- Add CLI support to parse `covalent_ui.log` file

### Operations

- Updating codeowners to establish engineering & psiog ownership

### Docs

- Added new tutorial: Training quantum embedding kernels for classification.

## [0.108.0] - 2022-06-08

### Added

- WCI yaml file

### Docs

- Add pandoc installation updates to contributing guide

## [0.107.0] - 2022-06-07

### Changed

- Skipping stdout/stderr redirection tests until implemented in Dask parent process

### Added

- Simplifed starting the dask cluster using `multiprocessing`
- Added `bokeh==2.4.3` to requirements.txt to enable view Dask dashboard

### Fixed

- Changelog-reminder action now works for PRs from forks.

## [0.106.2] - 2022-06-06

### Fixed

- Specifying the version for package `furo` to `2022.4.7` to prevent breaking doc builds

### Docs

- Added new tutorial: Using Covalent with PennyLane for hybrid computation.

## [0.106.1] - 2022-06-01

### Fixed

- Changelog-reminder action now works for PRs from forks

### Docs

- Removed references to microservices in RTD
- Updated README.md.
- Changed `ct.electron` to `ct.lattice(executor=dask_executor)` in MNIST classifier tutorial

## [0.106.0] - 2022-05-26

### Changed

- Visual theme for Webapp GUI changed in accordance to new theme
- Fonts, colors, icons have been updated

## [0.105.0] - 2022-05-25

### Added

- Add a pre-commit hook for `detect-secrets`.
- Updated the actions in accordance with the migration done in the previous version.

## [0.104.0] - 2022-05-23

### Changed

- Services have been moved to a different codebase. This repo is now hosting the Covalent SDK, local dispatcher backend, Covalent web GUI, and documentation. Version is bumped to `0.104.0` in order to avoid conflicts.
- Update tests to match the current dispatcher api
- Skip testing dask executor until dask executor plugin is made public
- Using 2 thread pools to manage multiple workflows better and the other one for executing electrons in parallel.

### Fixed

- Add psutil and PyYAML to requirements.txt
- Passing the same Electron to multiple inputs of an Electron now works. UI fix pending.
- Dask from `requirements.txt`.

### Removed

- Asyncio usage for electron level concurrency.
- References to dask

### Added

- Functional test added for dask executor with the cluster running locally.
- Scalability tests for different workflows and workflow sizes under `tests/stress_tests/scripts`
- Add sample performance testing workflows under `tests/stress_tests`
- Add pipelines to continuously run the tutorial notebooks
- Create notebook with tasks from RTD

## [0.32.3] - 2022-03-16

### Fixed

- Fix missing UI graph edges between parameters and electrons in certain cases.
- Fix UI crashes in cases where legacy localStorage state was being loaded.

## [0.32.2] - 2022-03-16

### Added

- Images for graphs generated in tutorials and how-tos.
- Note for quantum gravity tutorial to tell users that `tensorflow` doesn't work on M1 Macs.
- `Known Issues` added to `README.md`

### Fixed

- `draw` function usage in tutorials and how-tos now reflects the UI images generated instead of using graphviz.
- Images now render properly in RTD of how-tos.

### Changed

- Reran all the tutorials that could run, generating the outputs again.

## [0.32.1] - 2022-03-15

### Fixed

- CLI now starts server directly in the subprocess instead of as a daemon
- Logs are provided as pipes to Popen instead of using a shell redirect
- Restart behavior fixed
- Default port in `covalent_ui/app.py` uses the config manager

### Removed

- `_graceful_restart` function no longer needed without gunicorn

## [0.32.0] - 2022-03-11

### Added

- Dispatcher microservice API endpoint to dispatch and update workflow.
- Added get runnable task endpoint.

## [0.31.0] - 2022-03-11

### Added

- Runner component's main functionality to run a set of tasks, cancel a task, and get a task's status added to its api.

## [0.30.5] - 2022-03-11

### Updated

- Updated Workflow endpoints & API spec to support upload & download of result objects as pickle files

## [0.30.4] - 2022-03-11

### Fixed

- When executing a task on an alternate Conda environment, Covalent no longer has to be installed on that environment. Previously, a Covalent object (the execution function as a TransportableObject) was passed to the environment. Now it is deserialized to a "normal" Python function, which is passed to the alternate Conda environment.

## [0.30.3] - 2022-03-11

### Fixed

- Fixed the order of output storage in `post_process` which should have been the order in which the electron functions are called instead of being the order in which they are executed. This fixes the order in which the replacement of function calls with their output happens, which further fixes any discrepencies in the results obtained by the user.

- Fixed the `post_process` test to check the order as well.

## [0.30.2] - 2022-03-11

### Changed

- Updated eventlet to 0.31.0

## [0.30.1] - 2022-03-10

### Fixed

- Eliminate unhandled exception in Covalent UI backend when calling fetch_result.

## [0.30.0] - 2022-03-09

### Added

- Skeleton code for writing the different services corresponding to each component in the open source refactor.
- OpenAPI specifications for each of the services.

## [0.29.3] - 2022-03-09

### Fixed

- Covalent UI is built in the Dockerfile, the setup file, the pypi workflow, the tests workflow, and the conda build script.

## [0.29.2] - 2022-03-09

### Added

- Defaults defined in executor plugins are read and used to update the in-memory config, as well as the user config file. But only if the parameter in question wasn't already defined.

### Changed

- Input parameter names and docstrings in _shared_files.config.update_config were changed for clarity.

## [0.29.1] - 2022-03-07

### Changed

- Updated fail-fast strategy to run all tests.

## [0.29.0] - 2022-03-07

### Added

- DispatchDB for storing dispatched results

### Changed

- UI loads dispatches from DispatchDB instead of browser local storage

## [0.28.3] - 2022-03-03

### Fixed

Installed executor plugins don't have to be referred to by their full module name. Eg, use "custom_executor", instead of "covalent_custom_plugin.custom_executor".

## [0.28.2] - 2022-03-03

### Added

- A brief overview of the tutorial structure in the MNIST classification tutorial.

## [0.28.1] - 2022-03-02

### Added

- Conda installation is only supported for Linux in the `Getting Started` guide.
- MNIST classifier tutorial.

### Removed

- Removed handling of default values of function parameters in `get_named_params` in `covalent/_shared_files/utils.py`. So, it is actually being handled by not being handled since now `named_args` and `named_kwargs` will only contain parameters that were passed during the function call and not all of them.

## [0.28.0] - 2022-03-02

### Added

- Lepton support, including for Python modules and C libraries
- How-to guides showing how to use leptons for each of these

## [0.27.6] - 2022-03-01

### Added

- Added feature development basic steps in CONTRIBUTING.md.
- Added section on locally building RTD (read the docs) in the contributing guide.

## [0.27.5] - 2022-03-01

### Fixed

- Missing UI input data after backend change - needed to be derived from graph for electrons, lattice inputs fixed on server-side, combining name and positional args
- Broken UI graph due to variable->edge_name renaming
- Missing UI executor data after server-side renaming

## [0.27.4] - 2022-02-28

### Fixed

- Path used in `covalent/executor/__init__.py` for executor plugin modules needed updating to `covalent/executor/executor_plugins`

### Removed

- Disabled workflow cancellation test due to inconsistent outcomes. Test will be re-enabled after cancellation mechanisms are investigated further.

## [0.27.3] - 2022-02-25

### Added

- Added `USING_DOCKER.md` guide for running docker container.
- Added cli args to covalent UI flask server `covalent_ui/app.py` to modify port and log file path.

### Removed

- Removed gunicorn from cli and Dockerfile.

### Changed

- Updated cli `covalent_dispatcher/_cli/service.py` to run flask server directly, and removed dispatcher and UI flags.
- Using Flask blueprints to merge Dispatcher and UI servers.
- Updated Dockerfile to run flask server directly.
- Creating server PID file manually in `covalent_dispatcher/_cli/service.py`.
- Updated tests and docs to reflect merged servers.
- Changed all mentions of port 47007 (for old UI server) to 48008.

## [0.27.2] - 2022-02-24

### Changed

- Removed unnecessary blockquotes from the How-To guide for creating custom executors
- Changed "Covalent Cloud" to "Covalent" in the main code text

## [0.27.1] - 2022-02-24

### Removed

- Removed AQ-Engineers from CODEOWNERS in order to fix PR review notifications

## [0.27.0] - 2022-02-24

### Added

- Support for positional only, positional or keyword, variable positional, keyword only, variable keyword types of parameters is now added, e.g an electron can now use variable args and variable kwargs if the number/names of parameters are unknown during definition as `def task(*args, **kwargs)` which wasn't possible before.

- `Lattice.args` added to store positional arguments passed to the lattice's workflow function.

- `get_named_params` function added in `_shared_files/utils.py` which will return a tuple containing named positional arguments and named keyword arguments. The names help in showing and storing these parameters in the transport graph.

- Tests to verify whether all kinds of input paramaters are supported by electron or a lattice.

### Changed

- No longer merging positional arguments with keyword arguments, instead they are separately stored in respective nodes in the transport graph.

- `inputs` returned from `_get_inputs` function in `covalent_dispatcher/_core/execution.py` now contains positional as well as keyword arguments which further get passed to the executor.

- Executors now support positional and keyword arguments as inputs to their executable functions.

- Result object's `_inputs` attribute now contains both `args` and `kwargs`.

- `add_node_for_nested_iterables` is renamed to `connect_node_with_others` and `add_node_to_graph` also renamed to `add_collection_node_to_graph` in `electron.py`. Some more variable renames to have appropriate self-explanatory names.

- Nodes and edges in the transport graph now have a better interface to assign attributes to them.

- Edge attribute `variable` renamed to `edge_name`.

- In `serialize` function of the transport graph, if `metadata_only` is True, then only `metadata` attribute of node and `source` and `target` attributes of edge are kept in the then return serialized `data`.

- Updated the tests wherever necessary to reflect the above changes

### Removed

- Deprecated `required_params_passed` since an error will automatically be thrown by the `build_graph` function if any of the required parameters are not passed.

- Removed duplicate attributes from nodes in the transport graph.

## [0.26.1] - 2022-02-23

### Added

- Added Local Executor section to the API read the docs.

## [0.26.0] - 2022-02-23

### Added

- Automated reminders to update the changelog

## [0.25.3] - 2022-02-23

## Added

- Listed common mocking commands in the CONTRIBUTING.md guide.
- Additional guidelines on testing.

## [0.25.2] - 2022-02-21

### Changed

- `backend` metadata name changed to `executor`.
- `_plan_workflow` usage updated to reflect how that executor related information is now stored in the specific executor object.
- Updated tests to reflect the above changes.
- Improved the dispatch cancellation test to provide a robust solution which earlier took 10 minutes to run with uncertainty of failing every now and then.

### Removed

- Removed `TaskExecutionMetadata` as a consequence of removing `execution_args`.

## [0.25.1] - 2022-02-18

### Fixed

- Tracking imports that have been used in the workflow takes less time.

### Added

- User-imports are included in the dispatch_source.py script. Covalent-related imports are commented out.

## [0.25.0] - 2022-02-18

### Added

- UI: Lattice draw() method displays in web UI
- UI: New navigation panel

### Changed

- UI: Animated graph changes, panel opacity

### Fixed

- UI: Fixed "Not Found" pages

## [0.24.21] - 2022-02-18

### Added

- RST document describing the expectations from a tutorial.

## [0.24.20] - 2022-02-17

### Added

- Added how to create custom executors

### Changed

- Changed the description of the hyperlink for choosing executors
- Fixed typos in doc/source/api/getting_started/how_to/execution/creating_custom_executors.ipynb

## [0.24.19] - 2022-02-16

### Added

- CODEOWNERS for certain files.

## [0.24.18] - 2022-02-15

### Added

- The user configuration file can now specify an executor plugin directory.

## [0.24.17] - 2022-02-15

### Added

- Added a how-to for making custom executors.

## [0.24.16] - 2022-02-12

### Added

- Errors now contain the traceback as well as the error message in the result object.
- Added test for `_post_process` in `tests/covalent_dispatcher_tests/_core/execution_test.py`.

### Changed

- Post processing logic in `electron` and dispatcher now relies on the order of execution in the transport graph rather than node's function names to allow for a more reliable pairing of nodes and their outputs.

- Renamed `init_test.py` in `tests/covalent_dispatcher_tests/_core/` to `execution_test.py`.

### Removed

- `exclude_from_postprocess` list which contained some non executable node types removed since only executable nodes are post processed now.

## [0.24.15] - 2022-02-11

### Fixed

- If a user's configuration file does not have a needed exeutor parameter, the default parameter (defined in _shared_files/defaults.py) is used.
- Each executor plugin is no longer initialized upon the import of Covalent. This allows required parameters in executor plugins.

## Changed

- Upon updating the configuration data with a user's configuration file, the complete set is written back to file.

## Added

- Tests for the local and base executors.

## [0.24.14] - 2022-02-11

### Added

- UI: add dashboard cards
- UI: add scaling dots background

### Changed

- UI: reduce sidebar font sizes, refine color theme
- UI: refine scrollbar styling, show on container hover
- UI: format executor parameters as YAML code
- UI: update syntax highlighting scheme
- UI: update index.html description meta tag

## [0.24.13] - 2022-02-11

### Added

- Tests for covalent/_shared_files/config.py

## [0.24.12] - 2022-02-10

### Added

- CodeQL code analyzer

## [0.24.11] - 2022-02-10

### Added

- A new dictionary `_DEFAULT_CONSTRAINTS_DEPRECATED` in defaults.py

### Changed

- The `_DEFAULT_CONSTRAINT_VALUES` dictionary now only contains the `backend` argument

## [0.24.10] - 2022-02-09

### Fixed

- Sporadically failing workflow cancellation test in tests/workflow_stack_test.py

## [0.24.9] - 2022-02-09

## Changed

- Implementation of `_port_from_pid` in covalent_dispatcher/_cli/service.py.

## Added

- Unit tests for command line interface (CLI) functionalities in covalent_dispatcher/_cli/service.py and covalent_dispatcher/_cli/cli.py.

## [0.24.8] - 2022-02-07

### Fixed

- If a user's configuration file does not have a needed parameter, the default parameter (defined in _shared_files/defaults.py) is used.

## [0.24.7] - 2022-02-07

### Added

- Typing: Add Type hint `dispatch_info` parameter.
- Documentation: Updated the return_type description in docstring.

### Changed

- Typing: Change return type annotation to `Generator`.

## [0.24.6] - 2022-02-06

### Added

- Type hint to `deserialize` method of `TransportableObject` of `covalent/_workflow/transport.py`.

### Changed

- Description of `data` in `deserialize` method of `TransportableObject` of `covalent/_workflow/transport.py` from `The serialized transportable object` to `Cloudpickled function`.

## [0.24.5] - 2022-02-05

### Fixed

- Removed dependence on Sentinel module

## [0.24.4] - 2022-02-04

### Added

- Tests across multiple versions of Python and multiple operating systems
- Documentation reflecting supported configurations

## [0.24.3] - 2022-02-04

### Changed

- Typing: Use `bool` in place of `Optional[bool]` as type annotation for `develop` parameter in `covalent_dispatcher.service._graceful_start`
- Typing: Use `Any` in place of `Optional[Any]` as type annotation for `new_value` parameter in `covalent._shared_files.config.get_config`

## [0.24.2] - 2022-02-04

### Fixed

- Updated hyperlink of "How to get the results" from "./collection/query_electron_execution_result" to "./collection/query_multiple_lattice_execution_results" in "doc/source/how_to/index.rst".
- Updated hyperlink of "How to get the result of a particular electron" from "./collection/query_multiple_lattice_execution_results" to "./collection/query_electron_execution_result" in "doc/source/how_to/index.rst".

## [0.24.1] - 2022-02-04

### Changed

- Changelog entries are now required to have the current date to enforce ordering.

## [0.24.0] - 2022-02-03

### Added

- UI: log file output - display in Output tab of all available log file output
- UI: show lattice and electron inputs
- UI: display executor attributes
- UI: display error message on failed status for lattice and electron

### Changed

- UI: re-order sidebar sections according to latest figma designs
- UI: update favicon
- UI: remove dispatch id from tab title
- UI: fit new uuids
- UI: adjust theme text primary and secondary colors

### Fixed

- UI: auto-refresh result state on initial render of listing and graph pages
- UI: graph layout issues: truncate long electron/param names

## [0.23.0] - 2022-02-03

### Added

- Added `BaseDispatcher` class to be used for creating custom dispatchers which allow connection to a dispatcher server.
- `LocalDispatcher` inheriting from `BaseDispatcher` allows connection to a local dispatcher server running on the user's machine.
- Covalent only gives interface to the `LocalDispatcher`'s `dispatch` and `dispatch_sync` methods.
- Tests for both `LocalDispatcher` and `BaseDispatcher` added.

### Changed

- Switched from using `lattice.dispatch` and `lattice.dispatch_sync` to `covalent.dispatch` and `covalent.dispatch_sync`.
- Dispatcher address now is passed as a parameter (`dispatcher_addr`) to `covalent.dispatch` and `covalent.dispatch_sync` instead of a metadata field to lattice.
- Updated tests, how tos, and tutorials to use `covalent.dispatch` and `covalent.dispatch_sync`.
- All the contents of `covalent_dispatcher/_core/__init__.py` are moved to `covalent_dispatcher/_core/execution.py` for better organization. `__init__.py` only contains function imports which are needed by external modules.
- `dispatch`, `dispatch_sync` methods deprecated from `Lattice`.

### Removed

- `_server_dispatch` method removed from `Lattice`.
- `dispatcher` metadata field removed from `lattice`.

## [0.22.19] - 2022-02-03

### Fixed

- `_write_dispatch_to_python_file` isn't called each time a task is saved. It is now only called in the final save in `_run_planned_workflow` (in covalent_dispatcher/_core/__init__.py).

## [0.22.18] - 2022-02-03

### Fixed

- Added type information to result.py

## [0.22.17] - 2022-02-02

### Added

- Replaced `"typing.Optional"` with `"str"` in covalent/executor/base.py
- Added missing type hints to `get_dispatch_context` and `write_streams_to_file` in covalent/executor/base.py, BaseExecutor

## [0.22.16] - 2022-02-02

### Added

- Functions to check if UI and dispatcher servers are running.
- Tests for the `is_ui_running` and `is_server_running` in covalent_dispatcher/_cli/service.py.

## [0.22.15] - 2022-02-01

### Fixed

- Covalent CLI command `covalent purge` will now stop the servers before deleting all the pid files.

### Added

- Test for `purge` method in covalent_dispatcher/_cli/service.py.

### Removed

- Unused `covalent_dispatcher` import from covalent_dispatcher/_cli/service.py.

### Changed

- Moved `_config_manager` import from within the `purge` method to the covalent_dispatcher/_cli/service.py for the purpose of mocking in tests.

## [0.22.14] - 2022-02-01

### Added

- Type hint to `_server_dispatch` method in `covalent/_workflow/lattice.py`.

## [0.22.13] - 2022-01-26

### Fixed

- When the local executor's `log_stdout` and `log_stderr` config variables are relative paths, they should go inside the results directory. Previously that was queried from the config, but now it's queried from the lattice metadata.

### Added

- Tests for the corresponding functions in (`covalent_dispatcher/_core/__init__.py`, `covalent/executor/base.py`, `covalent/executor/executor_plugins/local.py` and `covalent/executor/__init__.py`) affected by the bug fix.

### Changed

- Refactored `_delete_result` in result manager to give the option of deleting the result parent directory.

## [0.22.12] - 2022-01-31

### Added

- Diff check in pypi.yml ensures correct files are packaged

## [0.22.11] - 2022-01-31

### Changed

- Removed codecov token
- Removed Slack notifications from feature branches

## [0.22.10] - 2022-01-29

### Changed

- Running tests, conda, and version workflows on pull requests, not just pushes

## [0.22.9] - 2022-01-27

### Fixed

- Fixing version check action so that it doesn't run on commits that are in develop
- Edited PR template so that markdown checklist appears properly

## [0.22.8] - 2022-01-27

### Fixed

- publish workflow, using `docker buildx` to build images for x86 and ARM, prepare manifest and push to ECR so that pulls will match the correct architecture.
- typo in CONTRIBUTING
- installing `gcc` in Docker image so Docker can build wheels for `dask` and other packages that don't provide ARM wheels

### Changed

- updated versions in `requirements.txt` for `matplotlib` and `dask`

## [0.22.7] - 2022-01-27

### Added

- `MANIFEST.in` did not have `covalent_dispatcher/_service` in it due to which the PyPi package was not being built correctly. Added the `covalent_dispatcher/_service` to the `MANIFEST.in` file.

### Fixed

- setuptools properly including data files during installation

## [0.22.6] - 2022-01-26

### Fixed

- Added service folder in covalent dispatcher to package.

## [0.22.5] - 2022-01-25

### Fixed

- `README.md` images now use master branch's raw image urls hosted on <https://github.com> instead of <https://raw.githubusercontent.com>. Also, switched image rendering from html to markdown.

## [0.22.4] - 2022-01-25

### Fixed

- dispatcher server app included in sdist
- raw image urls properly used

## [0.22.3] - 2022-01-25

### Fixed

- raw image urls used in readme

## [0.22.2] - 2022-01-25

### Fixed

- pypi upload

## [0.22.1] - 2022-01-25

### Added

- Code of conduct
- Manifest.in file
- Citation info
- Action to upload to pypi

### Fixed

- Absolute URLs used in README
- Workflow badges updated URLs
- `install_package_data` -> `include_package_data` in `setup.py`

## [0.22.0] - 2022-01-25

### Changed

- Using public ECR for Docker release

## [0.21.0] - 2022-01-25

### Added

- GitHub pull request templates

## [0.20.0] - 2022-01-25

### Added

- GitHub issue templates

## [0.19.0] - 2022-01-25

### Changed

- Covalent Beta Release

## [0.18.9] - 2022-01-24

### Fixed

- iframe in the docs landing page is now responsive

## [0.18.8] - 2022-01-24

### Changed

- Temporarily removed output tab
- Truncated dispatch id to fit left sidebar, add tooltip to show full id

## [0.18.7] - 2022-01-24

### Changed

- Many stylistic improvements to documentation, README, and CONTRIBUTING.

## [0.18.6] - 2022-01-24

### Added

- Test added to check whether an already decorated function works as expected with Covalent.
- `pennylane` package added to the `requirements-dev.txt` file.

### Changed

- Now using `inspect.signature` instead of `function.__code__` to get the names of function's parameters.

## [0.18.5] - 2022-01-21

### Fixed

- Various CI fixes, including rolling back regression in version validation, caching on s3 hosted badges, applying releases and tags correctly.

## [0.18.4] - 2022-01-21

### Changed

- Removed comments and unused functions in covalent_dispatcher
- `result_class.py` renamed to `result.py`

### Fixed

- Version was not being properly imported inside `covalent/__init__.py`
- `dispatch_sync` was not previously using the `results_dir` metadata field

### Removed

- Credentials in config
- `generate_random_filename_in_cache`
- `is_any_atom`
- `to_json`
- `show_subgraph` option in `draw`
- `calculate_node`

## [0.18.3] - 2022-01-20

### Fixed

- The gunicorn servers now restart more gracefully

## [0.18.2] - 2022-01-21

### Changed

- `tempdir` metadata field removed and replaced with `executor.local.cache_dir`

## [0.18.1] - 2022-01-11

## Added

- Concepts page

## [0.18.0] - 2022-01-20

### Added

- `Result.CANCELLED` status to represent the status of a cancelled dispatch.
- Condition to cancel the whole dispatch if any of the nodes are cancelled.
- `cancel_workflow` function which uses a shared variable provided by Dask (`dask.distributed.Variable`) in a dask client to inform nodes to stop execution.
- Cancel function for dispatcher server API which will allow the server to terminate the dispatch.
- How to notebook for cancelling a dispatched job.
- Test to verify whether cancellation of dispatched jobs is working as expected.
- `cancel` function is available as `covalent.cancel`.

### Changed

- In file `covalent/_shared_files/config.py` instead of using a variable to store and then return the config data, now directly returning the configuration.
- Using `fire_and_forget` to dispatch a job instead of a dictionary of Dask's `Future` objects so that we won't have to manage the lifecycle of those futures.
- The `test_run_dispatcher` test was changed to reflect that the dispatcher no longer uses a dictionary of future objects as it was not being utilized anywhere.

### Removed

- `with dask_client` context was removed as the client created in `covalent_dispatcher/_core/__init__.py` is already being used even without the context. Furthermore, it creates issues when that context is exited which is unnecessary at the first place hence not needed to be resolved.

## [0.17.5] - 2022-01-19

### Changed

- Results directory uses a relative path by default and can be overridden by the environment variable `COVALENT_RESULTS_DIR`.

## [0.17.4] - 2022-01-19

### Changed

- Executor parameters use defaults specified in config TOML
- If relative paths are supplied for stdout and stderr, those files are created inside the results directory

## [0.17.3] - 2022-01-18

### Added

- Sync function
- Covalent CLI tool can restart in developer mode

### Fixed

- Updated the UI address referenced in the README

## [0.17.2] - 2022-01-12

### Added

- Quantum gravity tutorial

### Changed

- Moved VERSION file to top level

## [0.17.1] - 2022-01-19

### Added

- `error` attribute was added to the results object to show which node failed and the reason behind it.
- `stdout` and `stderr` attributes were added to a node's result to store any stdout and stderr printing done inside an electron/node.
- Test to verify whether `stdout` and `stderr` are being stored in the result object.

### Changed

- Redesign of how `redirect_stdout` and `redirect_stderr` contexts in executor now work to allow storing their respective outputs.
- Executors now also return `stdout` and `stderr` strings, along with the execution output, so that they can be stored in their result object.

## [0.17.0] - 2022-01-18

### Added

- Added an attribute `__code__` to electron and lattice which is a copy of their respective function's `__code__` attribute.
- Positional arguments, `args`, are now merged with keyword arguments, `kwargs`, as close as possible to where they are passed. This was done to make sure we support both with minimal changes and without losing the name of variables passed.
- Tests to ensure usage of positional arguments works as intended.

### Changed

- Slight rework to how any print statements in lattice are sent to null.
- Changed `test_dispatcher_functional` in `basic_dispatcher_test.py` to account for the support of `args` and removed a an unnecessary `print` statement.

### Removed

- Removed `args` from electron's `init` as it wasn't being used anywhere.

## [0.16.1] - 2022-01-18

### Changed

- Requirement changed from `dask[complete]` to `dask[distributed]`.

## [0.16.0] - 2022-01-14

### Added

- New UI static demo build
- New UI toolbar functions - orientation, toggle params, minimap
- Sortable and searchable lattice name row

### Changed

- Numerous UI style tweaks, mostly around dispatches table states

### Fixed

- Node sidebar info now updates correctly

## [0.15.11] - 2022-01-18

### Removed

- Unused numpy requirement. Note that numpy is still being installed indirectly as other packages in the requirements rely on it.

## [0.15.10] - 2022-01-16

## Added

- How-to guide for Covalent dispatcher CLI.

## [0.15.9] - 2022-01-18

### Changed

- Switched from using human readable ids to using UUIDs

### Removed

- `human-id` package was removed along with its mention in `requirements.txt` and `meta.yaml`

## [0.15.8] - 2022-01-17

### Removed

- Code breaking text from CLI api documentation.
- Unwanted covalent_dispatcher rst file.

### Changed

- Installation of entire covalent_dispatcher instead of covalent_dispatcher/_service in setup.py.

## [0.15.7] - 2022-01-13

### Fixed

- Functions with multi-line or really long decorators are properly serialized in dispatch_source.py.
- Multi-line Covalent output is properly commented out in dispatch_source.py.

## [0.15.6] - 2022-01-11

### Fixed

- Sub-lattice functions are successfully serialized in the utils.py get_serialized_function_str.

### Added

- Function to scan utilized source files and return a set of imported modules (utils.get_imports_from_source)

## [0.15.5] - 2022-01-12

### Changed

- UI runs on port 47007 and the dispatcher runs on port 48008. This is so that when the servers are later merged, users continue using port 47007 in the browser.
- Small modifications to the documentation
- Small fix to the README

### Removed

- Removed a directory `generated` which was improperly added
- Dispatcher web interface
- sqlalchemy requirement

## [0.15.4] - 2022-01-11

### Changed

- In file `covalent/executor/base.py`, `pickle` was changed to `cloudpickle` because of its universal pickling ability.

### Added

- In docstring of `BaseExecutor`, a note was added specifying that `covalent` with its dependencies is assumed to be installed in the conda environments.
- Above note was also added to the conda env selector how-to.

## [0.15.3] - 2022-01-11

### Changed

- Replaced the generic `RuntimeError` telling users to check if there is an object manipulation taking place inside the lattice to a simple warning. This makes the original error more visible.

## [0.15.2] - 2022-01-11

### Added

- If condition added for handling the case where `__getattr__` of an electron is accessed to detect magic functions.

### Changed

- `ActiveLatticeManager` now subclasses from `threading.local` to make it thread-safe.
- `ValueError` in the lattice manager's `claim` function now also shows the name of the lattice that is currently claimed.
- Changed docstring of `ActiveLatticeManager` to note that now it is thread-safe.
- Sublattice dispatching now no longer deletes the result object file and is dispatched normally instead of in a serverless manner.
- `simulate_nitrogen_and_copper_slab_interaction.ipynb` notebook tutorial now does normal dispatching as well instead of serverless dispatching. Also, now 7 datapoints will be shown instead of 10 earlier.

## [0.15.1] - 2022-01-11

### Fixed

- Passing AWS credentials to reusable workflows as a secret

## [0.15.0] - 2022-01-10

### Added

- Action to push development image to ECR

### Changed

- Made the publish action reusable and callable

## [0.14.1] - 2022-01-02

### Changed

- Updated the README
- Updated classifiers in the setup.py file
- Massaged some RTD pages

## [0.14.0] - 2022-01-07

### Added

- Action to push static UI to S3

## [0.13.2] - 2022-01-07

### Changed

- Completed new UI design work

## [0.13.1] - 2022-01-02

### Added

- Added eventlet requirement

### Changed

- The CLI tool can now manage the UI flask server as well
- [Breaking] The CLI option `-t` has been changed to `-d`, which starts the servers in developer mode and exposes unit tests to the server.

## [0.13.0] - 2022-01-01

### Added

- Config manager in `covalent/_shared_files/config.py`
- Default location for the main config file can be overridden using the environment variable `COVALENT_CONFIG_DIR`
- Ability to set and get configuration using `get_config` and `set_config`

### Changed

- The flask servers now reference the config file
- Defaults reference the config file

### Fixed

- `ValueError` caught when running `covalent stop`
- One of the functional tests was using a malformed path

### Deprecated

- The `electron.to_json` function
- The `generate_random_filename_in_cache` function

### Removed

- The `get_api_token` function

## [0.12.13] - 2022-01-04

## Removed

- Tutorial section headings

## Fixed

- Plot background white color

## [0.12.12] - 2022-01-06

### Fixed

- Having a print statement inside electron and lattice code no longer causes the workflow to fail.

## [0.12.11] - 2022-01-04

### Added

- Completed UI feature set for first release

### Changed

- UI server result serialization improvements
- UI result update webhook no longer fails on request exceptions, logs warning intead

## [0.12.10] - 2021-12-17

### Added

- Astrophysics tutorial

## [0.12.9] - 2022-01-04

### Added

- Added `get_all_node_results` method in `result_class.py` to return result of all node executions.

- Added `test_parallelilization` test to verify whether the execution is now being achieved in parallel.

### Changed

- Removed `LocalCluster` cluster creation usage to a simple `Client` one from Dask.

- Removed unnecessary `to_run` function as we no longer needed to run execution through an asyncio loop.

- Removed `async` from function definition of previously asynchronous functions, `_run_task`, `_run_planned_workflow`, `_plan_workflow`, and `_run_workflow`.

- Removed `uvloop` from requirements.

- Renamed `test_get_results` to `test_get_result`.

- Reran the how to notebooks where execution time was mentioned.

- Changed how `dispatch_info` context manager was working to account for multiple nodes accessing it at the same time.

## [0.12.8] - 2022-01-02

### Changed

- Changed the software license to GNU Affero 3.0

### Removed

- `covalent-ui` directory

## [0.12.7] - 2021-12-29

### Fixed

- Gunicorn logging now uses the `capture-output` flag instead of redirecting stdout and stderr

## [0.12.6] - 2021-12-23

### Changed

- Cleaned up the requirements and moved developer requirements to a separate file inside `tests`

## [0.12.5] - 2021-12-16

### Added

- Conda build CI job

## [0.12.4] - 2021-12-23

### Changed

- Gunicorn server now checks for port availability before starting

### Fixed

- The `covalent start` function now prints the correct port if the server is already running.

## [0.12.3] - 2021-12-14

### Added

- Covalent tutorial comparing quantum support vector machines with support vector machine algorithms implemented in qiskit and scikit-learn.

## [0.12.2] - 2021-12-16

### Fixed

- Now using `--daemon` in gunicorn to start the server, which was the original intention.

## [0.12.1] - 2021-12-16

### Fixed

- Removed finance references from docs
- Fixed some other small errors

### Removed

- Removed one of the failing how-to tests from the functional test suite

## [0.12.0] - 2021-12-16

### Added

- Web UI prototype

## [0.11.1] - 2021-12-14

### Added

- CLI command `covalent status` shows port information

### Fixed

- gunicorn management improved

## [0.11.0] - 2021-12-14

### Added

- Slack notifications for test status

## [0.10.4] - 2021-12-15

### Fixed

- Specifying a non-default results directory in a sub-lattice no longer causes a failure in lattice execution.

## [0.10.3] - 2021-12-14

### Added

- Functional tests for how-to's in documentation

### Changed

- Moved example script to a functional test in the pipeline
- Added a test flag to the CLI tool

## [0.10.2] - 2021-12-14

### Fixed

- Check that only `kwargs` without any default values in the workflow definition need to be passed in `lattice.draw(ax=ax, **kwargs)`.

### Added

- Function to check whether all the parameters without default values for a callable function has been passed added to shared utils.

## [0.10.1] - 2021-12-13

### Fixed

- Content and style fixes for getting started doc.

## [0.10.0] - 2021-12-12

### Changed

- Remove all imports from the `covalent` to the `covalent_dispatcher`, except for `_dispatch_serverless`
- Moved CLI into `covalent_dispatcher`
- Moved executors to `covalent` directory

## [0.9.1] - 2021-12-13

### Fixed

- Updated CONTRIBUTING to clarify docstring style.
- Fixed docstrings for `calculate_node` and `check_constraint_specific_sum`.

## [0.9.0] - 2021-12-10

### Added

- `prefix_separator` for separating non-executable node types from executable ones.

- `subscript_prefix`, `generator_prefix`, `sublattice_prefix`, `attr_prefix` for prefixes of subscripts, generators,
  sublattices, and attributes, when called on an electron and added to the transport graph.

- `exclude_from_postprocess` list of prefixes to denote those nodes which won't be used in post processing the workflow.

- `__int__()`, `__float__()`, `__complex__()` for converting a node to an integer, float, or complex to a value of 0 then handling those types in post processing.

- `__iter__()` generator added to Electron for supporting multiple return values from an electron execution.

- `__getattr__()` added to Electron for supporting attribute access on the node output.

- `__getitem__()` added to Electron for supporting subscripting on the node output.

- `electron_outputs` added as an attribute to lattice.

### Changed

- `electron_list_prefix`, `electron_dict_prefix`, `parameter_prefix` modified to reflect new way to assign prefixes to nodes.

- In `build_graph` instead of ignoring all exceptions, now the exception is shown alongwith the runtime error notifying that object manipulation should be avoided inside a lattice.

- `node_id` changed to `self.node_id` in Electron's `__call__()`.

- `parameter` type electrons now have the default metadata instead of empty dictionary.

- Instead of deserializing and checking whether a sublattice is there, now a `sublattice_prefix` is used to denote when a node is a sublattice.

- In `dispatcher_stack_test`, `test_dispatcher_flow` updated to indicate the new use of `parameter_prefix`.

### Fixed

- When an execution fails due to something happening in `run_workflow`, then result object's status is now failed and the object is saved alongwith throwing the appropriate exception.

## [0.8.5] - 2021-12-10

### Added

- Added tests for choosing specific executors inside electron initialization.
- Added test for choosing specific Conda environments inside electron initialization.

## [0.8.4] - 2021-12-10

### Changed

- Removed _shared_files directory and contents from covalent_dispatcher. Logging in covalent_dispatcher now uses the logger in covalent/_shared_files/logging.py.

## [0.8.3] - 2021-12-10

### Fixed

- Decorator symbols were added to the pseudo-code in the quantum chemistry tutorial.

## [0.8.2] - 2021-12-06

### Added

- Quantum chemistry tutorial.

## [0.8.1] - 2021-12-08

### Added

- Docstrings with typehints for covalent dispatcher functions added.

### Changed

- Replaced `node` to `node_id` in `electron.py`.

- Removed unnecessary `enumerate` in `covalent_dispatcher/_core/__init__.py`.

- Removed `get_node_device_mapping` function from `covalent_dispatcher/_core/__init__.py`
  and moved the definition to directly add the mapping to `workflow_schedule`.

- Replaced iterable length comparison for `executor_specific_exec_cmds` from `if len(executor_specific_exec_cmds) > 0`
  to `if executor_specific_exec_cmds`.

## [0.8.0] - 2021-12-03

### Added

- Executors can now accept the name of a Conda environment. If that environment exists, the operations of any electron using that executor are performed in that Conda environment.

## [0.7.6] - 2021-12-02

### Changed

- How to estimate lattice execution time has been renamed to How to query lattice execution time.
- Change result querying syntax in how-to guides from `lattice.get_result` to
  `covalent.get_result`.
- Choose random port for Dask dashboard address by setting `dashboard_address` to ':0' in
  `LocalCluster`.

## [0.7.5] - 2021-12-02

### Fixed

- "Default" executor plugins are included as part of the package upon install.

## [0.7.4] - 2021-12-02

### Fixed

- Upgraded dask to 2021.10.0 based on a vulnerability report

## [0.7.3] - 2021-12-02

### Added

- Transportable object tests
- Transport graph tests

### Changed

- Variable name node_num to node_id
- Variable name node_idx to node_id

### Fixed

- Transport graph `get_dependencies()` method return type was changed from Dict to List

## [0.7.2] - 2021-12-01

### Fixed

- Date handling in changelog validation

### Removed

- GitLab CI YAML

## [0.7.1] - 2021-12-02

### Added

- A new parameter to a node's result called `sublattice_result` is added.
  This will be of a `Result` type and will contain the result of that sublattice's
  execution. If a normal electron is executed, this will be `None`.

- In `_delete_result` function in `results_manager.py`, an empty results directory
  will now be deleted.

- Name of a sublattice node will also contain `(sublattice)`.

- Added `_dispatch_sync_serverless` which synchronously dispatches without a server
  and waits for a result to be returned. This is the method used to dispatch a sublattice.

- Test for sublatticing is added.

- How-to guide added for sublatticing explaining the new features.

### Changed

- Partially changed `draw` function in `lattice.py` to also draw the subgraph
  of the sublattice when drawing the main graph of the lattice. The change is
  incomplete as we intend to add this feature later.

- Instead of returning `plt`, `draw` now returns the `ax` object.

- `__call__` function in `lattice.py` now runs the lattice's function normally
  instead of dispatching it.

- `_run_task` function now checks whether current node is a sublattice and acts
  accordingly.

### Fixed

- Unnecessary lines to rename the node's name in `covalent_dispatcher/_core/__init__.py` are removed.

- `test_electron_takes_nested_iterables` test was being ignored due to a spelling mistake. Fixed and
  modified to follow the new pattern.

## [0.7.0] - 2021-12-01

### Added

- Electrons can now accept an executor object using the "backend" keyword argument. "backend" can still take a string naming the executor module.
- Electrons and lattices no longer have Slurm metadata associated with the executor, as that information should be contained in the executor object being used as an input argument.
- The "backend" keyword can still be a string specifying the executor module, but only if the executor doesn't need any metadata.
- Executor plugin classes are now directly available to covalent, eg: covalent.executor.LocalExecutor().

## [0.6.7] - 2021-12-01

### Added

- Docstrings without examples for all the functions in core covalent.
- Typehints in those functions as well.
- Used `typing.TYPE_CHECKING` to prevent cyclic imports when writing typehints.

### Changed

- `convert_to_lattice_function` renamed to `convert_to_lattice_function_call`.
- Context managers now raise a `ValueError` instead of a generic `Exception`.

## [0.6.6] - 2021-11-30

### Fixed

- Fixed the version used in the documentation
- Fixed the badge URLs to prevent caching

## [0.6.5] - 2021-11-30

### Fixed

- Broken how-to links

### Removed

- Redundant lines from .gitignore
- *.ipynb from .gitignore

## [0.6.4] - 2021-11-30

### Added

- How-to guides for workflow orchestration.
  - How to construct an electron
  - How to construct a lattice
  - How to add an electron to lattice
  - How to visualize the lattice
  - How to add constraints to lattices
- How-to guides for workflow and subtask execution.
  - How to execute individual electrons
  - How to execute a lattice
  - How to execute multiple lattices
- How-to guides for status querying.
  - How to query electron execution status
  - How to query lattice execution status
  - How to query lattice execution time
- How-to guides for results collection
  - How to query electron execution results
  - How to query lattice execution results
  - How to query multiple lattice execution results
- Str method for the results object.

### Fixed

- Saving the electron execution status when the subtask is running.

## [0.6.3] - 2021-11-29

### Removed

- JWT token requirement.
- Covalent dispatcher login requirement.
- Update covalent login reference in README.md.
- Changed the default dispatcher server port from 5000 to 47007.

## [0.6.2] - 2021-11-28

### Added

- Github action for tests and coverage
- Badges for tests and coverage
- If tests pass then develop is pushed to master
- Add release action which tags and creates a release for minor version upgrades
- Add badges action which runs linter, and upload badges for version, linter score, and platform
- Add publish action (and badge) which builds a Docker image and uploads it to the AWS ECR

## [0.6.1] - 2021-11-27

### Added

- Github action which checks version increment and changelog entry

## [0.6.0] - 2021-11-26

### Added

- New Covalent RTD theme
- sphinx extension sphinx-click for CLI RTD
- Sections in RTD
- init.py in both covalent-dispatcher logger module and cli module for it to be importable in sphinx

### Changed

- docutils version that was conflicting with sphinx

### Removed

- Old aq-theme

## [0.5.1] - 2021-11-25

### Added

- Integration tests combining both covalent and covalent-dispatcher modules to test that
  lattice workflow are properly planned and executed.
- Integration tests for the covalent-dispatcher init module.
- pytest-asyncio added to requirements.

## [0.5.0] - 2021-11-23

### Added

- Results manager file to get results from a file, delete a result, and redispatch a result object.
- Results can also be awaited to only return a result if it has either been completed or failed.
- Results class which is used to store the results with all the information needed to be used again along with saving the results to a file functionality.
- A result object will be a mercurial object which will be updated by the dispatcher and saved to a file throughout the dispatching and execution parts.
- Direct manipulation of the transport graph inside a result object takes place.
- Utility to convert a function definition string to a function and vice-versa.
- Status class to denote the status of a result object and of each node execution in the transport graph.
- Start and end times are now also stored for each node execution as well as for the whole dispatch.
- Logging of `stdout` and `stderr` can be done by passing in the `log_stdout`, `log_stderr` named metadata respectively while dispatching.
- In order to get the result of a certain dispatch, the `dispatch_id`, the `results_dir`, and the `wait` parameter can be passed in. If everything is default, then only the dispatch id is required, waiting will not be done, and the result directory will be in the current working directory with folder name as `results/` inside which every new dispatch will have a new folder named according to their respective dispatch ids, containing:
  - `result.pkl` - (Cloud)pickled result object.
  - `result_info.yaml` - yaml file with high level information about the result and its execution.
  - `dispatch_source.py` - python file generated, containing the original function definitions of lattice and electrons which can be used to dispatch again.

### Changed

- `logfile` named metadata is now `slurm_logfile`.
- Instead of using `jsonpickle`, `cloudpickle` is being used everywhere to maintain consistency.
- `to_json` function uses `json` instead of `jsonpickle` now in electron and lattice definitions.
- `post_processing` moved to the dispatcher, so the dispatcher will now store a finished execution result in the results folder as specified by the user with no requirement of post processing it from the client/user side.
- `run_task` function in dispatcher modified to check if a node has completed execution and return it if it has, else continue its execution. This also takes care of cases if the server has been closed mid execution, then it can be started again from the last saved state, and the user won't have to wait for the whole execution.
- Instead of passing in the transport graph and dispatch id everywhere, the result object is being passed around, except for the `asyncio` part where the dispatch id and results directory is being passed which afterwards lets the core dispatcher know where to get the result object from and operate on it.
- Getting result of parent node executions of the graph, is now being done using the result object's graph. Storing of each execution's result is also done there.
- Tests updated to reflect the changes made. They are also being run in a serverless manner.

### Removed

- `LatticeResult` class removed.
- `jsonpickle` requirement removed.
- `WorkflowExecutionResult`, `TaskExecutionResult`, and `ExecutionError` singleton classes removed.

### Fixed

- Commented out the `jwt_required()` part in `covalent-dispatcher/_service/app.py`, may be removed in later iterations.
- Dispatcher server will now return the error message in the response of getting result if it fails instead of sending every result ever as a response.

## [0.4.3] - 2021-11-23

### Added

- Added a note in Known Issues regarding port conflict warning.

## [0.4.2] - 2021-11-24

### Added

- Added badges to README.md

## [0.4.1] - 2021-11-23

### Changed

- Removed old coverage badge and fixed the badge URL

## [0.4.0] - 2021-11-23

### Added

- Codecov integrations and badge

### Fixed

- Detached pipelines no longer created

## [0.3.0] - 2021-11-23

### Added

- Wrote a Code of Conduct based on <https://www.contributor-covenant.org/>
- Added installation and environment setup details in CONTRIBUTING
- Added Known Issues section to README

## [0.2.0] - 2021-11-22

### Changed

- Removed non-open-source executors from Covalent. The local SLURM executor is now
- a separate repo. Executors are now plugins.

## [0.1.0] - 2021-11-19

### Added

- Pythonic CLI tool. Install the package and run `covalent --help` for a usage description.
- Login and logout functionality.
- Executor registration/deregistration skeleton code.
- Dispatcher service start, stop, status, and restart.

### Changed

- JWT token is stored to file instead of in an environment variable.
- The Dask client attempts to connect to an existing server.

### Removed

- Removed the Bash CLI tool.

### Fixed

- Version assignment in the covalent init file.

## [0.0.3] - 2021-11-17

### Fixed

- Fixed the Dockerfile so that it runs the dispatcher server from the covalent repo.

## [0.0.2] - 2021-11-15

### Changed

- Single line change in ci script so that it doesn't exit after validating the version.
- Using `rules` in `pytest` so that the behavior in test stage is consistent.

## [0.0.1] - 2021-11-15

### Added

- CHANGELOG.md to track changes (this file).
- Semantic versioning in VERSION.
- CI pipeline job to enforce versioning.<|MERGE_RESOLUTION|>--- conflicted
+++ resolved
@@ -7,12 +7,11 @@
 
 ## [UNRELEASED]
 
-<<<<<<< HEAD
 ### Changed
 
 - Ensure that the files uploaded are not `TransportableObjects` when they're stored in the Database.
 - Ensure that when the files are loaded, they're converted to `TransportableObjects`.
-=======
+
 ## [0.145.0] - 2022-07-20
 
 ### Authors
@@ -54,7 +53,6 @@
 ### Changed
 
 - Installation will fail if `cova` is installed while trying to install `covalent`.
->>>>>>> f0ed7b62
 
 ## [0.142.0] - 2022-07-19
 
