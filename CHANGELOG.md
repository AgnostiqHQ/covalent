--- conflicted
+++ resolved
@@ -7,11 +7,10 @@
 
 ## [UNRELEASED]
 
-<<<<<<< HEAD
 ### Operations
 
 - Enhanced `tests.yml` to upload coverage reports by domain
-=======
+
 ## [0.146.0] - 2022-07-20
 
 ### Authors
@@ -25,7 +24,6 @@
 ### Added
 
 - Ensure that transportable objects are rendered correctly when printing the result object.
->>>>>>> 78d15b1f
 
 ### Tests
 
