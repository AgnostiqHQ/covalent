--- conflicted
+++ resolved
@@ -7,12 +7,9 @@
 
 ## [UNRELEASED]
 
-<<<<<<< HEAD
-=======
 ### Tests
 
 - Fixed `asserts` in stress tests
->>>>>>> 2c01d415
 ### Changed
 
 - Split the `ConfigManager` into `Client` and `Server` components
