--- conflicted
+++ resolved
@@ -7,12 +7,11 @@
 
 ## [UNRELEASED]
 
-<<<<<<< HEAD
 ### Added
 
 - Added Folder class
 - Added internal call before/after deps to execute File Transfer operations pre/post electron execution.
-=======
+
 ### Operations
 
 - Enhanced hotfix action to create branches from existing commits
@@ -36,7 +35,6 @@
 ### Docs
 
 - Updated RTD concepts, how-to-guides, and api docs with electron dependencies.
->>>>>>> 2de89da1
 
 ## [0.124.0] - 2022-07-07
 
