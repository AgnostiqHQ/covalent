--- conflicted
+++ resolved
@@ -7,12 +7,11 @@
 
 ## [UNRELEASED]
 
-<<<<<<< HEAD
 ### Operations
 
 - Conda package is built and tested on a nightly schedule
 - Conda deployment step is added to `release.yml`
-=======
+
 ## [0.166.0] - 2022-08-07
 
 ### Authors
@@ -44,7 +43,6 @@
 ### Operations
 
 - Only validate webapp if the webapp was built
->>>>>>> 5cec9bf4
 
 ### Tests
 
