# Changelog

All notable changes to this project will be documented in this file.

The format is based on [Keep a Changelog](https://keepachangelog.com/en/1.0.0/),
and this project adheres to [Semantic Versioning](https://semver.org/spec/v2.0.0.html).

## [UNRELEASED]

### Fixed

- Electrons will inherit the lattice executors.

### Added 

- Sublattices inherit the parent lattice executor.

### Docs

<<<<<<< HEAD
- Added "Quick Start" guide.
- Modified and moved "Getting Started" to "Installation from Source".
- Corrected some API class names in headers.
- Added an executors-and-UI graphic.
=======
- Added DNN tutorial
- Updated AWS Plugins install instructions
- Updated AWS Plugins documentation (minor fixes)
- Rewrote intro material in README.
- Changed "Citation" in the README.
- Renamed "Release Notes" to "What's New?" in the README. Updated What's New with a description of the newest GUI functionality.
>>>>>>> dc63c180

## [0.208.0-rc.0] - 2022-11-05

### Authors

- Faiyaz Hasan <faiyaz@agnostiq.ai>
- Casey Jao <casey@agnostiq.ai>
- Alejandro Esquivel <ae@alejandro.ltd>


### Operations

- Reverted nightly schedule back to daily at 4:00am
- Added Alejandro to PAUL_BLART group to allow trigerring of releases

### Added

- Support for transferring the contents of folders to and from S3 buckets using the file transfer module.

### Docs

- Rewrote intro material in README.
- Changed "Citation" in the README.
- Renamed "Release Notes" to "What's New?" in the README. Updated What's New with a description of the newest GUI functionality.

### Fixed

- Folder transfer unit test.
- Folder transfer download bug
- Result objects now print correctly when nodes fail

## [0.207.0-rc.0] - 2022-10-26

### Authors

- Alejandro Esquivel <ae@alejandro.ltd>
- Co-authored-by: pre-commit-ci[bot] <66853113+pre-commit-ci[bot]@users.noreply.github.com>


### Changed

- Running migrations automatically if none have run in the past (fresh installs, after purging)

## [0.206.0-rc.0] - 2022-10-26

### Authors

- Akalanka <8133713+boneyag@users.noreply.github.com>
- Co-authored-by: Will Cunningham <wjcunningham7@users.noreply.github.com>
- Co-authored-by: Scott Wyman Neagle <scott@agnostiq.ai>
- Scott Wyman Neagle <wymnea@protonmail.com>
- Co-authored-by: Will Cunningham <wjcunningham7@gmail.com>
- Co-authored-by: Alejandro Esquivel <ae@alejandro.ltd>
- Co-authored-by: Faiyaz Hasan <faiyaz@agnostiq.ai>
- Casey Jao <casey@agnostiq.ai>
- Venkat Bala <15014089+venkatBala@users.noreply.github.com>


### Docs

- Updated AWS Lambda executor docs to address conflict with using public ecr registries

### Docs

- Fixed missing RTD content under API section for covalent, cli, leptons, deps, data transfer

### Fixed

- Enabling logging by default
- Removed debugging output
- Clarify cli output when `covalent db migrate` needs to be run

### Changed

- Single line call to join instead of a for loop
- Updated black, mirrors-prettier, and detect-secrets in pre-commit hooks

### Operations

- Updated hotfix logic to run on a merge to a release branch
- CodeQL workflow uses a test matrix to scan all repos in the Covalent ecosystem

## [0.205.0-rc.0] - 2022-10-19

### Authors

- Alejandro Esquivel <ae@alejandro.ltd>
- Venkat Bala <15014089+venkatBala@users.noreply.github.com>
- Casey Jao <casey@agnostiq.ai>


### Changed

- Made `root_dispatch_id` nullable to circumvent migration issues with sqlite in certain platforms

### Operations

- Updated all CI Slack alerts to all go to the #covalent-ci channel

### Fixed

- Rendering newlines in ErrorCard on the UI for displaying error stacktraces
- VERSION incrementing logic in changelog
- Fixed v11 migration to use render as batch to make DROP operations compatible with sqlite

## [0.204.1-rc.0] - 2022-10-18

### Authors

- Alejandro Esquivel <ae@alejandro.ltd>
- Venkat Bala <15014089+venkatBala@users.noreply.github.com>
- Casey Jao <casey@agnostiq.ai>


### Fixed

- `covalent restart` honors the `sdk.no_cluster` setting

### Docs

- Updated RTD with details about the new AWS lambda executor interface

### Operations

- Removed PAUL_BLART check on build sdist step in release.yml
- Consolidated pre & stable build into one step in release.yml

## [0.204.0-rc.0] - 2022-10-17

### Authors

- Alejandro Esquivel <ae@alejandro.ltd>
- Prasanna Venkatesh <54540812+Prasy12@users.noreply.github.com>
- Co-authored-by: Aravind-psiog <aravind.prabaharan@psiog.com>
- Co-authored-by: Manjunath PV <manjunath.poilath@psiog.com>
- Co-authored-by: pre-commit-ci[bot] <66853113+pre-commit-ci[bot]@users.noreply.github.com>
- Co-authored-by: RaviPsiog <raviteja.gurram@psiog.com>
- Co-authored-by: RaviPsiog <ravieja.gurram@psiog.com>
- Aravind <100823292+Aravind-psiog@users.noreply.github.com>
- Co-authored-by: Prasy12 <prasanna.venkatesh@psiog.com>


### Operations

- Fixing the validate distribution step given changes in -rc0 suffix to version

### Added

- RTD for User Interface
- Minor GUI fixes

### Fixed

- Re-applying default executor fix post config file reunification

## [0.203.0-rc.0] - 2022-10-14

### Authors

- Prasanna Venkatesh <54540812+Prasy12@users.noreply.github.com>
- Co-authored-by: Aravind-psiog <aravind.prabaharan@psiog.com>
- Co-authored-by: kamalesh.suresh <kamalesh.suresh@psiog.com>
- Co-authored-by: pre-commit-ci[bot] <66853113+pre-commit-ci[bot]@users.noreply.github.com>
- Casey Jao <casey@agnostiq.ai>
- Scott Wyman Neagle <wymnea@protonmail.com>
- Co-authored-by: Scott Wyman Neagle <scott@agnostiq.ai>
- Co-authored-by: Alejandro Esquivel <ae@alejandro.ltd>
- Will Cunningham <wjcunningham7@users.noreply.github.com>
- Will Cunningham <wjcunningham7@gmail.com>


### Added

- Ability to use terminal on the GUI.

### Fixed

- Exceptions when instantiating executors are handled
- Covalent start now waits for the server to settle before returning

### Operations

- updated hotfix logic to run on a merge to a release branch
- Fixing js github actions dist by re-building from develop
- Fixing syntax in describe action & compiled action manually

## [0.202.0] - 2022-10-11

### Authors

- Prasanna Venkatesh <54540812+Prasy12@users.noreply.github.com>
- Co-authored-by: ArunPsiog <arun.mukesh@psiog.com>
- Co-authored-by: kamalesh.suresh <kamalesh.suresh@psiog.com>
- Co-authored-by: Amalan Jenicious F <amalan.jenicious@psiog.com>
- Co-authored-by: Alejandro Esquivel <ae@alejandro.ltd>
- Casey Jao <casey@agnostiq.ai>


### Added

- Ability to view sublattices list as part of the main lattice
- Ability to view subalattices graph as part of main lattice


### Fixed

- Electron dependencies are no longer written twice to the DB during a workflow

## [0.201.0] - 2022-10-09

### Authors

- Venkat Bala <15014089+venkatBala@users.noreply.github.com>
- Will Cunningham <wjcunningham7@users.noreply.github.com>
- Co-authored-by: Scott Wyman Neagle <scott@agnostiq.ai>
- Co-authored-by: Alejandro Esquivel <ae@alejandro.ltd>
- Aravind <100823292+Aravind-psiog@users.noreply.github.com>
- Co-authored-by: Amalan Jenicious F <amalan.jenicious@psiog.com>
- Co-authored-by: kamalesh.suresh <kamalesh.suresh@psiog.com>
- Co-authored-by: Prasy12 <prasanna.venkatesh@psiog.com>
- Co-authored-by: ArunPsiog <arun.mukesh@psiog.com>
- Co-authored-by: pre-commit-ci[bot] <66853113+pre-commit-ci[bot]@users.noreply.github.com>
- Co-authored-by: Casey Jao <casey@agnostiq.ai>
- Co-authored-by: Will Cunningham <wjcunningham7@gmail.com>
- Okechukwu  Emmanuel Ochia <okechukwu@agnostiq.ai>
- Scott Wyman Neagle <wymnea@protonmail.com>


### Docs

- Added AWS Plugins RTD page

### Fixed

- Updated import statements in alembic `env.py` file to refer to updated location of `DataStore` class
- Imports in entry_point

### Docs

- Fixed the docstring for `get_node_error`

### Changed

- move `upsert_lattice_data()` to dispatcher
- move `upsert_electron_data()` to dispatcher
- move `insert_electron_dependency_data()` to dispatcher
- move `persist()` to dispatcher
- move `get_unique_id()` to dispatcher
- move `initialize_result_object()` to dispatcher

### Removed

- `get_node_value` from `Result`

### Tests

- Updated more functional tests

## [0.200.0] - 2022-10-05

### Authors

- Venkat Bala <15014089+venkatBala@users.noreply.github.com>
- Scott Wyman Neagle <scott@agnostiq.ai>
- Co-authored-by: Faiyaz Hasan <faiyaz@agnostiq.ai>
- Co-authored-by: Will Cunningham <wjcunningham7@gmail.com>
- Will Cunningham <wjcunningham7@users.noreply.github.com>
- Co-authored-by: Alejandro Esquivel <ae@alejandro.ltd>
- Co-authored-by: pre-commit-ci[bot] <66853113+pre-commit-ci[bot]@users.noreply.github.com>
- Aravind <100823292+Aravind-psiog@users.noreply.github.com>
- Co-authored-by: Amalan Jenicious F <amalan.jenicious@psiog.com>
- Co-authored-by: kamalesh.suresh <kamalesh.suresh@psiog.com>
- Co-authored-by: Prasy12 <prasanna.venkatesh@psiog.com>
- Co-authored-by: ArunPsiog <arun.mukesh@psiog.com>
- Co-authored-by: Casey Jao <casey@agnostiq.ai>
- Okechukwu  Emmanuel Ochia <okechukwu@agnostiq.ai>


## Docs

- Updated ECS Executor RTD with config & cloud resources table

### Added

- Ability to view the configuration file on the GUI as settings
- Ability to copy python objects for inputs and results for lattice and electrons

### Fixed

- Minor GUI bugs and improvements

### Docs

- Updated Lambda Executor RTD with config & cloud resources table
- Updated EC2, Braket, and Batch AWS Executors RTD with config & cloud resources table

### Operations

- Fixed syntax issues in `nightly.yml`
- Add `repository` arg to checkout in `version`
- fix `octokit` request action route, update env token
- create stable versions for stable releases
- add `fetch-depth: 0` to fetch entire history
- fix regex for matching version
- add `persist-credentials: false` in nightly
- Update `nightly` schedule to midnight EST
- Added CI for Ubuntu 22.04 / Python 3.8, 3.9
- Added CI for Centos 7 / Python 3.9
- Added experimental CI for Debian 11 / Python 3.11rc2
- Renamed Ubuntu images to Debian for accuracy
- Adding boilerplate workflow
- Syntax fixes in release.yml
- Verbose failure messages in boilerplate workflow
- Change license.yml to pip-license-checker action

## [0.199.0] - 2022-09-29

### Authors

- Venkat Bala <15014089+venkatBala@users.noreply.github.com>
- Co-authored-by: Will Cunningham <wjcunningham7@gmail.com>
- Co-authored-by: Scott Wyman Neagle <scott@agnostiq.ai>
- Will Cunningham <wjcunningham7@users.noreply.github.com>
- Sankalp Sanand <sankalp@agnostiq.ai>
- Casey Jao <casey@agnostiq.ai>
- Prasanna Venkatesh <54540812+Prasy12@users.noreply.github.com>
- Co-authored-by: Manjunath PV <manjunath.poilath@psiog.com>
- Co-authored-by: kamalesh.suresh <kamalesh.suresh@psiog.com>
- Co-authored-by: ArunPsiog <arun.mukesh@psiog.com>
- Co-authored-by: RaviPsiog <raviteja.gurram@psiog.com>
- Co-authored-by: pre-commit-ci[bot] <66853113+pre-commit-ci[bot]@users.noreply.github.com>
- Co-authored-by: Faiyaz Hasan <faiyaz@agnostiq.ai>
- Co-authored-by: Alejandro Esquivel <ae@alejandro.ltd>

### Tests

- Fixed `asserts` in stress tests
- Added unit tests for `defaults.py`
- Updated `test_sync()` to match the new function signature.

### Added

- `requirements-client.txt` file added.
- Logs tab on the GUI which displays the covalent logs and also the ability to download the log file.
- Missing copyrights to the file transfer module.

### Fixed

- Config file is now locked during reads and writes to mitigate concurrency issues
- In `defaults.py/get_default_executor`, condition to return `local` or `dask` is now fixed
- Strip "/" from the S3 bucket download "from file path" and the upload "to file path"
- Correctly return stderr in get_node_result

### Changed

- Installation requirements are now split into client side and server side requirements' files.
- `setup.py` modified to install client side requirements only, if `COVALENT_SDK_ONLY` environment variable is present and `True`.
- Updated `requirements.txt` and `tests/requirements.txt`
- Updated `nbconvert` by dependabot
- Split the `ConfigManager` into `Client` and `Server` components
- Update the `set/get/update` config methods to distinguish between the client and server parts
- `get_all_node_results()` uses in memory `Result` instead of DB
- `get_all_node_outputs()` uses in memory Result instead of DB

### Removed

- The DB dependency in `sync()`
- The ability for `sync()` to wait for all dispatches.

### Docs

- Fixed a notebook which was not rendering

### Operations

- Updating all references to local workflows
- Adding `nightly.yml` workflow for nightly CI
- Updated triggers to `tests` and `changelog` workflows
- Enhanced pre-release workflows
- `codecov` passthrough jobs added for when tests are not run
- Tests are run on one platform on pushes to `develop` to keep codecov reports accurate
- Test matrix source triggers changed from `workflow_call` to `schedule` since contexts are inherited
- Removed badges workflow; version badge is now generated using the latest pre-release tag
- Removed unused `push_to_s3` workflow
- Workflows authenticate to AWS using OIDC with specific roles
- Only the recommended platform is tested on pull requests
- Update check blocks to assert the `workflow_call` event type is replaced with `schedule`
- Create a hotfix when pushing to a release branch
- Update nightly trigger to `hourly` for testing
- Update `changelog` action token to `COVALENT_OPS_BOT_TOKEN`
- Remove `benchmark` workflow from `nightly` schedule
- Removed payload dependency from changelog action so it can run on a schedule
- Remove `benchmark` workflow from `nightly` schedule

## [0.198.0] - 2022-09-14

### Authors

- Scott Wyman Neagle <scott@agnostiq.ai>
- Co-authored-by: Will Cunningham <wjcunningham7@gmail.com>


### Operations

- Fix `release.yml` workflow
- Adding a step in `release.yml/docker` job to trigger the AWS executor base image build in the remote repo `covalent-aws-plugins`
- Pass all the necessary inputs for the triggered workflow as part of the HTTP POST request body
- Added MacOS 12 to test matrix


### Changed

- Skipping stalling `dask_executor` functional test
- Database is initialized in `covalent_ui/app.py` instead of in the CLI's `start` method in order to support management via `start-stop-daemon`.
- Convert `COVALENT_SVC_PORT` to `int` when parsing env var
- Skipping stalling `dask_executor` functional test

### Added

- Modified `_DEFAULT_CONSTRAINT_VALUES` to a dataclass called `DefaultMetadataValues`, it is still used as a dictionary everywhere (named `DEFAULT_METADATA_VALUES` instead) but in an object-like manner.
- Modified `_DEFAULT_CONFIG` to also be a dataclass called `DefaultConfig`, which is initialized whenever needed and used like a dictionary (named `DEFAULT_CONFIG`).
- `ConfigManager` is now thread safe since it is initialized whenever needed instead of one object being accessed by multiple processes/threads leading to corruption of the config file.
- Using `contextlib.supress` to ignore `psutil.NoSuchProcess` errors instead of `try/except` with `pass`.
- Filter workflow dispatches by status on the GUI.
- Delete all workflow dispatches present in the database from the GUI and add filter level deletion of workflow dispatches as well.
- Theme changes as part of latest wireframe.
- Factory functions to generate configurations and default metadata at the time when required. This is because certain values like default executors are only determined when the covalent server starts.
- Respecting the configuration options like default executor, no. of workers, developer mode, etc. when restarting the server.
- Unit tests for `remote_executor.py`
- Added alembic migrations script for DB schema v12
- Environment variables added to `defaults.py` in order to support system services
- Covalent OpenRC init script added

### Removed

- Deprecated `_DEFAULT_CONSTRAINTS_DEPRECATED` removed.
- Confusing `click` argument `no-cluster` instead of flag `--no-cluster` removed; this was also partially responsible for unexpected behaviour with using `no-cluster` option when starting covalent.

### Operations

- Fixed a bug in changelog.yml caused by passing a large list of commits as a var

### Tests

- Updated tests to reflect above changes.
- Updated more tests to DB schema v12
- Improved DB mocking in dispatcher tests

### Fixed

- Removed inheritance of `call_before` metadata related to file transfers from parent electron to collected nodes.
- Executor instances at runtime no longer inadvertently modify
  transport graph nodes when modifying their attributes.
- Syntax error in `tests.yml`

### Docs

- Updated AWS Lambda plugin rtd with mention to its limitations.
- Updated RTD concepts and tutorials to reflect new UI.

## [0.197.0] - 2022-09-08

### Authors

- Will Cunningham <wjcunningham7@users.noreply.github.com>
- Co-authored-by: Scott Wyman Neagle <scott@agnostiq.ai>
- Alejandro Esquivel <ae@alejandro.ltd>
- Co-authored-by: Will Cunningham <wjcunningham7@gmail.com>
- Aravind-psiog <100823292+Aravind-psiog@users.noreply.github.com>
- Faiyaz Hasan <faiyaz@agnostiq.ai>
- Co-authored-by: Venkat Bala <venkat@agnostiq.ai>
- Prasanna Venkatesh <54540812+Prasy12@users.noreply.github.com>
- Co-authored-by: Amalan Jenicious F <amalan.jenicious@psiog.com>
- Okechukwu  Emmanuel Ochia <okechukwu@agnostiq.ai>
- Co-authored-by: pre-commit-ci[bot] <66853113+pre-commit-ci[bot]@users.noreply.github.com>
- Casey Jao <casey@agnostiq.ai>


### Fixed

- Fixed missing lattice and result object attributes after rehydrating from datastore.

### Changed

- Implemented v12 of the DB schema

### Tests

- Enhanced DB tests to check faithfulness of persist and rehydrate operations

### Docs
- Update user interface docs for filter and delete features.
- Added credential management page

## [0.196.0] - 2022-09-07

### Authors

- Will Cunningham <wjcunningham7@users.noreply.github.com>
- Co-authored-by: Scott Wyman Neagle <scott@agnostiq.ai>
- Alejandro Esquivel <ae@alejandro.ltd>
- Co-authored-by: Will Cunningham <wjcunningham7@gmail.com>
- Aravind-psiog <100823292+Aravind-psiog@users.noreply.github.com>
- Faiyaz Hasan <faiyaz@agnostiq.ai>
- Co-authored-by: Venkat Bala <venkat@agnostiq.ai>
- Prasanna Venkatesh <54540812+Prasy12@users.noreply.github.com>
- Co-authored-by: Amalan Jenicious F <amalan.jenicious@psiog.com>
- Okechukwu  Emmanuel Ochia <okechukwu@agnostiq.ai>
- Co-authored-by: pre-commit-ci[bot] <66853113+pre-commit-ci[bot]@users.noreply.github.com>
- Casey Jao <casey@agnostiq.ai>


### Changed

- Sublattices are now run completely internally, without any HTTP calls.
- Lattice-level metadata is persisted atomically for sublattices.

## [0.195.0] - 2022-09-06

### Authors

- Will Cunningham <wjcunningham7@users.noreply.github.com>
- Co-authored-by: Scott Wyman Neagle <scott@agnostiq.ai>
- Alejandro Esquivel <ae@alejandro.ltd>
- Co-authored-by: Will Cunningham <wjcunningham7@gmail.com>
- Aravind-psiog <100823292+Aravind-psiog@users.noreply.github.com>
- Faiyaz Hasan <faiyaz@agnostiq.ai>
- Co-authored-by: Venkat Bala <venkat@agnostiq.ai>
- Prasanna Venkatesh <54540812+Prasy12@users.noreply.github.com>
- Co-authored-by: Amalan Jenicious F <amalan.jenicious@psiog.com>
- Okechukwu  Emmanuel Ochia <okechukwu@agnostiq.ai>
- Co-authored-by: pre-commit-ci[bot] <66853113+pre-commit-ci[bot]@users.noreply.github.com>
- Casey Jao <casey@agnostiq.ai>


### Changed

- `import covalent` no longer pulls in the server components

### Operations

- Fixed `tests.yml` where `RECOMMENDED_PLATFORM` was not properly set

## [0.194.0] - 2022-09-06

### Authors

- Will Cunningham <wjcunningham7@users.noreply.github.com>
- Co-authored-by: Scott Wyman Neagle <scott@agnostiq.ai>
- Alejandro Esquivel <ae@alejandro.ltd>
- Co-authored-by: Will Cunningham <wjcunningham7@gmail.com>
- Aravind-psiog <100823292+Aravind-psiog@users.noreply.github.com>
- Faiyaz Hasan <faiyaz@agnostiq.ai>
- Co-authored-by: Venkat Bala <venkat@agnostiq.ai>
- Prasanna Venkatesh <54540812+Prasy12@users.noreply.github.com>
- Co-authored-by: Amalan Jenicious F <amalan.jenicious@psiog.com>
- Okechukwu  Emmanuel Ochia <okechukwu@agnostiq.ai>
- Co-authored-by: pre-commit-ci[bot] <66853113+pre-commit-ci[bot]@users.noreply.github.com>
- Casey Jao <casey@agnostiq.ai>


### Operations

- Added a workflow which checks for missing or extra requirements
- Added pycln to pre-commit hooks #867

### Removed

- PyYAML
- tailer

## [0.193.0] - 2022-09-06

### Authors

- Will Cunningham <wjcunningham7@users.noreply.github.com>
- Co-authored-by: Scott Wyman Neagle <scott@agnostiq.ai>
- Alejandro Esquivel <ae@alejandro.ltd>
- Co-authored-by: Will Cunningham <wjcunningham7@gmail.com>
- Aravind-psiog <100823292+Aravind-psiog@users.noreply.github.com>
- Faiyaz Hasan <faiyaz@agnostiq.ai>
- Co-authored-by: Venkat Bala <venkat@agnostiq.ai>
- Prasanna Venkatesh <54540812+Prasy12@users.noreply.github.com>
- Co-authored-by: Amalan Jenicious F <amalan.jenicious@psiog.com>
- Okechukwu  Emmanuel Ochia <okechukwu@agnostiq.ai>
- Co-authored-by: pre-commit-ci[bot] <66853113+pre-commit-ci[bot]@users.noreply.github.com>
- Casey Jao <casey@agnostiq.ai>


### Changed

- Refactored executor base classes

### Operations

- pre-commit autoupdate

## [0.192.0] - 2022-09-02

### Authors

- Will Cunningham <wjcunningham7@users.noreply.github.com>
- Co-authored-by: Scott Wyman Neagle <scott@agnostiq.ai>
- Alejandro Esquivel <ae@alejandro.ltd>
- Co-authored-by: Will Cunningham <wjcunningham7@gmail.com>
- Aravind-psiog <100823292+Aravind-psiog@users.noreply.github.com>
- Faiyaz Hasan <faiyaz@agnostiq.ai>
- Co-authored-by: Venkat Bala <venkat@agnostiq.ai>
- Prasanna Venkatesh <54540812+Prasy12@users.noreply.github.com>
- Co-authored-by: Amalan Jenicious F <amalan.jenicious@psiog.com>
- Okechukwu  Emmanuel Ochia <okechukwu@agnostiq.ai>
- Co-authored-by: pre-commit-ci[bot] <66853113+pre-commit-ci[bot]@users.noreply.github.com>


### Changed

- Modified how `no_cluster` is passed to `app.py` from the CLI

## [0.191.0] - 2022-09-01

### Authors

- Will Cunningham <wjcunningham7@users.noreply.github.com>
- Co-authored-by: Scott Wyman Neagle <scott@agnostiq.ai>
- Alejandro Esquivel <ae@alejandro.ltd>
- Co-authored-by: Will Cunningham <wjcunningham7@gmail.com>
- Aravind-psiog <100823292+Aravind-psiog@users.noreply.github.com>
- Faiyaz Hasan <faiyaz@agnostiq.ai>
- Co-authored-by: Venkat Bala <venkat@agnostiq.ai>
- Prasanna Venkatesh <54540812+Prasy12@users.noreply.github.com>
- Co-authored-by: Amalan Jenicious F <amalan.jenicious@psiog.com>
- Okechukwu  Emmanuel Ochia <okechukwu@agnostiq.ai>
- Co-authored-by: pre-commit-ci[bot] <66853113+pre-commit-ci[bot]@users.noreply.github.com>


### Added

- Implementation of RemoteExecutor

## [0.190.0] - 2022-09-01

### Authors

- Will Cunningham <wjcunningham7@users.noreply.github.com>
- Co-authored-by: Scott Wyman Neagle <scott@agnostiq.ai>
- Alejandro Esquivel <ae@alejandro.ltd>
- Co-authored-by: Will Cunningham <wjcunningham7@gmail.com>
- Aravind-psiog <100823292+Aravind-psiog@users.noreply.github.com>
- Faiyaz Hasan <faiyaz@agnostiq.ai>
- Co-authored-by: Venkat Bala <venkat@agnostiq.ai>
- Prasanna Venkatesh <54540812+Prasy12@users.noreply.github.com>
- Co-authored-by: Amalan Jenicious F <amalan.jenicious@psiog.com>
- Okechukwu  Emmanuel Ochia <okechukwu@agnostiq.ai>


### Changed

- Renamed `BaseAsyncExecutor` and its references to `AsyncBaseExecutor`.

## [0.189.0] - 2022-08-31

### Authors

- Will Cunningham <wjcunningham7@users.noreply.github.com>
- Co-authored-by: Scott Wyman Neagle <scott@agnostiq.ai>
- Alejandro Esquivel <ae@alejandro.ltd>
- Co-authored-by: Will Cunningham <wjcunningham7@gmail.com>
- Aravind-psiog <100823292+Aravind-psiog@users.noreply.github.com>
- Faiyaz Hasan <faiyaz@agnostiq.ai>
- Co-authored-by: Venkat Bala <venkat@agnostiq.ai>
- Prasanna Venkatesh <54540812+Prasy12@users.noreply.github.com>
- Co-authored-by: Amalan Jenicious F <amalan.jenicious@psiog.com>


### Added

- Added capability to take screenshot of the graph with covalent logo on the GUI.

### Operations

- Changed the environment switches in tests.yml to be `true`/empty instead of 1/0

- Adding `benchmark.yml` workflow

### Tests

- Adding scripts in `tests/stress_tests/benchmarks`

## [0.188.0] - 2022-08-31

### Authors

- Will Cunningham <wjcunningham7@users.noreply.github.com>
- Co-authored-by: Scott Wyman Neagle <scott@agnostiq.ai>
- Alejandro Esquivel <ae@alejandro.ltd>
- Co-authored-by: Will Cunningham <wjcunningham7@gmail.com>
- Aravind-psiog <100823292+Aravind-psiog@users.noreply.github.com>


### Added

- Created a prototype of a production Dockerfile
- The old Dockerfile has been moved to Dockerfile.dev

### Docs

- Added db schema migration error guide in RTD
- Removed `get_data_store` from quantum chemistry tutorial #1046

### Operations

- Front-end test coverage measured and reported in CI
- Added reusable version action

- Added read the docs for user interface

## [0.187.0] - 2022-08-28

### Authors

- Prasanna Venkatesh <54540812+Prasy12@users.noreply.github.com>
- Co-authored-by: Kamalesh-suresh <kamalesh.suresh@psiog.com>
- Co-authored-by: Amalan Jenicious F <amalan.jenicious@psiog.com>
- Co-authored-by: pre-commit-ci[bot] <66853113+pre-commit-ci[bot]@users.noreply.github.com>

### Tests

- Fixed `test_using_executor_names` and `test_internal_sublattice_dispatch` tests to also work with `--no-cluster` option.

### Added

- Added test cases for front-end react components.

## [0.186.0] - 2022-08-25

### Authors

- Sankalp Sanand <sankalp@agnostiq.ai>
- Co-authored-by: Alejandro Esquivel <ae@alejandro.ltd>
- Venkat Bala <venkat@agnostiq.ai>
- Okechukwu  Emmanuel Ochia <okechukwu@agnostiq.ai>
- Co-authored-by: pre-commit-ci[bot] <66853113+pre-commit-ci[bot]@users.noreply.github.com>
- Co-authored-by: Will Cunningham <wjcunningham7@gmail.com>
- Co-authored-by: Scott Wyman Neagle <scott@agnostiq.ai>
- Venkat Bala <15014089+venkatBala@users.noreply.github.com>
- Aravind-psiog <100823292+Aravind-psiog@users.noreply.github.com>
- Co-authored-by: Kamalesh-suresh <kamalesh.suresh@psiog.com>
- Co-authored-by: Prasy12 <prasanna.venkatesh@psiog.com>

### Operations

- Fix conditional logic around dumping of `covalent` logs to stdout in test workflows
- Build test matrix by parsing configs from json
- Dump covalent logs if any of the tests step fail
- changed-files action uses the proper sha in version.yml

### Docs

- Added RTD and header for the AWS EC2 executor plugin.
- Refactored tutorials for better organization

### Added

- Added executor label, node id and node type to graph node UI

### Changed

- Runtime has been modified to be more precise on the lattice and electron sidebar

## [0.185.0] - 2022-08-23

### Authors

- Sankalp Sanand <sankalp@agnostiq.ai>
- Co-authored-by: Alejandro Esquivel <ae@alejandro.ltd>
- Venkat Bala <venkat@agnostiq.ai>

### Added

- Adding `load_tests` subdirectory to tests to facilitate execution of Covalent benchmarks during nightly runs
- Added `locust` requirements to tests `requirements.txt`

## [0.184.2] - 2022-08-23

### Authors

- Sankalp Sanand <sankalp@agnostiq.ai>
- Co-authored-by: Alejandro Esquivel <ae@alejandro.ltd>


### Fixed

- Switched the `render_as_batch` flag in the alembic env context so that `ALTER` commands are supported in SQLite migrations.

### Docs

- Updated custom executor RTD to show a simpler example

### Operations

- pre-commit autoupdate

## [0.184.1] - 2022-08-23

### Authors

- Alejandro Esquivel <ae@alejandro.ltd>
- Venkat Bala <venkat@agnostiq.ai>
- Co-authored-by: Scott Wyman Neagle <scott@agnostiq.ai>
- Casey Jao <casey@agnostiq.ai>
- Sankalp Sanand <sankalp@agnostiq.ai>


### Fixed

- Function's `__doc__` and `__name__` storage in dict/json for transportable object fixed.

### Tests

- Added unit test for the above fix.

## [0.184.0] - 2022-08-22

### Authors

- Alejandro Esquivel <ae@alejandro.ltd>
- Venkat Bala <venkat@agnostiq.ai>
- Co-authored-by: Scott Wyman Neagle <scott@agnostiq.ai>
- Casey Jao <casey@agnostiq.ai>


### Changed

- Electron metadata is serialized earlier during workflow construction
  to reduce unexpected executor pip requirements.

### Operations

- Updating conditional logic for the different steps in `release` workflow
- Dependabot update

### Docs

- Removed "How to synchronize lattices" section from RTD

## [0.183.0] - 2022-08-18

### Authors

- Scott Wyman Neagle <scott@agnostiq.ai>
- Venkat Bala <venkat@agnostiq.ai>


### Added

- Adding tests to update patch coverage for the `covalent logs` cli

### Changed

- Modify the `covalent logs` CLI handler to read logs line by line

### Operations

- Update release workflow
- Adding a `wait` input for the Conda action

## [0.182.2] - 2022-08-18

### Authors

- Scott Wyman Neagle <scott@agnostiq.ai>
- Will Cunningham <wjcunningham7@users.noreply.github.com>
- Alejandro Esquivel <ae@alejandro.ltd>
- Co-authored-by: Will Cunningham <wjcunningham7@gmail.com>
- Co-authored-by: Faiyaz Hasan <faiyaz@agnostiq.ai>


### Fixed

- CLI `service.py` tests to run without the server needing to be started.

### Docs

- Added `covalent db` cli command to API section of RTD

### Docs

- Fixed RTD downloads badge image to point to `covalent` rather than `cova`

### Operations

- Use conda skeleton action for build and upload

### Docs

- Updating WCI yaml with new file transfer protocols

## [0.182.1] - 2022-08-17

### Authors

- Will Cunningham <wjcunningham7@users.noreply.github.com>
- Venkat Bala <venkat@agnostiq.ai>
- Co-authored-by: santoshkumarradha <santosh@agnostiq.ai>
- Co-authored-by: pre-commit-ci[bot] <66853113+pre-commit-ci[bot]@users.noreply.github.com>
- Co-authored-by: Santosh kumar <29346072+santoshkumarradha@users.noreply.github.com>
- Co-authored-by: Scott Wyman Neagle <scott@agnostiq.ai>
- Prasanna Venkatesh <54540812+Prasy12@users.noreply.github.com>
- Co-authored-by: Will Cunningham <wjcunningham7@gmail.com>


### Fixed

- lattice.draw() fix on the GUI.

## [0.182.0] - 2022-08-17

### Authors

- Will Cunningham <wjcunningham7@users.noreply.github.com>
- Venkat Bala <venkat@agnostiq.ai>
- Co-authored-by: santoshkumarradha <santosh@agnostiq.ai>
- Co-authored-by: pre-commit-ci[bot] <66853113+pre-commit-ci[bot]@users.noreply.github.com>
- Co-authored-by: Santosh kumar <29346072+santoshkumarradha@users.noreply.github.com>
- Co-authored-by: Scott Wyman Neagle <scott@agnostiq.ai>


### Added

- Update RTD for `AWS Batch` executor
- Removed `AWS Lambda` executor RTD from this branch in order to keep changes atomic

### Changed

- Synced with latest develop

### Docs

- Adding RTD for `AWS Braket` executor
- Adding dropdown menu for the IAM policy
- Delete RTD for other cloud executor to keep changes atomic
- Renamed `executers` folder to `executors`

### Docs

- Updated short release notes

## [0.181.0] - 2022-08-17

### Authors

- Alejandro Esquivel <ae@alejandro.ltd>
- Will Cunningham <wjcunningham7@users.noreply.github.com>
- Scott Wyman Neagle <scott@agnostiq.ai>
- Venkat Bala <venkat@agnostiq.ai>
- Co-authored-by: santoshkumarradha <santosh@agnostiq.ai>
- Co-authored-by: pre-commit-ci[bot] <66853113+pre-commit-ci[bot]@users.noreply.github.com>
- Co-authored-by: Santosh kumar <29346072+santoshkumarradha@users.noreply.github.com>
- Co-authored-by: Will Cunningham <wjcunningham7@gmail.com>
- Prasanna Venkatesh <54540812+Prasy12@users.noreply.github.com>
- Co-authored-by: Kamalesh-suresh <kamalesh.suresh@psiog.com>
- Co-authored-by: Manjunath PV <manjunath.poilath@psiog.com>
- Co-authored-by: ArunPsiog <arun.mukesh@psiog.com>


### Changed

- Lazy loading mechanism on the GUI.

### Fixed

- Displaying electron executor and inputs information on the GUI.
- Animated spinner for running statuses on the GUI.

## Docs

- Add `AWSLambdaExecutor` RTD
- Update `api.rst` to include `cluster` CLI command option
- Added version migration guide section in RTD
- Update RTD for `AWS ECS` executor
- Remove AWS Lambda and Batch RTDs to keep changes atomic
- Adding dropdowns to IAM policy documents
- Updated compatibility matrix
- Updated pip, bash and callable deps how-to guides

### Operations

- NPM install on CentOS done explicitly
- `-y` flag for `conda install`

## [0.180.0] - 2022-08-16

### Authors

- Casey Jao <casey@agnostiq.ai>
- Co-authored-by: Alejandro Esquivel <ae@alejandro.ltd>
- Okechukwu  Emmanuel Ochia <okechukwu@agnostiq.ai>
- Scott Wyman Neagle <scott@agnostiq.ai>
- Co-authored-by: pre-commit-ci[bot] <66853113+pre-commit-ci[bot]@users.noreply.github.com>
- Co-authored-by: Will Cunningham <wjcunningham7@gmail.com>
- Sankalp Sanand <sankalp@agnostiq.ai>


### Removed

- Removed `ct.wait.LONG` etc. constants from covalent's init

### Changed

- `wait` in `_get_result_from_dispatcher` will now use `_results_manager.wait.EXTREME` if `True` has been passed to it.

### Operations

- Prettierified release.yml
- Cleaned up pre-commit-config.yml

### Docs

- Updated Bash Lepton tutorial to conform with the latest Lepton interface changes
- Disabling how-to guide for executing an electron with a specified Conda environment.
- Fixed "How To" for Python leptons

## [0.179.0] - 2022-08-16

### Authors



### Changed

- Changed terser package version on webapp yarn-lock file.

## [0.178.0] - 2022-08-15

### Authors

- Will Cunningham <wjcunningham7@users.noreply.github.com>
- Co-authored-by: Alejandro Esquivel <ae@alejandro.ltd>
- Casey Jao <casey@agnostiq.ai>


### Changed

- Dispatch workflows as asyncio tasks on the FastAPI event loop instead of in separate threads

### Fixed

- Deconflict wait enum with `ct.wait` function; `wait` -> `WAIT`

### Operations

- Conda package is built and tested on a nightly schedule
- Conda deployment step is added to `release.yml`
- Install yarn and npm on Ubuntu whenever the webapp needs to be built

## [0.177.0] - 2022-08-11

### Authors

- Scott Wyman Neagle <scott@agnostiq.ai>
- Co-authored-by: Faiyaz Hasan <faiyaz@agnostiq.ai>
- Casey Jao <casey@agnostiq.ai>
- Venkat Bala <venkat@agnostiq.ai>
- Co-authored-by: pre-commit-ci[bot] <66853113+pre-commit-ci[bot]@users.noreply.github.com>

### Removed

- `while True` in `app.get_result`

### Changed

- Flask route logic to return 503 when the result is not ready

### Tests

- results_manager tests

### Operations

- Fix conditional checks for `pre-release` and `stable` Covalent docker image builds

## [0.176.0] - 2022-08-11

### Authors

- Scott Wyman Neagle <scott@agnostiq.ai>
- Co-authored-by: Faiyaz Hasan <faiyaz@agnostiq.ai>
- Casey Jao <casey@agnostiq.ai>


### Operations

- Update precommit yaml.

### Removed

- `Lattice.check_consumables()`, `_TransportGraph.get_topologically_sorted_graph()`

### Operations

- Trigger webapp build if `build==true`

## [0.175.0] - 2022-08-11

### Authors

- Scott Wyman Neagle <scott@agnostiq.ai>
- Co-authored-by: Faiyaz Hasan <faiyaz@agnostiq.ai>
- Casey Jao <casey@agnostiq.ai>


### Operations

- Trigger Slack alert for failed tests on `workflow_run`

## [0.174.0] - 2022-08-11

### Authors

- Casey Jao <casey@agnostiq.ai>
- Alejandro Esquivel <ae@alejandro.ltd>


### Changed

- Changed return value for TransferFromRemote and TransferToRemote (download/upload) operations to be consistent and always return filepath tuples

### Docs

- Updated docs with File Transfer return value changes and `files` kwarg injections

### Fixed

- Fixed postprocessing workflows that return an electron with an incoming wait_for edge

## [0.173.0] - 2022-08-10

### Authors

- Sankalp Sanand <sankalp@agnostiq.ai>


### Added

- `--hard` and `--yes` flags added to `covalent purge` for hard purging (also deletes the databse) and autoapproving respectively.

### Changed

- `covalent purge` now shows the user a prompt informing them what dirs and files will be deleted.
- Improved shown messages in some commands.

### Tests

- Updated tests to reflect above changes.

## [0.172.0] - 2022-08-10

### Authors

- Will Cunningham <wjcunningham7@users.noreply.github.com>
- Prasanna Venkatesh <54540812+Prasy12@users.noreply.github.com>
- Co-authored-by: pre-commit-ci[bot] <66853113+pre-commit-ci[bot]@users.noreply.github.com>
- Co-authored-by: Aravind-psiog <100823292+Aravind-psiog@users.noreply.github.com>
- Co-authored-by: ArunPsiog <arun.mukesh@psiog.com>
- Co-authored-by: manjunath.poilath <manjunath.poilath@psiog.com>
- Co-authored-by: Kamalesh-suresh <kamalesh.suresh@psiog.com>
- Co-authored-by: Amalan Jenicious F <amalan.jenicious@psiog.com>
- Co-authored-by: M Shrikanth <shrikanth.mohan@psiog.com>
- Co-authored-by: Casey Jao <casey@agnostiq.ai>
- Co-authored-by: Aravind-psiog <aravind.prabaharan@psiog.com>
- Co-authored-by: Will Cunningham <wjcunningham7@gmail.com>
- Co-authored-by: Alejandro Esquivel <ae@alejandro.ltd>


### Changed

- Covalent dispatcher flask web apis ported to FastAPI in `covalent_dispatcher/_service/app.py`
- Unit tests written for Covalent dispatcher flask web apis ported to FastAPI in `covalent_dispatcher_tests/_service/app.test.py`
- Web apis of `covalent_ui` refactored to adhere to v11 DB schema
- Electron graph mini map has been moved next to controls on the GUI.
- Lattice status and count of completed & total electrons has been moved to the top of the graph on the GUI.
- Some of the Flask APIs earlier consumed by the GUI have been deprecated & removed from the code base.
- APIs exposed by the web app back end have been re-factored to adhere to the new DB schema v10

### Added

- Added count of dispatches by status on the dispatch list section of the GUI.
- APIs that the GUI consumes have been re-written using FastAPI. This includes re-factoring of older APIs and adding of new APIs.
- Added COVALENT_SERVER_IFACE_ANY flag for uvicorn to start with 0.0.0.0

### Docs

- ReadTheDocs landing page has been improved

## [0.171.0] - 2022-08-10

### Authors

- Casey Jao <casey@agnostiq.ai>
- Co-authored-by: Scott Wyman Neagle <scott@agnostiq.ai>

### Added

- Added `covalent migrate_legacy_result_object` command to save pickled Result objects to the DataStore

## [0.170.1] - 2022-08-09

### Authors

- Venkat Bala <venkat@agnostiq.ai>

### Fixed

- Remove `attr` import added inadvertently

### Tests

- Fix `start` cli test, update `set_config` call count

## [0.170.0] - 2022-08-08

### Authors

- Venkat Bala <venkat@agnostiq.ai>
- Co-authored-by: pre-commit-ci[bot] <66853113+pre-commit-ci[bot]@users.noreply.github.com>


### Changed

- Temporarily allow executor plugin variable name to be either in uppercase or lowercase

## [0.169.0] - 2022-08-08

### Authors

- Venkat Bala <venkat@agnostiq.ai>
- Co-authored-by: pre-commit-ci[bot] <66853113+pre-commit-ci[bot]@users.noreply.github.com>


### Added

- Adding a `covalent config` convenience CLI to quickly view retrive the covalent configuration

## [0.168.0] - 2022-08-08

### Authors

- Venkat Bala <venkat@agnostiq.ai>
- Co-authored-by: pre-commit-ci[bot] <66853113+pre-commit-ci[bot]@users.noreply.github.com>


### Added

- Adding `setup/teardown` methods as placeholders for any executor specific setup and teardown tasks

## [0.167.0] - 2022-08-08

### Authors

- Poojith U Rao <106616820+poojithurao@users.noreply.github.com>
- Co-authored-by: Venkat Bala <venkat@agnostiq.ai>
- Co-authored-by: Faiyaz Hasan <faiyaz@agnostiq.ai>
- Co-authored-by: pre-commit-ci[bot] <66853113+pre-commit-ci[bot]@users.noreply.github.com>
- Co-authored-by: Alejandro Esquivel <ae@alejandro.ltd>


### Added

- S3 File transfer strategy

### Fixed

- Adding maximum number of retries and timeout parameter to the get result http call.

## [0.166.0] - 2022-08-07

### Authors

- Venkat Bala <venkat@agnostiq.ai>


### Tests

- Update dask cli test to match Covalent Dask cluster configuration


### Changed

- Remove newline from log stream formatter for better log statment output
- Jsonify covalent cluster cli outputs

## [0.165.0] - 2022-08-06

### Authors

- Casey Jao <casey@agnostiq.ai>


### Changed

- Make `BaseExecutor` and `BaseAsyncExecutor` class siblings, not parent and child.

### Operations

- Only validate webapp if the webapp was built

### Tests

- Fixed randomly failing lattice json serialization test

## [0.164.0] - 2022-08-05

### Authors

- Sankalp Sanand <sankalp@agnostiq.ai>
- Faiyaz Hasan <faiyaz@agnostiq.ai>
- Co-authored-by: pre-commit-ci[bot] <66853113+pre-commit-ci[bot]@users.noreply.github.com>
- Co-authored-by: Venkat Bala <venkat@agnostiq.ai>
- Co-authored-by: Will Cunningham <wjcunningham7@gmail.com>


### Changed

- Use `update_config` to modify dask configuration from the cluster process
- Simplify `set_config` logic for dask configuration options on `covalent start`
- Removed default values from click options for dask configuration related values

### Added

- Configured default dask configuration options in `defaults.py`

### Fixed

- Overwriting config address issue.

### Tests

- Moved misplaced functional/integration tests from the unit tests folder to their respective folders.
- All of the unit tests now use test DB instead of hitting a live DB.
- Updated `tests.yml` so that functional tests are run whenever tests get changed or github actions are changed.
- Several broken tests were also fixed.

## [0.163.0] - 2022-08-04

### Authors

- Alejandro Esquivel <ae@alejandro.ltd>
- Co-authored-by: Casey Jao <casey@agnostiq.ai>
- Will Cunningham <wjcunningham7@users.noreply.github.com>
- Co-authored-by: Scott Wyman Neagle <scott@agnostiq.ai>


### Added

- Added `rsync` dependency in `Dockerfile`

### Removed

- `Makefile` which was previously improperly committed

### Operations

- Functional tests are run only on `develop`
- `tests.yml` can be run manually provided a commit SHA
- `tests.yml` uses a `build` filter to conditionally install and build Covalent if build files are modified
- `docker.yml` is now only for dev work, and is manually triggered given an SHA
- `release.yml` is enhanced to push stable and pre-release images to a public ECR repo

## [0.162.0] - 2022-08-04

### Authors

- Alejandro Esquivel <ae@alejandro.ltd>
- Co-authored-by: Casey Jao <casey@agnostiq.ai>


### Changed

- Updated Base executor to support non-unique `retval_key`s, particularly for use in File Transfer where we may have several CallDeps with the reserved `retval_key` of value `files`.

## [0.161.2] - 2022-08-04

### Authors

- Alejandro Esquivel <ae@alejandro.ltd>
- Co-authored-by: pre-commit-ci[bot] <66853113+pre-commit-ci[bot]@users.noreply.github.com>


### Fixed

- Updated `covalent db migrations` to overwrite `alembic.ini` `script_location` with absolute path to migrations folder
- Updated `covalent db alembic [args]` command to use project root as `cwd` for alembic subprocess  

## [0.161.1] - 2022-08-03

### Authors

- Alejandro Esquivel <ae@alejandro.ltd>
- Scott Wyman Neagle <scott@agnostiq.ai>
- Co-authored-by: Faiyaz Hasan <faiyaz@agnostiq.ai>
- Poojith U Rao <106616820+poojithurao@users.noreply.github.com>
- Co-authored-by: Casey Jao <casey@agnostiq.ai>


### Fixed

- When a list was passed to an electron, the generated electron list
  had metadata copied from the electron. This was resulting in
  call_before and call_after functions being called by the electron
  list as well. The metadata (apart from executor) is now set to
  default values for the electron list.

## [0.161.0] - 2022-08-03

### Authors

- Alejandro Esquivel <ae@alejandro.ltd>
- Scott Wyman Neagle <scott@agnostiq.ai>
- Co-authored-by: Faiyaz Hasan <faiyaz@agnostiq.ai>


### Changed

- Replaced `Session(DispatchDB()._get_data_store().engine)` with `workflow_db.session()`

### Removed

- `DevDataStore` class from `datastore.py`
- workflows manager

## [0.160.1] - 2022-08-02

### Authors

- Alejandro Esquivel <ae@alejandro.ltd>
- Scott Wyman Neagle <scott@agnostiq.ai>


### Fixed

- `script_location` key not found issue when installing with pip (second attempt)

### Docs

- Remove migration guide reference from README

### Operations

- Explicitly check `release == true` in tests.yml

## [0.160.0] - 2022-08-02

### Authors

- Casey Jao <casey@agnostiq.ai>
- Co-authored-by: Faiyaz Hasan <faiyaz@agnostiq.ai>


### Changed

- `Executor.run()` now accepts a `task_metadata` dictionary. Current
  keys consist of `dispatch_id` and `node_id`.

## [0.159.0] - 2022-08-02

### Authors

- Casey Jao <casey@agnostiq.ai>
- Co-authored-by: Faiyaz Hasan <faiyaz@agnostiq.ai>


### Changed

- Database schema has been updated to v11

### Operations

- `paths-filter` will only be run on PRs, i.e on workflow runs, the whole test suite will be run.
- Removed retry action from running on `pytest` steps since they instead use `pytest` retries.
- `codecov.yml` added to enable carry-forward flags
- UI front-end is only built for pull requests when the source changes
- Packaging is only validated on the `develop` branch

## [0.158.0] - 2022-07-29

### Authors

- Okechukwu  Emmanuel Ochia <okechukwu@agnostiq.ai>
- Co-authored-by: Scott Wyman Neagle <scott@agnostiq.ai>
- Will Cunningham <wjcunningham7@users.noreply.github.com>
- Alejandro Esquivel <ae@alejandro.ltd>
- Co-authored-by: pre-commit-ci[bot] <66853113+pre-commit-ci[bot]@users.noreply.github.com>
- Casey Jao <casey@agnostiq.ai>
- Co-authored-by: Faiyaz Hasan <faiyaz@agnostiq.ai>


### Changed

- Construct the result object in the dispatcher `entry_point.py` module in order to avoid the Missing Latticed Id error so frequently.
- Update the sleep statement length to 0.1 seconds in the results.manager.

## [0.157.1] - 2022-07-29

### Authors

- Okechukwu  Emmanuel Ochia <okechukwu@agnostiq.ai>
- Co-authored-by: Scott Wyman Neagle <scott@agnostiq.ai>
- Will Cunningham <wjcunningham7@users.noreply.github.com>
- Alejandro Esquivel <ae@alejandro.ltd>
- Co-authored-by: pre-commit-ci[bot] <66853113+pre-commit-ci[bot]@users.noreply.github.com>
- Casey Jao <casey@agnostiq.ai>

### Fixed

- Pass non-kwargs to electrons in the correct order during dispatch.

## [0.157.0] - 2022-07-28

### Authors

- Okechukwu  Emmanuel Ochia <okechukwu@agnostiq.ai>
- Co-authored-by: Scott Wyman Neagle <scott@agnostiq.ai>
- Will Cunningham <wjcunningham7@users.noreply.github.com>
- Alejandro Esquivel <ae@alejandro.ltd>
- Co-authored-by: pre-commit-ci[bot] <66853113+pre-commit-ci[bot]@users.noreply.github.com>
- Casey Jao <casey@agnostiq.ai>


### Changed

- Expose a public `wait()` function compatible with both calling and dispatching lattices

### Docs

- Updated the RTD on `wait_for()` to use the static `wait()` function

### Operations

- pre-commit autoupdate

### Docs

- Changed the custom executor how-to to be shorter and more concise.
- Re-structured the docs

## [0.156.0] - 2022-07-27

### Authors

- Okechukwu  Emmanuel Ochia <okechukwu@agnostiq.ai>
- Co-authored-by: Scott Wyman Neagle <scott@agnostiq.ai>
- Will Cunningham <wjcunningham7@users.noreply.github.com>
- Alejandro Esquivel <ae@alejandro.ltd>
- Co-authored-by: pre-commit-ci[bot] <66853113+pre-commit-ci[bot]@users.noreply.github.com>


### Added

- Bash decorator is introduced
- Lepton commands can be specified as a list of strings rather than strings alone.

## [0.155.1] - 2022-07-26

### Authors

- Okechukwu  Emmanuel Ochia <okechukwu@agnostiq.ai>
- Co-authored-by: Scott Wyman Neagle <scott@agnostiq.ai>
- Will Cunningham <wjcunningham7@users.noreply.github.com>
- Alejandro Esquivel <ae@alejandro.ltd>
- Co-authored-by: pre-commit-ci[bot] <66853113+pre-commit-ci[bot]@users.noreply.github.com>


### Fixed

- `script_location` key not found issue when running alembic programatically

### Operations

- Fixed syntax errors in `stale.yml` and in `hotfix.yml`
- `docker.yml` triggered after version bump in `develop` instead of before
- Enhanced `tests.yml` to upload coverage reports by domain

## [0.155.0] - 2022-07-26

### Authors

- Alejandro Esquivel <ae@alejandro.ltd>


### Added

- Exposing `alembic {args}` cli commands through: `covalent db alembic {args}`

## [0.154.0] - 2022-07-25

### Authors

- Casey Jao <casey@agnostiq.ai>
- Co-authored-by: Venkat Bala <venkat@agnostiq.ai>
- Alejandro Esquivel <ae@alejandro.ltd>


### Added

- Added methods to programatically fetch information from Alembic without needing subprocess

## [0.153.1] - 2022-07-25

### Authors

- Casey Jao <casey@agnostiq.ai>
- Co-authored-by: Venkat Bala <venkat@agnostiq.ai>


### Fixed

- Stdout and stderr are now captured when using the dask executor.


### Tests

- Fixed Dask cluster CLI tests

## [0.153.0] - 2022-07-25

### Authors

- Faiyaz Hasan <faiyaz@agnostiq.ai>


### Added

- Helper function to load and save files corresponding to the DB filenames.

### Changed

- Files with .txt, .log extensions are stored as strings.
- Get result web request timeout to 2 seconds.

## [0.152.0] - 2022-07-25

### Authors

- Faiyaz Hasan <faiyaz@agnostiq.ai>
- Co-authored-by: Scott Wyman Neagle <scott@agnostiq.ai>


### Changed

- Pass default DataStore object to node value retrieval method in the Results object.

## [0.151.1] - 2022-07-22

### Authors

- Faiyaz Hasan <faiyaz@agnostiq.ai>
- Co-authored-by: Scott Wyman Neagle <scott@agnostiq.ai>


### Fixed

- Adding maximum number of retries and timeout parameter to the get result http call.
- Disabling result_webhook for now.

## [0.151.0] - 2022-07-22

### Authors

- Scott Wyman Neagle <scott@agnostiq.ai>
- Co-authored-by: Will Cunningham <wjcunningham7@gmail.com>
- Sankalp Sanand <sankalp@agnostiq.ai>


### Added

- `BaseAsyncExecutor` has been added which can be inherited by new async-aware executors.

### Changed

- Since tasks were basically submitting the functions to a Dask cluster by default, they have been converted into asyncio `Tasks` instead which support a far larger number of concurrent tasks than previously used `ThreadPool`.

- `tasks_pool` will still be used to schedule tasks which use non-async executors.

- Executor's `executor` will now receive a callable instead of a serialized function. This allows deserializing the function where it is going to be executed while providing a simplified `execute` at the same time.

- `uvloop` is being used instead of the default event loop of `asyncio` for better performance.

- Tests have also been updated to reflect above changes.

### Operations

- Made Santosh the sole owner of `/docs`

## [0.150.0] - 2022-07-22

### Authors

- Faiyaz Hasan <faiyaz@agnostiq.ai>


### Added

- Initialize database tables when the covalent server is started.

## [0.149.0] - 2022-07-21

### Authors

- Scott Wyman Neagle <scott@agnostiq.ai>
- Co-authored-by: Venkat Bala <venkat@agnostiq.ai>


### Removed

- `result.save()`
- `result._write_dispatch_to_python_file()`

## [0.148.0] - 2022-07-21

### Authors

- Alejandro Esquivel <ae@alejandro.ltd>


### Changed

- Changed DataStore default db path to correspond to dispatch db config path

### Operations

- Added workflow to stale and close pull requests


### Docs

- Fixed `get_metadata` calls in examples to remove `results_dir` argument
- Removed YouTube video temporarily

## [0.147.0] - 2022-07-21

### Authors

- Casey Jao <casey@agnostiq.ai>


### Changed

- Simplified interface for custom executors. All the boilerplate has
  been moved to `BaseExecutor`.

## [0.146.0] - 2022-07-20

### Authors

- Casey Jao <casey@agnostiq.ai>
- Co-authored-by: Venkat Bala <venkat@agnostiq.ai>
- Faiyaz Hasan <faiyaz@agnostiq.ai>



### Added

- Ensure that transportable objects are rendered correctly when printing the result object.

### Tests

- Check that user data is not unpickled by the Covalent server process

## [0.145.0] - 2022-07-20

### Authors

- Scott Wyman Neagle <scott@agnostiq.ai>
- Co-authored-by: Venkat Bala <venkat@agnostiq.ai>
- Co-authored-by: Faiyaz Hasan <faiyaz@agnostiq.ai>


### Removed

- `entry_point.get_result()`

### Changed

- get_result to query an HTTP endpoint instead of a DB session

## [0.144.0] - 2022-07-20

### Authors

- Will Cunningham <wjcunningham7@users.noreply.github.com>
- Co-authored-by: Scott Wyman Neagle <scott@agnostiq.ai>
- Alejandro Esquivel <ae@alejandro.ltd>


### Added

- Set up alembic migrations & added migration guide (`alembic/README.md`)

## [0.143.0] - 2022-07-19

### Authors

- Will Cunningham <wjcunningham7@users.noreply.github.com>
- Co-authored-by: Scott Wyman Neagle <scott@agnostiq.ai>


### Changed

- Installation will fail if `cova` is installed while trying to install `covalent`.

## [0.142.0] - 2022-07-19

### Authors

- Poojith U Rao <106616820+poojithurao@users.noreply.github.com>
- Co-authored-by: Will Cunningham <wjcunningham7@gmail.com>
- Anna Hughes <annagwen42@gmail.com>
- Co-authored-by: Poojith <poojith@agnostiq.ai>
- Co-authored-by: Scott Wyman Neagle <scott@agnostiq.ai>
- Casey Jao <casey@agnostiq.ai>
- Co-authored-by: Venkat Bala <venkat@agnostiq.ai>
- Co-authored-by: pre-commit-ci[bot] <66853113+pre-commit-ci[bot]@users.noreply.github.com>
- Faiyaz Hasan <faiyaz@agnostiq.ai>


### Added

- `electron_num`, `completed_electron_num` fields to the Lattice table.

## [0.141.0] - 2022-07-19

### Authors

- Poojith U Rao <106616820+poojithurao@users.noreply.github.com>
- Co-authored-by: Will Cunningham <wjcunningham7@gmail.com>
- Anna Hughes <annagwen42@gmail.com>
- Co-authored-by: Poojith <poojith@agnostiq.ai>
- Co-authored-by: Scott Wyman Neagle <scott@agnostiq.ai>
- Casey Jao <casey@agnostiq.ai>
- Co-authored-by: Venkat Bala <venkat@agnostiq.ai>
- Co-authored-by: pre-commit-ci[bot] <66853113+pre-commit-ci[bot]@users.noreply.github.com>


### Changed

- Deprecate topological sort in favor of inspect in-degree of nodes until they are zero before dispatching task
- Use deepcopy to generate a copy of the metadata dictionary before saving result object to the database

### Docs

- Adding incomplete pennylane kernel tutorial
- Adding quantum ensemble tutorial

## [0.140.0] - 2022-07-19

### Authors

- Faiyaz Hasan <faiyaz@agnostiq.ai>
- Co-authored-by: Venkat Bala <venkat@agnostiq.ai>


### Added

- Fields `deps_filename`, `call_before_filename` and `call_after_filename` to the `Electron` table.
- Re-write the deps / call before and after file contents when inserting / updating electron record in the database.

### Changed

- Modify the test and implementation logic of inserting the electron record with these new fields.
- Field `key` to `key_filename` in `Electron` table.

## [0.139.1] - 2022-07-19

### Authors

- Divyanshu Singh <55018955+divshacker@users.noreply.github.com>
- Co-authored-by: Scott Wyman Neagle <wymnea@protonmail.com>
- Co-authored-by: Scott Wyman Neagle <scott@agnostiq.ai>
- Co-authored-by: Will Cunningham <wjcunningham7@users.noreply.github.com>


### Fixed

- Fixes Reverse IP problem. All References to `0.0.0.0` are changed to `localhost` . More details can be found [here](https://github.com/AgnostiqHQ/covalent/issues/202)

## [0.139.0] - 2022-07-19

### Authors

- Venkat Bala <venkat@agnostiq.ai>
- Co-authored-by: Scott Wyman Neagle <scott@agnostiq.ai>
- Faiyaz Hasan <faiyaz@agnostiq.ai>
- Co-authored-by: Will Cunningham <wjcunningham7@gmail.com>


### Added

- Columns `is_active` in the lattice, eLectron and Electron dependency tables.

### Docs

- Adding a RTD tutorial/steps on creating a custom executor

## [0.138.0] - 2022-07-19

### Authors

- Anna Hughes <annagwen42@gmail.com>
- Co-authored-by: Will Cunningham <wjcunningham7@gmail.com>
- Will Cunningham <wjcunningham7@users.noreply.github.com>
- Co-authored-by: Venkat Bala <venkat@agnostiq.ai>


### Added

- Docker build workflow

### Changed

- Dockerfile uses multi-stage build

### Docs

- New tutorial demonstrating how to solve the MaxCut Problem with QAOA and Covalent

## [0.137.0] - 2022-07-19

### Authors

- Prasanna Venkatesh <54540812+Prasy12@users.noreply.github.com>
- Co-authored-by: Alejandro Esquivel <ae@alejandro.ltd>


### Added

- Ability to hide/show labels on the graph
- Graph layout with elk configurations

### Changed

- Changed API socket calls interval for graph optimization.

### Tests

- Disabled several dask functional tests

## [0.136.0] - 2022-07-18

### Authors

- Scott Wyman Neagle <scott@agnostiq.ai>
- Co-authored-by: Faiyaz Hasan <faiyaz@agnostiq.ai>


### Changed

- Result.save() has been deprecated in favor of Result.persist() and querying the database directly.

## [0.135.0] - 2022-07-18

### Authors

- Casey Jao <casey@agnostiq.ai>
- Co-authored-by: Scott Wyman Neagle <scott@agnostiq.ai>
- Co-authored-by: Alejandro Esquivel <ae@alejandro.ltd>


### Operations

- Psiog is only codeowner of js files
- Fix in changelog action to handle null author when a bot is committing

### Added

- Support injecting return values of calldeps into electrons during workflow execution

## [0.134.0] - 2022-07-15

### Authors

- Casey Jao <casey@agnostiq.ai>
- Co-authored-by: Scott Wyman Neagle <scott@agnostiq.ai>


### Changed

- Covalent server can now process workflows without having their deps installed

## [0.133.0] - 2022-07-15

### Authors

- Will Cunningham <wjcunningham7@users.noreply.github.com>


### Removed

- Removed the deprecated function `draw_inline` as well as the `matplotlib` dependency.

### Operations

- Fixing the retry block for tests

## [0.132.0] - 2022-07-14

### Authors

- Will Cunningham <wjcunningham7@users.noreply.github.com>


### Added

- Bash lepton support reintroduced with some UX modifications to the Lepton class. Leptons which use scripting languages can be specified as either (1) a command run in the shell/console or (2) a call to a function in a library/script. Leptons which use compiled languages must specify a library and a function name.
- The keyword argument `display_name` can be used to override the name appearing in the UI. Particularly useful when the lepton is a command.
- All arguments except for language are now keyword arguments.
- Keyword arguments passed to a Bash lepton are understood to define environment variables within the shell.
- Non-keyword arguments fill in `$1`, `$2`, etc.
- Named outputs enumerate variables within the shell which will be returned to the user. These can be either `Lepton.OUTPUT` or `Lepton.INPUT_OUTPUT` types.

### Added

- New fields to the decomposed result object Database:

## [0.131.0] - 2022-07-13

### Authors

- Sankalp Sanand <sankalp@agnostiq.ai>
- Co-authored-by: Venkat Bala <venkat@agnostiq.ai>


### Fixed

- `covalent --version` now looks for `covalent` metadata instead of `cova`

### Tests

- Updated the cli test to include whether the correct version number is shown when `covalent --version` is run

### Added

- Method to write electron id corresponding to sublattices in `execution.py` when running `_run_task`.

## [0.130.0] - 2022-07-12

### Authors

- Venkat Bala <venkat@agnostiq.ai>
- Co-authored-by: Scott Wyman Neagle <scott@agnostiq.ai>

### Changed

- Ignoring tests for `cancel_dispatch` and `construct_bash`
- Create a dummy requirements.txt file for pip deps tests
- Fix version of `Werkzeug` package to avoid running into ValueError (unexpected kwarg `as_tuple`)
- Update `customization` how to test by specifying the section header `sdk`

## [0.129.0] - 2022-07-12

### Authors

- Sankalp Sanand <sankalp@agnostiq.ai>
- Co-authored-by: Alejandro Esquivel <ae@alejandro.ltd>

### Added

- Support for `wait_for` type edges when two electrons are connected by their execution side effects instead of output-input relation.

### Changed

- `active_lattice.electron_outputs` now contains the node ids as well for the electron which is being post processed.

## [0.128.1] - 2022-07-12

### Authors

- Faiyaz Hasan <faiyaz@agnostiq.ai>


### Fixed

- `Result.persist` test in `result_test.py`.
- Electron dependency `arg_index` is changed back to Nullable.

## [0.128.0] - 2022-07-12

### Authors

- Okechukwu  Emmanuel Ochia <okechukwu@agnostiq.ai>
- Co-authored-by: Casey Jao <casey@agnostiq.ai>
- Co-authored-by: Alejandro Esquivel <ae@alejandro.ltd>
- Co-authored-by: pre-commit-ci[bot] <66853113+pre-commit-ci[bot]@users.noreply.github.com>

### Added

- File transfer support for leptons

## [0.127.0] - 2022-07-11

### Authors

- Scott Wyman Neagle <scott@agnostiq.ai>
- Co-authored-by: Faiyaz Hasan <faiyaz@agnostiq.ai>
- Co-authored-by: Venkat Bala <venkat@agnostiq.ai>


### Added

- When saving to DB, also persist to the new DB if running in develop mode

### Tests

- Flask app route tests

## [0.126.0] - 2022-07-11

### Authors

- Will Cunningham <wjcunningham7@users.noreply.github.com>
- Alejandro Esquivel <ae@alejandro.ltd>
- Co-authored-by: pre-commit-ci[bot] <66853113+pre-commit-ci[bot]@users.noreply.github.com>
- Co-authored-by: Sankalp Sanand <sankalp@agnostiq.ai>


### Added

- Added Folder class
- Added internal call before/after deps to execute File Transfer operations pre/post electron execution.

### Operations

- Enhanced hotfix action to create branches from existing commits

## [0.125.0] - 2022-07-09

### Authors

- Okechukwu  Emmanuel Ochia <okechukwu@agnostiq.ai>
- Co-authored-by: pre-commit-ci[bot] <66853113+pre-commit-ci[bot]@users.noreply.github.com>
- Co-authored-by: Alejandro Esquivel <ae@alejandro.ltd>
- Venkat Bala <venkat@agnostiq.ai>
- Co-authored-by: Okechukwu Ochia <emmirald@gmail.com>
- Co-authored-by: Scott Wyman Neagle <scott@agnostiq.ai>


### Added

- Dask Cluster CLI functional/unit tests

### Docs

- Updated RTD concepts, how-to-guides, and api docs with electron dependencies.

### Operations

- Separate out running tests and uploading coverage report to circumvent bug in
  retry action

## [0.124.0] - 2022-07-07

### Authors

- Will Cunningham <wjcunningham7@users.noreply.github.com>
- Co-authored-by: Scott Wyman Neagle <scott@agnostiq.ai>
- Faiyaz Hasan <faiyaz@agnostiq.ai>


### Added

- `Result.persist` method in `covalent/_results_manager/result.py`.

### Operations

- Package pre-releases go to `covalent` instead of `cova` on PyPI.

## [0.123.0] - 2022-07-07

### Authors

- Scott Wyman Neagle <scott@agnostiq.ai>
- Co-authored-by: Faiyaz Hasan <faiyaz@agnostiq.ai>
- Will Cunningham <wjcunningham7@users.noreply.github.com>
- Alejandro Esquivel <ae@alejandro.ltd>
- Co-authored-by: pre-commit-ci[bot] <66853113+pre-commit-ci[bot]@users.noreply.github.com>


### Added

- Added Folder class
- Added internal call before/after deps to execute File Transfer operations pre/post electron execution.

### Operations

- `codeql.yml` and `condabuild.yml` run nightly instead of on every PR.
- Style fixes in changelog

## [0.122.1] - 2022-07-06

### Authors

Will Cunningham <wjcunningham7@users.noreply.github.com>
Co-authored-by: Scott Wyman Neagle <scott@agnostiq.ai>


### Operations

- Added license scanner action
- Pre-commit autoupdate

### Tests

- Tests for running workflows with more than one iteration

### Fixed

- Attribute error caused by attempts to retrieve the name from the node function when the node function is set to None

## [0.122.0] - 2022-07-04

### Authors

Faiyaz Hasan <faiyaz@agnostiq.ai>
Co-authored-by: pre-commit-ci[bot] <66853113+pre-commit-ci[bot]@users.noreply.github.com>


### Added

- `covalent/_results_manager/write_result_to_db.py` module and methods to insert / update data in the DB.
- `tests/covalent_tests/results_manager_tests/write_result_to_db_test.py` containing the unit tests for corresponding functions.

### Changed

- Electron `type` column to a string type rather than an `ElectronType` in DB models.
- Primary keys from `BigInteger` to `Integer` in DB models.

## [0.121.0] - 2022-07-04

### Authors

Will Cunningham <wjcunningham7@users.noreply.github.com>
Co-authored-by: Alejandro Esquivel <ae@alejandro.ltd>
Co-authored-by: pre-commit-ci[bot] <66853113+pre-commit-ci[bot]@users.noreply.github.com>


### Removed

- Unused requirements `gunicorn` and `eventlet` in `requirements.txt` as well as `dask` in `tests/requirements.txt`, since it is already included in the core requirements.

### Docs

- Updated the compatibility matrix in the docs.

## [0.120.0] - 2022-07-04

### Authors

Okechukwu  Emmanuel Ochia <okechukwu@agnostiq.ai>
Co-authored-by: Venkat Bala <venkat@agnostiq.ai>
Co-authored-by: pre-commit-ci[bot] <66853113+pre-commit-ci[bot]@users.noreply.github.com>
Co-authored-by: Scott Wyman Neagle <scott@agnostiq.ai>


### Added

- Adding `cluster` CLI options to facilitate interacting with the backend Dask cluster
- Adding options to `covalent start` to enable specifying number of workers, memory limit and threads per worker at cluster startup

### Changed

- Update `DaskAdminWorker` docstring with better explanation

## [0.119.1] - 2022-07-04

### Authors

Scott Wyman Neagle <scott@agnostiq.ai>
Casey Jao <casey@agnostiq.ai>


### Fixed

- `covalent status` checks if the server process is still alive.

### Operations

- Updates to changelog logic to handle multiple authors

## [0.119.0] - 2022-07-03
### Authors
@cjao


### Added

- Introduce support for pip dependencies

## [0.118.0] - 2022-07-02
### Authors
@AlejandroEsquivel


### Added

- Introduced File, FileTransfer, and FileTransferStrategy classes to support various File Transfer use cases prior/post electron execution

## [0.117.0] - 2022-07-02
### Authors
@Emmanuel289


### Added

- Included retry action in 'tests.yaml' workflow.

## [0.116.0] - 2022-06-29
### Authors
@Prasy12

### Changed

- Changed API socket calls interval for graph optimization.

### Added

- Ability to change to different layouts from the GUI.

## [0.115.0] - 2022-06-28
### Authors
@cjao


### Added

- Introduce support for `call_before`, `call_after`, and bash dependencies

### Operations

- Unit tests performed on Python 3.10 on Ubuntu and MacOS images as well as 3.9 on MacOS
- Updated codeowners so that AQ Engineers doesn't own this CHANGELOG
- pre-commit autoupdate

## [0.114.0] - 2022-06-23
### Authors
@dependabot[bot]


### Changed

- Changed eventsource version on webapp yarn-lock file.

### Operations

- Added Github push changelog workflow to append commiters username
- Reusable JavaScript action to parse changelog and update version

## [0.113.0] - 2022-06-21

### Added

- Introduce new db models and object store backends

### Operations

- Syntax fix in hotfix.yml

### Docs

- Added new tutorial: Linear and convolutional autoencoders

## [0.112.0] - 2022-06-20

### Changed

- Changed async version on webapp package-lock file.

## [0.111.0] - 2022-06-20

### Changed

- Changed eventsource version on webapp package-lock file.

### Docs

- Added new tutorial: Covalentified version of the Pennylane Variational Classifier tutorial.

## [0.110.3] - 2022-06-17

### Fixed

- Fix error when parsing electron positional arguments in workflows

### Docs

- Remove hardcoding version info in README.md

## [0.110.2] - 2022-06-10

### Docs

- Fix MNIST tutorial
- Fix Quantum Gravity tutorial
- Update RTD with migration guide compatible with latest release
- Convert all references to `covalent start` from Jupyter notebooks to markdown statements
- Update release notes summary in README.md
- Fixed display issues with figure (in dark mode) and bullet points in tutorials

### Operations

- Added a retry block to the webapp build step in `tests.yml`

## [0.110.1] - 2022-06-10

### Fixed

- Configure dask to not use daemonic processes when creating a cluster

### Operations

- Sync the VERSION file within `covalent` directory to match the root level VERSION
- Manually patch `covalent/VERSION`

## [0.110.0] - 2022-06-10

### Changed

- Web GUI list size and status label colors changed.
- Web GUI graph running icon changed to non-static icon.

### Docs

- Removed references to the Dask executor in RTD as they are no longer needed.

## [0.109.1] - 2022-06-10

### Fixed

- `covalent --version` now works for PyPI releases

## [0.109.0] - 2022-06-10

### Docs

- Update CLI help statements

### Added

- Add CLI functionality to start covalent with/without Dask
- Add CLI support to parse `covalent_ui.log` file

### Operations

- Updating codeowners to establish engineering & psiog ownership

### Docs

- Added new tutorial: Training quantum embedding kernels for classification.

## [0.108.0] - 2022-06-08

### Added

- WCI yaml file

### Docs

- Add pandoc installation updates to contributing guide

## [0.107.0] - 2022-06-07

### Changed

- Skipping stdout/stderr redirection tests until implemented in Dask parent process

### Added

- Simplifed starting the dask cluster using `multiprocessing`
- Added `bokeh==2.4.3` to requirements.txt to enable view Dask dashboard

### Fixed

- Changelog-reminder action now works for PRs from forks.

## [0.106.2] - 2022-06-06

### Fixed

- Specifying the version for package `furo` to `2022.4.7` to prevent breaking doc builds

### Docs

- Added new tutorial: Using Covalent with PennyLane for hybrid computation.

## [0.106.1] - 2022-06-01

### Fixed

- Changelog-reminder action now works for PRs from forks

### Docs

- Removed references to microservices in RTD
- Updated README.md.
- Changed `ct.electron` to `ct.lattice(executor=dask_executor)` in MNIST classifier tutorial

## [0.106.0] - 2022-05-26

### Changed

- Visual theme for Webapp GUI changed in accordance to new theme
- Fonts, colors, icons have been updated

## [0.105.0] - 2022-05-25

### Added

- Add a pre-commit hook for `detect-secrets`.
- Updated the actions in accordance with the migration done in the previous version.

## [0.104.0] - 2022-05-23

### Changed

- Services have been moved to a different codebase. This repo is now hosting the Covalent SDK, local dispatcher backend, Covalent web GUI, and documentation. Version is bumped to `0.104.0` in order to avoid conflicts.
- Update tests to match the current dispatcher api
- Skip testing dask executor until dask executor plugin is made public
- Using 2 thread pools to manage multiple workflows better and the other one for executing electrons in parallel.

### Fixed

- Add psutil and PyYAML to requirements.txt
- Passing the same Electron to multiple inputs of an Electron now works. UI fix pending.
- Dask from `requirements.txt`.

### Removed

- Asyncio usage for electron level concurrency.
- References to dask

### Added

- Functional test added for dask executor with the cluster running locally.
- Scalability tests for different workflows and workflow sizes under `tests/stress_tests/scripts`
- Add sample performance testing workflows under `tests/stress_tests`
- Add pipelines to continuously run the tutorial notebooks
- Create notebook with tasks from RTD

## [0.32.3] - 2022-03-16

### Fixed

- Fix missing UI graph edges between parameters and electrons in certain cases.
- Fix UI crashes in cases where legacy localStorage state was being loaded.

## [0.32.2] - 2022-03-16

### Added

- Images for graphs generated in tutorials and how-tos.
- Note for quantum gravity tutorial to tell users that `tensorflow` doesn't work on M1 Macs.
- `Known Issues` added to `README.md`

### Fixed

- `draw` function usage in tutorials and how-tos now reflects the UI images generated instead of using graphviz.
- Images now render properly in RTD of how-tos.

### Changed

- Reran all the tutorials that could run, generating the outputs again.

## [0.32.1] - 2022-03-15

### Fixed

- CLI now starts server directly in the subprocess instead of as a daemon
- Logs are provided as pipes to Popen instead of using a shell redirect
- Restart behavior fixed
- Default port in `covalent_ui/app.py` uses the config manager

### Removed

- `_graceful_restart` function no longer needed without gunicorn

## [0.32.0] - 2022-03-11

### Added

- Dispatcher microservice API endpoint to dispatch and update workflow.
- Added get runnable task endpoint.

## [0.31.0] - 2022-03-11

### Added

- Runner component's main functionality to run a set of tasks, cancel a task, and get a task's status added to its api.

## [0.30.5] - 2022-03-11

### Updated

- Updated Workflow endpoints & API spec to support upload & download of result objects as pickle files

## [0.30.4] - 2022-03-11

### Fixed

- When executing a task on an alternate Conda environment, Covalent no longer has to be installed on that environment. Previously, a Covalent object (the execution function as a TransportableObject) was passed to the environment. Now it is deserialized to a "normal" Python function, which is passed to the alternate Conda environment.

## [0.30.3] - 2022-03-11

### Fixed

- Fixed the order of output storage in `post_process` which should have been the order in which the electron functions are called instead of being the order in which they are executed. This fixes the order in which the replacement of function calls with their output happens, which further fixes any discrepencies in the results obtained by the user.

- Fixed the `post_process` test to check the order as well.

## [0.30.2] - 2022-03-11

### Changed

- Updated eventlet to 0.31.0

## [0.30.1] - 2022-03-10

### Fixed

- Eliminate unhandled exception in Covalent UI backend when calling fetch_result.

## [0.30.0] - 2022-03-09

### Added

- Skeleton code for writing the different services corresponding to each component in the open source refactor.
- OpenAPI specifications for each of the services.

## [0.29.3] - 2022-03-09

### Fixed

- Covalent UI is built in the Dockerfile, the setup file, the pypi workflow, the tests workflow, and the conda build script.

## [0.29.2] - 2022-03-09

### Added

- Defaults defined in executor plugins are read and used to update the in-memory config, as well as the user config file. But only if the parameter in question wasn't already defined.

### Changed

- Input parameter names and docstrings in _shared_files.config.update_config were changed for clarity.

## [0.29.1] - 2022-03-07

### Changed

- Updated fail-fast strategy to run all tests.

## [0.29.0] - 2022-03-07

### Added

- DispatchDB for storing dispatched results

### Changed

- UI loads dispatches from DispatchDB instead of browser local storage

## [0.28.3] - 2022-03-03

### Fixed

Installed executor plugins don't have to be referred to by their full module name. Eg, use "custom_executor", instead of "covalent_custom_plugin.custom_executor".

## [0.28.2] - 2022-03-03

### Added

- A brief overview of the tutorial structure in the MNIST classification tutorial.

## [0.28.1] - 2022-03-02

### Added

- Conda installation is only supported for Linux in the `Getting Started` guide.
- MNIST classifier tutorial.

### Removed

- Removed handling of default values of function parameters in `get_named_params` in `covalent/_shared_files/utils.py`. So, it is actually being handled by not being handled since now `named_args` and `named_kwargs` will only contain parameters that were passed during the function call and not all of them.

## [0.28.0] - 2022-03-02

### Added

- Lepton support, including for Python modules and C libraries
- How-to guides showing how to use leptons for each of these

## [0.27.6] - 2022-03-01

### Added

- Added feature development basic steps in CONTRIBUTING.md.
- Added section on locally building RTD (read the docs) in the contributing guide.

## [0.27.5] - 2022-03-01

### Fixed

- Missing UI input data after backend change - needed to be derived from graph for electrons, lattice inputs fixed on server-side, combining name and positional args
- Broken UI graph due to variable->edge_name renaming
- Missing UI executor data after server-side renaming

## [0.27.4] - 2022-02-28

### Fixed

- Path used in `covalent/executor/__init__.py` for executor plugin modules needed updating to `covalent/executor/executor_plugins`

### Removed

- Disabled workflow cancellation test due to inconsistent outcomes. Test will be re-enabled after cancellation mechanisms are investigated further.

## [0.27.3] - 2022-02-25

### Added

- Added `USING_DOCKER.md` guide for running docker container.
- Added cli args to covalent UI flask server `covalent_ui/app.py` to modify port and log file path.

### Removed

- Removed gunicorn from cli and Dockerfile.

### Changed

- Updated cli `covalent_dispatcher/_cli/service.py` to run flask server directly, and removed dispatcher and UI flags.
- Using Flask blueprints to merge Dispatcher and UI servers.
- Updated Dockerfile to run flask server directly.
- Creating server PID file manually in `covalent_dispatcher/_cli/service.py`.
- Updated tests and docs to reflect merged servers.
- Changed all mentions of port 47007 (for old UI server) to 48008.

## [0.27.2] - 2022-02-24

### Changed

- Removed unnecessary blockquotes from the How-To guide for creating custom executors
- Changed "Covalent Cloud" to "Covalent" in the main code text

## [0.27.1] - 2022-02-24

### Removed

- Removed AQ-Engineers from CODEOWNERS in order to fix PR review notifications

## [0.27.0] - 2022-02-24

### Added

- Support for positional only, positional or keyword, variable positional, keyword only, variable keyword types of parameters is now added, e.g an electron can now use variable args and variable kwargs if the number/names of parameters are unknown during definition as `def task(*args, **kwargs)` which wasn't possible before.

- `Lattice.args` added to store positional arguments passed to the lattice's workflow function.

- `get_named_params` function added in `_shared_files/utils.py` which will return a tuple containing named positional arguments and named keyword arguments. The names help in showing and storing these parameters in the transport graph.

- Tests to verify whether all kinds of input paramaters are supported by electron or a lattice.

### Changed

- No longer merging positional arguments with keyword arguments, instead they are separately stored in respective nodes in the transport graph.

- `inputs` returned from `_get_inputs` function in `covalent_dispatcher/_core/execution.py` now contains positional as well as keyword arguments which further get passed to the executor.

- Executors now support positional and keyword arguments as inputs to their executable functions.

- Result object's `_inputs` attribute now contains both `args` and `kwargs`.

- `add_node_for_nested_iterables` is renamed to `connect_node_with_others` and `add_node_to_graph` also renamed to `add_collection_node_to_graph` in `electron.py`. Some more variable renames to have appropriate self-explanatory names.

- Nodes and edges in the transport graph now have a better interface to assign attributes to them.

- Edge attribute `variable` renamed to `edge_name`.

- In `serialize` function of the transport graph, if `metadata_only` is True, then only `metadata` attribute of node and `source` and `target` attributes of edge are kept in the then return serialized `data`.

- Updated the tests wherever necessary to reflect the above changes

### Removed

- Deprecated `required_params_passed` since an error will automatically be thrown by the `build_graph` function if any of the required parameters are not passed.

- Removed duplicate attributes from nodes in the transport graph.

## [0.26.1] - 2022-02-23

### Added

- Added Local Executor section to the API read the docs.

## [0.26.0] - 2022-02-23

### Added

- Automated reminders to update the changelog

## [0.25.3] - 2022-02-23

## Added

- Listed common mocking commands in the CONTRIBUTING.md guide.
- Additional guidelines on testing.

## [0.25.2] - 2022-02-21

### Changed

- `backend` metadata name changed to `executor`.
- `_plan_workflow` usage updated to reflect how that executor related information is now stored in the specific executor object.
- Updated tests to reflect the above changes.
- Improved the dispatch cancellation test to provide a robust solution which earlier took 10 minutes to run with uncertainty of failing every now and then.

### Removed

- Removed `TaskExecutionMetadata` as a consequence of removing `execution_args`.

## [0.25.1] - 2022-02-18

### Fixed

- Tracking imports that have been used in the workflow takes less time.

### Added

- User-imports are included in the dispatch_source.py script. Covalent-related imports are commented out.

## [0.25.0] - 2022-02-18

### Added

- UI: Lattice draw() method displays in web UI
- UI: New navigation panel

### Changed

- UI: Animated graph changes, panel opacity

### Fixed

- UI: Fixed "Not Found" pages

## [0.24.21] - 2022-02-18

### Added

- RST document describing the expectations from a tutorial.

## [0.24.20] - 2022-02-17

### Added

- Added how to create custom executors

### Changed

- Changed the description of the hyperlink for choosing executors
- Fixed typos in doc/source/api/getting_started/how_to/execution/creating_custom_executors.ipynb

## [0.24.19] - 2022-02-16

### Added

- CODEOWNERS for certain files.

## [0.24.18] - 2022-02-15

### Added

- The user configuration file can now specify an executor plugin directory.

## [0.24.17] - 2022-02-15

### Added

- Added a how-to for making custom executors.

## [0.24.16] - 2022-02-12

### Added

- Errors now contain the traceback as well as the error message in the result object.
- Added test for `_post_process` in `tests/covalent_dispatcher_tests/_core/execution_test.py`.

### Changed

- Post processing logic in `electron` and dispatcher now relies on the order of execution in the transport graph rather than node's function names to allow for a more reliable pairing of nodes and their outputs.

- Renamed `init_test.py` in `tests/covalent_dispatcher_tests/_core/` to `execution_test.py`.

### Removed

- `exclude_from_postprocess` list which contained some non executable node types removed since only executable nodes are post processed now.

## [0.24.15] - 2022-02-11

### Fixed

- If a user's configuration file does not have a needed exeutor parameter, the default parameter (defined in _shared_files/defaults.py) is used.
- Each executor plugin is no longer initialized upon the import of Covalent. This allows required parameters in executor plugins.

## Changed

- Upon updating the configuration data with a user's configuration file, the complete set is written back to file.

## Added

- Tests for the local and base executors.

## [0.24.14] - 2022-02-11

### Added

- UI: add dashboard cards
- UI: add scaling dots background

### Changed

- UI: reduce sidebar font sizes, refine color theme
- UI: refine scrollbar styling, show on container hover
- UI: format executor parameters as YAML code
- UI: update syntax highlighting scheme
- UI: update index.html description meta tag

## [0.24.13] - 2022-02-11

### Added

- Tests for covalent/_shared_files/config.py

## [0.24.12] - 2022-02-10

### Added

- CodeQL code analyzer

## [0.24.11] - 2022-02-10

### Added

- A new dictionary `_DEFAULT_CONSTRAINTS_DEPRECATED` in defaults.py

### Changed

- The `_DEFAULT_CONSTRAINT_VALUES` dictionary now only contains the `backend` argument

## [0.24.10] - 2022-02-09

### Fixed

- Sporadically failing workflow cancellation test in tests/workflow_stack_test.py

## [0.24.9] - 2022-02-09

## Changed

- Implementation of `_port_from_pid` in covalent_dispatcher/_cli/service.py.

## Added

- Unit tests for command line interface (CLI) functionalities in covalent_dispatcher/_cli/service.py and covalent_dispatcher/_cli/cli.py.

## [0.24.8] - 2022-02-07

### Fixed

- If a user's configuration file does not have a needed parameter, the default parameter (defined in _shared_files/defaults.py) is used.

## [0.24.7] - 2022-02-07

### Added

- Typing: Add Type hint `dispatch_info` parameter.
- Documentation: Updated the return_type description in docstring.

### Changed

- Typing: Change return type annotation to `Generator`.

## [0.24.6] - 2022-02-06

### Added

- Type hint to `deserialize` method of `TransportableObject` of `covalent/_workflow/transport.py`.

### Changed

- Description of `data` in `deserialize` method of `TransportableObject` of `covalent/_workflow/transport.py` from `The serialized transportable object` to `Cloudpickled function`.

## [0.24.5] - 2022-02-05

### Fixed

- Removed dependence on Sentinel module

## [0.24.4] - 2022-02-04

### Added

- Tests across multiple versions of Python and multiple operating systems
- Documentation reflecting supported configurations

## [0.24.3] - 2022-02-04

### Changed

- Typing: Use `bool` in place of `Optional[bool]` as type annotation for `develop` parameter in `covalent_dispatcher.service._graceful_start`
- Typing: Use `Any` in place of `Optional[Any]` as type annotation for `new_value` parameter in `covalent._shared_files.config.get_config`

## [0.24.2] - 2022-02-04

### Fixed

- Updated hyperlink of "How to get the results" from "./collection/query_electron_execution_result" to "./collection/query_multiple_lattice_execution_results" in "doc/source/how_to/index.rst".
- Updated hyperlink of "How to get the result of a particular electron" from "./collection/query_multiple_lattice_execution_results" to "./collection/query_electron_execution_result" in "doc/source/how_to/index.rst".

## [0.24.1] - 2022-02-04

### Changed

- Changelog entries are now required to have the current date to enforce ordering.

## [0.24.0] - 2022-02-03

### Added

- UI: log file output - display in Output tab of all available log file output
- UI: show lattice and electron inputs
- UI: display executor attributes
- UI: display error message on failed status for lattice and electron

### Changed

- UI: re-order sidebar sections according to latest figma designs
- UI: update favicon
- UI: remove dispatch id from tab title
- UI: fit new uuids
- UI: adjust theme text primary and secondary colors

### Fixed

- UI: auto-refresh result state on initial render of listing and graph pages
- UI: graph layout issues: truncate long electron/param names

## [0.23.0] - 2022-02-03

### Added

- Added `BaseDispatcher` class to be used for creating custom dispatchers which allow connection to a dispatcher server.
- `LocalDispatcher` inheriting from `BaseDispatcher` allows connection to a local dispatcher server running on the user's machine.
- Covalent only gives interface to the `LocalDispatcher`'s `dispatch` and `dispatch_sync` methods.
- Tests for both `LocalDispatcher` and `BaseDispatcher` added.

### Changed

- Switched from using `lattice.dispatch` and `lattice.dispatch_sync` to `covalent.dispatch` and `covalent.dispatch_sync`.
- Dispatcher address now is passed as a parameter (`dispatcher_addr`) to `covalent.dispatch` and `covalent.dispatch_sync` instead of a metadata field to lattice.
- Updated tests, how tos, and tutorials to use `covalent.dispatch` and `covalent.dispatch_sync`.
- All the contents of `covalent_dispatcher/_core/__init__.py` are moved to `covalent_dispatcher/_core/execution.py` for better organization. `__init__.py` only contains function imports which are needed by external modules.
- `dispatch`, `dispatch_sync` methods deprecated from `Lattice`.

### Removed

- `_server_dispatch` method removed from `Lattice`.
- `dispatcher` metadata field removed from `lattice`.

## [0.22.19] - 2022-02-03

### Fixed

- `_write_dispatch_to_python_file` isn't called each time a task is saved. It is now only called in the final save in `_run_planned_workflow` (in covalent_dispatcher/_core/__init__.py).

## [0.22.18] - 2022-02-03

### Fixed

- Added type information to result.py

## [0.22.17] - 2022-02-02

### Added

- Replaced `"typing.Optional"` with `"str"` in covalent/executor/base.py
- Added missing type hints to `get_dispatch_context` and `write_streams_to_file` in covalent/executor/base.py, BaseExecutor

## [0.22.16] - 2022-02-02

### Added

- Functions to check if UI and dispatcher servers are running.
- Tests for the `is_ui_running` and `is_server_running` in covalent_dispatcher/_cli/service.py.

## [0.22.15] - 2022-02-01

### Fixed

- Covalent CLI command `covalent purge` will now stop the servers before deleting all the pid files.

### Added

- Test for `purge` method in covalent_dispatcher/_cli/service.py.

### Removed

- Unused `covalent_dispatcher` import from covalent_dispatcher/_cli/service.py.

### Changed

- Moved `_config_manager` import from within the `purge` method to the covalent_dispatcher/_cli/service.py for the purpose of mocking in tests.

## [0.22.14] - 2022-02-01

### Added

- Type hint to `_server_dispatch` method in `covalent/_workflow/lattice.py`.

## [0.22.13] - 2022-01-26

### Fixed

- When the local executor's `log_stdout` and `log_stderr` config variables are relative paths, they should go inside the results directory. Previously that was queried from the config, but now it's queried from the lattice metadata.

### Added

- Tests for the corresponding functions in (`covalent_dispatcher/_core/__init__.py`, `covalent/executor/base.py`, `covalent/executor/executor_plugins/local.py` and `covalent/executor/__init__.py`) affected by the bug fix.

### Changed

- Refactored `_delete_result` in result manager to give the option of deleting the result parent directory.

## [0.22.12] - 2022-01-31

### Added

- Diff check in pypi.yml ensures correct files are packaged

## [0.22.11] - 2022-01-31

### Changed

- Removed codecov token
- Removed Slack notifications from feature branches

## [0.22.10] - 2022-01-29

### Changed

- Running tests, conda, and version workflows on pull requests, not just pushes

## [0.22.9] - 2022-01-27

### Fixed

- Fixing version check action so that it doesn't run on commits that are in develop
- Edited PR template so that markdown checklist appears properly

## [0.22.8] - 2022-01-27

### Fixed

- publish workflow, using `docker buildx` to build images for x86 and ARM, prepare manifest and push to ECR so that pulls will match the correct architecture.
- typo in CONTRIBUTING
- installing `gcc` in Docker image so Docker can build wheels for `dask` and other packages that don't provide ARM wheels

### Changed

- updated versions in `requirements.txt` for `matplotlib` and `dask`

## [0.22.7] - 2022-01-27

### Added

- `MANIFEST.in` did not have `covalent_dispatcher/_service` in it due to which the PyPi package was not being built correctly. Added the `covalent_dispatcher/_service` to the `MANIFEST.in` file.

### Fixed

- setuptools properly including data files during installation

## [0.22.6] - 2022-01-26

### Fixed

- Added service folder in covalent dispatcher to package.

## [0.22.5] - 2022-01-25

### Fixed

- `README.md` images now use master branch's raw image urls hosted on <https://github.com> instead of <https://raw.githubusercontent.com>. Also, switched image rendering from html to markdown.

## [0.22.4] - 2022-01-25

### Fixed

- dispatcher server app included in sdist
- raw image urls properly used

## [0.22.3] - 2022-01-25

### Fixed

- raw image urls used in readme

## [0.22.2] - 2022-01-25

### Fixed

- pypi upload

## [0.22.1] - 2022-01-25

### Added

- Code of conduct
- Manifest.in file
- Citation info
- Action to upload to pypi

### Fixed

- Absolute URLs used in README
- Workflow badges updated URLs
- `install_package_data` -> `include_package_data` in `setup.py`

## [0.22.0] - 2022-01-25

### Changed

- Using public ECR for Docker release

## [0.21.0] - 2022-01-25

### Added

- GitHub pull request templates

## [0.20.0] - 2022-01-25

### Added

- GitHub issue templates

## [0.19.0] - 2022-01-25

### Changed

- Covalent Beta Release

## [0.18.9] - 2022-01-24

### Fixed

- iframe in the docs landing page is now responsive

## [0.18.8] - 2022-01-24

### Changed

- Temporarily removed output tab
- Truncated dispatch id to fit left sidebar, add tooltip to show full id

## [0.18.7] - 2022-01-24

### Changed

- Many stylistic improvements to documentation, README, and CONTRIBUTING.

## [0.18.6] - 2022-01-24

### Added

- Test added to check whether an already decorated function works as expected with Covalent.
- `pennylane` package added to the `requirements-dev.txt` file.

### Changed

- Now using `inspect.signature` instead of `function.__code__` to get the names of function's parameters.

## [0.18.5] - 2022-01-21

### Fixed

- Various CI fixes, including rolling back regression in version validation, caching on s3 hosted badges, applying releases and tags correctly.

## [0.18.4] - 2022-01-21

### Changed

- Removed comments and unused functions in covalent_dispatcher
- `result_class.py` renamed to `result.py`

### Fixed

- Version was not being properly imported inside `covalent/__init__.py`
- `dispatch_sync` was not previously using the `results_dir` metadata field

### Removed

- Credentials in config
- `generate_random_filename_in_cache`
- `is_any_atom`
- `to_json`
- `show_subgraph` option in `draw`
- `calculate_node`

## [0.18.3] - 2022-01-20

### Fixed

- The gunicorn servers now restart more gracefully

## [0.18.2] - 2022-01-21

### Changed

- `tempdir` metadata field removed and replaced with `executor.local.cache_dir`

## [0.18.1] - 2022-01-11

## Added

- Concepts page

## [0.18.0] - 2022-01-20

### Added

- `Result.CANCELLED` status to represent the status of a cancelled dispatch.
- Condition to cancel the whole dispatch if any of the nodes are cancelled.
- `cancel_workflow` function which uses a shared variable provided by Dask (`dask.distributed.Variable`) in a dask client to inform nodes to stop execution.
- Cancel function for dispatcher server API which will allow the server to terminate the dispatch.
- How to notebook for cancelling a dispatched job.
- Test to verify whether cancellation of dispatched jobs is working as expected.
- `cancel` function is available as `covalent.cancel`.

### Changed

- In file `covalent/_shared_files/config.py` instead of using a variable to store and then return the config data, now directly returning the configuration.
- Using `fire_and_forget` to dispatch a job instead of a dictionary of Dask's `Future` objects so that we won't have to manage the lifecycle of those futures.
- The `test_run_dispatcher` test was changed to reflect that the dispatcher no longer uses a dictionary of future objects as it was not being utilized anywhere.

### Removed

- `with dask_client` context was removed as the client created in `covalent_dispatcher/_core/__init__.py` is already being used even without the context. Furthermore, it creates issues when that context is exited which is unnecessary at the first place hence not needed to be resolved.

## [0.17.5] - 2022-01-19

### Changed

- Results directory uses a relative path by default and can be overridden by the environment variable `COVALENT_RESULTS_DIR`.

## [0.17.4] - 2022-01-19

### Changed

- Executor parameters use defaults specified in config TOML
- If relative paths are supplied for stdout and stderr, those files are created inside the results directory

## [0.17.3] - 2022-01-18

### Added

- Sync function
- Covalent CLI tool can restart in developer mode

### Fixed

- Updated the UI address referenced in the README

## [0.17.2] - 2022-01-12

### Added

- Quantum gravity tutorial

### Changed

- Moved VERSION file to top level

## [0.17.1] - 2022-01-19

### Added

- `error` attribute was added to the results object to show which node failed and the reason behind it.
- `stdout` and `stderr` attributes were added to a node's result to store any stdout and stderr printing done inside an electron/node.
- Test to verify whether `stdout` and `stderr` are being stored in the result object.

### Changed

- Redesign of how `redirect_stdout` and `redirect_stderr` contexts in executor now work to allow storing their respective outputs.
- Executors now also return `stdout` and `stderr` strings, along with the execution output, so that they can be stored in their result object.

## [0.17.0] - 2022-01-18

### Added

- Added an attribute `__code__` to electron and lattice which is a copy of their respective function's `__code__` attribute.
- Positional arguments, `args`, are now merged with keyword arguments, `kwargs`, as close as possible to where they are passed. This was done to make sure we support both with minimal changes and without losing the name of variables passed.
- Tests to ensure usage of positional arguments works as intended.

### Changed

- Slight rework to how any print statements in lattice are sent to null.
- Changed `test_dispatcher_functional` in `basic_dispatcher_test.py` to account for the support of `args` and removed a an unnecessary `print` statement.

### Removed

- Removed `args` from electron's `init` as it wasn't being used anywhere.

## [0.16.1] - 2022-01-18

### Changed

- Requirement changed from `dask[complete]` to `dask[distributed]`.

## [0.16.0] - 2022-01-14

### Added

- New UI static demo build
- New UI toolbar functions - orientation, toggle params, minimap
- Sortable and searchable lattice name row

### Changed

- Numerous UI style tweaks, mostly around dispatches table states

### Fixed

- Node sidebar info now updates correctly

## [0.15.11] - 2022-01-18

### Removed

- Unused numpy requirement. Note that numpy is still being installed indirectly as other packages in the requirements rely on it.

## [0.15.10] - 2022-01-16

## Added

- How-to guide for Covalent dispatcher CLI.

## [0.15.9] - 2022-01-18

### Changed

- Switched from using human readable ids to using UUIDs

### Removed

- `human-id` package was removed along with its mention in `requirements.txt` and `meta.yaml`

## [0.15.8] - 2022-01-17

### Removed

- Code breaking text from CLI api documentation.
- Unwanted covalent_dispatcher rst file.

### Changed

- Installation of entire covalent_dispatcher instead of covalent_dispatcher/_service in setup.py.

## [0.15.7] - 2022-01-13

### Fixed

- Functions with multi-line or really long decorators are properly serialized in dispatch_source.py.
- Multi-line Covalent output is properly commented out in dispatch_source.py.

## [0.15.6] - 2022-01-11

### Fixed

- Sub-lattice functions are successfully serialized in the utils.py get_serialized_function_str.

### Added

- Function to scan utilized source files and return a set of imported modules (utils.get_imports_from_source)

## [0.15.5] - 2022-01-12

### Changed

- UI runs on port 47007 and the dispatcher runs on port 48008. This is so that when the servers are later merged, users continue using port 47007 in the browser.
- Small modifications to the documentation
- Small fix to the README

### Removed

- Removed a directory `generated` which was improperly added
- Dispatcher web interface
- sqlalchemy requirement

## [0.15.4] - 2022-01-11

### Changed

- In file `covalent/executor/base.py`, `pickle` was changed to `cloudpickle` because of its universal pickling ability.

### Added

- In docstring of `BaseExecutor`, a note was added specifying that `covalent` with its dependencies is assumed to be installed in the conda environments.
- Above note was also added to the conda env selector how-to.

## [0.15.3] - 2022-01-11

### Changed

- Replaced the generic `RuntimeError` telling users to check if there is an object manipulation taking place inside the lattice to a simple warning. This makes the original error more visible.

## [0.15.2] - 2022-01-11

### Added

- If condition added for handling the case where `__getattr__` of an electron is accessed to detect magic functions.

### Changed

- `ActiveLatticeManager` now subclasses from `threading.local` to make it thread-safe.
- `ValueError` in the lattice manager's `claim` function now also shows the name of the lattice that is currently claimed.
- Changed docstring of `ActiveLatticeManager` to note that now it is thread-safe.
- Sublattice dispatching now no longer deletes the result object file and is dispatched normally instead of in a serverless manner.
- `simulate_nitrogen_and_copper_slab_interaction.ipynb` notebook tutorial now does normal dispatching as well instead of serverless dispatching. Also, now 7 datapoints will be shown instead of 10 earlier.

## [0.15.1] - 2022-01-11

### Fixed

- Passing AWS credentials to reusable workflows as a secret

## [0.15.0] - 2022-01-10

### Added

- Action to push development image to ECR

### Changed

- Made the publish action reusable and callable

## [0.14.1] - 2022-01-02

### Changed

- Updated the README
- Updated classifiers in the setup.py file
- Massaged some RTD pages

## [0.14.0] - 2022-01-07

### Added

- Action to push static UI to S3

## [0.13.2] - 2022-01-07

### Changed

- Completed new UI design work

## [0.13.1] - 2022-01-02

### Added

- Added eventlet requirement

### Changed

- The CLI tool can now manage the UI flask server as well
- [Breaking] The CLI option `-t` has been changed to `-d`, which starts the servers in developer mode and exposes unit tests to the server.

## [0.13.0] - 2022-01-01

### Added

- Config manager in `covalent/_shared_files/config.py`
- Default location for the main config file can be overridden using the environment variable `COVALENT_CONFIG_DIR`
- Ability to set and get configuration using `get_config` and `set_config`

### Changed

- The flask servers now reference the config file
- Defaults reference the config file

### Fixed

- `ValueError` caught when running `covalent stop`
- One of the functional tests was using a malformed path

### Deprecated

- The `electron.to_json` function
- The `generate_random_filename_in_cache` function

### Removed

- The `get_api_token` function

## [0.12.13] - 2022-01-04

## Removed

- Tutorial section headings

## Fixed

- Plot background white color

## [0.12.12] - 2022-01-06

### Fixed

- Having a print statement inside electron and lattice code no longer causes the workflow to fail.

## [0.12.11] - 2022-01-04

### Added

- Completed UI feature set for first release

### Changed

- UI server result serialization improvements
- UI result update webhook no longer fails on request exceptions, logs warning intead

## [0.12.10] - 2021-12-17

### Added

- Astrophysics tutorial

## [0.12.9] - 2022-01-04

### Added

- Added `get_all_node_results` method in `result_class.py` to return result of all node executions.

- Added `test_parallelilization` test to verify whether the execution is now being achieved in parallel.

### Changed

- Removed `LocalCluster` cluster creation usage to a simple `Client` one from Dask.

- Removed unnecessary `to_run` function as we no longer needed to run execution through an asyncio loop.

- Removed `async` from function definition of previously asynchronous functions, `_run_task`, `_run_planned_workflow`, `_plan_workflow`, and `_run_workflow`.

- Removed `uvloop` from requirements.

- Renamed `test_get_results` to `test_get_result`.

- Reran the how to notebooks where execution time was mentioned.

- Changed how `dispatch_info` context manager was working to account for multiple nodes accessing it at the same time.

## [0.12.8] - 2022-01-02

### Changed

- Changed the software license to GNU Affero 3.0

### Removed

- `covalent-ui` directory

## [0.12.7] - 2021-12-29

### Fixed

- Gunicorn logging now uses the `capture-output` flag instead of redirecting stdout and stderr

## [0.12.6] - 2021-12-23

### Changed

- Cleaned up the requirements and moved developer requirements to a separate file inside `tests`

## [0.12.5] - 2021-12-16

### Added

- Conda build CI job

## [0.12.4] - 2021-12-23

### Changed

- Gunicorn server now checks for port availability before starting

### Fixed

- The `covalent start` function now prints the correct port if the server is already running.

## [0.12.3] - 2021-12-14

### Added

- Covalent tutorial comparing quantum support vector machines with support vector machine algorithms implemented in qiskit and scikit-learn.

## [0.12.2] - 2021-12-16

### Fixed

- Now using `--daemon` in gunicorn to start the server, which was the original intention.

## [0.12.1] - 2021-12-16

### Fixed

- Removed finance references from docs
- Fixed some other small errors

### Removed

- Removed one of the failing how-to tests from the functional test suite

## [0.12.0] - 2021-12-16

### Added

- Web UI prototype

## [0.11.1] - 2021-12-14

### Added

- CLI command `covalent status` shows port information

### Fixed

- gunicorn management improved

## [0.11.0] - 2021-12-14

### Added

- Slack notifications for test status

## [0.10.4] - 2021-12-15

### Fixed

- Specifying a non-default results directory in a sub-lattice no longer causes a failure in lattice execution.

## [0.10.3] - 2021-12-14

### Added

- Functional tests for how-to's in documentation

### Changed

- Moved example script to a functional test in the pipeline
- Added a test flag to the CLI tool

## [0.10.2] - 2021-12-14

### Fixed

- Check that only `kwargs` without any default values in the workflow definition need to be passed in `lattice.draw(ax=ax, **kwargs)`.

### Added

- Function to check whether all the parameters without default values for a callable function has been passed added to shared utils.

## [0.10.1] - 2021-12-13

### Fixed

- Content and style fixes for getting started doc.

## [0.10.0] - 2021-12-12

### Changed

- Remove all imports from the `covalent` to the `covalent_dispatcher`, except for `_dispatch_serverless`
- Moved CLI into `covalent_dispatcher`
- Moved executors to `covalent` directory

## [0.9.1] - 2021-12-13

### Fixed

- Updated CONTRIBUTING to clarify docstring style.
- Fixed docstrings for `calculate_node` and `check_constraint_specific_sum`.

## [0.9.0] - 2021-12-10

### Added

- `prefix_separator` for separating non-executable node types from executable ones.

- `subscript_prefix`, `generator_prefix`, `sublattice_prefix`, `attr_prefix` for prefixes of subscripts, generators,
  sublattices, and attributes, when called on an electron and added to the transport graph.

- `exclude_from_postprocess` list of prefixes to denote those nodes which won't be used in post processing the workflow.

- `__int__()`, `__float__()`, `__complex__()` for converting a node to an integer, float, or complex to a value of 0 then handling those types in post processing.

- `__iter__()` generator added to Electron for supporting multiple return values from an electron execution.

- `__getattr__()` added to Electron for supporting attribute access on the node output.

- `__getitem__()` added to Electron for supporting subscripting on the node output.

- `electron_outputs` added as an attribute to lattice.

### Changed

- `electron_list_prefix`, `electron_dict_prefix`, `parameter_prefix` modified to reflect new way to assign prefixes to nodes.

- In `build_graph` instead of ignoring all exceptions, now the exception is shown alongwith the runtime error notifying that object manipulation should be avoided inside a lattice.

- `node_id` changed to `self.node_id` in Electron's `__call__()`.

- `parameter` type electrons now have the default metadata instead of empty dictionary.

- Instead of deserializing and checking whether a sublattice is there, now a `sublattice_prefix` is used to denote when a node is a sublattice.

- In `dispatcher_stack_test`, `test_dispatcher_flow` updated to indicate the new use of `parameter_prefix`.

### Fixed

- When an execution fails due to something happening in `run_workflow`, then result object's status is now failed and the object is saved alongwith throwing the appropriate exception.

## [0.8.5] - 2021-12-10

### Added

- Added tests for choosing specific executors inside electron initialization.
- Added test for choosing specific Conda environments inside electron initialization.

## [0.8.4] - 2021-12-10

### Changed

- Removed _shared_files directory and contents from covalent_dispatcher. Logging in covalent_dispatcher now uses the logger in covalent/_shared_files/logging.py.

## [0.8.3] - 2021-12-10

### Fixed

- Decorator symbols were added to the pseudo-code in the quantum chemistry tutorial.

## [0.8.2] - 2021-12-06

### Added

- Quantum chemistry tutorial.

## [0.8.1] - 2021-12-08

### Added

- Docstrings with typehints for covalent dispatcher functions added.

### Changed

- Replaced `node` to `node_id` in `electron.py`.

- Removed unnecessary `enumerate` in `covalent_dispatcher/_core/__init__.py`.

- Removed `get_node_device_mapping` function from `covalent_dispatcher/_core/__init__.py`
  and moved the definition to directly add the mapping to `workflow_schedule`.

- Replaced iterable length comparison for `executor_specific_exec_cmds` from `if len(executor_specific_exec_cmds) > 0`
  to `if executor_specific_exec_cmds`.

## [0.8.0] - 2021-12-03

### Added

- Executors can now accept the name of a Conda environment. If that environment exists, the operations of any electron using that executor are performed in that Conda environment.

## [0.7.6] - 2021-12-02

### Changed

- How to estimate lattice execution time has been renamed to How to query lattice execution time.
- Change result querying syntax in how-to guides from `lattice.get_result` to
  `covalent.get_result`.
- Choose random port for Dask dashboard address by setting `dashboard_address` to ':0' in
  `LocalCluster`.

## [0.7.5] - 2021-12-02

### Fixed

- "Default" executor plugins are included as part of the package upon install.

## [0.7.4] - 2021-12-02

### Fixed

- Upgraded dask to 2021.10.0 based on a vulnerability report

## [0.7.3] - 2021-12-02

### Added

- Transportable object tests
- Transport graph tests

### Changed

- Variable name node_num to node_id
- Variable name node_idx to node_id

### Fixed

- Transport graph `get_dependencies()` method return type was changed from Dict to List

## [0.7.2] - 2021-12-01

### Fixed

- Date handling in changelog validation

### Removed

- GitLab CI YAML

## [0.7.1] - 2021-12-02

### Added

- A new parameter to a node's result called `sublattice_result` is added.
  This will be of a `Result` type and will contain the result of that sublattice's
  execution. If a normal electron is executed, this will be `None`.

- In `_delete_result` function in `results_manager.py`, an empty results directory
  will now be deleted.

- Name of a sublattice node will also contain `(sublattice)`.

- Added `_dispatch_sync_serverless` which synchronously dispatches without a server
  and waits for a result to be returned. This is the method used to dispatch a sublattice.

- Test for sublatticing is added.

- How-to guide added for sublatticing explaining the new features.

### Changed

- Partially changed `draw` function in `lattice.py` to also draw the subgraph
  of the sublattice when drawing the main graph of the lattice. The change is
  incomplete as we intend to add this feature later.

- Instead of returning `plt`, `draw` now returns the `ax` object.

- `__call__` function in `lattice.py` now runs the lattice's function normally
  instead of dispatching it.

- `_run_task` function now checks whether current node is a sublattice and acts
  accordingly.

### Fixed

- Unnecessary lines to rename the node's name in `covalent_dispatcher/_core/__init__.py` are removed.

- `test_electron_takes_nested_iterables` test was being ignored due to a spelling mistake. Fixed and
  modified to follow the new pattern.

## [0.7.0] - 2021-12-01

### Added

- Electrons can now accept an executor object using the "backend" keyword argument. "backend" can still take a string naming the executor module.
- Electrons and lattices no longer have Slurm metadata associated with the executor, as that information should be contained in the executor object being used as an input argument.
- The "backend" keyword can still be a string specifying the executor module, but only if the executor doesn't need any metadata.
- Executor plugin classes are now directly available to covalent, eg: covalent.executor.LocalExecutor().

## [0.6.7] - 2021-12-01

### Added

- Docstrings without examples for all the functions in core covalent.
- Typehints in those functions as well.
- Used `typing.TYPE_CHECKING` to prevent cyclic imports when writing typehints.

### Changed

- `convert_to_lattice_function` renamed to `convert_to_lattice_function_call`.
- Context managers now raise a `ValueError` instead of a generic `Exception`.

## [0.6.6] - 2021-11-30

### Fixed

- Fixed the version used in the documentation
- Fixed the badge URLs to prevent caching

## [0.6.5] - 2021-11-30

### Fixed

- Broken how-to links

### Removed

- Redundant lines from .gitignore
- *.ipynb from .gitignore

## [0.6.4] - 2021-11-30

### Added

- How-to guides for workflow orchestration.
  - How to construct an electron
  - How to construct a lattice
  - How to add an electron to lattice
  - How to visualize the lattice
  - How to add constraints to lattices
- How-to guides for workflow and subtask execution.
  - How to execute individual electrons
  - How to execute a lattice
  - How to execute multiple lattices
- How-to guides for status querying.
  - How to query electron execution status
  - How to query lattice execution status
  - How to query lattice execution time
- How-to guides for results collection
  - How to query electron execution results
  - How to query lattice execution results
  - How to query multiple lattice execution results
- Str method for the results object.

### Fixed

- Saving the electron execution status when the subtask is running.

## [0.6.3] - 2021-11-29

### Removed

- JWT token requirement.
- Covalent dispatcher login requirement.
- Update covalent login reference in README.md.
- Changed the default dispatcher server port from 5000 to 47007.

## [0.6.2] - 2021-11-28

### Added

- Github action for tests and coverage
- Badges for tests and coverage
- If tests pass then develop is pushed to master
- Add release action which tags and creates a release for minor version upgrades
- Add badges action which runs linter, and upload badges for version, linter score, and platform
- Add publish action (and badge) which builds a Docker image and uploads it to the AWS ECR

## [0.6.1] - 2021-11-27

### Added

- Github action which checks version increment and changelog entry

## [0.6.0] - 2021-11-26

### Added

- New Covalent RTD theme
- sphinx extension sphinx-click for CLI RTD
- Sections in RTD
- init.py in both covalent-dispatcher logger module and cli module for it to be importable in sphinx

### Changed

- docutils version that was conflicting with sphinx

### Removed

- Old aq-theme

## [0.5.1] - 2021-11-25

### Added

- Integration tests combining both covalent and covalent-dispatcher modules to test that
  lattice workflow are properly planned and executed.
- Integration tests for the covalent-dispatcher init module.
- pytest-asyncio added to requirements.

## [0.5.0] - 2021-11-23

### Added

- Results manager file to get results from a file, delete a result, and redispatch a result object.
- Results can also be awaited to only return a result if it has either been completed or failed.
- Results class which is used to store the results with all the information needed to be used again along with saving the results to a file functionality.
- A result object will be a mercurial object which will be updated by the dispatcher and saved to a file throughout the dispatching and execution parts.
- Direct manipulation of the transport graph inside a result object takes place.
- Utility to convert a function definition string to a function and vice-versa.
- Status class to denote the status of a result object and of each node execution in the transport graph.
- Start and end times are now also stored for each node execution as well as for the whole dispatch.
- Logging of `stdout` and `stderr` can be done by passing in the `log_stdout`, `log_stderr` named metadata respectively while dispatching.
- In order to get the result of a certain dispatch, the `dispatch_id`, the `results_dir`, and the `wait` parameter can be passed in. If everything is default, then only the dispatch id is required, waiting will not be done, and the result directory will be in the current working directory with folder name as `results/` inside which every new dispatch will have a new folder named according to their respective dispatch ids, containing:
  - `result.pkl` - (Cloud)pickled result object.
  - `result_info.yaml` - yaml file with high level information about the result and its execution.
  - `dispatch_source.py` - python file generated, containing the original function definitions of lattice and electrons which can be used to dispatch again.

### Changed

- `logfile` named metadata is now `slurm_logfile`.
- Instead of using `jsonpickle`, `cloudpickle` is being used everywhere to maintain consistency.
- `to_json` function uses `json` instead of `jsonpickle` now in electron and lattice definitions.
- `post_processing` moved to the dispatcher, so the dispatcher will now store a finished execution result in the results folder as specified by the user with no requirement of post processing it from the client/user side.
- `run_task` function in dispatcher modified to check if a node has completed execution and return it if it has, else continue its execution. This also takes care of cases if the server has been closed mid execution, then it can be started again from the last saved state, and the user won't have to wait for the whole execution.
- Instead of passing in the transport graph and dispatch id everywhere, the result object is being passed around, except for the `asyncio` part where the dispatch id and results directory is being passed which afterwards lets the core dispatcher know where to get the result object from and operate on it.
- Getting result of parent node executions of the graph, is now being done using the result object's graph. Storing of each execution's result is also done there.
- Tests updated to reflect the changes made. They are also being run in a serverless manner.

### Removed

- `LatticeResult` class removed.
- `jsonpickle` requirement removed.
- `WorkflowExecutionResult`, `TaskExecutionResult`, and `ExecutionError` singleton classes removed.

### Fixed

- Commented out the `jwt_required()` part in `covalent-dispatcher/_service/app.py`, may be removed in later iterations.
- Dispatcher server will now return the error message in the response of getting result if it fails instead of sending every result ever as a response.

## [0.4.3] - 2021-11-23

### Added

- Added a note in Known Issues regarding port conflict warning.

## [0.4.2] - 2021-11-24

### Added

- Added badges to README.md

## [0.4.1] - 2021-11-23

### Changed

- Removed old coverage badge and fixed the badge URL

## [0.4.0] - 2021-11-23

### Added

- Codecov integrations and badge

### Fixed

- Detached pipelines no longer created

## [0.3.0] - 2021-11-23

### Added

- Wrote a Code of Conduct based on <https://www.contributor-covenant.org/>
- Added installation and environment setup details in CONTRIBUTING
- Added Known Issues section to README

## [0.2.0] - 2021-11-22

### Changed

- Removed non-open-source executors from Covalent. The local SLURM executor is now
- a separate repo. Executors are now plugins.

## [0.1.0] - 2021-11-19

### Added

- Pythonic CLI tool. Install the package and run `covalent --help` for a usage description.
- Login and logout functionality.
- Executor registration/deregistration skeleton code.
- Dispatcher service start, stop, status, and restart.

### Changed

- JWT token is stored to file instead of in an environment variable.
- The Dask client attempts to connect to an existing server.

### Removed

- Removed the Bash CLI tool.

### Fixed

- Version assignment in the covalent init file.

## [0.0.3] - 2021-11-17

### Fixed

- Fixed the Dockerfile so that it runs the dispatcher server from the covalent repo.

## [0.0.2] - 2021-11-15

### Changed

- Single line change in ci script so that it doesn't exit after validating the version.
- Using `rules` in `pytest` so that the behavior in test stage is consistent.

## [0.0.1] - 2021-11-15

### Added

- CHANGELOG.md to track changes (this file).
- Semantic versioning in VERSION.
- CI pipeline job to enforce versioning.<|MERGE_RESOLUTION|>--- conflicted
+++ resolved
@@ -11,25 +11,23 @@
 
 - Electrons will inherit the lattice executors.
 
-### Added 
+### Added
 
 - Sublattices inherit the parent lattice executor.
 
 ### Docs
 
-<<<<<<< HEAD
-- Added "Quick Start" guide.
-- Modified and moved "Getting Started" to "Installation from Source".
-- Corrected some API class names in headers.
-- Added an executors-and-UI graphic.
-=======
+
 - Added DNN tutorial
 - Updated AWS Plugins install instructions
 - Updated AWS Plugins documentation (minor fixes)
 - Rewrote intro material in README.
 - Changed "Citation" in the README.
 - Renamed "Release Notes" to "What's New?" in the README. Updated What's New with a description of the newest GUI functionality.
->>>>>>> dc63c180
+- Added "Quick Start" guide.
+- Modified and moved "Getting Started" to "Installation from Source".
+- Corrected some API class names in headers.
+- Added an executors-and-UI graphic.
 
 ## [0.208.0-rc.0] - 2022-11-05
 
