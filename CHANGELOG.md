--- conflicted
+++ resolved
@@ -7,11 +7,10 @@
 
 ## [UNRELEASED]
 
-<<<<<<< HEAD
 ### Docs
 
 - Added `covalent db` cli command to API section of RTD
-=======
+
 ### Fixed
 
 - Fixed postprocessing workflows that return an electron with an incoming wait_for edge
@@ -310,7 +309,6 @@
 
 - `DevDataStore` class from `datastore.py`
 - workflows manager
->>>>>>> 1211d085
 
 ## [0.160.1] - 2022-08-02
 
