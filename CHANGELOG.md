--- conflicted
+++ resolved
@@ -7,11 +7,10 @@
 
 ## [UNRELEASED]
 
-<<<<<<< HEAD
 ### Fixed
 
 - Adding maximum number of retries and timeout parameter to the get result http call.
-=======
+
 ### Operations
 
 - Made Santosh the sole owner of `/docs`
@@ -26,7 +25,6 @@
 ### Added
 
 - Initialize database tables when the covalent server is started.
->>>>>>> 62c0787b
 
 ## [0.149.0] - 2022-07-21
 
