--- conflicted
+++ resolved
@@ -7,11 +7,10 @@
 
 ## [UNRELEASED]
 
-<<<<<<< HEAD
 ### Added
 
 - Introduce new db models and object store backends
-=======
+
 ### Operations
 
 - Syntax fix in hotfix.yml
@@ -31,7 +30,6 @@
 ### Changed
 
 - Changed eventsource version on webapp package-lock file.
->>>>>>> 7063fe96
 
 ### Docs
 
