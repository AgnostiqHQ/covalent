# Changelog

All notable changes to this project will be documented in this file.

The format is based on [Keep a Changelog](https://keepachangelog.com/en/1.0.0/),
and this project adheres to [Semantic Versioning](https://semver.org/spec/v2.0.0.html).

## [UNRELEASED]

<<<<<<< HEAD
### Changed

- Modified `_DEFAULT_CONSTRAINT_VALUES` to a dataclass called `DefaultMetadataValues`, it is still used as a dictionary everywhere (named `DEFAULT_METADATA_VALUES` instead) but in an object-like manner.

- Modified `_DEFAULT_CONFIG` to also be a dataclass called `DefaultConfig`, which is initialized whenever needed and used like a dictionary (named `DEFAULT_CONFIG`).

- `ConfigManager` is now thread safe since it is initialized whenever needed instead of one object being accessed by multiple processes/threads leading to corruption of the config file.

- Using `contextlib.supress` to ignore `psutil.NoSuchProcess` errors instead of `try/except` with `pass`.

### Added

- Factory functions to generate configurations and default metadata at the time when required. This is because certain values like default executors are only determined when the covalent server starts.

- Respecting the configuration options like default executor, no. of workers, developer mode, etc. when restarting the server.

### Removed

- Deprecated `_DEFAULT_CONSTRAINTS_DEPRECATED` removed.
- Confusing `click` argument `no-cluster` instead of flag `--no-cluster` removed; this was also partially responsible for unexpected behaviour with using `no-cluster` option when starting covalent.

### Tests

- Updated tests to reflect above changes.
=======
### Added

- Added alembic migrations script for DB schema v12

### Docs

- Updated AWS Lambda plugin rtd with mention to its limitations.
>>>>>>> ed89e441

## [0.197.0] - 2022-09-08

### Authors

- Will Cunningham <wjcunningham7@users.noreply.github.com>
- Co-authored-by: Scott Wyman Neagle <scott@agnostiq.ai>
- Alejandro Esquivel <ae@alejandro.ltd>
- Co-authored-by: Will Cunningham <wjcunningham7@gmail.com>
- Aravind-psiog <100823292+Aravind-psiog@users.noreply.github.com>
- Faiyaz Hasan <faiyaz@agnostiq.ai>
- Co-authored-by: Venkat Bala <venkat@agnostiq.ai>
- Prasanna Venkatesh <54540812+Prasy12@users.noreply.github.com>
- Co-authored-by: Amalan Jenicious F <amalan.jenicious@psiog.com>
- Okechukwu  Emmanuel Ochia <okechukwu@agnostiq.ai>
- Co-authored-by: pre-commit-ci[bot] <66853113+pre-commit-ci[bot]@users.noreply.github.com>
- Casey Jao <casey@agnostiq.ai>


### Fixed

- Fixed missing lattice and result object attributes after rehydrating from datastore.

### Changed

- Implemented v12 of the DB schema

### Tests

- Enhanced DB tests to check faithfulness of persist and rehydrate operations

### Docs

- Added credential management page

## [0.196.0] - 2022-09-07

### Authors

- Will Cunningham <wjcunningham7@users.noreply.github.com>
- Co-authored-by: Scott Wyman Neagle <scott@agnostiq.ai>
- Alejandro Esquivel <ae@alejandro.ltd>
- Co-authored-by: Will Cunningham <wjcunningham7@gmail.com>
- Aravind-psiog <100823292+Aravind-psiog@users.noreply.github.com>
- Faiyaz Hasan <faiyaz@agnostiq.ai>
- Co-authored-by: Venkat Bala <venkat@agnostiq.ai>
- Prasanna Venkatesh <54540812+Prasy12@users.noreply.github.com>
- Co-authored-by: Amalan Jenicious F <amalan.jenicious@psiog.com>
- Okechukwu  Emmanuel Ochia <okechukwu@agnostiq.ai>
- Co-authored-by: pre-commit-ci[bot] <66853113+pre-commit-ci[bot]@users.noreply.github.com>
- Casey Jao <casey@agnostiq.ai>


### Changed

- Sublattices are now run completely internally, without any HTTP calls.
- Lattice-level metadata is persisted atomically for sublattices.

## [0.195.0] - 2022-09-06

### Authors

- Will Cunningham <wjcunningham7@users.noreply.github.com>
- Co-authored-by: Scott Wyman Neagle <scott@agnostiq.ai>
- Alejandro Esquivel <ae@alejandro.ltd>
- Co-authored-by: Will Cunningham <wjcunningham7@gmail.com>
- Aravind-psiog <100823292+Aravind-psiog@users.noreply.github.com>
- Faiyaz Hasan <faiyaz@agnostiq.ai>
- Co-authored-by: Venkat Bala <venkat@agnostiq.ai>
- Prasanna Venkatesh <54540812+Prasy12@users.noreply.github.com>
- Co-authored-by: Amalan Jenicious F <amalan.jenicious@psiog.com>
- Okechukwu  Emmanuel Ochia <okechukwu@agnostiq.ai>
- Co-authored-by: pre-commit-ci[bot] <66853113+pre-commit-ci[bot]@users.noreply.github.com>
- Casey Jao <casey@agnostiq.ai>


### Changed

- `import covalent` no longer pulls in the server components

### Operations

- Fixed `tests.yml` where `RECOMMENDED_PLATFORM` was not properly set

## [0.194.0] - 2022-09-06

### Authors

- Will Cunningham <wjcunningham7@users.noreply.github.com>
- Co-authored-by: Scott Wyman Neagle <scott@agnostiq.ai>
- Alejandro Esquivel <ae@alejandro.ltd>
- Co-authored-by: Will Cunningham <wjcunningham7@gmail.com>
- Aravind-psiog <100823292+Aravind-psiog@users.noreply.github.com>
- Faiyaz Hasan <faiyaz@agnostiq.ai>
- Co-authored-by: Venkat Bala <venkat@agnostiq.ai>
- Prasanna Venkatesh <54540812+Prasy12@users.noreply.github.com>
- Co-authored-by: Amalan Jenicious F <amalan.jenicious@psiog.com>
- Okechukwu  Emmanuel Ochia <okechukwu@agnostiq.ai>
- Co-authored-by: pre-commit-ci[bot] <66853113+pre-commit-ci[bot]@users.noreply.github.com>
- Casey Jao <casey@agnostiq.ai>


### Operations

- Added a workflow which checks for missing or extra requirements
- Added pycln to pre-commit hooks #867

### Removed

- PyYAML
- tailer

## [0.193.0] - 2022-09-06

### Authors

- Will Cunningham <wjcunningham7@users.noreply.github.com>
- Co-authored-by: Scott Wyman Neagle <scott@agnostiq.ai>
- Alejandro Esquivel <ae@alejandro.ltd>
- Co-authored-by: Will Cunningham <wjcunningham7@gmail.com>
- Aravind-psiog <100823292+Aravind-psiog@users.noreply.github.com>
- Faiyaz Hasan <faiyaz@agnostiq.ai>
- Co-authored-by: Venkat Bala <venkat@agnostiq.ai>
- Prasanna Venkatesh <54540812+Prasy12@users.noreply.github.com>
- Co-authored-by: Amalan Jenicious F <amalan.jenicious@psiog.com>
- Okechukwu  Emmanuel Ochia <okechukwu@agnostiq.ai>
- Co-authored-by: pre-commit-ci[bot] <66853113+pre-commit-ci[bot]@users.noreply.github.com>
- Casey Jao <casey@agnostiq.ai>


### Changed

- Refactored executor base classes

### Operations

- pre-commit autoupdate

## [0.192.0] - 2022-09-02

### Authors

- Will Cunningham <wjcunningham7@users.noreply.github.com>
- Co-authored-by: Scott Wyman Neagle <scott@agnostiq.ai>
- Alejandro Esquivel <ae@alejandro.ltd>
- Co-authored-by: Will Cunningham <wjcunningham7@gmail.com>
- Aravind-psiog <100823292+Aravind-psiog@users.noreply.github.com>
- Faiyaz Hasan <faiyaz@agnostiq.ai>
- Co-authored-by: Venkat Bala <venkat@agnostiq.ai>
- Prasanna Venkatesh <54540812+Prasy12@users.noreply.github.com>
- Co-authored-by: Amalan Jenicious F <amalan.jenicious@psiog.com>
- Okechukwu  Emmanuel Ochia <okechukwu@agnostiq.ai>
- Co-authored-by: pre-commit-ci[bot] <66853113+pre-commit-ci[bot]@users.noreply.github.com>


### Changed

- Modified how `no_cluster` is passed to `app.py` from the CLI

## [0.191.0] - 2022-09-01

### Authors

- Will Cunningham <wjcunningham7@users.noreply.github.com>
- Co-authored-by: Scott Wyman Neagle <scott@agnostiq.ai>
- Alejandro Esquivel <ae@alejandro.ltd>
- Co-authored-by: Will Cunningham <wjcunningham7@gmail.com>
- Aravind-psiog <100823292+Aravind-psiog@users.noreply.github.com>
- Faiyaz Hasan <faiyaz@agnostiq.ai>
- Co-authored-by: Venkat Bala <venkat@agnostiq.ai>
- Prasanna Venkatesh <54540812+Prasy12@users.noreply.github.com>
- Co-authored-by: Amalan Jenicious F <amalan.jenicious@psiog.com>
- Okechukwu  Emmanuel Ochia <okechukwu@agnostiq.ai>
- Co-authored-by: pre-commit-ci[bot] <66853113+pre-commit-ci[bot]@users.noreply.github.com>


### Added

- Implementation of RemoteExecutor

## [0.190.0] - 2022-09-01

### Authors

- Will Cunningham <wjcunningham7@users.noreply.github.com>
- Co-authored-by: Scott Wyman Neagle <scott@agnostiq.ai>
- Alejandro Esquivel <ae@alejandro.ltd>
- Co-authored-by: Will Cunningham <wjcunningham7@gmail.com>
- Aravind-psiog <100823292+Aravind-psiog@users.noreply.github.com>
- Faiyaz Hasan <faiyaz@agnostiq.ai>
- Co-authored-by: Venkat Bala <venkat@agnostiq.ai>
- Prasanna Venkatesh <54540812+Prasy12@users.noreply.github.com>
- Co-authored-by: Amalan Jenicious F <amalan.jenicious@psiog.com>
- Okechukwu  Emmanuel Ochia <okechukwu@agnostiq.ai>


### Changed

- Renamed `BaseAsyncExecutor` and its references to `AsyncBaseExecutor`.

## [0.189.0] - 2022-08-31

### Authors

- Will Cunningham <wjcunningham7@users.noreply.github.com>
- Co-authored-by: Scott Wyman Neagle <scott@agnostiq.ai>
- Alejandro Esquivel <ae@alejandro.ltd>
- Co-authored-by: Will Cunningham <wjcunningham7@gmail.com>
- Aravind-psiog <100823292+Aravind-psiog@users.noreply.github.com>
- Faiyaz Hasan <faiyaz@agnostiq.ai>
- Co-authored-by: Venkat Bala <venkat@agnostiq.ai>
- Prasanna Venkatesh <54540812+Prasy12@users.noreply.github.com>
- Co-authored-by: Amalan Jenicious F <amalan.jenicious@psiog.com>


### Added

- Added capability to take screenshot of the graph with covalent logo on the GUI.

### Operations

- Changed the environment switches in tests.yml to be `true`/empty instead of 1/0

- Adding `benchmark.yml` workflow

### Tests

- Adding scripts in `tests/stress_tests/benchmarks`

## [0.188.0] - 2022-08-31

### Authors

- Will Cunningham <wjcunningham7@users.noreply.github.com>
- Co-authored-by: Scott Wyman Neagle <scott@agnostiq.ai>
- Alejandro Esquivel <ae@alejandro.ltd>
- Co-authored-by: Will Cunningham <wjcunningham7@gmail.com>
- Aravind-psiog <100823292+Aravind-psiog@users.noreply.github.com>


### Added

- Created a prototype of a production Dockerfile
- The old Dockerfile has been moved to Dockerfile.dev

### Docs

- Added read the docs for user interface
- Added db schema migration error guide in RTD
- Removed `get_data_store` from quantum chemistry tutorial #1046

### Operations

- Front-end test coverage measured and reported in CI
- Added reusable version action

## [0.187.0] - 2022-08-28

### Authors

- Prasanna Venkatesh <54540812+Prasy12@users.noreply.github.com>
- Co-authored-by: Kamalesh-suresh <kamalesh.suresh@psiog.com>
- Co-authored-by: Amalan Jenicious F <amalan.jenicious@psiog.com>
- Co-authored-by: pre-commit-ci[bot] <66853113+pre-commit-ci[bot]@users.noreply.github.com>

### Tests

- Fixed `test_using_executor_names` and `test_internal_sublattice_dispatch` tests to also work with `--no-cluster` option.

### Added

- Added test cases for front-end react components.

## [0.186.0] - 2022-08-25

### Authors

- Sankalp Sanand <sankalp@agnostiq.ai>
- Co-authored-by: Alejandro Esquivel <ae@alejandro.ltd>
- Venkat Bala <venkat@agnostiq.ai>
- Okechukwu  Emmanuel Ochia <okechukwu@agnostiq.ai>
- Co-authored-by: pre-commit-ci[bot] <66853113+pre-commit-ci[bot]@users.noreply.github.com>
- Co-authored-by: Will Cunningham <wjcunningham7@gmail.com>
- Co-authored-by: Scott Wyman Neagle <scott@agnostiq.ai>
- Venkat Bala <15014089+venkatBala@users.noreply.github.com>
- Aravind-psiog <100823292+Aravind-psiog@users.noreply.github.com>
- Co-authored-by: Kamalesh-suresh <kamalesh.suresh@psiog.com>
- Co-authored-by: Prasy12 <prasanna.venkatesh@psiog.com>

### Operations

- Fix conditional logic around dumping of `covalent` logs to stdout in test workflows
- Build test matrix by parsing configs from json
- Dump covalent logs if any of the tests step fail
- changed-files action uses the proper sha in version.yml

### Docs

- Added RTD and header for the AWS EC2 executor plugin.
- Refactored tutorials for better organization

### Added

- Added executor label, node id and node type to graph node UI

### Changed

- Runtime has been modified to be more precise on the lattice and electron sidebar

## [0.185.0] - 2022-08-23

### Authors

- Sankalp Sanand <sankalp@agnostiq.ai>
- Co-authored-by: Alejandro Esquivel <ae@alejandro.ltd>
- Venkat Bala <venkat@agnostiq.ai>

### Added

- Adding `load_tests` subdirectory to tests to facilitate execution of Covalent benchmarks during nightly runs
- Added `locust` requirements to tests `requirements.txt`

## [0.184.2] - 2022-08-23

### Authors

- Sankalp Sanand <sankalp@agnostiq.ai>
- Co-authored-by: Alejandro Esquivel <ae@alejandro.ltd>


### Fixed

- Switched the `render_as_batch` flag in the alembic env context so that `ALTER` commands are supported in SQLite migrations.

### Docs

- Updated custom executor RTD to show a simpler example

### Operations

- pre-commit autoupdate

## [0.184.1] - 2022-08-23

### Authors

- Alejandro Esquivel <ae@alejandro.ltd>
- Venkat Bala <venkat@agnostiq.ai>
- Co-authored-by: Scott Wyman Neagle <scott@agnostiq.ai>
- Casey Jao <casey@agnostiq.ai>
- Sankalp Sanand <sankalp@agnostiq.ai>


### Fixed

- Function's `__doc__` and `__name__` storage in dict/json for transportable object fixed.

### Tests

- Added unit test for the above fix.

## [0.184.0] - 2022-08-22

### Authors

- Alejandro Esquivel <ae@alejandro.ltd>
- Venkat Bala <venkat@agnostiq.ai>
- Co-authored-by: Scott Wyman Neagle <scott@agnostiq.ai>
- Casey Jao <casey@agnostiq.ai>


### Changed

- Electron metadata is serialized earlier during workflow construction
  to reduce unexpected executor pip requirements.
  
### Operations

- Updating conditional logic for the different steps in `release` workflow
- Dependabot update

### Docs

- Removed "How to synchronize lattices" section from RTD

## [0.183.0] - 2022-08-18

### Authors

- Scott Wyman Neagle <scott@agnostiq.ai>
- Venkat Bala <venkat@agnostiq.ai>


### Added

- Adding tests to update patch coverage for the `covalent logs` cli

### Changed

- Modify the `covalent logs` CLI handler to read logs line by line

### Operations

- Update release workflow
- Adding a `wait` input for the Conda action

## [0.182.2] - 2022-08-18

### Authors

- Scott Wyman Neagle <scott@agnostiq.ai>
- Will Cunningham <wjcunningham7@users.noreply.github.com>
- Alejandro Esquivel <ae@alejandro.ltd>
- Co-authored-by: Will Cunningham <wjcunningham7@gmail.com>
- Co-authored-by: Faiyaz Hasan <faiyaz@agnostiq.ai>


### Fixed

- CLI `service.py` tests to run without the server needing to be started.

### Docs

- Added `covalent db` cli command to API section of RTD

### Docs

- Fixed RTD downloads badge image to point to `covalent` rather than `cova`

### Operations

- Use conda skeleton action for build and upload

### Docs

- Updating WCI yaml with new file transfer protocols

## [0.182.1] - 2022-08-17

### Authors

- Will Cunningham <wjcunningham7@users.noreply.github.com>
- Venkat Bala <venkat@agnostiq.ai>
- Co-authored-by: santoshkumarradha <santosh@agnostiq.ai>
- Co-authored-by: pre-commit-ci[bot] <66853113+pre-commit-ci[bot]@users.noreply.github.com>
- Co-authored-by: Santosh kumar <29346072+santoshkumarradha@users.noreply.github.com>
- Co-authored-by: Scott Wyman Neagle <scott@agnostiq.ai>
- Prasanna Venkatesh <54540812+Prasy12@users.noreply.github.com>
- Co-authored-by: Will Cunningham <wjcunningham7@gmail.com>


### Fixed

- lattice.draw() fix on the GUI.

## [0.182.0] - 2022-08-17

### Authors

- Will Cunningham <wjcunningham7@users.noreply.github.com>
- Venkat Bala <venkat@agnostiq.ai>
- Co-authored-by: santoshkumarradha <santosh@agnostiq.ai>
- Co-authored-by: pre-commit-ci[bot] <66853113+pre-commit-ci[bot]@users.noreply.github.com>
- Co-authored-by: Santosh kumar <29346072+santoshkumarradha@users.noreply.github.com>
- Co-authored-by: Scott Wyman Neagle <scott@agnostiq.ai>


### Added

- Update RTD for `AWS Batch` executor
- Removed `AWS Lambda` executor RTD from this branch in order to keep changes atomic

### Changed

- Synced with latest develop

### Docs

- Adding RTD for `AWS Braket` executor
- Adding dropdown menu for the IAM policy
- Delete RTD for other cloud executor to keep changes atomic
- Renamed `executers` folder to `executors`

### Docs

- Updated short release notes

## [0.181.0] - 2022-08-17

### Authors

- Alejandro Esquivel <ae@alejandro.ltd>
- Will Cunningham <wjcunningham7@users.noreply.github.com>
- Scott Wyman Neagle <scott@agnostiq.ai>
- Venkat Bala <venkat@agnostiq.ai>
- Co-authored-by: santoshkumarradha <santosh@agnostiq.ai>
- Co-authored-by: pre-commit-ci[bot] <66853113+pre-commit-ci[bot]@users.noreply.github.com>
- Co-authored-by: Santosh kumar <29346072+santoshkumarradha@users.noreply.github.com>
- Co-authored-by: Will Cunningham <wjcunningham7@gmail.com>
- Prasanna Venkatesh <54540812+Prasy12@users.noreply.github.com>
- Co-authored-by: Kamalesh-suresh <kamalesh.suresh@psiog.com>
- Co-authored-by: Manjunath PV <manjunath.poilath@psiog.com>
- Co-authored-by: ArunPsiog <arun.mukesh@psiog.com>


### Changed

- Lazy loading mechanism on the GUI.

### Fixed

- Displaying electron executor and inputs information on the GUI.
- Animated spinner for running statuses on the GUI.

## Docs

- Add `AWSLambdaExecutor` RTD
- Update `api.rst` to include `cluster` CLI command option
- Added version migration guide section in RTD
- Update RTD for `AWS ECS` executor
- Remove AWS Lambda and Batch RTDs to keep changes atomic
- Adding dropdowns to IAM policy documents
- Updated compatibility matrix
- Updated pip, bash and callable deps how-to guides

### Operations

- NPM install on CentOS done explicitly
- `-y` flag for `conda install`

## [0.180.0] - 2022-08-16

### Authors

- Casey Jao <casey@agnostiq.ai>
- Co-authored-by: Alejandro Esquivel <ae@alejandro.ltd>
- Okechukwu  Emmanuel Ochia <okechukwu@agnostiq.ai>
- Scott Wyman Neagle <scott@agnostiq.ai>
- Co-authored-by: pre-commit-ci[bot] <66853113+pre-commit-ci[bot]@users.noreply.github.com>
- Co-authored-by: Will Cunningham <wjcunningham7@gmail.com>
- Sankalp Sanand <sankalp@agnostiq.ai>


### Removed

- Removed `ct.wait.LONG` etc. constants from covalent's init

### Changed

- `wait` in `_get_result_from_dispatcher` will now use `_results_manager.wait.EXTREME` if `True` has been passed to it.

### Operations

- Prettierified release.yml
- Cleaned up pre-commit-config.yml

### Docs

- Updated Bash Lepton tutorial to conform with the latest Lepton interface changes
- Disabling how-to guide for executing an electron with a specified Conda environment.
- Fixed "How To" for Python leptons

## [0.179.0] - 2022-08-16

### Authors



### Changed

- Changed terser package version on webapp yarn-lock file.

## [0.178.0] - 2022-08-15

### Authors

- Will Cunningham <wjcunningham7@users.noreply.github.com>
- Co-authored-by: Alejandro Esquivel <ae@alejandro.ltd>
- Casey Jao <casey@agnostiq.ai>


### Changed

- Dispatch workflows as asyncio tasks on the FastAPI event loop instead of in separate threads

### Fixed

- Deconflict wait enum with `ct.wait` function; `wait` -> `WAIT`

### Operations

- Conda package is built and tested on a nightly schedule
- Conda deployment step is added to `release.yml`
- Install yarn and npm on Ubuntu whenever the webapp needs to be built

## [0.177.0] - 2022-08-11

### Authors

- Scott Wyman Neagle <scott@agnostiq.ai>
- Co-authored-by: Faiyaz Hasan <faiyaz@agnostiq.ai>
- Casey Jao <casey@agnostiq.ai>
- Venkat Bala <venkat@agnostiq.ai>
- Co-authored-by: pre-commit-ci[bot] <66853113+pre-commit-ci[bot]@users.noreply.github.com>

### Removed

- `while True` in `app.get_result`

### Changed

- Flask route logic to return 503 when the result is not ready

### Tests

- results_manager tests

### Operations

- Fix conditional checks for `pre-release` and `stable` Covalent docker image builds

## [0.176.0] - 2022-08-11

### Authors

- Scott Wyman Neagle <scott@agnostiq.ai>
- Co-authored-by: Faiyaz Hasan <faiyaz@agnostiq.ai>
- Casey Jao <casey@agnostiq.ai>


### Operations

- Update precommit yaml.

### Removed

- `Lattice.check_consumables()`, `_TransportGraph.get_topologically_sorted_graph()`

### Operations

- Trigger webapp build if `build==true`

## [0.175.0] - 2022-08-11

### Authors

- Scott Wyman Neagle <scott@agnostiq.ai>
- Co-authored-by: Faiyaz Hasan <faiyaz@agnostiq.ai>
- Casey Jao <casey@agnostiq.ai>


### Operations

- Trigger Slack alert for failed tests on `workflow_run`

## [0.174.0] - 2022-08-11

### Authors

- Casey Jao <casey@agnostiq.ai>
- Alejandro Esquivel <ae@alejandro.ltd>


### Changed

- Changed return value for TransferFromRemote and TransferToRemote (download/upload) operations to be consistent and always return filepath tuples

### Docs

- Updated docs with File Transfer return value changes and `files` kwarg injections

### Fixed

- Fixed postprocessing workflows that return an electron with an incoming wait_for edge

## [0.173.0] - 2022-08-10

### Authors

- Sankalp Sanand <sankalp@agnostiq.ai>


### Added

- `--hard` and `--yes` flags added to `covalent purge` for hard purging (also deletes the databse) and autoapproving respectively.

### Changed

- `covalent purge` now shows the user a prompt informing them what dirs and files will be deleted.
- Improved shown messages in some commands.

### Tests

- Updated tests to reflect above changes.

## [0.172.0] - 2022-08-10

### Authors

- Will Cunningham <wjcunningham7@users.noreply.github.com>
- Prasanna Venkatesh <54540812+Prasy12@users.noreply.github.com>
- Co-authored-by: pre-commit-ci[bot] <66853113+pre-commit-ci[bot]@users.noreply.github.com>
- Co-authored-by: Aravind-psiog <100823292+Aravind-psiog@users.noreply.github.com>
- Co-authored-by: ArunPsiog <arun.mukesh@psiog.com>
- Co-authored-by: manjunath.poilath <manjunath.poilath@psiog.com>
- Co-authored-by: Kamalesh-suresh <kamalesh.suresh@psiog.com>
- Co-authored-by: Amalan Jenicious F <amalan.jenicious@psiog.com>
- Co-authored-by: M Shrikanth <shrikanth.mohan@psiog.com>
- Co-authored-by: Casey Jao <casey@agnostiq.ai>
- Co-authored-by: Aravind-psiog <aravind.prabaharan@psiog.com>
- Co-authored-by: Will Cunningham <wjcunningham7@gmail.com>
- Co-authored-by: Alejandro Esquivel <ae@alejandro.ltd>


### Changed

- Covalent dispatcher flask web apis ported to FastAPI in `covalent_dispatcher/_service/app.py`
- Unit tests written for Covalent dispatcher flask web apis ported to FastAPI in `covalent_dispatcher_tests/_service/app.test.py`
- Web apis of `covalent_ui` refactored to adhere to v11 DB schema
- Electron graph mini map has been moved next to controls on the GUI.
- Lattice status and count of completed & total electrons has been moved to the top of the graph on the GUI.
- Some of the Flask APIs earlier consumed by the GUI have been deprecated & removed from the code base.
- APIs exposed by the web app back end have been re-factored to adhere to the new DB schema v10

### Added

- Added count of dispatches by status on the dispatch list section of the GUI.
- APIs that the GUI consumes have been re-written using FastAPI. This includes re-factoring of older APIs and adding of new APIs.
- Added COVALENT_SERVER_IFACE_ANY flag for uvicorn to start with 0.0.0.0

### Docs

- ReadTheDocs landing page has been improved

## [0.171.0] - 2022-08-10

### Authors

- Casey Jao <casey@agnostiq.ai>
- Co-authored-by: Scott Wyman Neagle <scott@agnostiq.ai>

### Added

- Added `covalent migrate_legacy_result_object` command to save pickled Result objects to the DataStore

## [0.170.1] - 2022-08-09

### Authors

- Venkat Bala <venkat@agnostiq.ai>

### Fixed

- Remove `attr` import added inadvertently

### Tests

- Fix `start` cli test, update `set_config` call count

## [0.170.0] - 2022-08-08

### Authors

- Venkat Bala <venkat@agnostiq.ai>
- Co-authored-by: pre-commit-ci[bot] <66853113+pre-commit-ci[bot]@users.noreply.github.com>


### Changed

- Temporarily allow executor plugin variable name to be either in uppercase or lowercase

## [0.169.0] - 2022-08-08

### Authors

- Venkat Bala <venkat@agnostiq.ai>
- Co-authored-by: pre-commit-ci[bot] <66853113+pre-commit-ci[bot]@users.noreply.github.com>


### Added

- Adding a `covalent config` convenience CLI to quickly view retrive the covalent configuration

## [0.168.0] - 2022-08-08

### Authors

- Venkat Bala <venkat@agnostiq.ai>
- Co-authored-by: pre-commit-ci[bot] <66853113+pre-commit-ci[bot]@users.noreply.github.com>


### Added

- Adding `setup/teardown` methods as placeholders for any executor specific setup and teardown tasks

## [0.167.0] - 2022-08-08

### Authors

- Poojith U Rao <106616820+poojithurao@users.noreply.github.com>
- Co-authored-by: Venkat Bala <venkat@agnostiq.ai>
- Co-authored-by: Faiyaz Hasan <faiyaz@agnostiq.ai>
- Co-authored-by: pre-commit-ci[bot] <66853113+pre-commit-ci[bot]@users.noreply.github.com>
- Co-authored-by: Alejandro Esquivel <ae@alejandro.ltd>


### Added

- S3 File transfer strategy

### Fixed

- Adding maximum number of retries and timeout parameter to the get result http call.

## [0.166.0] - 2022-08-07

### Authors

- Venkat Bala <venkat@agnostiq.ai>


### Tests

- Update dask cli test to match Covalent Dask cluster configuration


### Changed

- Remove newline from log stream formatter for better log statment output
- Jsonify covalent cluster cli outputs

## [0.165.0] - 2022-08-06

### Authors

- Casey Jao <casey@agnostiq.ai>


### Changed

- Make `BaseExecutor` and `BaseAsyncExecutor` class siblings, not parent and child.

### Operations

- Only validate webapp if the webapp was built

### Tests

- Fixed randomly failing lattice json serialization test

## [0.164.0] - 2022-08-05

### Authors

- Sankalp Sanand <sankalp@agnostiq.ai>
- Faiyaz Hasan <faiyaz@agnostiq.ai>
- Co-authored-by: pre-commit-ci[bot] <66853113+pre-commit-ci[bot]@users.noreply.github.com>
- Co-authored-by: Venkat Bala <venkat@agnostiq.ai>
- Co-authored-by: Will Cunningham <wjcunningham7@gmail.com>


### Changed

- Use `update_config` to modify dask configuration from the cluster process
- Simplify `set_config` logic for dask configuration options on `covalent start`
- Removed default values from click options for dask configuration related values

### Added

- Configured default dask configuration options in `defaults.py`

### Fixed 

- Overwriting config address issue.

### Tests

- Moved misplaced functional/integration tests from the unit tests folder to their respective folders.
- All of the unit tests now use test DB instead of hitting a live DB.
- Updated `tests.yml` so that functional tests are run whenever tests get changed or github actions are changed.
- Several broken tests were also fixed.

## [0.163.0] - 2022-08-04

### Authors

- Alejandro Esquivel <ae@alejandro.ltd>
- Co-authored-by: Casey Jao <casey@agnostiq.ai>
- Will Cunningham <wjcunningham7@users.noreply.github.com>
- Co-authored-by: Scott Wyman Neagle <scott@agnostiq.ai>


### Added

- Added `rsync` dependency in `Dockerfile`

### Removed

- `Makefile` which was previously improperly committed

### Operations

- Functional tests are run only on `develop`
- `tests.yml` can be run manually provided a commit SHA
- `tests.yml` uses a `build` filter to conditionally install and build Covalent if build files are modified
- `docker.yml` is now only for dev work, and is manually triggered given an SHA
- `release.yml` is enhanced to push stable and pre-release images to a public ECR repo

## [0.162.0] - 2022-08-04

### Authors

- Alejandro Esquivel <ae@alejandro.ltd>
- Co-authored-by: Casey Jao <casey@agnostiq.ai>


### Changed

- Updated Base executor to support non-unique `retval_key`s, particularly for use in File Transfer where we may have several CallDeps with the reserved `retval_key` of value `files`.

## [0.161.2] - 2022-08-04

### Authors

- Alejandro Esquivel <ae@alejandro.ltd>
- Co-authored-by: pre-commit-ci[bot] <66853113+pre-commit-ci[bot]@users.noreply.github.com>


### Fixed

- Updated `covalent db migrations` to overwrite `alembic.ini` `script_location` with absolute path to migrations folder
- Updated `covalent db alembic [args]` command to use project root as `cwd` for alembic subprocess  

## [0.161.1] - 2022-08-03

### Authors

- Alejandro Esquivel <ae@alejandro.ltd>
- Scott Wyman Neagle <scott@agnostiq.ai>
- Co-authored-by: Faiyaz Hasan <faiyaz@agnostiq.ai>
- Poojith U Rao <106616820+poojithurao@users.noreply.github.com>
- Co-authored-by: Casey Jao <casey@agnostiq.ai>


### Fixed

- When a list was passed to an electron, the generated electron list
  had metadata copied from the electron. This was resulting in
  call_before and call_after functions being called by the electron
  list as well. The metadata (apart from executor) is now set to
  default values for the electron list.

## [0.161.0] - 2022-08-03

### Authors

- Alejandro Esquivel <ae@alejandro.ltd>
- Scott Wyman Neagle <scott@agnostiq.ai>
- Co-authored-by: Faiyaz Hasan <faiyaz@agnostiq.ai>


### Changed

- Replaced `Session(DispatchDB()._get_data_store().engine)` with `workflow_db.session()`

### Removed

- `DevDataStore` class from `datastore.py`
- workflows manager

## [0.160.1] - 2022-08-02

### Authors

- Alejandro Esquivel <ae@alejandro.ltd>
- Scott Wyman Neagle <scott@agnostiq.ai>


### Fixed

- `script_location` key not found issue when installing with pip (second attempt)

### Docs

- Remove migration guide reference from README

### Operations

- Explicitly check `release == true` in tests.yml

## [0.160.0] - 2022-08-02

### Authors

- Casey Jao <casey@agnostiq.ai>
- Co-authored-by: Faiyaz Hasan <faiyaz@agnostiq.ai>


### Changed

- `Executor.run()` now accepts a `task_metadata` dictionary. Current
  keys consist of `dispatch_id` and `node_id`.

## [0.159.0] - 2022-08-02

### Authors

- Casey Jao <casey@agnostiq.ai>
- Co-authored-by: Faiyaz Hasan <faiyaz@agnostiq.ai>


### Changed

- Database schema has been updated to v11

### Operations

- `paths-filter` will only be run on PRs, i.e on workflow runs, the whole test suite will be run.
- Removed retry action from running on `pytest` steps since they instead use `pytest` retries.
- `codecov.yml` added to enable carry-forward flags
- UI front-end is only built for pull requests when the source changes
- Packaging is only validated on the `develop` branch

## [0.158.0] - 2022-07-29

### Authors

- Okechukwu  Emmanuel Ochia <okechukwu@agnostiq.ai>
- Co-authored-by: Scott Wyman Neagle <scott@agnostiq.ai>
- Will Cunningham <wjcunningham7@users.noreply.github.com>
- Alejandro Esquivel <ae@alejandro.ltd>
- Co-authored-by: pre-commit-ci[bot] <66853113+pre-commit-ci[bot]@users.noreply.github.com>
- Casey Jao <casey@agnostiq.ai>
- Co-authored-by: Faiyaz Hasan <faiyaz@agnostiq.ai>


### Changed

- Construct the result object in the dispatcher `entry_point.py` module in order to avoid the Missing Latticed Id error so frequently.
- Update the sleep statement length to 0.1 seconds in the results.manager.

## [0.157.1] - 2022-07-29

### Authors

- Okechukwu  Emmanuel Ochia <okechukwu@agnostiq.ai>
- Co-authored-by: Scott Wyman Neagle <scott@agnostiq.ai>
- Will Cunningham <wjcunningham7@users.noreply.github.com>
- Alejandro Esquivel <ae@alejandro.ltd>
- Co-authored-by: pre-commit-ci[bot] <66853113+pre-commit-ci[bot]@users.noreply.github.com>
- Casey Jao <casey@agnostiq.ai>

### Fixed

- Pass non-kwargs to electrons in the correct order during dispatch.

## [0.157.0] - 2022-07-28

### Authors

- Okechukwu  Emmanuel Ochia <okechukwu@agnostiq.ai>
- Co-authored-by: Scott Wyman Neagle <scott@agnostiq.ai>
- Will Cunningham <wjcunningham7@users.noreply.github.com>
- Alejandro Esquivel <ae@alejandro.ltd>
- Co-authored-by: pre-commit-ci[bot] <66853113+pre-commit-ci[bot]@users.noreply.github.com>
- Casey Jao <casey@agnostiq.ai>


### Changed

- Expose a public `wait()` function compatible with both calling and dispatching lattices

### Docs

- Updated the RTD on `wait_for()` to use the static `wait()` function

### Operations

- pre-commit autoupdate

### Docs

- Changed the custom executor how-to to be shorter and more concise.
- Re-structured the docs

## [0.156.0] - 2022-07-27

### Authors

- Okechukwu  Emmanuel Ochia <okechukwu@agnostiq.ai>
- Co-authored-by: Scott Wyman Neagle <scott@agnostiq.ai>
- Will Cunningham <wjcunningham7@users.noreply.github.com>
- Alejandro Esquivel <ae@alejandro.ltd>
- Co-authored-by: pre-commit-ci[bot] <66853113+pre-commit-ci[bot]@users.noreply.github.com>


### Added

- Bash decorator is introduced
- Lepton commands can be specified as a list of strings rather than strings alone.

## [0.155.1] - 2022-07-26

### Authors

- Okechukwu  Emmanuel Ochia <okechukwu@agnostiq.ai>
- Co-authored-by: Scott Wyman Neagle <scott@agnostiq.ai>
- Will Cunningham <wjcunningham7@users.noreply.github.com>
- Alejandro Esquivel <ae@alejandro.ltd>
- Co-authored-by: pre-commit-ci[bot] <66853113+pre-commit-ci[bot]@users.noreply.github.com>


### Fixed

- `script_location` key not found issue when running alembic programatically

### Operations

- Fixed syntax errors in `stale.yml` and in `hotfix.yml`
- `docker.yml` triggered after version bump in `develop` instead of before
- Enhanced `tests.yml` to upload coverage reports by domain

## [0.155.0] - 2022-07-26

### Authors

- Alejandro Esquivel <ae@alejandro.ltd>


### Added

- Exposing `alembic {args}` cli commands through: `covalent db alembic {args}`

## [0.154.0] - 2022-07-25

### Authors

- Casey Jao <casey@agnostiq.ai>
- Co-authored-by: Venkat Bala <venkat@agnostiq.ai>
- Alejandro Esquivel <ae@alejandro.ltd>


### Added

- Added methods to programatically fetch information from Alembic without needing subprocess

## [0.153.1] - 2022-07-25

### Authors

- Casey Jao <casey@agnostiq.ai>
- Co-authored-by: Venkat Bala <venkat@agnostiq.ai>


### Fixed

- Stdout and stderr are now captured when using the dask executor.


### Tests

- Fixed Dask cluster CLI tests

## [0.153.0] - 2022-07-25

### Authors

- Faiyaz Hasan <faiyaz@agnostiq.ai>


### Added

- Helper function to load and save files corresponding to the DB filenames.

### Changed

- Files with .txt, .log extensions are stored as strings.
- Get result web request timeout to 2 seconds.

## [0.152.0] - 2022-07-25

### Authors

- Faiyaz Hasan <faiyaz@agnostiq.ai>
- Co-authored-by: Scott Wyman Neagle <scott@agnostiq.ai>


### Changed

- Pass default DataStore object to node value retrieval method in the Results object.

## [0.151.1] - 2022-07-22

### Authors

- Faiyaz Hasan <faiyaz@agnostiq.ai>
- Co-authored-by: Scott Wyman Neagle <scott@agnostiq.ai>


### Fixed

- Adding maximum number of retries and timeout parameter to the get result http call.
- Disabling result_webhook for now.

## [0.151.0] - 2022-07-22

### Authors

- Scott Wyman Neagle <scott@agnostiq.ai>
- Co-authored-by: Will Cunningham <wjcunningham7@gmail.com>
- Sankalp Sanand <sankalp@agnostiq.ai>


### Added

- `BaseAsyncExecutor` has been added which can be inherited by new async-aware executors.

### Changed

- Since tasks were basically submitting the functions to a Dask cluster by default, they have been converted into asyncio `Tasks` instead which support a far larger number of concurrent tasks than previously used `ThreadPool`.

- `tasks_pool` will still be used to schedule tasks which use non-async executors.

- Executor's `executor` will now receive a callable instead of a serialized function. This allows deserializing the function where it is going to be executed while providing a simplified `execute` at the same time.

- `uvloop` is being used instead of the default event loop of `asyncio` for better performance.

- Tests have also been updated to reflect above changes.

### Operations

- Made Santosh the sole owner of `/docs`

## [0.150.0] - 2022-07-22

### Authors

- Faiyaz Hasan <faiyaz@agnostiq.ai>


### Added

- Initialize database tables when the covalent server is started.

## [0.149.0] - 2022-07-21

### Authors

- Scott Wyman Neagle <scott@agnostiq.ai>
- Co-authored-by: Venkat Bala <venkat@agnostiq.ai>


### Removed

- `result.save()`
- `result._write_dispatch_to_python_file()`

## [0.148.0] - 2022-07-21

### Authors

- Alejandro Esquivel <ae@alejandro.ltd>


### Changed

- Changed DataStore default db path to correspond to dispatch db config path

### Operations

- Added workflow to stale and close pull requests


### Docs

- Fixed `get_metadata` calls in examples to remove `results_dir` argument
- Removed YouTube video temporarily

## [0.147.0] - 2022-07-21

### Authors

- Casey Jao <casey@agnostiq.ai>


### Changed

- Simplified interface for custom executors. All the boilerplate has
  been moved to `BaseExecutor`.

## [0.146.0] - 2022-07-20

### Authors

- Casey Jao <casey@agnostiq.ai>
- Co-authored-by: Venkat Bala <venkat@agnostiq.ai>
- Faiyaz Hasan <faiyaz@agnostiq.ai>



### Added

- Ensure that transportable objects are rendered correctly when printing the result object.

### Tests

- Check that user data is not unpickled by the Covalent server process

## [0.145.0] - 2022-07-20

### Authors

- Scott Wyman Neagle <scott@agnostiq.ai>
- Co-authored-by: Venkat Bala <venkat@agnostiq.ai>
- Co-authored-by: Faiyaz Hasan <faiyaz@agnostiq.ai>


### Removed

- `entry_point.get_result()`

### Changed

- get_result to query an HTTP endpoint instead of a DB session

## [0.144.0] - 2022-07-20

### Authors

- Will Cunningham <wjcunningham7@users.noreply.github.com>
- Co-authored-by: Scott Wyman Neagle <scott@agnostiq.ai>
- Alejandro Esquivel <ae@alejandro.ltd>


### Added

- Set up alembic migrations & added migration guide (`alembic/README.md`)

## [0.143.0] - 2022-07-19

### Authors

- Will Cunningham <wjcunningham7@users.noreply.github.com>
- Co-authored-by: Scott Wyman Neagle <scott@agnostiq.ai>


### Changed

- Installation will fail if `cova` is installed while trying to install `covalent`.

## [0.142.0] - 2022-07-19

### Authors

- Poojith U Rao <106616820+poojithurao@users.noreply.github.com>
- Co-authored-by: Will Cunningham <wjcunningham7@gmail.com>
- Anna Hughes <annagwen42@gmail.com>
- Co-authored-by: Poojith <poojith@agnostiq.ai>
- Co-authored-by: Scott Wyman Neagle <scott@agnostiq.ai>
- Casey Jao <casey@agnostiq.ai>
- Co-authored-by: Venkat Bala <venkat@agnostiq.ai>
- Co-authored-by: pre-commit-ci[bot] <66853113+pre-commit-ci[bot]@users.noreply.github.com>
- Faiyaz Hasan <faiyaz@agnostiq.ai>


### Added

- `electron_num`, `completed_electron_num` fields to the Lattice table.

## [0.141.0] - 2022-07-19

### Authors

- Poojith U Rao <106616820+poojithurao@users.noreply.github.com>
- Co-authored-by: Will Cunningham <wjcunningham7@gmail.com>
- Anna Hughes <annagwen42@gmail.com>
- Co-authored-by: Poojith <poojith@agnostiq.ai>
- Co-authored-by: Scott Wyman Neagle <scott@agnostiq.ai>
- Casey Jao <casey@agnostiq.ai>
- Co-authored-by: Venkat Bala <venkat@agnostiq.ai>
- Co-authored-by: pre-commit-ci[bot] <66853113+pre-commit-ci[bot]@users.noreply.github.com>


### Changed

- Deprecate topological sort in favor of inspect in-degree of nodes until they are zero before dispatching task
- Use deepcopy to generate a copy of the metadata dictionary before saving result object to the database

### Docs

- Adding incomplete pennylane kernel tutorial
- Adding quantum ensemble tutorial

## [0.140.0] - 2022-07-19

### Authors

- Faiyaz Hasan <faiyaz@agnostiq.ai>
- Co-authored-by: Venkat Bala <venkat@agnostiq.ai>


### Added

- Fields `deps_filename`, `call_before_filename` and `call_after_filename` to the `Electron` table.
- Re-write the deps / call before and after file contents when inserting / updating electron record in the database.

### Changed

- Modify the test and implementation logic of inserting the electron record with these new fields.
- Field `key` to `key_filename` in `Electron` table.

## [0.139.1] - 2022-07-19

### Authors

- Divyanshu Singh <55018955+divshacker@users.noreply.github.com>
- Co-authored-by: Scott Wyman Neagle <wymnea@protonmail.com>
- Co-authored-by: Scott Wyman Neagle <scott@agnostiq.ai>
- Co-authored-by: Will Cunningham <wjcunningham7@users.noreply.github.com>


### Fixed

- Fixes Reverse IP problem. All References to `0.0.0.0` are changed to `localhost` . More details can be found [here](https://github.com/AgnostiqHQ/covalent/issues/202)

## [0.139.0] - 2022-07-19

### Authors

- Venkat Bala <venkat@agnostiq.ai>
- Co-authored-by: Scott Wyman Neagle <scott@agnostiq.ai>
- Faiyaz Hasan <faiyaz@agnostiq.ai>
- Co-authored-by: Will Cunningham <wjcunningham7@gmail.com>


### Added

- Columns `is_active` in the lattice, eLectron and Electron dependency tables.

### Docs

- Adding a RTD tutorial/steps on creating a custom executor

## [0.138.0] - 2022-07-19

### Authors

- Anna Hughes <annagwen42@gmail.com>
- Co-authored-by: Will Cunningham <wjcunningham7@gmail.com>
- Will Cunningham <wjcunningham7@users.noreply.github.com>
- Co-authored-by: Venkat Bala <venkat@agnostiq.ai>


### Added

- Docker build workflow

### Changed

- Dockerfile uses multi-stage build

### Docs

- New tutorial demonstrating how to solve the MaxCut Problem with QAOA and Covalent

## [0.137.0] - 2022-07-19

### Authors

- Prasanna Venkatesh <54540812+Prasy12@users.noreply.github.com>
- Co-authored-by: Alejandro Esquivel <ae@alejandro.ltd>


### Added

- Ability to hide/show labels on the graph
- Graph layout with elk configurations

### Changed

- Changed API socket calls interval for graph optimization.

### Tests

- Disabled several dask functional tests

## [0.136.0] - 2022-07-18

### Authors

- Scott Wyman Neagle <scott@agnostiq.ai>
- Co-authored-by: Faiyaz Hasan <faiyaz@agnostiq.ai>


### Changed

- Result.save() has been deprecated in favor of Result.persist() and querying the database directly.

## [0.135.0] - 2022-07-18

### Authors

- Casey Jao <casey@agnostiq.ai>
- Co-authored-by: Scott Wyman Neagle <scott@agnostiq.ai>
- Co-authored-by: Alejandro Esquivel <ae@alejandro.ltd>


### Operations

- Psiog is only codeowner of js files
- Fix in changelog action to handle null author when a bot is committing

### Added

- Support injecting return values of calldeps into electrons during workflow execution

## [0.134.0] - 2022-07-15

### Authors

- Casey Jao <casey@agnostiq.ai>
- Co-authored-by: Scott Wyman Neagle <scott@agnostiq.ai>


### Changed

- Covalent server can now process workflows without having their deps installed

## [0.133.0] - 2022-07-15

### Authors

- Will Cunningham <wjcunningham7@users.noreply.github.com>


### Removed

- Removed the deprecated function `draw_inline` as well as the `matplotlib` dependency.

### Operations

- Fixing the retry block for tests

## [0.132.0] - 2022-07-14

### Authors

- Will Cunningham <wjcunningham7@users.noreply.github.com>


### Added

- Bash lepton support reintroduced with some UX modifications to the Lepton class. Leptons which use scripting languages can be specified as either (1) a command run in the shell/console or (2) a call to a function in a library/script. Leptons which use compiled languages must specify a library and a function name.
- The keyword argument `display_name` can be used to override the name appearing in the UI. Particularly useful when the lepton is a command.
- All arguments except for language are now keyword arguments.
- Keyword arguments passed to a Bash lepton are understood to define environment variables within the shell.
- Non-keyword arguments fill in `$1`, `$2`, etc.
- Named outputs enumerate variables within the shell which will be returned to the user. These can be either `Lepton.OUTPUT` or `Lepton.INPUT_OUTPUT` types.

### Added

- New fields to the decomposed result object Database: 

## [0.131.0] - 2022-07-13

### Authors

- Sankalp Sanand <sankalp@agnostiq.ai>
- Co-authored-by: Venkat Bala <venkat@agnostiq.ai>


### Fixed

- `covalent --version` now looks for `covalent` metadata instead of `cova`

### Tests

- Updated the cli test to include whether the correct version number is shown when `covalent --version` is run

### Added

- Method to write electron id corresponding to sublattices in `execution.py` when running `_run_task`.

## [0.130.0] - 2022-07-12

### Authors

- Venkat Bala <venkat@agnostiq.ai>
- Co-authored-by: Scott Wyman Neagle <scott@agnostiq.ai>

### Changed

- Ignoring tests for `cancel_dispatch` and `construct_bash`
- Create a dummy requirements.txt file for pip deps tests
- Fix version of `Werkzeug` package to avoid running into ValueError (unexpected kwarg `as_tuple`)
- Update `customization` how to test by specifying the section header `sdk`

## [0.129.0] - 2022-07-12

### Authors

- Sankalp Sanand <sankalp@agnostiq.ai>
- Co-authored-by: Alejandro Esquivel <ae@alejandro.ltd>

### Added

- Support for `wait_for` type edges when two electrons are connected by their execution side effects instead of output-input relation.

### Changed

- `active_lattice.electron_outputs` now contains the node ids as well for the electron which is being post processed.

## [0.128.1] - 2022-07-12

### Authors

- Faiyaz Hasan <faiyaz@agnostiq.ai>


### Fixed

- `Result.persist` test in `result_test.py`.
- Electron dependency `arg_index` is changed back to Nullable.

## [0.128.0] - 2022-07-12

### Authors

- Okechukwu  Emmanuel Ochia <okechukwu@agnostiq.ai>
- Co-authored-by: Casey Jao <casey@agnostiq.ai>
- Co-authored-by: Alejandro Esquivel <ae@alejandro.ltd>
- Co-authored-by: pre-commit-ci[bot] <66853113+pre-commit-ci[bot]@users.noreply.github.com>

### Added

- File transfer support for leptons

## [0.127.0] - 2022-07-11

### Authors

- Scott Wyman Neagle <scott@agnostiq.ai>
- Co-authored-by: Faiyaz Hasan <faiyaz@agnostiq.ai>
- Co-authored-by: Venkat Bala <venkat@agnostiq.ai>


### Added

- When saving to DB, also persist to the new DB if running in develop mode

### Tests

- Flask app route tests

## [0.126.0] - 2022-07-11

### Authors

- Will Cunningham <wjcunningham7@users.noreply.github.com>
- Alejandro Esquivel <ae@alejandro.ltd>
- Co-authored-by: pre-commit-ci[bot] <66853113+pre-commit-ci[bot]@users.noreply.github.com>
- Co-authored-by: Sankalp Sanand <sankalp@agnostiq.ai>


### Added

- Added Folder class
- Added internal call before/after deps to execute File Transfer operations pre/post electron execution.

### Operations

- Enhanced hotfix action to create branches from existing commits

## [0.125.0] - 2022-07-09

### Authors

- Okechukwu  Emmanuel Ochia <okechukwu@agnostiq.ai>
- Co-authored-by: pre-commit-ci[bot] <66853113+pre-commit-ci[bot]@users.noreply.github.com>
- Co-authored-by: Alejandro Esquivel <ae@alejandro.ltd>
- Venkat Bala <venkat@agnostiq.ai>
- Co-authored-by: Okechukwu Ochia <emmirald@gmail.com>
- Co-authored-by: Scott Wyman Neagle <scott@agnostiq.ai>


### Added

- Dask Cluster CLI functional/unit tests

### Docs

- Updated RTD concepts, how-to-guides, and api docs with electron dependencies.

### Operations

- Separate out running tests and uploading coverage report to circumvent bug in
  retry action

## [0.124.0] - 2022-07-07

### Authors

- Will Cunningham <wjcunningham7@users.noreply.github.com>
- Co-authored-by: Scott Wyman Neagle <scott@agnostiq.ai>
- Faiyaz Hasan <faiyaz@agnostiq.ai>


### Added

- `Result.persist` method in `covalent/_results_manager/result.py`.

### Operations

- Package pre-releases go to `covalent` instead of `cova` on PyPI.

## [0.123.0] - 2022-07-07

### Authors

- Scott Wyman Neagle <scott@agnostiq.ai>
- Co-authored-by: Faiyaz Hasan <faiyaz@agnostiq.ai>
- Will Cunningham <wjcunningham7@users.noreply.github.com>
- Alejandro Esquivel <ae@alejandro.ltd>
- Co-authored-by: pre-commit-ci[bot] <66853113+pre-commit-ci[bot]@users.noreply.github.com>


### Added

- Added Folder class
- Added internal call before/after deps to execute File Transfer operations pre/post electron execution.

### Operations

- `codeql.yml` and `condabuild.yml` run nightly instead of on every PR.
- Style fixes in changelog

## [0.122.1] - 2022-07-06

### Authors

Will Cunningham <wjcunningham7@users.noreply.github.com>
Co-authored-by: Scott Wyman Neagle <scott@agnostiq.ai>


### Operations

- Added license scanner action
- Pre-commit autoupdate

### Tests

- Tests for running workflows with more than one iteration

### Fixed

- Attribute error caused by attempts to retrieve the name from the node function when the node function is set to None

## [0.122.0] - 2022-07-04

### Authors

Faiyaz Hasan <faiyaz@agnostiq.ai>
Co-authored-by: pre-commit-ci[bot] <66853113+pre-commit-ci[bot]@users.noreply.github.com>


### Added

- `covalent/_results_manager/write_result_to_db.py` module and methods to insert / update data in the DB.
- `tests/covalent_tests/results_manager_tests/write_result_to_db_test.py` containing the unit tests for corresponding functions.

### Changed

- Electron `type` column to a string type rather than an `ElectronType` in DB models.
- Primary keys from `BigInteger` to `Integer` in DB models.

## [0.121.0] - 2022-07-04

### Authors

Will Cunningham <wjcunningham7@users.noreply.github.com>
Co-authored-by: Alejandro Esquivel <ae@alejandro.ltd>
Co-authored-by: pre-commit-ci[bot] <66853113+pre-commit-ci[bot]@users.noreply.github.com>


### Removed

- Unused requirements `gunicorn` and `eventlet` in `requirements.txt` as well as `dask` in `tests/requirements.txt`, since it is already included in the core requirements.

### Docs

- Updated the compatibility matrix in the docs.

## [0.120.0] - 2022-07-04

### Authors

Okechukwu  Emmanuel Ochia <okechukwu@agnostiq.ai>
Co-authored-by: Venkat Bala <venkat@agnostiq.ai>
Co-authored-by: pre-commit-ci[bot] <66853113+pre-commit-ci[bot]@users.noreply.github.com>
Co-authored-by: Scott Wyman Neagle <scott@agnostiq.ai>


### Added

- Adding `cluster` CLI options to facilitate interacting with the backend Dask cluster
- Adding options to `covalent start` to enable specifying number of workers, memory limit and threads per worker at cluster startup

### Changed

- Update `DaskAdminWorker` docstring with better explanation

## [0.119.1] - 2022-07-04

### Authors

Scott Wyman Neagle <scott@agnostiq.ai>
Casey Jao <casey@agnostiq.ai>


### Fixed

- `covalent status` checks if the server process is still alive.

### Operations

- Updates to changelog logic to handle multiple authors

## [0.119.0] - 2022-07-03
### Authors
@cjao 


### Added

- Introduce support for pip dependencies

## [0.118.0] - 2022-07-02
### Authors
@AlejandroEsquivel 


### Added

- Introduced File, FileTransfer, and FileTransferStrategy classes to support various File Transfer use cases prior/post electron execution

## [0.117.0] - 2022-07-02
### Authors
@Emmanuel289 


### Added

- Included retry action in 'tests.yaml' workflow.

## [0.116.0] - 2022-06-29
### Authors
@Prasy12 

### Changed

- Changed API socket calls interval for graph optimization.

### Added

- Ability to change to different layouts from the GUI.

## [0.115.0] - 2022-06-28
### Authors
@cjao 


### Added

- Introduce support for `call_before`, `call_after`, and bash dependencies

### Operations

- Unit tests performed on Python 3.10 on Ubuntu and MacOS images as well as 3.9 on MacOS
- Updated codeowners so that AQ Engineers doesn't own this CHANGELOG
- pre-commit autoupdate

## [0.114.0] - 2022-06-23
### Authors
@dependabot[bot] 


### Changed

- Changed eventsource version on webapp yarn-lock file.

### Operations

- Added Github push changelog workflow to append commiters username
- Reusable JavaScript action to parse changelog and update version

## [0.113.0] - 2022-06-21

### Added

- Introduce new db models and object store backends

### Operations

- Syntax fix in hotfix.yml

### Docs

- Added new tutorial: Linear and convolutional autoencoders

## [0.112.0] - 2022-06-20

### Changed

- Changed async version on webapp package-lock file.

## [0.111.0] - 2022-06-20

### Changed

- Changed eventsource version on webapp package-lock file.

### Docs

- Added new tutorial: Covalentified version of the Pennylane Variational Classifier tutorial.

## [0.110.3] - 2022-06-17

### Fixed

- Fix error when parsing electron positional arguments in workflows

### Docs

- Remove hardcoding version info in README.md

## [0.110.2] - 2022-06-10

### Docs

- Fix MNIST tutorial
- Fix Quantum Gravity tutorial
- Update RTD with migration guide compatible with latest release
- Convert all references to `covalent start` from Jupyter notebooks to markdown statements
- Update release notes summary in README.md
- Fixed display issues with figure (in dark mode) and bullet points in tutorials

### Operations

- Added a retry block to the webapp build step in `tests.yml`

## [0.110.1] - 2022-06-10

### Fixed

- Configure dask to not use daemonic processes when creating a cluster

### Operations

- Sync the VERSION file within `covalent` directory to match the root level VERSION
- Manually patch `covalent/VERSION`

## [0.110.0] - 2022-06-10

### Changed

- Web GUI list size and status label colors changed.
- Web GUI graph running icon changed to non-static icon.

### Docs

- Removed references to the Dask executor in RTD as they are no longer needed.

## [0.109.1] - 2022-06-10

### Fixed

- `covalent --version` now works for PyPI releases

## [0.109.0] - 2022-06-10

### Docs

- Update CLI help statements

### Added

- Add CLI functionality to start covalent with/without Dask
- Add CLI support to parse `covalent_ui.log` file

### Operations

- Updating codeowners to establish engineering & psiog ownership

### Docs

- Added new tutorial: Training quantum embedding kernels for classification.

## [0.108.0] - 2022-06-08

### Added

- WCI yaml file

### Docs

- Add pandoc installation updates to contributing guide

## [0.107.0] - 2022-06-07

### Changed

- Skipping stdout/stderr redirection tests until implemented in Dask parent process

### Added

- Simplifed starting the dask cluster using `multiprocessing`
- Added `bokeh==2.4.3` to requirements.txt to enable view Dask dashboard

### Fixed

- Changelog-reminder action now works for PRs from forks.

## [0.106.2] - 2022-06-06

### Fixed

- Specifying the version for package `furo` to `2022.4.7` to prevent breaking doc builds

### Docs

- Added new tutorial: Using Covalent with PennyLane for hybrid computation.

## [0.106.1] - 2022-06-01

### Fixed

- Changelog-reminder action now works for PRs from forks

### Docs

- Removed references to microservices in RTD
- Updated README.md.
- Changed `ct.electron` to `ct.lattice(executor=dask_executor)` in MNIST classifier tutorial

## [0.106.0] - 2022-05-26

### Changed

- Visual theme for Webapp GUI changed in accordance to new theme
- Fonts, colors, icons have been updated

## [0.105.0] - 2022-05-25

### Added

- Add a pre-commit hook for `detect-secrets`.
- Updated the actions in accordance with the migration done in the previous version.

## [0.104.0] - 2022-05-23

### Changed

- Services have been moved to a different codebase. This repo is now hosting the Covalent SDK, local dispatcher backend, Covalent web GUI, and documentation. Version is bumped to `0.104.0` in order to avoid conflicts.
- Update tests to match the current dispatcher api
- Skip testing dask executor until dask executor plugin is made public
- Using 2 thread pools to manage multiple workflows better and the other one for executing electrons in parallel.

### Fixed

- Add psutil and PyYAML to requirements.txt
- Passing the same Electron to multiple inputs of an Electron now works. UI fix pending.
- Dask from `requirements.txt`.

### Removed

- Asyncio usage for electron level concurrency.
- References to dask

### Added

- Functional test added for dask executor with the cluster running locally.
- Scalability tests for different workflows and workflow sizes under `tests/stress_tests/scripts`
- Add sample performance testing workflows under `tests/stress_tests`
- Add pipelines to continuously run the tutorial notebooks
- Create notebook with tasks from RTD

## [0.32.3] - 2022-03-16

### Fixed

- Fix missing UI graph edges between parameters and electrons in certain cases.
- Fix UI crashes in cases where legacy localStorage state was being loaded.

## [0.32.2] - 2022-03-16

### Added

- Images for graphs generated in tutorials and how-tos.
- Note for quantum gravity tutorial to tell users that `tensorflow` doesn't work on M1 Macs.
- `Known Issues` added to `README.md`

### Fixed

- `draw` function usage in tutorials and how-tos now reflects the UI images generated instead of using graphviz.
- Images now render properly in RTD of how-tos.

### Changed

- Reran all the tutorials that could run, generating the outputs again.

## [0.32.1] - 2022-03-15

### Fixed

- CLI now starts server directly in the subprocess instead of as a daemon
- Logs are provided as pipes to Popen instead of using a shell redirect
- Restart behavior fixed
- Default port in `covalent_ui/app.py` uses the config manager

### Removed

- `_graceful_restart` function no longer needed without gunicorn

## [0.32.0] - 2022-03-11

### Added

- Dispatcher microservice API endpoint to dispatch and update workflow.
- Added get runnable task endpoint.

## [0.31.0] - 2022-03-11

### Added

- Runner component's main functionality to run a set of tasks, cancel a task, and get a task's status added to its api.

## [0.30.5] - 2022-03-11

### Updated

- Updated Workflow endpoints & API spec to support upload & download of result objects as pickle files

## [0.30.4] - 2022-03-11

### Fixed

- When executing a task on an alternate Conda environment, Covalent no longer has to be installed on that environment. Previously, a Covalent object (the execution function as a TransportableObject) was passed to the environment. Now it is deserialized to a "normal" Python function, which is passed to the alternate Conda environment.

## [0.30.3] - 2022-03-11

### Fixed

- Fixed the order of output storage in `post_process` which should have been the order in which the electron functions are called instead of being the order in which they are executed. This fixes the order in which the replacement of function calls with their output happens, which further fixes any discrepencies in the results obtained by the user.

- Fixed the `post_process` test to check the order as well.

## [0.30.2] - 2022-03-11

### Changed

- Updated eventlet to 0.31.0

## [0.30.1] - 2022-03-10

### Fixed

- Eliminate unhandled exception in Covalent UI backend when calling fetch_result.

## [0.30.0] - 2022-03-09

### Added

- Skeleton code for writing the different services corresponding to each component in the open source refactor.
- OpenAPI specifications for each of the services.

## [0.29.3] - 2022-03-09

### Fixed

- Covalent UI is built in the Dockerfile, the setup file, the pypi workflow, the tests workflow, and the conda build script.

## [0.29.2] - 2022-03-09

### Added

- Defaults defined in executor plugins are read and used to update the in-memory config, as well as the user config file. But only if the parameter in question wasn't already defined.

### Changed

- Input parameter names and docstrings in _shared_files.config.update_config were changed for clarity.

## [0.29.1] - 2022-03-07

### Changed

- Updated fail-fast strategy to run all tests.

## [0.29.0] - 2022-03-07

### Added

- DispatchDB for storing dispatched results

### Changed

- UI loads dispatches from DispatchDB instead of browser local storage

## [0.28.3] - 2022-03-03

### Fixed

Installed executor plugins don't have to be referred to by their full module name. Eg, use "custom_executor", instead of "covalent_custom_plugin.custom_executor".

## [0.28.2] - 2022-03-03

### Added

- A brief overview of the tutorial structure in the MNIST classification tutorial.

## [0.28.1] - 2022-03-02

### Added

- Conda installation is only supported for Linux in the `Getting Started` guide.
- MNIST classifier tutorial.

### Removed

- Removed handling of default values of function parameters in `get_named_params` in `covalent/_shared_files/utils.py`. So, it is actually being handled by not being handled since now `named_args` and `named_kwargs` will only contain parameters that were passed during the function call and not all of them.

## [0.28.0] - 2022-03-02

### Added

- Lepton support, including for Python modules and C libraries
- How-to guides showing how to use leptons for each of these

## [0.27.6] - 2022-03-01

### Added

- Added feature development basic steps in CONTRIBUTING.md.
- Added section on locally building RTD (read the docs) in the contributing guide.

## [0.27.5] - 2022-03-01

### Fixed

- Missing UI input data after backend change - needed to be derived from graph for electrons, lattice inputs fixed on server-side, combining name and positional args
- Broken UI graph due to variable->edge_name renaming
- Missing UI executor data after server-side renaming

## [0.27.4] - 2022-02-28

### Fixed

- Path used in `covalent/executor/__init__.py` for executor plugin modules needed updating to `covalent/executor/executor_plugins`

### Removed

- Disabled workflow cancellation test due to inconsistent outcomes. Test will be re-enabled after cancellation mechanisms are investigated further.

## [0.27.3] - 2022-02-25

### Added

- Added `USING_DOCKER.md` guide for running docker container.
- Added cli args to covalent UI flask server `covalent_ui/app.py` to modify port and log file path.

### Removed

- Removed gunicorn from cli and Dockerfile.

### Changed

- Updated cli `covalent_dispatcher/_cli/service.py` to run flask server directly, and removed dispatcher and UI flags.
- Using Flask blueprints to merge Dispatcher and UI servers.
- Updated Dockerfile to run flask server directly.
- Creating server PID file manually in `covalent_dispatcher/_cli/service.py`.
- Updated tests and docs to reflect merged servers.
- Changed all mentions of port 47007 (for old UI server) to 48008.

## [0.27.2] - 2022-02-24

### Changed

- Removed unnecessary blockquotes from the How-To guide for creating custom executors
- Changed "Covalent Cloud" to "Covalent" in the main code text

## [0.27.1] - 2022-02-24

### Removed

- Removed AQ-Engineers from CODEOWNERS in order to fix PR review notifications

## [0.27.0] - 2022-02-24

### Added

- Support for positional only, positional or keyword, variable positional, keyword only, variable keyword types of parameters is now added, e.g an electron can now use variable args and variable kwargs if the number/names of parameters are unknown during definition as `def task(*args, **kwargs)` which wasn't possible before.

- `Lattice.args` added to store positional arguments passed to the lattice's workflow function.

- `get_named_params` function added in `_shared_files/utils.py` which will return a tuple containing named positional arguments and named keyword arguments. The names help in showing and storing these parameters in the transport graph.

- Tests to verify whether all kinds of input paramaters are supported by electron or a lattice.

### Changed

- No longer merging positional arguments with keyword arguments, instead they are separately stored in respective nodes in the transport graph.

- `inputs` returned from `_get_inputs` function in `covalent_dispatcher/_core/execution.py` now contains positional as well as keyword arguments which further get passed to the executor.

- Executors now support positional and keyword arguments as inputs to their executable functions.

- Result object's `_inputs` attribute now contains both `args` and `kwargs`.

- `add_node_for_nested_iterables` is renamed to `connect_node_with_others` and `add_node_to_graph` also renamed to `add_collection_node_to_graph` in `electron.py`. Some more variable renames to have appropriate self-explanatory names.

- Nodes and edges in the transport graph now have a better interface to assign attributes to them.

- Edge attribute `variable` renamed to `edge_name`.

- In `serialize` function of the transport graph, if `metadata_only` is True, then only `metadata` attribute of node and `source` and `target` attributes of edge are kept in the then return serialized `data`.

- Updated the tests wherever necessary to reflect the above changes

### Removed

- Deprecated `required_params_passed` since an error will automatically be thrown by the `build_graph` function if any of the required parameters are not passed.

- Removed duplicate attributes from nodes in the transport graph.

## [0.26.1] - 2022-02-23

### Added

- Added Local Executor section to the API read the docs.

## [0.26.0] - 2022-02-23

### Added

- Automated reminders to update the changelog

## [0.25.3] - 2022-02-23

## Added

- Listed common mocking commands in the CONTRIBUTING.md guide.
- Additional guidelines on testing.

## [0.25.2] - 2022-02-21

### Changed

- `backend` metadata name changed to `executor`.
- `_plan_workflow` usage updated to reflect how that executor related information is now stored in the specific executor object.
- Updated tests to reflect the above changes.
- Improved the dispatch cancellation test to provide a robust solution which earlier took 10 minutes to run with uncertainty of failing every now and then.

### Removed

- Removed `TaskExecutionMetadata` as a consequence of removing `execution_args`.

## [0.25.1] - 2022-02-18

### Fixed

- Tracking imports that have been used in the workflow takes less time.

### Added

- User-imports are included in the dispatch_source.py script. Covalent-related imports are commented out.

## [0.25.0] - 2022-02-18

### Added

- UI: Lattice draw() method displays in web UI
- UI: New navigation panel

### Changed

- UI: Animated graph changes, panel opacity

### Fixed

- UI: Fixed "Not Found" pages

## [0.24.21] - 2022-02-18

### Added

- RST document describing the expectations from a tutorial.

## [0.24.20] - 2022-02-17

### Added

- Added how to create custom executors

### Changed

- Changed the description of the hyperlink for choosing executors
- Fixed typos in doc/source/api/getting_started/how_to/execution/creating_custom_executors.ipynb

## [0.24.19] - 2022-02-16

### Added

- CODEOWNERS for certain files.

## [0.24.18] - 2022-02-15

### Added

- The user configuration file can now specify an executor plugin directory.

## [0.24.17] - 2022-02-15

### Added

- Added a how-to for making custom executors.

## [0.24.16] - 2022-02-12

### Added

- Errors now contain the traceback as well as the error message in the result object.
- Added test for `_post_process` in `tests/covalent_dispatcher_tests/_core/execution_test.py`.

### Changed

- Post processing logic in `electron` and dispatcher now relies on the order of execution in the transport graph rather than node's function names to allow for a more reliable pairing of nodes and their outputs.

- Renamed `init_test.py` in `tests/covalent_dispatcher_tests/_core/` to `execution_test.py`.

### Removed

- `exclude_from_postprocess` list which contained some non executable node types removed since only executable nodes are post processed now.

## [0.24.15] - 2022-02-11

### Fixed

- If a user's configuration file does not have a needed exeutor parameter, the default parameter (defined in _shared_files/defaults.py) is used.
- Each executor plugin is no longer initialized upon the import of Covalent. This allows required parameters in executor plugins.

## Changed

- Upon updating the configuration data with a user's configuration file, the complete set is written back to file.

## Added

- Tests for the local and base executors.

## [0.24.14] - 2022-02-11

### Added

- UI: add dashboard cards
- UI: add scaling dots background

### Changed

- UI: reduce sidebar font sizes, refine color theme
- UI: refine scrollbar styling, show on container hover
- UI: format executor parameters as YAML code
- UI: update syntax highlighting scheme
- UI: update index.html description meta tag

## [0.24.13] - 2022-02-11

### Added

- Tests for covalent/_shared_files/config.py

## [0.24.12] - 2022-02-10

### Added

- CodeQL code analyzer

## [0.24.11] - 2022-02-10

### Added

- A new dictionary `_DEFAULT_CONSTRAINTS_DEPRECATED` in defaults.py

### Changed

- The `_DEFAULT_CONSTRAINT_VALUES` dictionary now only contains the `backend` argument

## [0.24.10] - 2022-02-09

### Fixed

- Sporadically failing workflow cancellation test in tests/workflow_stack_test.py

## [0.24.9] - 2022-02-09

## Changed

- Implementation of `_port_from_pid` in covalent_dispatcher/_cli/service.py.

## Added

- Unit tests for command line interface (CLI) functionalities in covalent_dispatcher/_cli/service.py and covalent_dispatcher/_cli/cli.py.

## [0.24.8] - 2022-02-07

### Fixed

- If a user's configuration file does not have a needed parameter, the default parameter (defined in _shared_files/defaults.py) is used.

## [0.24.7] - 2022-02-07

### Added

- Typing: Add Type hint `dispatch_info` parameter.
- Documentation: Updated the return_type description in docstring.

### Changed

- Typing: Change return type annotation to `Generator`.

## [0.24.6] - 2022-02-06

### Added

- Type hint to `deserialize` method of `TransportableObject` of `covalent/_workflow/transport.py`.

### Changed

- Description of `data` in `deserialize` method of `TransportableObject` of `covalent/_workflow/transport.py` from `The serialized transportable object` to `Cloudpickled function`.

## [0.24.5] - 2022-02-05

### Fixed

- Removed dependence on Sentinel module

## [0.24.4] - 2022-02-04

### Added

- Tests across multiple versions of Python and multiple operating systems
- Documentation reflecting supported configurations

## [0.24.3] - 2022-02-04

### Changed

- Typing: Use `bool` in place of `Optional[bool]` as type annotation for `develop` parameter in `covalent_dispatcher.service._graceful_start`
- Typing: Use `Any` in place of `Optional[Any]` as type annotation for `new_value` parameter in `covalent._shared_files.config.get_config`

## [0.24.2] - 2022-02-04

### Fixed

- Updated hyperlink of "How to get the results" from "./collection/query_electron_execution_result" to "./collection/query_multiple_lattice_execution_results" in "doc/source/how_to/index.rst".
- Updated hyperlink of "How to get the result of a particular electron" from "./collection/query_multiple_lattice_execution_results" to "./collection/query_electron_execution_result" in "doc/source/how_to/index.rst".

## [0.24.1] - 2022-02-04

### Changed

- Changelog entries are now required to have the current date to enforce ordering.

## [0.24.0] - 2022-02-03

### Added

- UI: log file output - display in Output tab of all available log file output
- UI: show lattice and electron inputs
- UI: display executor attributes
- UI: display error message on failed status for lattice and electron

### Changed

- UI: re-order sidebar sections according to latest figma designs
- UI: update favicon
- UI: remove dispatch id from tab title
- UI: fit new uuids
- UI: adjust theme text primary and secondary colors

### Fixed

- UI: auto-refresh result state on initial render of listing and graph pages
- UI: graph layout issues: truncate long electron/param names

## [0.23.0] - 2022-02-03

### Added

- Added `BaseDispatcher` class to be used for creating custom dispatchers which allow connection to a dispatcher server.
- `LocalDispatcher` inheriting from `BaseDispatcher` allows connection to a local dispatcher server running on the user's machine.
- Covalent only gives interface to the `LocalDispatcher`'s `dispatch` and `dispatch_sync` methods.
- Tests for both `LocalDispatcher` and `BaseDispatcher` added.

### Changed

- Switched from using `lattice.dispatch` and `lattice.dispatch_sync` to `covalent.dispatch` and `covalent.dispatch_sync`.
- Dispatcher address now is passed as a parameter (`dispatcher_addr`) to `covalent.dispatch` and `covalent.dispatch_sync` instead of a metadata field to lattice.
- Updated tests, how tos, and tutorials to use `covalent.dispatch` and `covalent.dispatch_sync`.
- All the contents of `covalent_dispatcher/_core/__init__.py` are moved to `covalent_dispatcher/_core/execution.py` for better organization. `__init__.py` only contains function imports which are needed by external modules.
- `dispatch`, `dispatch_sync` methods deprecated from `Lattice`.

### Removed

- `_server_dispatch` method removed from `Lattice`.
- `dispatcher` metadata field removed from `lattice`.

## [0.22.19] - 2022-02-03

### Fixed

- `_write_dispatch_to_python_file` isn't called each time a task is saved. It is now only called in the final save in `_run_planned_workflow` (in covalent_dispatcher/_core/__init__.py).

## [0.22.18] - 2022-02-03

### Fixed

- Added type information to result.py

## [0.22.17] - 2022-02-02

### Added

- Replaced `"typing.Optional"` with `"str"` in covalent/executor/base.py
- Added missing type hints to `get_dispatch_context` and `write_streams_to_file` in covalent/executor/base.py, BaseExecutor

## [0.22.16] - 2022-02-02

### Added

- Functions to check if UI and dispatcher servers are running.
- Tests for the `is_ui_running` and `is_server_running` in covalent_dispatcher/_cli/service.py.

## [0.22.15] - 2022-02-01

### Fixed

- Covalent CLI command `covalent purge` will now stop the servers before deleting all the pid files.

### Added

- Test for `purge` method in covalent_dispatcher/_cli/service.py.

### Removed

- Unused `covalent_dispatcher` import from covalent_dispatcher/_cli/service.py.

### Changed

- Moved `_config_manager` import from within the `purge` method to the covalent_dispatcher/_cli/service.py for the purpose of mocking in tests.

## [0.22.14] - 2022-02-01

### Added

- Type hint to `_server_dispatch` method in `covalent/_workflow/lattice.py`.

## [0.22.13] - 2022-01-26

### Fixed

- When the local executor's `log_stdout` and `log_stderr` config variables are relative paths, they should go inside the results directory. Previously that was queried from the config, but now it's queried from the lattice metadata.

### Added

- Tests for the corresponding functions in (`covalent_dispatcher/_core/__init__.py`, `covalent/executor/base.py`, `covalent/executor/executor_plugins/local.py` and `covalent/executor/__init__.py`) affected by the bug fix.

### Changed

- Refactored `_delete_result` in result manager to give the option of deleting the result parent directory.

## [0.22.12] - 2022-01-31

### Added

- Diff check in pypi.yml ensures correct files are packaged

## [0.22.11] - 2022-01-31

### Changed

- Removed codecov token
- Removed Slack notifications from feature branches

## [0.22.10] - 2022-01-29

### Changed

- Running tests, conda, and version workflows on pull requests, not just pushes

## [0.22.9] - 2022-01-27

### Fixed

- Fixing version check action so that it doesn't run on commits that are in develop
- Edited PR template so that markdown checklist appears properly

## [0.22.8] - 2022-01-27

### Fixed

- publish workflow, using `docker buildx` to build images for x86 and ARM, prepare manifest and push to ECR so that pulls will match the correct architecture.
- typo in CONTRIBUTING
- installing `gcc` in Docker image so Docker can build wheels for `dask` and other packages that don't provide ARM wheels

### Changed

- updated versions in `requirements.txt` for `matplotlib` and `dask`

## [0.22.7] - 2022-01-27

### Added

- `MANIFEST.in` did not have `covalent_dispatcher/_service` in it due to which the PyPi package was not being built correctly. Added the `covalent_dispatcher/_service` to the `MANIFEST.in` file.

### Fixed

- setuptools properly including data files during installation

## [0.22.6] - 2022-01-26

### Fixed

- Added service folder in covalent dispatcher to package.

## [0.22.5] - 2022-01-25

### Fixed

- `README.md` images now use master branch's raw image urls hosted on <https://github.com> instead of <https://raw.githubusercontent.com>. Also, switched image rendering from html to markdown.

## [0.22.4] - 2022-01-25

### Fixed

- dispatcher server app included in sdist
- raw image urls properly used

## [0.22.3] - 2022-01-25

### Fixed

- raw image urls used in readme

## [0.22.2] - 2022-01-25

### Fixed

- pypi upload

## [0.22.1] - 2022-01-25

### Added

- Code of conduct
- Manifest.in file
- Citation info
- Action to upload to pypi

### Fixed

- Absolute URLs used in README
- Workflow badges updated URLs
- `install_package_data` -> `include_package_data` in `setup.py`

## [0.22.0] - 2022-01-25

### Changed

- Using public ECR for Docker release

## [0.21.0] - 2022-01-25

### Added

- GitHub pull request templates

## [0.20.0] - 2022-01-25

### Added

- GitHub issue templates

## [0.19.0] - 2022-01-25

### Changed

- Covalent Beta Release

## [0.18.9] - 2022-01-24

### Fixed

- iframe in the docs landing page is now responsive

## [0.18.8] - 2022-01-24

### Changed

- Temporarily removed output tab
- Truncated dispatch id to fit left sidebar, add tooltip to show full id

## [0.18.7] - 2022-01-24

### Changed

- Many stylistic improvements to documentation, README, and CONTRIBUTING.

## [0.18.6] - 2022-01-24

### Added

- Test added to check whether an already decorated function works as expected with Covalent.
- `pennylane` package added to the `requirements-dev.txt` file.

### Changed

- Now using `inspect.signature` instead of `function.__code__` to get the names of function's parameters.

## [0.18.5] - 2022-01-21

### Fixed

- Various CI fixes, including rolling back regression in version validation, caching on s3 hosted badges, applying releases and tags correctly.

## [0.18.4] - 2022-01-21

### Changed

- Removed comments and unused functions in covalent_dispatcher
- `result_class.py` renamed to `result.py`

### Fixed

- Version was not being properly imported inside `covalent/__init__.py`
- `dispatch_sync` was not previously using the `results_dir` metadata field

### Removed

- Credentials in config
- `generate_random_filename_in_cache`
- `is_any_atom`
- `to_json`
- `show_subgraph` option in `draw`
- `calculate_node`

## [0.18.3] - 2022-01-20

### Fixed

- The gunicorn servers now restart more gracefully

## [0.18.2] - 2022-01-21

### Changed

- `tempdir` metadata field removed and replaced with `executor.local.cache_dir`

## [0.18.1] - 2022-01-11

## Added

- Concepts page

## [0.18.0] - 2022-01-20

### Added

- `Result.CANCELLED` status to represent the status of a cancelled dispatch.
- Condition to cancel the whole dispatch if any of the nodes are cancelled.
- `cancel_workflow` function which uses a shared variable provided by Dask (`dask.distributed.Variable`) in a dask client to inform nodes to stop execution.
- Cancel function for dispatcher server API which will allow the server to terminate the dispatch.
- How to notebook for cancelling a dispatched job.
- Test to verify whether cancellation of dispatched jobs is working as expected.
- `cancel` function is available as `covalent.cancel`.

### Changed

- In file `covalent/_shared_files/config.py` instead of using a variable to store and then return the config data, now directly returning the configuration.
- Using `fire_and_forget` to dispatch a job instead of a dictionary of Dask's `Future` objects so that we won't have to manage the lifecycle of those futures.
- The `test_run_dispatcher` test was changed to reflect that the dispatcher no longer uses a dictionary of future objects as it was not being utilized anywhere.

### Removed

- `with dask_client` context was removed as the client created in `covalent_dispatcher/_core/__init__.py` is already being used even without the context. Furthermore, it creates issues when that context is exited which is unnecessary at the first place hence not needed to be resolved.

## [0.17.5] - 2022-01-19

### Changed

- Results directory uses a relative path by default and can be overridden by the environment variable `COVALENT_RESULTS_DIR`.

## [0.17.4] - 2022-01-19

### Changed

- Executor parameters use defaults specified in config TOML
- If relative paths are supplied for stdout and stderr, those files are created inside the results directory

## [0.17.3] - 2022-01-18

### Added

- Sync function
- Covalent CLI tool can restart in developer mode

### Fixed

- Updated the UI address referenced in the README

## [0.17.2] - 2022-01-12

### Added

- Quantum gravity tutorial

### Changed

- Moved VERSION file to top level

## [0.17.1] - 2022-01-19

### Added

- `error` attribute was added to the results object to show which node failed and the reason behind it.
- `stdout` and `stderr` attributes were added to a node's result to store any stdout and stderr printing done inside an electron/node.
- Test to verify whether `stdout` and `stderr` are being stored in the result object.

### Changed

- Redesign of how `redirect_stdout` and `redirect_stderr` contexts in executor now work to allow storing their respective outputs.
- Executors now also return `stdout` and `stderr` strings, along with the execution output, so that they can be stored in their result object.

## [0.17.0] - 2022-01-18

### Added

- Added an attribute `__code__` to electron and lattice which is a copy of their respective function's `__code__` attribute.
- Positional arguments, `args`, are now merged with keyword arguments, `kwargs`, as close as possible to where they are passed. This was done to make sure we support both with minimal changes and without losing the name of variables passed.
- Tests to ensure usage of positional arguments works as intended.

### Changed

- Slight rework to how any print statements in lattice are sent to null.
- Changed `test_dispatcher_functional` in `basic_dispatcher_test.py` to account for the support of `args` and removed a an unnecessary `print` statement.

### Removed

- Removed `args` from electron's `init` as it wasn't being used anywhere.

## [0.16.1] - 2022-01-18

### Changed

- Requirement changed from `dask[complete]` to `dask[distributed]`.

## [0.16.0] - 2022-01-14

### Added

- New UI static demo build
- New UI toolbar functions - orientation, toggle params, minimap
- Sortable and searchable lattice name row

### Changed

- Numerous UI style tweaks, mostly around dispatches table states

### Fixed

- Node sidebar info now updates correctly

## [0.15.11] - 2022-01-18

### Removed

- Unused numpy requirement. Note that numpy is still being installed indirectly as other packages in the requirements rely on it.

## [0.15.10] - 2022-01-16

## Added

- How-to guide for Covalent dispatcher CLI.

## [0.15.9] - 2022-01-18

### Changed

- Switched from using human readable ids to using UUIDs

### Removed

- `human-id` package was removed along with its mention in `requirements.txt` and `meta.yaml`

## [0.15.8] - 2022-01-17

### Removed

- Code breaking text from CLI api documentation.
- Unwanted covalent_dispatcher rst file.

### Changed

- Installation of entire covalent_dispatcher instead of covalent_dispatcher/_service in setup.py.

## [0.15.7] - 2022-01-13

### Fixed

- Functions with multi-line or really long decorators are properly serialized in dispatch_source.py.
- Multi-line Covalent output is properly commented out in dispatch_source.py.

## [0.15.6] - 2022-01-11

### Fixed

- Sub-lattice functions are successfully serialized in the utils.py get_serialized_function_str.

### Added

- Function to scan utilized source files and return a set of imported modules (utils.get_imports_from_source)

## [0.15.5] - 2022-01-12

### Changed

- UI runs on port 47007 and the dispatcher runs on port 48008. This is so that when the servers are later merged, users continue using port 47007 in the browser.
- Small modifications to the documentation
- Small fix to the README

### Removed

- Removed a directory `generated` which was improperly added
- Dispatcher web interface
- sqlalchemy requirement

## [0.15.4] - 2022-01-11

### Changed

- In file `covalent/executor/base.py`, `pickle` was changed to `cloudpickle` because of its universal pickling ability.

### Added

- In docstring of `BaseExecutor`, a note was added specifying that `covalent` with its dependencies is assumed to be installed in the conda environments.
- Above note was also added to the conda env selector how-to.

## [0.15.3] - 2022-01-11

### Changed

- Replaced the generic `RuntimeError` telling users to check if there is an object manipulation taking place inside the lattice to a simple warning. This makes the original error more visible.

## [0.15.2] - 2022-01-11

### Added

- If condition added for handling the case where `__getattr__` of an electron is accessed to detect magic functions.

### Changed

- `ActiveLatticeManager` now subclasses from `threading.local` to make it thread-safe.
- `ValueError` in the lattice manager's `claim` function now also shows the name of the lattice that is currently claimed.
- Changed docstring of `ActiveLatticeManager` to note that now it is thread-safe.
- Sublattice dispatching now no longer deletes the result object file and is dispatched normally instead of in a serverless manner.
- `simulate_nitrogen_and_copper_slab_interaction.ipynb` notebook tutorial now does normal dispatching as well instead of serverless dispatching. Also, now 7 datapoints will be shown instead of 10 earlier.

## [0.15.1] - 2022-01-11

### Fixed

- Passing AWS credentials to reusable workflows as a secret

## [0.15.0] - 2022-01-10

### Added

- Action to push development image to ECR

### Changed

- Made the publish action reusable and callable

## [0.14.1] - 2022-01-02

### Changed

- Updated the README
- Updated classifiers in the setup.py file
- Massaged some RTD pages

## [0.14.0] - 2022-01-07

### Added

- Action to push static UI to S3

## [0.13.2] - 2022-01-07

### Changed

- Completed new UI design work

## [0.13.1] - 2022-01-02

### Added

- Added eventlet requirement

### Changed

- The CLI tool can now manage the UI flask server as well
- [Breaking] The CLI option `-t` has been changed to `-d`, which starts the servers in developer mode and exposes unit tests to the server.

## [0.13.0] - 2022-01-01

### Added

- Config manager in `covalent/_shared_files/config.py`
- Default location for the main config file can be overridden using the environment variable `COVALENT_CONFIG_DIR`
- Ability to set and get configuration using `get_config` and `set_config`

### Changed

- The flask servers now reference the config file
- Defaults reference the config file

### Fixed

- `ValueError` caught when running `covalent stop`
- One of the functional tests was using a malformed path

### Deprecated

- The `electron.to_json` function
- The `generate_random_filename_in_cache` function

### Removed

- The `get_api_token` function

## [0.12.13] - 2022-01-04

## Removed

- Tutorial section headings

## Fixed

- Plot background white color

## [0.12.12] - 2022-01-06

### Fixed

- Having a print statement inside electron and lattice code no longer causes the workflow to fail.

## [0.12.11] - 2022-01-04

### Added

- Completed UI feature set for first release

### Changed

- UI server result serialization improvements
- UI result update webhook no longer fails on request exceptions, logs warning intead

## [0.12.10] - 2021-12-17

### Added

- Astrophysics tutorial

## [0.12.9] - 2022-01-04

### Added

- Added `get_all_node_results` method in `result_class.py` to return result of all node executions.

- Added `test_parallelilization` test to verify whether the execution is now being achieved in parallel.

### Changed

- Removed `LocalCluster` cluster creation usage to a simple `Client` one from Dask.

- Removed unnecessary `to_run` function as we no longer needed to run execution through an asyncio loop.

- Removed `async` from function definition of previously asynchronous functions, `_run_task`, `_run_planned_workflow`, `_plan_workflow`, and `_run_workflow`.

- Removed `uvloop` from requirements.

- Renamed `test_get_results` to `test_get_result`.

- Reran the how to notebooks where execution time was mentioned.

- Changed how `dispatch_info` context manager was working to account for multiple nodes accessing it at the same time.

## [0.12.8] - 2022-01-02

### Changed

- Changed the software license to GNU Affero 3.0

### Removed

- `covalent-ui` directory

## [0.12.7] - 2021-12-29

### Fixed

- Gunicorn logging now uses the `capture-output` flag instead of redirecting stdout and stderr

## [0.12.6] - 2021-12-23

### Changed

- Cleaned up the requirements and moved developer requirements to a separate file inside `tests`

## [0.12.5] - 2021-12-16

### Added

- Conda build CI job

## [0.12.4] - 2021-12-23

### Changed

- Gunicorn server now checks for port availability before starting

### Fixed

- The `covalent start` function now prints the correct port if the server is already running.

## [0.12.3] - 2021-12-14

### Added

- Covalent tutorial comparing quantum support vector machines with support vector machine algorithms implemented in qiskit and scikit-learn.

## [0.12.2] - 2021-12-16

### Fixed

- Now using `--daemon` in gunicorn to start the server, which was the original intention.

## [0.12.1] - 2021-12-16

### Fixed

- Removed finance references from docs
- Fixed some other small errors

### Removed

- Removed one of the failing how-to tests from the functional test suite

## [0.12.0] - 2021-12-16

### Added

- Web UI prototype

## [0.11.1] - 2021-12-14

### Added

- CLI command `covalent status` shows port information

### Fixed

- gunicorn management improved

## [0.11.0] - 2021-12-14

### Added

- Slack notifications for test status

## [0.10.4] - 2021-12-15

### Fixed

- Specifying a non-default results directory in a sub-lattice no longer causes a failure in lattice execution.

## [0.10.3] - 2021-12-14

### Added

- Functional tests for how-to's in documentation

### Changed

- Moved example script to a functional test in the pipeline
- Added a test flag to the CLI tool

## [0.10.2] - 2021-12-14

### Fixed

- Check that only `kwargs` without any default values in the workflow definition need to be passed in `lattice.draw(ax=ax, **kwargs)`.

### Added

- Function to check whether all the parameters without default values for a callable function has been passed added to shared utils.

## [0.10.1] - 2021-12-13

### Fixed

- Content and style fixes for getting started doc.

## [0.10.0] - 2021-12-12

### Changed

- Remove all imports from the `covalent` to the `covalent_dispatcher`, except for `_dispatch_serverless`
- Moved CLI into `covalent_dispatcher`
- Moved executors to `covalent` directory

## [0.9.1] - 2021-12-13

### Fixed

- Updated CONTRIBUTING to clarify docstring style.
- Fixed docstrings for `calculate_node` and `check_constraint_specific_sum`.

## [0.9.0] - 2021-12-10

### Added

- `prefix_separator` for separating non-executable node types from executable ones.

- `subscript_prefix`, `generator_prefix`, `sublattice_prefix`, `attr_prefix` for prefixes of subscripts, generators,
  sublattices, and attributes, when called on an electron and added to the transport graph.

- `exclude_from_postprocess` list of prefixes to denote those nodes which won't be used in post processing the workflow.

- `__int__()`, `__float__()`, `__complex__()` for converting a node to an integer, float, or complex to a value of 0 then handling those types in post processing.

- `__iter__()` generator added to Electron for supporting multiple return values from an electron execution.

- `__getattr__()` added to Electron for supporting attribute access on the node output.

- `__getitem__()` added to Electron for supporting subscripting on the node output.

- `electron_outputs` added as an attribute to lattice.

### Changed

- `electron_list_prefix`, `electron_dict_prefix`, `parameter_prefix` modified to reflect new way to assign prefixes to nodes.

- In `build_graph` instead of ignoring all exceptions, now the exception is shown alongwith the runtime error notifying that object manipulation should be avoided inside a lattice.

- `node_id` changed to `self.node_id` in Electron's `__call__()`.

- `parameter` type electrons now have the default metadata instead of empty dictionary.

- Instead of deserializing and checking whether a sublattice is there, now a `sublattice_prefix` is used to denote when a node is a sublattice.

- In `dispatcher_stack_test`, `test_dispatcher_flow` updated to indicate the new use of `parameter_prefix`.

### Fixed

- When an execution fails due to something happening in `run_workflow`, then result object's status is now failed and the object is saved alongwith throwing the appropriate exception.

## [0.8.5] - 2021-12-10

### Added

- Added tests for choosing specific executors inside electron initialization.
- Added test for choosing specific Conda environments inside electron initialization.

## [0.8.4] - 2021-12-10

### Changed

- Removed _shared_files directory and contents from covalent_dispatcher. Logging in covalent_dispatcher now uses the logger in covalent/_shared_files/logging.py.

## [0.8.3] - 2021-12-10

### Fixed

- Decorator symbols were added to the pseudo-code in the quantum chemistry tutorial.

## [0.8.2] - 2021-12-06

### Added

- Quantum chemistry tutorial.

## [0.8.1] - 2021-12-08

### Added

- Docstrings with typehints for covalent dispatcher functions added.

### Changed

- Replaced `node` to `node_id` in `electron.py`.

- Removed unnecessary `enumerate` in `covalent_dispatcher/_core/__init__.py`.

- Removed `get_node_device_mapping` function from `covalent_dispatcher/_core/__init__.py`
  and moved the definition to directly add the mapping to `workflow_schedule`.

- Replaced iterable length comparison for `executor_specific_exec_cmds` from `if len(executor_specific_exec_cmds) > 0`
  to `if executor_specific_exec_cmds`.

## [0.8.0] - 2021-12-03

### Added

- Executors can now accept the name of a Conda environment. If that environment exists, the operations of any electron using that executor are performed in that Conda environment.

## [0.7.6] - 2021-12-02

### Changed

- How to estimate lattice execution time has been renamed to How to query lattice execution time.
- Change result querying syntax in how-to guides from `lattice.get_result` to
  `covalent.get_result`.
- Choose random port for Dask dashboard address by setting `dashboard_address` to ':0' in
  `LocalCluster`.

## [0.7.5] - 2021-12-02

### Fixed

- "Default" executor plugins are included as part of the package upon install.

## [0.7.4] - 2021-12-02

### Fixed

- Upgraded dask to 2021.10.0 based on a vulnerability report

## [0.7.3] - 2021-12-02

### Added

- Transportable object tests
- Transport graph tests

### Changed

- Variable name node_num to node_id
- Variable name node_idx to node_id

### Fixed

- Transport graph `get_dependencies()` method return type was changed from Dict to List

## [0.7.2] - 2021-12-01

### Fixed

- Date handling in changelog validation

### Removed

- GitLab CI YAML

## [0.7.1] - 2021-12-02

### Added

- A new parameter to a node's result called `sublattice_result` is added.
  This will be of a `Result` type and will contain the result of that sublattice's
  execution. If a normal electron is executed, this will be `None`.

- In `_delete_result` function in `results_manager.py`, an empty results directory
  will now be deleted.

- Name of a sublattice node will also contain `(sublattice)`.

- Added `_dispatch_sync_serverless` which synchronously dispatches without a server
  and waits for a result to be returned. This is the method used to dispatch a sublattice.

- Test for sublatticing is added.

- How-to guide added for sublatticing explaining the new features.

### Changed

- Partially changed `draw` function in `lattice.py` to also draw the subgraph
  of the sublattice when drawing the main graph of the lattice. The change is
  incomplete as we intend to add this feature later.

- Instead of returning `plt`, `draw` now returns the `ax` object.

- `__call__` function in `lattice.py` now runs the lattice's function normally
  instead of dispatching it.

- `_run_task` function now checks whether current node is a sublattice and acts
  accordingly.

### Fixed

- Unnecessary lines to rename the node's name in `covalent_dispatcher/_core/__init__.py` are removed.

- `test_electron_takes_nested_iterables` test was being ignored due to a spelling mistake. Fixed and
  modified to follow the new pattern.

## [0.7.0] - 2021-12-01

### Added

- Electrons can now accept an executor object using the "backend" keyword argument. "backend" can still take a string naming the executor module.
- Electrons and lattices no longer have Slurm metadata associated with the executor, as that information should be contained in the executor object being used as an input argument.
- The "backend" keyword can still be a string specifying the executor module, but only if the executor doesn't need any metadata.
- Executor plugin classes are now directly available to covalent, eg: covalent.executor.LocalExecutor().

## [0.6.7] - 2021-12-01

### Added

- Docstrings without examples for all the functions in core covalent.
- Typehints in those functions as well.
- Used `typing.TYPE_CHECKING` to prevent cyclic imports when writing typehints.

### Changed

- `convert_to_lattice_function` renamed to `convert_to_lattice_function_call`.
- Context managers now raise a `ValueError` instead of a generic `Exception`.

## [0.6.6] - 2021-11-30

### Fixed

- Fixed the version used in the documentation
- Fixed the badge URLs to prevent caching

## [0.6.5] - 2021-11-30

### Fixed

- Broken how-to links

### Removed

- Redundant lines from .gitignore
- *.ipynb from .gitignore

## [0.6.4] - 2021-11-30

### Added

- How-to guides for workflow orchestration.
  - How to construct an electron
  - How to construct a lattice
  - How to add an electron to lattice
  - How to visualize the lattice
  - How to add constraints to lattices
- How-to guides for workflow and subtask execution.
  - How to execute individual electrons
  - How to execute a lattice
  - How to execute multiple lattices
- How-to guides for status querying.
  - How to query electron execution status
  - How to query lattice execution status
  - How to query lattice execution time
- How-to guides for results collection
  - How to query electron execution results
  - How to query lattice execution results
  - How to query multiple lattice execution results
- Str method for the results object.

### Fixed

- Saving the electron execution status when the subtask is running.

## [0.6.3] - 2021-11-29

### Removed

- JWT token requirement.
- Covalent dispatcher login requirement.
- Update covalent login reference in README.md.
- Changed the default dispatcher server port from 5000 to 47007.

## [0.6.2] - 2021-11-28

### Added

- Github action for tests and coverage
- Badges for tests and coverage
- If tests pass then develop is pushed to master
- Add release action which tags and creates a release for minor version upgrades
- Add badges action which runs linter, and upload badges for version, linter score, and platform
- Add publish action (and badge) which builds a Docker image and uploads it to the AWS ECR

## [0.6.1] - 2021-11-27

### Added

- Github action which checks version increment and changelog entry

## [0.6.0] - 2021-11-26

### Added

- New Covalent RTD theme
- sphinx extension sphinx-click for CLI RTD
- Sections in RTD
- init.py in both covalent-dispatcher logger module and cli module for it to be importable in sphinx

### Changed

- docutils version that was conflicting with sphinx

### Removed

- Old aq-theme

## [0.5.1] - 2021-11-25

### Added

- Integration tests combining both covalent and covalent-dispatcher modules to test that
  lattice workflow are properly planned and executed.
- Integration tests for the covalent-dispatcher init module.
- pytest-asyncio added to requirements.

## [0.5.0] - 2021-11-23

### Added

- Results manager file to get results from a file, delete a result, and redispatch a result object.
- Results can also be awaited to only return a result if it has either been completed or failed.
- Results class which is used to store the results with all the information needed to be used again along with saving the results to a file functionality.
- A result object will be a mercurial object which will be updated by the dispatcher and saved to a file throughout the dispatching and execution parts.
- Direct manipulation of the transport graph inside a result object takes place.
- Utility to convert a function definition string to a function and vice-versa.
- Status class to denote the status of a result object and of each node execution in the transport graph.
- Start and end times are now also stored for each node execution as well as for the whole dispatch.
- Logging of `stdout` and `stderr` can be done by passing in the `log_stdout`, `log_stderr` named metadata respectively while dispatching.
- In order to get the result of a certain dispatch, the `dispatch_id`, the `results_dir`, and the `wait` parameter can be passed in. If everything is default, then only the dispatch id is required, waiting will not be done, and the result directory will be in the current working directory with folder name as `results/` inside which every new dispatch will have a new folder named according to their respective dispatch ids, containing:
  - `result.pkl` - (Cloud)pickled result object.
  - `result_info.yaml` - yaml file with high level information about the result and its execution.
  - `dispatch_source.py` - python file generated, containing the original function definitions of lattice and electrons which can be used to dispatch again.

### Changed

- `logfile` named metadata is now `slurm_logfile`.
- Instead of using `jsonpickle`, `cloudpickle` is being used everywhere to maintain consistency.
- `to_json` function uses `json` instead of `jsonpickle` now in electron and lattice definitions.
- `post_processing` moved to the dispatcher, so the dispatcher will now store a finished execution result in the results folder as specified by the user with no requirement of post processing it from the client/user side.
- `run_task` function in dispatcher modified to check if a node has completed execution and return it if it has, else continue its execution. This also takes care of cases if the server has been closed mid execution, then it can be started again from the last saved state, and the user won't have to wait for the whole execution.
- Instead of passing in the transport graph and dispatch id everywhere, the result object is being passed around, except for the `asyncio` part where the dispatch id and results directory is being passed which afterwards lets the core dispatcher know where to get the result object from and operate on it.
- Getting result of parent node executions of the graph, is now being done using the result object's graph. Storing of each execution's result is also done there.
- Tests updated to reflect the changes made. They are also being run in a serverless manner.

### Removed

- `LatticeResult` class removed.
- `jsonpickle` requirement removed.
- `WorkflowExecutionResult`, `TaskExecutionResult`, and `ExecutionError` singleton classes removed.

### Fixed

- Commented out the `jwt_required()` part in `covalent-dispatcher/_service/app.py`, may be removed in later iterations.
- Dispatcher server will now return the error message in the response of getting result if it fails instead of sending every result ever as a response.

## [0.4.3] - 2021-11-23

### Added

- Added a note in Known Issues regarding port conflict warning.

## [0.4.2] - 2021-11-24

### Added

- Added badges to README.md

## [0.4.1] - 2021-11-23

### Changed

- Removed old coverage badge and fixed the badge URL

## [0.4.0] - 2021-11-23

### Added

- Codecov integrations and badge

### Fixed

- Detached pipelines no longer created

## [0.3.0] - 2021-11-23

### Added

- Wrote a Code of Conduct based on <https://www.contributor-covenant.org/>
- Added installation and environment setup details in CONTRIBUTING
- Added Known Issues section to README

## [0.2.0] - 2021-11-22

### Changed

- Removed non-open-source executors from Covalent. The local SLURM executor is now
- a separate repo. Executors are now plugins.

## [0.1.0] - 2021-11-19

### Added

- Pythonic CLI tool. Install the package and run `covalent --help` for a usage description.
- Login and logout functionality.
- Executor registration/deregistration skeleton code.
- Dispatcher service start, stop, status, and restart.

### Changed

- JWT token is stored to file instead of in an environment variable.
- The Dask client attempts to connect to an existing server.

### Removed

- Removed the Bash CLI tool.

### Fixed

- Version assignment in the covalent init file.

## [0.0.3] - 2021-11-17

### Fixed

- Fixed the Dockerfile so that it runs the dispatcher server from the covalent repo.

## [0.0.2] - 2021-11-15

### Changed

- Single line change in ci script so that it doesn't exit after validating the version.
- Using `rules` in `pytest` so that the behavior in test stage is consistent.

## [0.0.1] - 2021-11-15

### Added

- CHANGELOG.md to track changes (this file).
- Semantic versioning in VERSION.
- CI pipeline job to enforce versioning.<|MERGE_RESOLUTION|>--- conflicted
+++ resolved
@@ -7,7 +7,6 @@
 
 ## [UNRELEASED]
 
-<<<<<<< HEAD
 ### Changed
 
 - Modified `_DEFAULT_CONSTRAINT_VALUES` to a dataclass called `DefaultMetadataValues`, it is still used as a dictionary everywhere (named `DEFAULT_METADATA_VALUES` instead) but in an object-like manner.
@@ -32,7 +31,7 @@
 ### Tests
 
 - Updated tests to reflect above changes.
-=======
+
 ### Added
 
 - Added alembic migrations script for DB schema v12
@@ -40,7 +39,6 @@
 ### Docs
 
 - Updated AWS Lambda plugin rtd with mention to its limitations.
->>>>>>> ed89e441
 
 ## [0.197.0] - 2022-09-08
 
