--- conflicted
+++ resolved
@@ -7,15 +7,13 @@
 
 ## [UNRELEASED]
 
-<<<<<<< HEAD
 ### Changed
 
 - Temporarily allow executor plugin variable name to be either in uppercase or lowercase
-=======
+
 ### Added
 
 - Adding a `covalent config` convenience CLI to quickly view retrive the covalent configuration
->>>>>>> 88a9eb91
 
 ## [0.168.0] - 2022-08-08
 
