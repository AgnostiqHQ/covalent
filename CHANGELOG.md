--- conflicted
+++ resolved
@@ -7,7 +7,6 @@
 
 ## [UNRELEASED]
 
-<<<<<<< HEAD
 ### Fixed
 
 - The range of `networkx` versions in requirements.txt weren't compatible with each other, thus it is pinned to `2.8.6` now
@@ -16,7 +15,6 @@
 
 - Added `dispatcher_addr` argument to `ct.get_result` similar to `ct.dispatch` so that it doesn't always fallback to using the default configured address
 
-=======
 ## [0.211.0-rc.0] - 2023-01-10
 
 ### Authors
@@ -27,7 +25,6 @@
 ### Changed
 - Changed decode-uri-component package version on webapp yarn-lock file.
 - Changed json5 package version on webapp yarn-lock file.
->>>>>>> 3fe3d831
 
 ## [0.210.0-rc.0] - 2023-01-05
 
