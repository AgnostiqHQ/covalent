# Changelog

All notable changes to this project will be documented in this file.

The format is based on [Keep a Changelog](https://keepachangelog.com/en/1.0.0/),
and this project adheres to [Semantic Versioning](https://semver.org/spec/v2.0.0.html).

## [UNRELEASED]

<<<<<<< HEAD
### Changed

- Updated the "How to create a custom executor" how-to Jupyter notebook.
=======
## [0.83.1] - 2022-04-18

### Fixed

- Revert exclude in setup.py

## [0.83.0] - 2022-04-18

### Changed

- Increased `connect_timeout` on Dispatcher Queue Consumer NATS connection

## [0.82.0] - 2022-04-18

### Added

- Add a pre-commit hook for `detect-secrets`.

## [0.81.2] - 2022-04-18

### Fixed

- Dispatcher unit test fixed by removing `turtle` import
>>>>>>> a3a56c6f

## [0.81.1] - 2022-04-14

### Fixed

- Fixed bug where `covalent stop` and `covalent start` would not bring the services back up

## [0.81.0] - 2022-04-14

### Changed

- Made `supervisord` use a specific configuration file instead of looking at root directory.

### Fixed

- Fixed string comparison to determine whether `COVA_SDK` env variable exists or not.

## [0.80.3] - 2022-04-14

### Fixed

- Re-enabling test actions
- Resolving ui backend endpoint in draw function using config manager

## [0.80.2] - 2022-04-14

### Fixed

- Some legacy config variables are removed.
- The config references `ENV_DEST_DIR` everywhere now

## [0.80.1] - 2022-04-14

### Fixed

- Accessing `ENV_DEST_DIR` env var using `os.environ.get`
- Missing requirements `pyyaml`, `jinja`, and `psutil` added to reqs file

## [0.80.0] - 2022-04-14

### Changed

- Repository is restructured to accomodate the microservices

## [0.79.1] - 2022-04-14

### Fixed

- Installation using `pip install -e .` is fixed with regards to the nats installation.
- Several missing `__init__.py` files are now included.

## [0.79.0] - 2022-04-14

### Added

- Covalent `config` cli command to alter config values or display covalent configuration

### Changed

- Removed environment section from Supervisord config in order to read from root `.env` file instead
- Refactored config manager to use project root `.env` file for configuration

## [0.78.0] - 2022-04-13

### Changed

- `ct.get_result` will return result object if no wait is used.

- Using initial resource as 1 until there is better resource management in runner.

### Fixed

- Fix errors in Dockerfiles

- Update Dockerfiles to use `multi-stage` container builds to reduce final image size

- Install all necessary Python modules in all containers

## [0.77.0] - 2022-04-13

### Added

- nats is installed in the wheel build if not otherwise installed.

## [0.76.0] - 2022-04-13

### Added

- `wait` argument to `ct.get_result`.

### Changed

- Switched to the local executor which is compatible with covalent microservices and removed the old executor.

## [0.75.0] - 2022-04-13

### Tests

- Tests for update workflow in Dispatcher service update_workflow.py module.

### Changed

- Implementation of update_workflow_results in update_workflow.py module in Dispatcher service.

## [0.74.0] - 2022-04-12

### Changed

- Removed misnamed dispatcher plugin stuff and now using the interface functions directly (dispatch, dispatch_sync, get_result).

- `ct.dispatch`, `ct.dispatch_sync`, `ct.get_result`, etc. are going to use the covalent services instead.

## [0.73.0] - 2022-04-12

### Changed

- Arguments and keyword arguments to the function are pickled with cloudpickle, allowing objects that are not pickleable with "normal" pickle to be sent to different processes with the multiprocessing module.

## [0.72.0] - 2022-04-12

### Changed

- Updated the example to use a sublattice.

### Fixed

- Fixed updation of result objects for sublattice and parent lattice.
- Fixed the regular expression to show sublattice results in the UI.

## [0.71.0] - 2022-04-11

### Changed

- Updated Supervisord template configuration to bring up NATS server with high priority before all other services

## [0.70.0] - 2022-04-11

### Tests

- Dispatcher service tests for the `dispatch_workflow.py` module.

### Changed

- Minor refactor of `dispatch_workflow.py` module in Dispatcher service.

## [0.69.0] - 2022-04-08

### Added

- Added Microservices section with links to Swagger hub for individual API docs

## [0.68.0] - 2022-04-07

### Added

- Tests for data and results services

## [0.67.4] - 2022-04-07

### Fixed

- Fix handling of webapp url paths by ui_backend.

## [0.67.3] - 2022-04-07

### Fixed

- The `package-lock.json` file is no longer committed to the codebase

## [0.67.2] - 2022-04-07

### Fixed

- PyPI uploads use a token instead of a username/password pair

## [0.67.1] - 2022-04-07

### Fixed

- Switched UI to results service delete API

## [0.67.0] - 2022-04-07

### Added
- Added environment variables to service declarations in ``docker-compose``.
- Added the Dockerfile and docker-compose configurations for the ``queue-consumer``.

## [0.66.0] - 2022-04-07

### Added

- Batch cancellation endpoint to dispatcher, e.g., `DELETE /api/v0/workflow/cancel?dispatch_id1,dispatch_id2`

### Tests

- Added tests for UI backend endpoints

## [0.65.3] - 2022-04-07

### Fixed

- Syntax error in the `tests.yml` workflow

## [0.65.2] - 2022-04-07

### Fixed

- pypi validation using pre-release tag

## [0.65.1] - 2022-04-07

### Fixed

- Don't fail the CI workflow just because we aren't doing a release

## [0.65.0] - 2022-04-06

### Changed

- Only one docker-compose

## [0.64.2] - 2022-04-06

### Fixed

- The `.dockerignore` file now ignores any unnecessary front-end build files

## [0.64.1] - 2022-04-06

### Fixed

- egg_info invocation

## [0.64.0] - 2022-04-06

### Fixed

- Style fixes via `pre-commit run --all-files`

### Changed

- Pushing microservice images to public ECR

## [0.63.1] - 2022-04-06

### Fixed

- Fixed the version validation in pypi workflow

## [0.63.0] - 2022-04-06

### Changed

- Mark pypi releases as pre

## [0.62.1] - 2022-04-06

### Fixed

- Workflows which run on `develop` or `master` will send Slack alerts to the dev team if they fail.

## [0.62.0] - 2022-04-06

### Changed

- Update `covalent-ui` service in `docker-compose.yaml` to ensure that the uvicorn server listens on `0.0.0.0` for all incoming requests
- Using `ENTRYPOINT` in dockerfiles instead of `CMD`
- Remove `command` option from all services in `docker-compose.yml`

## [0.61.1] - 2022-04-06

### Fixed

- Fixed failures in pushing images to ECR.

## [0.61.0] - 2022-04-06

### Changed

- The results and data service now support batch deleting via query strings

## [0.60.0] - 2022-04-06

### Changed

- List type removed from type annotation for the executor argument in electron/lattice/lepton definitions.
- Input executor argument is converted to an executor class object (if it were a string) in electron/lattice/lepton definitions instead of just before execution in execution.py. As a result, calls to _executor_manager.get_executor are removed from execution.py.
- Rewritten tests to take into account the type change of executor identifiers from strings to executor class objects.

### Fixed

- In covalent/executor/__init__.py, `from importlib import metadata` is used instead of `importlib.metadata`.
- Electron.get_op_function.rename now uses the correct separator string when renaming a function.

## [0.59.0] - 2022-04-06

### Changed

- Fixes for making the whole pipeline work in tandem.

## [0.58.0] - 2022-04-06

### Added

- `nats` service in `docker-compose` files

## [0.57.0] - 2022-04-05

### Added

- Variables to assign service hosts

## [0.56.1] - 2022-04-05

### Fixed

- Fixed various module import errors in the containers for the microservices.

### Tests

- Added tests for post-refactor covalent cli commands: start, stop, restart, status, and logs

## [0.56.0] - 2022-04-05

### Changed

- Changed global variable executor_plugin_name to EXECUTOR_PLUGIN_NAME in executors to conform with PEP8.

## [0.55.0] - 2022-04-04

### Changed

- Changed supervisord http server's default to listen on all interfaces, so that covalent can run on any computer in a trusted LAN (without firewalls/auth).

## [0.54.0] - 2022-04-04

### Added

- Draw workflow draft API to ui_backend service


## [0.53.0] - 2022-04-04

### Added

- Added docker-compose file to run covalent microservices.

## [0.52.0] - 2022-04-04

### Added

- Added delete endpoint to data and results services.

## [0.51.0] - 2022-04-04

### Added

- Folders for tests.

### Changed

- Organization of covalent tests.

## [0.50.0] - 2022-04-03

### Added

- Added GET all results endpoint in Results service
- Optional formatting of GET result endpoint that supports: `binary` or `json`

### Changed

- Changed frontend to support updated result service endpoints with json format

### Removed

- Removed redundant local storage cache on frontend

## [0.49.1] - 2022-04-01

### Fixed

- Using `io.BytesIO` in `update_result` in the results service to prevent creation of a new file in the file system.

## [0.49.0] - 2022-04-01

### Added

- Implement an `overwrite` query param in the `upload` method so that we don't create a new object for every result update

## [0.48.0] - 2022-04-01

### Added

- Added updated dispatching and getting result functions with the option to download result as a file.

### Changed

- Hardcoded filepaths to standardized ServiceURL.`get_route(...)` method when making API requests.

## [0.47.2] - 2022-04-01

### Fixed

- Queue consumer import paths fixed
- Syntax errors in the supervisord template fixed

## [0.47.1] - 2022-04-01

### Fixed

- Supervisord now brings up dispatcher queue consumer worker

## [0.47.0] - 2022-04-01

### Changed

- Updated API calls accross services to use standarized env vars from Settings class
- Normalized env vars accross services and updated Supervisord template

## [0.46.0] - 2022-03-31

### Changed

- Consumers of results service now specify `stream=True` in their get requests.

## [0.45.0] - 2022-03-31

### Changed

- Using `Result.RUNNING` instead of str "RUNNING"
- Using process safe `is_empty` method rather than `empty()` method for multiprocessing queue.
- Multprocessing `is_queue` method.

### Added

- Workflow status as running in the `workflow_status_queue`.

### Tests

- Added a test for the `_check_version` method in `covalent/executor/__init__.py`.

## [0.44.0] - 2022-03-31

### Added

- A version check is done at Covalent startup to ensure that executor plugins are compatible.

## [0.43.0] - 2022-03-31

### Added

- Function to call UI update method in the UI microservice for use in the Dispatcher micro-service.
- Refactor updating results and ui into one function.

## [0.42.2] - 2022-03-31

### Fixed

- Using functions for getting result object in cancel endpoint and sending cancel task signal to runner in the dispatcher.

## [0.42.1] - 2022-03-31

### Fixed

- `update_workflow_results` in `update_workflow.py` now also takes care of sending the next set of tasks to the runner.

- Also handling the cases of sublattices in `update_workflow_results`.

## [0.42.0] - 2022-03-31

### Changed

- Moved some unused for-the-future files to the refactor directory and out of the main codebase.

## [0.41.3] - 2022-03-31

### Fixed

- Dispatch DB is now created upon server start.

## [0.41.2] - 2022-03-30

### Fixed

- Oneline bugfix to remove `fetch --unshallow`

## [0.41.1] - 2022-03-30

### Fixed

- Get master version from release tags rather than master branch

## [0.41.0] - 2022-03-30

### Added

- Dockerized the Dispatcher and Runner Services.
- Added required packages for running containerized instances of the Dispatcher and Runner.

## [0.40.0] - 2022-03-30

### Added

- Dockerized the Data and UI-backend services.
- Required packages to run containerized instances of the Data and UI-backend.

## [0.39.1] - 2022-03-30

### Fixed

- Supervisord & Results service integration by making results service port configurable by an env var

## [0.39.0] - 2022-03-29

### Changed

- Runner and dispatcher implementation in order to integrate the microservices partially complete.

## [0.38.0] - 2022-03-29

### Added

- Added UI backend component to serve post-refactor frontend and dispatch websocket messages to UI using Socket.io
- Updated UI socket.io configuration to use different ws path, and using localstorage for fetching all results (temporary)
- Added post-refactor cli commands to use Supervisord to manage local service processes
- Added `covalent logs` and `covalent config` cli commands

## [0.37.1] - 2022-03-29

### Fixed

- Oneline bugfix in tests.yml

## [0.37.0] - 2022-03-29

### Added

- Results management endpoints; GET, PUT, POST for results object
- Checks in setup.py to confirm node version compatibility.
- Instructions in CONTRIBUTING to address some common Debian setup issues.

## [0.36.1] - 2022-03-29

### Fixed

- Filesystem service now reads config from environment variables.

## [0.36.0] - 2022-03-29

### Added

- Picking up dispatch jobs from the queue and ensuring that only one workflow is processed (locally) at any given time.

### Changed

- Dispatcher implementation in order to integrate with Queuer microservice.

## [0.35.0] - 2022-03-29

### Added

- Automated changelog and version management
- Added a Dockerfile to build an image for OS Queuer.
- Added the required packages to run a container instance of the Queuer.

### Fixed

- Single quotes in github env
- Don't use for loops to iterate over a variable in bash
- Issue with checkout actions
- Run tests on changelog workflow completion instead of push to develop to avoid race condition
- Use covalent ops bot token for automated pushes to develop
- sed command syntax in changelog.yml

## [0.34.5] - 2022-03-28

### Fixed

- Moved `example_dispatch.py` into `tests/` directory.

## [0.34.4] - 2022-03-28

### Added

- Unit tests for utils, leptons, and base executor

## [0.34.3] - 2022-03-27

### Added

- Tests for lattice.py

## [0.34.2] - 2022-03-27

### Added

- Unit tests for the base executor, the results manager, the logger, and leptons

## [0.34.1] - 2022-03-24

### Fixed

- Pinned jinja2 to less than 3.1.0 so that nbconvert remains stable in the docs build.

## [0.34.0] - 2022-03-24

### Added

- API endpoints to upload and download files

## [0.33.1] - 2022-03-24

### Fixed

- Retrieving results from running container via HTTP
- Adding tests for Docker image in workflows

## [0.33.0] - 2022-03-24

### Added

- Slack and webhook notifications

## [0.32.9] - 2022-03-23

### Fixed

- Updated OS Queuer imports to remove top level modules `refactor.queuer`

## [0.32.8] - 2022-03-22

### Added

- Websocket notify endpoint with leaky bucket algo implementation to rate limit messages to frontend

## [0.32.7] - 2022-03-22

### Added

- Queuer API submit endpoint to publish dispatch message to MQ & send result file to Data Service
- API Service class for interfacing with local services
- Tests covering submit endpoint and API Service

## [0.32.6] - 2022-03-22

### Fixed

- Input path for external libraries in the Lepton wrapper can (and should) now be a full path to the file.

## [0.32.5] - 2022-03-21

### Fixed

- Fix HTTP status code for blank POST requests.

## [0.32.4] - 2022-03-17

### Fixed

- Docker commands in docs

## [0.32.3] - 2022-03-16

### Fixed

- Fix missing UI graph edges between parameters and electrons in certain cases.
- Fix UI crashes in cases where legacy localStorage state was being loaded.

## [0.32.2] - 2022-03-16

### Added

- Images for graphs generated in tutorials and how-tos.
- Note for quantum gravity tutorial to tell users that `tensorflow` doesn't work on M1 Macs.
- `Known Issues` added to `README.md`

### Fixed

- `draw` function usage in tutorials and how-tos now reflects the UI images generated instead of using graphviz.
- Images now render properly in RTD of how-tos.

### Changed

- Reran all the tutorials that could run, generating the outputs again.

## [0.32.1] - 2022-03-15

### Fixed

- CLI now starts server directly in the subprocess instead of as a daemon
- Logs are provided as pipes to Popen instead of using a shell redirect
- Restart behavior fixed
- Default port in `covalent_ui/app.py` uses the config manager

### Removed

- `_graceful_restart` function no longer needed without gunicorn

## [0.32.0] - 2022-03-11

### Added

- Dispatcher microservice API endpoint to dispatch and update workflow.
- Added get runnable task endpoint.

## [0.31.0] - 2022-03-11

### Added

- Runner component's main functionality to run a set of tasks, cancel a task, and get a task's status added to its api.

## [0.30.5] - 2022-03-11

### Updated

- Updated Workflow endpoints & API spec to support upload & download of result objects as pickle files

## [0.30.4] - 2022-03-11

### Fixed

- When executing a task on an alternate Conda environment, Covalent no longer has to be installed on that environment. Previously, a Covalent object (the execution function as a TransportableObject) was passed to the environment. Now it is deserialized to a "normal" Python function, which is passed to the alternate Conda environment.

## [0.30.3] - 2022-03-11

### Fixed

- Fixed the order of output storage in `post_process` which should have been the order in which the electron functions are called instead of being the order in which they are executed. This fixes the order in which the replacement of function calls with their output happens, which further fixes any discrepencies in the results obtained by the user.

- Fixed the `post_process` test to check the order as well.

## [0.30.2] - 2022-03-11

### Changed

- Updated eventlet to 0.31.0

## [0.30.1] - 2022-03-10

### Fixed

- Eliminate unhandled exception in Covalent UI backend when calling fetch_result.

## [0.30.0] - 2022-03-09

### Added

- Skeleton code for writing the different services corresponding to each component in the open source refactor.
- OpenAPI specifications for each of the services.

## [0.29.3] - 2022-03-09

### Fixed

- Covalent UI is built in the Dockerfile, the setup file, the pypi workflow, the tests workflow, and the conda build script.

## [0.29.2] - 2022-03-09

### Added

- Defaults defined in executor plugins are read and used to update the in-memory config, as well as the user config file. But only if the parameter in question wasn't already defined.

### Changed

- Input parameter names and docstrings in _shared_files.config.update_config were changed for clarity.

## [0.29.1] - 2022-03-07

### Changed

- Updated fail-fast strategy to run all tests.

## [0.29.0] - 2022-03-07

### Added

- DispatchDB for storing dispatched results

### Changed

- UI loads dispatches from DispatchDB instead of browser local storage

## [0.28.3] - 2022-03-03

### Fixed

Installed executor plugins don't have to be referred to by their full module name. Eg, use "custom_executor", instead of "covalent_custom_plugin.custom_executor".

## [0.28.2] - 2022-03-03

### Added

- A brief overview of the tutorial structure in the MNIST classification tutorial.

## [0.28.1] - 2022-03-02

### Added

- Conda installation is only supported for Linux in the `Getting Started` guide.
- MNIST classifier tutorial.

### Removed

- Removed handling of default values of function parameters in `get_named_params` in `covalent/_shared_files/utils.py`. So, it is actually being handled by not being handled since now `named_args` and `named_kwargs` will only contain parameters that were passed during the function call and not all of them.

## [0.28.0] - 2022-03-02

### Added

- Lepton support, including for Python modules and C libraries
- How-to guides showing how to use leptons for each of these

## [0.27.6] - 2022-03-01

### Added

- Added feature development basic steps in CONTRIBUTING.md.
- Added section on locally building RTD (read the docs) in the contributing guide.

## [0.27.5] - 2022-03-01

### Fixed

- Missing UI input data after backend change - needed to be derived from graph for electrons, lattice inputs fixed on server-side, combining name and positional args
- Broken UI graph due to variable->edge_name renaming
- Missing UI executor data after server-side renaming

## [0.27.4] - 2022-02-28

### Fixed

- Path used in `covalent/executor/__init__.py` for executor plugin modules needed updating to `covalent/executor/executor_plugins`

### Removed

- Disabled workflow cancellation test due to inconsistent outcomes. Test will be re-enabled after cancellation mechanisms are investigated further.

## [0.27.3] - 2022-02-25

### Added

- Added `USING_DOCKER.md` guide for running docker container.
- Added cli args to covalent UI flask server `covalent_ui/app.py` to modify port and log file path.

### Removed

- Removed gunicorn from cli and Dockerfile.

### Changed

- Updated cli `covalent_dispatcher/_cli/service.py` to run flask server directly, and removed dispatcher and UI flags.
- Using Flask blueprints to merge Dispatcher and UI servers.
- Updated Dockerfile to run flask server directly.
- Creating server PID file manually in `covalent_dispatcher/_cli/service.py`.
- Updated tests and docs to reflect merged servers.
- Changed all mentions of port 47007 (for old UI server) to 48008.

## [0.27.2] - 2022-02-24

### Changed

- Removed unnecessary blockquotes from the How-To guide for creating custom executors
- Changed "Covalent Cloud" to "Covalent" in the main code text

## [0.27.1] - 2022-02-24

### Removed

- Removed AQ-Engineers from CODEOWNERS in order to fix PR review notifications

## [0.27.0] - 2022-02-24

### Added

- Support for positional only, positional or keyword, variable positional, keyword only, variable keyword types of parameters is now added, e.g an electron can now use variable args and variable kwargs if the number/names of parameters are unknown during definition as `def task(*args, **kwargs)` which wasn't possible before.

- `Lattice.args` added to store positional arguments passed to the lattice's workflow function.

- `get_named_params` function added in `_shared_files/utils.py` which will return a tuple containing named positional arguments and named keyword arguments. The names help in showing and storing these parameters in the transport graph.

- Tests to verify whether all kinds of input paramaters are supported by electron or a lattice.

### Changed

- No longer merging positional arguments with keyword arguments, instead they are separately stored in respective nodes in the transport graph.

- `inputs` returned from `_get_inputs` function in `covalent_dispatcher/_core/execution.py` now contains positional as well as keyword arguments which further get passed to the executor.

- Executors now support positional and keyword arguments as inputs to their executable functions.

- Result object's `_inputs` attribute now contains both `args` and `kwargs`.

- `add_node_for_nested_iterables` is renamed to `connect_node_with_others` and `add_node_to_graph` also renamed to `add_collection_node_to_graph` in `electron.py`. Some more variable renames to have appropriate self-explanatory names.

- Nodes and edges in the transport graph now have a better interface to assign attributes to them.

- Edge attribute `variable` renamed to `edge_name`.

- In `serialize` function of the transport graph, if `metadata_only` is True, then only `metadata` attribute of node and `source` and `target` attributes of edge are kept in the then return serialized `data`.

- Updated the tests wherever necessary to reflect the above changes

### Removed

- Deprecated `required_params_passed` since an error will automatically be thrown by the `build_graph` function if any of the required parameters are not passed.

- Removed duplicate attributes from nodes in the transport graph.

## [0.26.1] - 2022-02-23

### Added

- Added Local Executor section to the API read the docs.

## [0.26.0] - 2022-02-23

### Added

- Automated reminders to update the changelog

## [0.25.3] - 2022-02-23

## Added

- Listed common mocking commands in the CONTRIBUTING.md guide.
- Additional guidelines on testing.

## [0.25.2] - 2022-02-21

### Changed

- `backend` metadata name changed to `executor`.
- `_plan_workflow` usage updated to reflect how that executor related information is now stored in the specific executor object.
- Updated tests to reflect the above changes.
- Improved the dispatch cancellation test to provide a robust solution which earlier took 10 minutes to run with uncertainty of failing every now and then.

### Removed

- Removed `TaskExecutionMetadata` as a consequence of removing `execution_args`.

## [0.25.1] - 2022-02-18

### Fixed

- Tracking imports that have been used in the workflow takes less time.

### Added

- User-imports are included in the dispatch_source.py script. Covalent-related imports are commented out.

## [0.25.0] - 2022-02-18

### Added

- UI: Lattice draw() method displays in web UI
- UI: New navigation panel

### Changed

- UI: Animated graph changes, panel opacity

### Fixed

- UI: Fixed "Not Found" pages

## [0.24.21] - 2022-02-18

### Added

- RST document describing the expectations from a tutorial.

## [0.24.20] - 2022-02-17

### Added

- Added how to create custom executors

### Changed

- Changed the description of the hyperlink for choosing executors
- Fixed typos in doc/source/api/getting_started/how_to/execution/creating_custom_executors.ipynb

## [0.24.19] - 2022-02-16

### Added

- CODEOWNERS for certain files.

## [0.24.18] - 2022-02-15

### Added

- The user configuration file can now specify an executor plugin directory.

## [0.24.17] - 2022-02-15

### Added

- Added a how-to for making custom executors.

## [0.24.16] - 2022-02-12

### Added

- Errors now contain the traceback as well as the error message in the result object.
- Added test for `_post_process` in `tests/covalent_dispatcher_tests/_core/execution_test.py`.

### Changed

- Post processing logic in `electron` and dispatcher now relies on the order of execution in the transport graph rather than node's function names to allow for a more reliable pairing of nodes and their outputs.

- Renamed `init_test.py` in `tests/covalent_dispatcher_tests/_core/` to `execution_test.py`.

### Removed

- `exclude_from_postprocess` list which contained some non executable node types removed since only executable nodes are post processed now.

## [0.24.15] - 2022-02-11

### Fixed

- If a user's configuration file does not have a needed exeutor parameter, the default parameter (defined in _shared_files/defaults.py) is used.
- Each executor plugin is no longer initialized upon the import of Covalent. This allows required parameters in executor plugins.

## Changed

- Upon updating the configuration data with a user's configuration file, the complete set is written back to file.

## Added

- Tests for the local and base executors.

## [0.24.14] - 2022-02-11

### Added

- UI: add dashboard cards
- UI: add scaling dots background

### Changed

- UI: reduce sidebar font sizes, refine color theme
- UI: refine scrollbar styling, show on container hover
- UI: format executor parameters as YAML code
- UI: update syntax highlighting scheme
- UI: update index.html description meta tag

## [0.24.13] - 2022-02-11

### Added

- Tests for covalent/_shared_files/config.py

## [0.24.12] - 2022-02-10

### Added

- CodeQL code analyzer

## [0.24.11] - 2022-02-10

### Added

- A new dictionary `_DEFAULT_CONSTRAINTS_DEPRECATED` in defaults.py

### Changed

- The `_DEFAULT_CONSTRAINT_VALUES` dictionary now only contains the `backend` argument

## [0.24.10] - 2022-02-09

### Fixed

- Sporadically failing workflow cancellation test in tests/workflow_stack_test.py

## [0.24.9] - 2022-02-09

## Changed

- Implementation of `_port_from_pid` in covalent_dispatcher/_cli/service.py.

## Added

- Unit tests for command line interface (CLI) functionalities in covalent_dispatcher/_cli/service.py and covalent_dispatcher/_cli/cli.py.

## [0.24.8] - 2022-02-07

### Fixed

- If a user's configuration file does not have a needed parameter, the default parameter (defined in _shared_files/defaults.py) is used.

## [0.24.7] - 2022-02-07

### Added

- Typing: Add Type hint `dispatch_info` parameter.
- Documentation: Updated the return_type description in docstring.

### Changed

- Typing: Change return type annotation to `Generator`.

## [0.24.6] - 2022-02-06

### Added

- Type hint to `deserialize` method of `TransportableObject` of `covalent/_workflow/transport.py`.

### Changed

- Description of `data` in `deserialize` method of `TransportableObject` of `covalent/_workflow/transport.py` from `The serialized transportable object` to `Cloudpickled function`.

## [0.24.5] - 2022-02-05

### Fixed

- Removed dependence on Sentinel module

## [0.24.4] - 2022-02-04

### Added

- Tests across multiple versions of Python and multiple operating systems
- Documentation reflecting supported configurations

## [0.24.3] - 2022-02-04

### Changed

- Typing: Use `bool` in place of `Optional[bool]` as type annotation for `develop` parameter in `covalent_dispatcher.service._graceful_start`
- Typing: Use `Any` in place of `Optional[Any]` as type annotation for `new_value` parameter in `covalent._shared_files.config.get_config`

## [0.24.2] - 2022-02-04

### Fixed

- Updated hyperlink of "How to get the results" from "./collection/query_electron_execution_result" to "./collection/query_multiple_lattice_execution_results" in "doc/source/how_to/index.rst".
- Updated hyperlink of "How to get the result of a particular electron" from "./collection/query_multiple_lattice_execution_results" to "./collection/query_electron_execution_result" in "doc/source/how_to/index.rst".

## [0.24.1] - 2022-02-04

### Changed

- Changelog entries are now required to have the current date to enforce ordering.

## [0.24.0] - 2022-02-03

### Added

- UI: log file output - display in Output tab of all available log file output
- UI: show lattice and electron inputs
- UI: display executor attributes
- UI: display error message on failed status for lattice and electron

### Changed

- UI: re-order sidebar sections according to latest figma designs
- UI: update favicon
- UI: remove dispatch id from tab title
- UI: fit new uuids
- UI: adjust theme text primary and secondary colors

### Fixed

- UI: auto-refresh result state on initial render of listing and graph pages
- UI: graph layout issues: truncate long electron/param names

## [0.23.0] - 2022-02-03

### Added

- Added `BaseDispatcher` class to be used for creating custom dispatchers which allow connection to a dispatcher server.
- `LocalDispatcher` inheriting from `BaseDispatcher` allows connection to a local dispatcher server running on the user's machine.
- Covalent only gives interface to the `LocalDispatcher`'s `dispatch` and `dispatch_sync` methods.
- Tests for both `LocalDispatcher` and `BaseDispatcher` added.

### Changed

- Switched from using `lattice.dispatch` and `lattice.dispatch_sync` to `covalent.dispatch` and `covalent.dispatch_sync`.
- Dispatcher address now is passed as a parameter (`dispatcher_addr`) to `covalent.dispatch` and `covalent.dispatch_sync` instead of a metadata field to lattice.
- Updated tests, how tos, and tutorials to use `covalent.dispatch` and `covalent.dispatch_sync`.
- All the contents of `covalent_dispatcher/_core/__init__.py` are moved to `covalent_dispatcher/_core/execution.py` for better organization. `__init__.py` only contains function imports which are needed by external modules.
- `dispatch`, `dispatch_sync` methods deprecated from `Lattice`.

### Removed

- `_server_dispatch` method removed from `Lattice`.
- `dispatcher` metadata field removed from `lattice`.

## [0.22.19] - 2022-02-03

### Fixed

- `_write_dispatch_to_python_file` isn't called each time a task is saved. It is now only called in the final save in `_run_planned_workflow` (in covalent_dispatcher/_core/__init__.py).

## [0.22.18] - 2022-02-03

### Fixed

- Added type information to result.py

## [0.22.17] - 2022-02-02

### Added

- Replaced `"typing.Optional"` with `"str"` in covalent/executor/base.py
- Added missing type hints to `get_dispatch_context` and `write_streams_to_file` in covalent/executor/base.py, BaseExecutor

## [0.22.16] - 2022-02-02

### Added

- Functions to check if UI and dispatcher servers are running.
- Tests for the `is_ui_running` and `is_server_running` in covalent_dispatcher/_cli/service.py.

## [0.22.15] - 2022-02-01

### Fixed

- Covalent CLI command `covalent purge` will now stop the servers before deleting all the pid files.

### Added

- Test for `purge` method in covalent_dispatcher/_cli/service.py.

### Removed

- Unused `covalent_dispatcher` import from covalent_dispatcher/_cli/service.py.

### Changed

- Moved `_config_manager` import from within the `purge` method to the covalent_dispatcher/_cli/service.py for the purpose of mocking in tests.

## [0.22.14] - 2022-02-01

### Added

- Type hint to `_server_dispatch` method in `covalent/_workflow/lattice.py`.

## [0.22.13] - 2022-01-26

### Fixed

- When the local executor's `log_stdout` and `log_stderr` config variables are relative paths, they should go inside the results directory. Previously that was queried from the config, but now it's queried from the lattice metadata.

### Added

- Tests for the corresponding functions in (`covalent_dispatcher/_core/__init__.py`, `covalent/executor/base.py`, `covalent/executor/executor_plugins/local.py` and `covalent/executor/__init__.py`) affected by the bug fix.

### Changed

- Refactored `_delete_result` in result manager to give the option of deleting the result parent directory.

## [0.22.12] - 2022-01-31

### Added

- Diff check in pypi.yml ensures correct files are packaged

## [0.22.11] - 2022-01-31

### Changed

- Removed codecov token
- Removed Slack notifications from feature branches

## [0.22.10] - 2022-01-29

### Changed

- Running tests, conda, and version workflows on pull requests, not just pushes

## [0.22.9] - 2022-01-27

### Fixed

- Fixing version check action so that it doesn't run on commits that are in develop
- Edited PR template so that markdown checklist appears properly

## [0.22.8] - 2022-01-27

### Fixed

- publish workflow, using `docker buildx` to build images for x86 and ARM, prepare manifest and push to ECR so that pulls will match the correct architecture.
- typo in CONTRIBUTING
- installing `gcc` in Docker image so Docker can build wheels for `dask` and other packages that don't provide ARM wheels

### Changed

- updated versions in `requirements.txt` for `matplotlib` and `dask`

## [0.22.7] - 2022-01-27

### Added

- `MANIFEST.in` did not have `covalent_dispatcher/_service` in it due to which the PyPi package was not being built correctly. Added the `covalent_dispatcher/_service` to the `MANIFEST.in` file.

### Fixed

- setuptools properly including data files during installation

## [0.22.6] - 2022-01-26

### Fixed

- Added service folder in covalent dispatcher to package.

## [0.22.5] - 2022-01-25

### Fixed

- `README.md` images now use master branch's raw image urls hosted on <https://github.com> instead of <https://raw.githubusercontent.com>. Also, switched image rendering from html to markdown.

## [0.22.4] - 2022-01-25

### Fixed

- dispatcher server app included in sdist
- raw image urls properly used

## [0.22.3] - 2022-01-25

### Fixed

- raw image urls used in readme

## [0.22.2] - 2022-01-25

### Fixed

- pypi upload

## [0.22.1] - 2022-01-25

### Added

- Code of conduct
- Manifest.in file
- Citation info
- Action to upload to pypi

### Fixed

- Absolute URLs used in README
- Workflow badges updated URLs
- `install_package_data` -> `include_package_data` in `setup.py`

## [0.22.0] - 2022-01-25

### Changed

- Using public ECR for Docker release

## [0.21.0] - 2022-01-25

### Added

- GitHub pull request templates

## [0.20.0] - 2022-01-25

### Added

- GitHub issue templates

## [0.19.0] - 2022-01-25

### Changed

- Covalent Beta Release

## [0.18.9] - 2022-01-24

### Fixed

- iframe in the docs landing page is now responsive

## [0.18.8] - 2022-01-24

### Changed

- Temporarily removed output tab
- Truncated dispatch id to fit left sidebar, add tooltip to show full id

## [0.18.7] - 2022-01-24

### Changed

- Many stylistic improvements to documentation, README, and CONTRIBUTING.

## [0.18.6] - 2022-01-24

### Added

- Test added to check whether an already decorated function works as expected with Covalent.
- `pennylane` package added to the `requirements-dev.txt` file.

### Changed

- Now using `inspect.signature` instead of `function.__code__` to get the names of function's parameters.

## [0.18.5] - 2022-01-21

### Fixed

- Various CI fixes, including rolling back regression in version validation, caching on s3 hosted badges, applying releases and tags correctly.

## [0.18.4] - 2022-01-21

### Changed

- Removed comments and unused functions in covalent_dispatcher
- `result_class.py` renamed to `result.py`

### Fixed

- Version was not being properly imported inside `covalent/__init__.py`
- `dispatch_sync` was not previously using the `results_dir` metadata field

### Removed

- Credentials in config
- `generate_random_filename_in_cache`
- `is_any_atom`
- `to_json`
- `show_subgraph` option in `draw`
- `calculate_node`

## [0.18.3] - 2022-01-20

### Fixed

- The gunicorn servers now restart more gracefully

## [0.18.2] - 2022-01-21

### Changed

- `tempdir` metadata field removed and replaced with `executor.local.cache_dir`

## [0.18.1] - 2022-01-11

## Added

- Concepts page

## [0.18.0] - 2022-01-20

### Added

- `Result.CANCELLED` status to represent the status of a cancelled dispatch.
- Condition to cancel the whole dispatch if any of the nodes are cancelled.
- `cancel_workflow` function which uses a shared variable provided by Dask (`dask.distributed.Variable`) in a dask client to inform nodes to stop execution.
- Cancel function for dispatcher server API which will allow the server to terminate the dispatch.
- How to notebook for cancelling a dispatched job.
- Test to verify whether cancellation of dispatched jobs is working as expected.
- `cancel` function is available as `covalent.cancel`.

### Changed

- In file `covalent/_shared_files/config.py` instead of using a variable to store and then return the config data, now directly returning the configuration.
- Using `fire_and_forget` to dispatch a job instead of a dictionary of Dask's `Future` objects so that we won't have to manage the lifecycle of those futures.
- The `test_run_dispatcher` test was changed to reflect that the dispatcher no longer uses a dictionary of future objects as it was not being utilized anywhere.

### Removed

- `with dask_client` context was removed as the client created in `covalent_dispatcher/_core/__init__.py` is already being used even without the context. Furthermore, it creates issues when that context is exited which is unnecessary at the first place hence not needed to be resolved.

## [0.17.5] - 2022-01-19

### Changed

- Results directory uses a relative path by default and can be overridden by the environment variable `COVALENT_RESULTS_DIR`.

## [0.17.4] - 2022-01-19

### Changed

- Executor parameters use defaults specified in config TOML
- If relative paths are supplied for stdout and stderr, those files are created inside the results directory

## [0.17.3] - 2022-01-18

### Added

- Sync function
- Covalent CLI tool can restart in developer mode

### Fixed

- Updated the UI address referenced in the README

## [0.17.2] - 2022-01-12

### Added

- Quantum gravity tutorial

### Changed

- Moved VERSION file to top level

## [0.17.1] - 2022-01-19

### Added

- `error` attribute was added to the results object to show which node failed and the reason behind it.
- `stdout` and `stderr` attributes were added to a node's result to store any stdout and stderr printing done inside an electron/node.
- Test to verify whether `stdout` and `stderr` are being stored in the result object.

### Changed

- Redesign of how `redirect_stdout` and `redirect_stderr` contexts in executor now work to allow storing their respective outputs.
- Executors now also return `stdout` and `stderr` strings, along with the execution output, so that they can be stored in their result object.

## [0.17.0] - 2022-01-18

### Added

- Added an attribute `__code__` to electron and lattice which is a copy of their respective function's `__code__` attribute.
- Positional arguments, `args`, are now merged with keyword arguments, `kwargs`, as close as possible to where they are passed. This was done to make sure we support both with minimal changes and without losing the name of variables passed.
- Tests to ensure usage of positional arguments works as intended.

### Changed

- Slight rework to how any print statements in lattice are sent to null.
- Changed `test_dispatcher_functional` in `basic_dispatcher_test.py` to account for the support of `args` and removed a an unnecessary `print` statement.

### Removed

- Removed `args` from electron's `init` as it wasn't being used anywhere.

## [0.16.1] - 2022-01-18

### Changed

- Requirement changed from `dask[complete]` to `dask[distributed]`.

## [0.16.0] - 2022-01-14

### Added

- New UI static demo build
- New UI toolbar functions - orientation, toggle params, minimap
- Sortable and searchable lattice name row

### Changed

- Numerous UI style tweaks, mostly around dispatches table states

### Fixed

- Node sidebar info now updates correctly

## [0.15.11] - 2022-01-18

### Removed

- Unused numpy requirement. Note that numpy is still being installed indirectly as other packages in the requirements rely on it.

## [0.15.10] - 2022-01-16

## Added

- How-to guide for Covalent dispatcher CLI.

## [0.15.9] - 2022-01-18

### Changed

- Switched from using human readable ids to using UUIDs

### Removed

- `human-id` package was removed along with its mention in `requirements.txt` and `meta.yaml`

## [0.15.8] - 2022-01-17

### Removed

- Code breaking text from CLI api documentation.
- Unwanted covalent_dispatcher rst file.

### Changed

- Installation of entire covalent_dispatcher instead of covalent_dispatcher/_service in setup.py.

## [0.15.7] - 2022-01-13

### Fixed

- Functions with multi-line or really long decorators are properly serialized in dispatch_source.py.
- Multi-line Covalent output is properly commented out in dispatch_source.py.

## [0.15.6] - 2022-01-11

### Fixed

- Sub-lattice functions are successfully serialized in the utils.py get_serialized_function_str.

### Added

- Function to scan utilized source files and return a set of imported modules (utils.get_imports_from_source)

## [0.15.5] - 2022-01-12

### Changed

- UI runs on port 47007 and the dispatcher runs on port 48008. This is so that when the servers are later merged, users continue using port 47007 in the browser.
- Small modifications to the documentation
- Small fix to the README

### Removed

- Removed a directory `generated` which was improperly added
- Dispatcher web interface
- sqlalchemy requirement

## [0.15.4] - 2022-01-11

### Changed

- In file `covalent/executor/base.py`, `pickle` was changed to `cloudpickle` because of its universal pickling ability.

### Added

- In docstring of `BaseExecutor`, a note was added specifying that `covalent` with its dependencies is assumed to be installed in the conda environments.
- Above note was also added to the conda env selector how-to.

## [0.15.3] - 2022-01-11

### Changed

- Replaced the generic `RuntimeError` telling users to check if there is an object manipulation taking place inside the lattice to a simple warning. This makes the original error more visible.

## [0.15.2] - 2022-01-11

### Added

- If condition added for handling the case where `__getattr__` of an electron is accessed to detect magic functions.

### Changed

- `ActiveLatticeManager` now subclasses from `threading.local` to make it thread-safe.
- `ValueError` in the lattice manager's `claim` function now also shows the name of the lattice that is currently claimed.
- Changed docstring of `ActiveLatticeManager` to note that now it is thread-safe.
- Sublattice dispatching now no longer deletes the result object file and is dispatched normally instead of in a serverless manner.
- `simulate_nitrogen_and_copper_slab_interaction.ipynb` notebook tutorial now does normal dispatching as well instead of serverless dispatching. Also, now 7 datapoints will be shown instead of 10 earlier.

## [0.15.1] - 2022-01-11

### Fixed

- Passing AWS credentials to reusable workflows as a secret

## [0.15.0] - 2022-01-10

### Added

- Action to push development image to ECR

### Changed

- Made the publish action reusable and callable

## [0.14.1] - 2022-01-02

### Changed

- Updated the README
- Updated classifiers in the setup.py file
- Massaged some RTD pages

## [0.14.0] - 2022-01-07

### Added

- Action to push static UI to S3

## [0.13.2] - 2022-01-07

### Changed

- Completed new UI design work

## [0.13.1] - 2022-01-02

### Added

- Added eventlet requirement

### Changed

- The CLI tool can now manage the UI flask server as well
- [Breaking] The CLI option `-t` has been changed to `-d`, which starts the servers in developer mode and exposes unit tests to the server.

## [0.13.0] - 2022-01-01

### Added

- Config manager in `covalent/_shared_files/config.py`
- Default location for the main config file can be overridden using the environment variable `COVALENT_CONFIG_DIR`
- Ability to set and get configuration using `get_config` and `set_config`

### Changed

- The flask servers now reference the config file
- Defaults reference the config file

### Fixed

- `ValueError` caught when running `covalent stop`
- One of the functional tests was using a malformed path

### Deprecated

- The `electron.to_json` function
- The `generate_random_filename_in_cache` function

### Removed

- The `get_api_token` function

## [0.12.13] - 2022-01-04

## Removed

- Tutorial section headings

## Fixed

- Plot background white color

## [0.12.12] - 2022-01-06

### Fixed

- Having a print statement inside electron and lattice code no longer causes the workflow to fail.

## [0.12.11] - 2022-01-04

### Added

- Completed UI feature set for first release

### Changed

- UI server result serialization improvements
- UI result update webhook no longer fails on request exceptions, logs warning intead

## [0.12.10] - 2021-12-17

### Added

- Astrophysics tutorial

## [0.12.9] - 2022-01-04

### Added

- Added `get_all_node_results` method in `result_class.py` to return result of all node executions.

- Added `test_parallelilization` test to verify whether the execution is now being achieved in parallel.

### Changed

- Removed `LocalCluster` cluster creation usage to a simple `Client` one from Dask.

- Removed unnecessary `to_run` function as we no longer needed to run execution through an asyncio loop.

- Removed `async` from function definition of previously asynchronous functions, `_run_task`, `_run_planned_workflow`, `_plan_workflow`, and `_run_workflow`.

- Removed `uvloop` from requirements.

- Renamed `test_get_results` to `test_get_result`.

- Reran the how to notebooks where execution time was mentioned.

- Changed how `dispatch_info` context manager was working to account for multiple nodes accessing it at the same time.

## [0.12.8] - 2022-01-02

### Changed

- Changed the software license to GNU Affero 3.0

### Removed

- `covalent-ui` directory

## [0.12.7] - 2021-12-29

### Fixed

- Gunicorn logging now uses the `capture-output` flag instead of redirecting stdout and stderr

## [0.12.6] - 2021-12-23

### Changed

- Cleaned up the requirements and moved developer requirements to a separate file inside `tests`

## [0.12.5] - 2021-12-16

### Added

- Conda build CI job

## [0.12.4] - 2021-12-23

### Changed

- Gunicorn server now checks for port availability before starting

### Fixed

- The `covalent start` function now prints the correct port if the server is already running.

## [0.12.3] - 2021-12-14

### Added

- Covalent tutorial comparing quantum support vector machines with support vector machine algorithms implemented in qiskit and scikit-learn.

## [0.12.2] - 2021-12-16

### Fixed

- Now using `--daemon` in gunicorn to start the server, which was the original intention.

## [0.12.1] - 2021-12-16

### Fixed

- Removed finance references from docs
- Fixed some other small errors

### Removed

- Removed one of the failing how-to tests from the functional test suite

## [0.12.0] - 2021-12-16

### Added

- Web UI prototype

## [0.11.1] - 2021-12-14

### Added

- CLI command `covalent status` shows port information

### Fixed

- gunicorn management improved

## [0.11.0] - 2021-12-14

### Added

- Slack notifications for test status

## [0.10.4] - 2021-12-15

### Fixed

- Specifying a non-default results directory in a sub-lattice no longer causes a failure in lattice execution.

## [0.10.3] - 2021-12-14

### Added

- Functional tests for how-to's in documentation

### Changed

- Moved example script to a functional test in the pipeline
- Added a test flag to the CLI tool

## [0.10.2] - 2021-12-14

### Fixed

- Check that only `kwargs` without any default values in the workflow definition need to be passed in `lattice.draw(ax=ax, **kwargs)`.

### Added

- Function to check whether all the parameters without default values for a callable function has been passed added to shared utils.

## [0.10.1] - 2021-12-13

### Fixed

- Content and style fixes for getting started doc.

## [0.10.0] - 2021-12-12

### Changed

- Remove all imports from the `covalent` to the `covalent_dispatcher`, except for `_dispatch_serverless`
- Moved CLI into `covalent_dispatcher`
- Moved executors to `covalent` directory

## [0.9.1] - 2021-12-13

### Fixed

- Updated CONTRIBUTING to clarify docstring style.
- Fixed docstrings for `calculate_node` and `check_constraint_specific_sum`.

## [0.9.0] - 2021-12-10

### Added

- `prefix_separator` for separating non-executable node types from executable ones.

- `subscript_prefix`, `generator_prefix`, `sublattice_prefix`, `attr_prefix` for prefixes of subscripts, generators,
  sublattices, and attributes, when called on an electron and added to the transport graph.

- `exclude_from_postprocess` list of prefixes to denote those nodes which won't be used in post processing the workflow.

- `__int__()`, `__float__()`, `__complex__()` for converting a node to an integer, float, or complex to a value of 0 then handling those types in post processing.

- `__iter__()` generator added to Electron for supporting multiple return values from an electron execution.

- `__getattr__()` added to Electron for supporting attribute access on the node output.

- `__getitem__()` added to Electron for supporting subscripting on the node output.

- `electron_outputs` added as an attribute to lattice.

### Changed

- `electron_list_prefix`, `electron_dict_prefix`, `parameter_prefix` modified to reflect new way to assign prefixes to nodes.

- In `build_graph` instead of ignoring all exceptions, now the exception is shown alongwith the runtime error notifying that object manipulation should be avoided inside a lattice.

- `node_id` changed to `self.node_id` in Electron's `__call__()`.

- `parameter` type electrons now have the default metadata instead of empty dictionary.

- Instead of deserializing and checking whether a sublattice is there, now a `sublattice_prefix` is used to denote when a node is a sublattice.

- In `dispatcher_stack_test`, `test_dispatcher_flow` updated to indicate the new use of `parameter_prefix`.

### Fixed

- When an execution fails due to something happening in `run_workflow`, then result object's status is now failed and the object is saved alongwith throwing the appropriate exception.

## [0.8.5] - 2021-12-10

### Added

- Added tests for choosing specific executors inside electron initialization.
- Added test for choosing specific Conda environments inside electron initialization.

## [0.8.4] - 2021-12-10

### Changed

- Removed _shared_files directory and contents from covalent_dispatcher. Logging in covalent_dispatcher now uses the logger in covalent/_shared_files/logging.py.

## [0.8.3] - 2021-12-10

### Fixed

- Decorator symbols were added to the pseudo-code in the quantum chemistry tutorial.

## [0.8.2] - 2021-12-06

### Added

- Quantum chemistry tutorial.

## [0.8.1] - 2021-12-08

### Added

- Docstrings with typehints for covalent dispatcher functions added.

### Changed

- Replaced `node` to `node_id` in `electron.py`.

- Removed unnecessary `enumerate` in `covalent_dispatcher/_core/__init__.py`.

- Removed `get_node_device_mapping` function from `covalent_dispatcher/_core/__init__.py`
  and moved the definition to directly add the mapping to `workflow_schedule`.

- Replaced iterable length comparison for `executor_specific_exec_cmds` from `if len(executor_specific_exec_cmds) > 0`
  to `if executor_specific_exec_cmds`.

## [0.8.0] - 2021-12-03

### Added

- Executors can now accept the name of a Conda environment. If that environment exists, the operations of any electron using that executor are performed in that Conda environment.

## [0.7.6] - 2021-12-02

### Changed

- How to estimate lattice execution time has been renamed to How to query lattice execution time.
- Change result querying syntax in how-to guides from `lattice.get_result` to
  `covalent.get_result`.
- Choose random port for Dask dashboard address by setting `dashboard_address` to ':0' in
  `LocalCluster`.

## [0.7.5] - 2021-12-02

### Fixed

- "Default" executor plugins are included as part of the package upon install.

## [0.7.4] - 2021-12-02

### Fixed

- Upgraded dask to 2021.10.0 based on a vulnerability report

## [0.7.3] - 2021-12-02

### Added

- Transportable object tests
- Transport graph tests

### Changed

- Variable name node_num to node_id
- Variable name node_idx to node_id

### Fixed

- Transport graph `get_dependencies()` method return type was changed from Dict to List

## [0.7.2] - 2021-12-01

### Fixed

- Date handling in changelog validation

### Removed

- GitLab CI YAML

## [0.7.1] - 2021-12-02

### Added

- A new parameter to a node's result called `sublattice_result` is added.
  This will be of a `Result` type and will contain the result of that sublattice's
  execution. If a normal electron is executed, this will be `None`.

- In `_delete_result` function in `results_manager.py`, an empty results directory
  will now be deleted.

- Name of a sublattice node will also contain `(sublattice)`.

- Added `_dispatch_sync_serverless` which synchronously dispatches without a server
  and waits for a result to be returned. This is the method used to dispatch a sublattice.

- Test for sublatticing is added.

- How-to guide added for sublatticing explaining the new features.

### Changed

- Partially changed `draw` function in `lattice.py` to also draw the subgraph
  of the sublattice when drawing the main graph of the lattice. The change is
  incomplete as we intend to add this feature later.

- Instead of returning `plt`, `draw` now returns the `ax` object.

- `__call__` function in `lattice.py` now runs the lattice's function normally
  instead of dispatching it.

- `_run_task` function now checks whether current node is a sublattice and acts
  accordingly.

### Fixed

- Unnecessary lines to rename the node's name in `covalent_dispatcher/_core/__init__.py` are removed.

- `test_electron_takes_nested_iterables` test was being ignored due to a spelling mistake. Fixed and
  modified to follow the new pattern.

## [0.7.0] - 2021-12-01

### Added

- Electrons can now accept an executor object using the "backend" keyword argument. "backend" can still take a string naming the executor module.
- Electrons and lattices no longer have Slurm metadata associated with the executor, as that information should be contained in the executor object being used as an input argument.
- The "backend" keyword can still be a string specifying the executor module, but only if the executor doesn't need any metadata.
- Executor plugin classes are now directly available to covalent, eg: covalent.executor.LocalExecutor().

## [0.6.7] - 2021-12-01

### Added

- Docstrings without examples for all the functions in core covalent.
- Typehints in those functions as well.
- Used `typing.TYPE_CHECKING` to prevent cyclic imports when writing typehints.

### Changed

- `convert_to_lattice_function` renamed to `convert_to_lattice_function_call`.
- Context managers now raise a `ValueError` instead of a generic `Exception`.

## [0.6.6] - 2021-11-30

### Fixed

- Fixed the version used in the documentation
- Fixed the badge URLs to prevent caching

## [0.6.5] - 2021-11-30

### Fixed

- Broken how-to links

### Removed

- Redundant lines from .gitignore
- *.ipynb from .gitignore

## [0.6.4] - 2021-11-30

### Added

- How-to guides for workflow orchestration.
  - How to construct an electron
  - How to construct a lattice
  - How to add an electron to lattice
  - How to visualize the lattice
  - How to add constraints to lattices
- How-to guides for workflow and subtask execution.
  - How to execute individual electrons
  - How to execute a lattice
  - How to execute multiple lattices
- How-to guides for status querying.
  - How to query electron execution status
  - How to query lattice execution status
  - How to query lattice execution time
- How-to guides for results collection
  - How to query electron execution results
  - How to query lattice execution results
  - How to query multiple lattice execution results
- Str method for the results object.

### Fixed

- Saving the electron execution status when the subtask is running.

## [0.6.3] - 2021-11-29

### Removed

- JWT token requirement.
- Covalent dispatcher login requirement.
- Update covalent login reference in README.md.
- Changed the default dispatcher server port from 5000 to 47007.

## [0.6.2] - 2021-11-28

### Added

- Github action for tests and coverage
- Badges for tests and coverage
- If tests pass then develop is pushed to master
- Add release action which tags and creates a release for minor version upgrades
- Add badges action which runs linter, and upload badges for version, linter score, and platform
- Add publish action (and badge) which builds a Docker image and uploads it to the AWS ECR

## [0.6.1] - 2021-11-27

### Added

- Github action which checks version increment and changelog entry

## [0.6.0] - 2021-11-26

### Added

- New Covalent RTD theme
- sphinx extension sphinx-click for CLI RTD
- Sections in RTD
- init.py in both covalent-dispatcher logger module and cli module for it to be importable in sphinx

### Changed

- docutils version that was conflicting with sphinx

### Removed

- Old aq-theme

## [0.5.1] - 2021-11-25

### Added

- Integration tests combining both covalent and covalent-dispatcher modules to test that
  lattice workflow are properly planned and executed.
- Integration tests for the covalent-dispatcher init module.
- pytest-asyncio added to requirements.

## [0.5.0] - 2021-11-23

### Added

- Results manager file to get results from a file, delete a result, and redispatch a result object.
- Results can also be awaited to only return a result if it has either been completed or failed.
- Results class which is used to store the results with all the information needed to be used again along with saving the results to a file functionality.
- A result object will be a mercurial object which will be updated by the dispatcher and saved to a file throughout the dispatching and execution parts.
- Direct manipulation of the transport graph inside a result object takes place.
- Utility to convert a function definition string to a function and vice-versa.
- Status class to denote the status of a result object and of each node execution in the transport graph.
- Start and end times are now also stored for each node execution as well as for the whole dispatch.
- Logging of `stdout` and `stderr` can be done by passing in the `log_stdout`, `log_stderr` named metadata respectively while dispatching.
- In order to get the result of a certain dispatch, the `dispatch_id`, the `results_dir`, and the `wait` parameter can be passed in. If everything is default, then only the dispatch id is required, waiting will not be done, and the result directory will be in the current working directory with folder name as `results/` inside which every new dispatch will have a new folder named according to their respective dispatch ids, containing:
  - `result.pkl` - (Cloud)pickled result object.
  - `result_info.yaml` - yaml file with high level information about the result and its execution.
  - `dispatch_source.py` - python file generated, containing the original function definitions of lattice and electrons which can be used to dispatch again.

### Changed

- `logfile` named metadata is now `slurm_logfile`.
- Instead of using `jsonpickle`, `cloudpickle` is being used everywhere to maintain consistency.
- `to_json` function uses `json` instead of `jsonpickle` now in electron and lattice definitions.
- `post_processing` moved to the dispatcher, so the dispatcher will now store a finished execution result in the results folder as specified by the user with no requirement of post processing it from the client/user side.
- `run_task` function in dispatcher modified to check if a node has completed execution and return it if it has, else continue its execution. This also takes care of cases if the server has been closed mid execution, then it can be started again from the last saved state, and the user won't have to wait for the whole execution.
- Instead of passing in the transport graph and dispatch id everywhere, the result object is being passed around, except for the `asyncio` part where the dispatch id and results directory is being passed which afterwards lets the core dispatcher know where to get the result object from and operate on it.
- Getting result of parent node executions of the graph, is now being done using the result object's graph. Storing of each execution's result is also done there.
- Tests updated to reflect the changes made. They are also being run in a serverless manner.

### Removed

- `LatticeResult` class removed.
- `jsonpickle` requirement removed.
- `WorkflowExecutionResult`, `TaskExecutionResult`, and `ExecutionError` singleton classes removed.

### Fixed

- Commented out the `jwt_required()` part in `covalent-dispatcher/_service/app.py`, may be removed in later iterations.
- Dispatcher server will now return the error message in the response of getting result if it fails instead of sending every result ever as a response.

## [0.4.3] - 2021-11-23

### Added

- Added a note in Known Issues regarding port conflict warning.

## [0.4.2] - 2021-11-24

### Added

- Added badges to README.md

## [0.4.1] - 2021-11-23

### Changed

- Removed old coverage badge and fixed the badge URL

## [0.4.0] - 2021-11-23

### Added

- Codecov integrations and badge

### Fixed

- Detached pipelines no longer created

## [0.3.0] - 2021-11-23

### Added

- Wrote a Code of Conduct based on <https://www.contributor-covenant.org/>
- Added installation and environment setup details in CONTRIBUTING
- Added Known Issues section to README

## [0.2.0] - 2021-11-22

### Changed

- Removed non-open-source executors from Covalent. The local SLURM executor is now
- a separate repo. Executors are now plugins.

## [0.1.0] - 2021-11-19

### Added

- Pythonic CLI tool. Install the package and run `covalent --help` for a usage description.
- Login and logout functionality.
- Executor registration/deregistration skeleton code.
- Dispatcher service start, stop, status, and restart.

### Changed

- JWT token is stored to file instead of in an environment variable.
- The Dask client attempts to connect to an existing server.

### Removed

- Removed the Bash CLI tool.

### Fixed

- Version assignment in the covalent init file.

## [0.0.3] - 2021-11-17

### Fixed

- Fixed the Dockerfile so that it runs the dispatcher server from the covalent repo.

## [0.0.2] - 2021-11-15

### Changed

- Single line change in ci script so that it doesn't exit after validating the version.
- Using `rules` in `pytest` so that the behavior in test stage is consistent.

## [0.0.1] - 2021-11-15

### Added

- CHANGELOG.md to track changes (this file).
- Semantic versioning in VERSION.
- CI pipeline job to enforce versioning.<|MERGE_RESOLUTION|>--- conflicted
+++ resolved
@@ -7,11 +7,10 @@
 
 ## [UNRELEASED]
 
-<<<<<<< HEAD
 ### Changed
 
 - Updated the "How to create a custom executor" how-to Jupyter notebook.
-=======
+
 ## [0.83.1] - 2022-04-18
 
 ### Fixed
@@ -35,7 +34,6 @@
 ### Fixed
 
 - Dispatcher unit test fixed by removing `turtle` import
->>>>>>> a3a56c6f
 
 ## [0.81.1] - 2022-04-14
 
