# Changelog

All notable changes to this project will be documented in this file.

The format is based on [Keep a Changelog](https://keepachangelog.com/en/1.0.0/),
and this project adheres to [Semantic Versioning](https://semver.org/spec/v2.0.0.html).

<<<<<<< HEAD
## [UNRELEASED] - 2022-02-07

## Changed

- Implementation of `_port_from_pid` in covalent_dispatcher/_cli/service.py.

## Added

- Unit tests for command line interface (CLI) functionalities.
=======
## [0.24.7] - 2022-02-07

### Added

- Typing: Add Type hint `dispatch_info` parameter.                
- Documentation: Updated the return_type description in docstring.

### Changed

- Typing: Change return type annotation to `Generator`.

## [0.24.6] - 2022-02-06

### Added

- Type hint to `deserialize` method of `TransportableObject` of `covalent/_workflow/transport.py`.

### Changed

- Description of `data` in `deserialize` method of `TransportableObject` of `covalent/_workflow/transport.py` from `The serialized transportable object` to `Cloudpickled function`.

## [0.24.5] - 2022-02-05

### Fixed

- Removed dependence on Sentinel module

## [0.24.4] - 2022-02-04

### Added

- Tests across multiple versions of Python and multiple operating systems
- Documentation reflecting supported configurations

>>>>>>> 5d3e45ec
## [0.24.3] - 2022-02-04

### Changed

- Typing: Use `bool` in place of `Optional[bool]` as type annotation for `develop` parameter in `covalent_dispatcher.service._graceful_start`
- Typing: Use `Any` in place of `Optional[Any]` as type annotation for `new_value` parameter in `covalent._shared_files.config.get_config`

## [0.24.2] - 2022-02-04

### Fixed

- Updated hyperlink of "How to get the results" from "./collection/query_electron_execution_result" to "./collection/query_multiple_lattice_execution_results" in "doc/source/how_to/index.rst".
- Updated hyperlink of "How to get the result of a particular electron" from "./collection/query_multiple_lattice_execution_results" to "./collection/query_electron_execution_result" in "doc/source/how_to/index.rst".

## [0.24.1] - 2022-02-04

### Changed

- Changelog entries are now required to have the current date to enforce ordering.

## [0.24.0] - 2022-02-03

### Added

- UI: log file output - display in Output tab of all available log file output
- UI: show lattice and electron inputs
- UI: display executor attributes
- UI: display error message on failed status for lattice and electron

### Changed
- UI: re-order sidebar sections according to latest figma designs
- UI: update favicon
- UI: remove dispatch id from tab title
- UI: fit new uuids
- UI: adjust theme text primary and secondary colors

### Fixed
- UI: auto-refresh result state on initial render of listing and graph pages
- UI: graph layout issues: truncate long electron/param names

## [0.23.0] - 2022-02-03

### Added

- Added `BaseDispatcher` class to be used for creating custom dispatchers which allow connection to a dispatcher server.
- `LocalDispatcher` inheriting from `BaseDispatcher` allows connection to a local dispatcher server running on the user's machine.
- Covalent only gives interface to the `LocalDispatcher`'s `dispatch` and `dispatch_sync` methods.
- Tests for both `LocalDispatcher` and `BaseDispatcher` added.

### Changed

- Switched from using `lattice.dispatch` and `lattice.dispatch_sync` to `covalent.dispatch` and `covalent.dispatch_sync`.
- Dispatcher address now is passed as a parameter (`dispatcher_addr`) to `covalent.dispatch` and `covalent.dispatch_sync` instead of a metadata field to lattice.
- Updated tests, how tos, and tutorials to use `covalent.dispatch` and `covalent.dispatch_sync`.
- All the contents of `covalent_dispatcher/_core/__init__.py` are moved to `covalent_dispatcher/_core/execution.py` for better organization. `__init__.py` only contains function imports which are needed by external modules.
- `dispatch`, `dispatch_sync` methods deprecated from `Lattice`.

### Removed

- `_server_dispatch` method removed from `Lattice`.
- `dispatcher` metadata field removed from `lattice`.

## [0.22.19] - 2022-02-03

### Fixed

- `_write_dispatch_to_python_file` isn't called each time a task is saved. It is now only called in the final save in `_run_planned_workflow` (in covalent_dispatcher/_core/__init__.py).

## [0.22.18] - 2022-02-03

### Fixed

- Added type information to result.py

## [0.22.17] - 2022-02-02

### Added

- Replaced `"typing.Optional"` with `"str"` in covalent/executor/base.py
- Added missing type hints to `get_dispatch_context` and `write_streams_to_file` in covalent/executor/base.py, BaseExecutor

## [0.22.16] - 2022-02-02

### Added

- Functions to check if UI and dispatcher servers are running.
- Tests for the `is_ui_running` and `is_server_running` in covalent_dispatcher/_cli/service.py.

## [0.22.15] - 2022-02-01

### Fixed

- Covalent CLI command `covalent purge` will now stop the servers before deleting all the pid files.

### Added

- Test for `purge` method in covalent_dispatcher/_cli/service.py.

### Removed

- Unused `covalent_dispatcher` import from covalent_dispatcher/_cli/service.py.

### Changed

- Moved `_config_manager` import from within the `purge` method to the covalent_dispatcher/_cli/service.py for the purpose of mocking in tests.

## [0.22.14] - 2022-02-01

### Added

- Type hint to `_server_dispatch` method in `covalent/_workflow/lattice.py`.

## [0.22.13] - 2022-01-26

### Fixed

- When the local executor's `log_stdout` and `log_stderr` config variables are relative paths, they should go inside the results directory. Previously that was queried from the config, but now it's queried from the lattice metadata.

### Added

- Tests for the corresponding functions in (`covalent_dispatcher/_core/__init__.py`, `covalent/executor/base.py`, `covalent/executor/executor_plugins/local.py` and `covalent/executor/__init__.py`) affected by the bug fix.

### Changed

- Refactored `_delete_result` in result manager to give the option of deleting the result parent directory.

## [0.22.12] - 2022-01-31

### Added

- Diff check in pypi.yml ensures correct files are packaged

## [0.22.11] - 2022-01-31

### Changed

- Removed codecov token
- Removed Slack notifications from feature branches

## [0.22.10] - 2022-01-29

### Changed

- Running tests, conda, and version workflows on pull requests, not just pushes

## [0.22.9] - 2022-01-27

### Fixed

- Fixing version check action so that it doesn't run on commits that are in develop
- Edited PR template so that markdown checklist appears properly

## [0.22.8] - 2022-01-27

### Fixed

- publish workflow, using `docker buildx` to build images for x86 and ARM, prepare manifest and push to ECR so that pulls will match the correct architecture.
- typo in CONTRIBUTING
- installing `gcc` in Docker image so Docker can build wheels for `dask` and other packages that don't provide ARM wheels

### Changed

- updated versions in `requirements.txt` for `matplotlib` and `dask`

## [0.22.7] - 2022-01-27

### Added

- `MANIFEST.in` did not have `covalent_dispatcher/_service` in it due to which the PyPi package was not being built correctly. Added the `covalent_dispatcher/_service` to the `MANIFEST.in` file.

### Fixed

- setuptools properly including data files during installation

## [0.22.6] - 2022-01-26

### Fixed

- Added service folder in covalent dispatcher to package.

## [0.22.5] - 2022-01-25

### Fixed

- `README.md` images now use master branch's raw image urls hosted on <https://github.com> instead of <https://raw.githubusercontent.com>. Also, switched image rendering from html to markdown.

## [0.22.4] - 2022-01-25

### Fixed

- dispatcher server app included in sdist
- raw image urls properly used

## [0.22.3] - 2022-01-25

### Fixed

- raw image urls used in readme

## [0.22.2] - 2022-01-25

### Fixed

- pypi upload

## [0.22.1] - 2022-01-25

### Added

- Code of conduct
- Manifest.in file
- Citation info
- Action to upload to pypi

### Fixed

- Absolute URLs used in README
- Workflow badges updated URLs
- `install_package_data` -> `include_package_data` in `setup.py`

## [0.22.0] - 2022-01-25

### Changed

- Using public ECR for Docker release

## [0.21.0] - 2022-01-25

### Added

- GitHub pull request templates

## [0.20.0] - 2022-01-25

### Added

- GitHub issue templates

## [0.19.0] - 2022-01-25

### Changed

- Covalent Beta Release

## [0.18.9] - 2022-01-24

### Fixed

- iframe in the docs landing page is now responsive

## [0.18.8] - 2022-01-24

### Changed

- Temporarily removed output tab
- Truncated dispatch id to fit left sidebar, add tooltip to show full id

## [0.18.7] - 2022-01-24

### Changed

- Many stylistic improvements to documentation, README, and CONTRIBUTING.

## [0.18.6] - 2022-01-24

### Added

- Test added to check whether an already decorated function works as expected with Covalent.
- `pennylane` package added to the `requirements-dev.txt` file.

### Changed

- Now using `inspect.signature` instead of `function.__code__` to get the names of function's parameters.

## [0.18.5] - 2022-01-21

### Fixed

- Various CI fixes, including rolling back regression in version validation, caching on s3 hosted badges, applying releases and tags correctly.

## [0.18.4] - 2022-01-21

### Changed

- Removed comments and unused functions in covalent_dispatcher
- `result_class.py` renamed to `result.py`

### Fixed

- Version was not being properly imported inside `covalent/__init__.py`
- `dispatch_sync` was not previously using the `results_dir` metadata field

### Removed

- Credentials in config
- `generate_random_filename_in_cache`
- `is_any_atom`
- `to_json`
- `show_subgraph` option in `draw`
- `calculate_node`

## [0.18.3] - 2022-01-20

### Fixed

- The gunicorn servers now restart more gracefully

## [0.18.2] - 2022-01-21

### Changed

- `tempdir` metadata field removed and replaced with `executor.local.cache_dir`

## [0.18.1] - 2022-01-11

## Added

- Concepts page

## [0.18.0] - 2022-01-20

### Added

- `Result.CANCELLED` status to represent the status of a cancelled dispatch.
- Condition to cancel the whole dispatch if any of the nodes are cancelled.
- `cancel_workflow` function which uses a shared variable provided by Dask (`dask.distributed.Variable`) in a dask client to inform nodes to stop execution.
- Cancel function for dispatcher server API which will allow the server to terminate the dispatch.
- How to notebook for cancelling a dispatched job.
- Test to verify whether cancellation of dispatched jobs is working as expected.
- `cancel` function is available as `covalent.cancel`.

### Changed

- In file `covalent/_shared_files/config.py` instead of using a variable to store and then return the config data, now directly returning the configuration.
- Using `fire_and_forget` to dispatch a job instead of a dictionary of Dask's `Future` objects so that we won't have to manage the lifecycle of those futures.
- The `test_run_dispatcher` test was changed to reflect that the dispatcher no longer uses a dictionary of future objects as it was not being utilized anywhere.

### Removed

- `with dask_client` context was removed as the client created in `covalent_dispatcher/_core/__init__.py` is already being used even without the context. Furthermore, it creates issues when that context is exited which is unnecessary at the first place hence not needed to be resolved.

## [0.17.5] - 2022-01-19

### Changed

- Results directory uses a relative path by default and can be overridden by the environment variable `COVALENT_RESULTS_DIR`.

## [0.17.4] - 2022-01-19

### Changed

- Executor parameters use defaults specified in config TOML
- If relative paths are supplied for stdout and stderr, those files are created inside the results directory

## [0.17.3] - 2022-01-18

### Added

- Sync function
- Covalent CLI tool can restart in developer mode

### Fixed

- Updated the UI address referenced in the README

## [0.17.2] - 2022-01-12

### Added

- Quantum gravity tutorial

### Changed

- Moved VERSION file to top level

## [0.17.1] - 2022-01-19

### Added

- `error` attribute was added to the results object to show which node failed and the reason behind it.
- `stdout` and `stderr` attributes were added to a node's result to store any stdout and stderr printing done inside an electron/node.
- Test to verify whether `stdout` and `stderr` are being stored in the result object.

### Changed

- Redesign of how `redirect_stdout` and `redirect_stderr` contexts in executor now work to allow storing their respective outputs.
- Executors now also return `stdout` and `stderr` strings, along with the execution output, so that they can be stored in their result object.

## [0.17.0] - 2022-01-18

### Added

- Added an attribute `__code__` to electron and lattice which is a copy of their respective function's `__code__` attribute.
- Positional arguments, `args`, are now merged with keyword arguments, `kwargs`, as close as possible to where they are passed. This was done to make sure we support both with minimal changes and without losing the name of variables passed.
- Tests to ensure usage of positional arguments works as intended.

### Changed

- Slight rework to how any print statements in lattice are sent to null.
- Changed `test_dispatcher_functional` in `basic_dispatcher_test.py` to account for the support of `args` and removed a an unnecessary `print` statement.

### Removed

- Removed `args` from electron's `init` as it wasn't being used anywhere.

## [0.16.1] - 2022-01-18

### Changed

- Requirement changed from `dask[complete]` to `dask[distributed]`.

## [0.16.0] - 2022-01-14

### Added

- New UI static demo build
- New UI toolbar functions - orientation, toggle params, minimap
- Sortable and searchable lattice name row

### Changed

- Numerous UI style tweaks, mostly around dispatches table states

### Fixed

- Node sidebar info now updates correctly

## [0.15.11] - 2022-01-18

### Removed

- Unused numpy requirement. Note that numpy is still being installed indirectly as other packages in the requirements rely on it.

## [0.15.10] - 2022-01-16

## Added

- How-to guide for Covalent dispatcher CLI.

## [0.15.9] - 2022-01-18

### Changed

- Switched from using human readable ids to using UUIDs

### Removed

- `human-id` package was removed along with its mention in `requirements.txt` and `meta.yaml`

## [0.15.8] - 2022-01-17

### Removed

- Code breaking text from CLI api documentation.
- Unwanted covalent_dispatcher rst file.

### Changed

- Installation of entire covalent_dispatcher instead of covalent_dispatcher/_service in setup.py.

## [0.15.7] - 2022-01-13

### Fixed

- Functions with multi-line or really long decorators are properly serialized in dispatch_source.py.
- Multi-line Covalent output is properly commented out in dispatch_source.py.

## [0.15.6] - 2022-01-11

### Fixed

- Sub-lattice functions are successfully serialized in the utils.py get_serialized_function_str.

### Added

- Function to scan utilized source files and return a set of imported modules (utils.get_imports_from_source)

## [0.15.5] - 2022-01-12

### Changed

- UI runs on port 47007 and the dispatcher runs on port 48008. This is so that when the servers are later merged, users continue using port 47007 in the browser.
- Small modifications to the documentation
- Small fix to the README

### Removed

- Removed a directory `generated` which was improperly added
- Dispatcher web interface
- sqlalchemy requirement

## [0.15.4] - 2022-01-11

### Changed

- In file `covalent/executor/base.py`, `pickle` was changed to `cloudpickle` because of its universal pickling ability.

### Added

- In docstring of `BaseExecutor`, a note was added specifying that `covalent` with its dependencies is assumed to be installed in the conda environments.
- Above note was also added to the conda env selector how-to.

## [0.15.3] - 2022-01-11

### Changed

- Replaced the generic `RuntimeError` telling users to check if there is an object manipulation taking place inside the lattice to a simple warning. This makes the original error more visible.

## [0.15.2] - 2022-01-11

### Added

- If condition added for handling the case where `__getattr__` of an electron is accessed to detect magic functions.

### Changed

- `ActiveLatticeManager` now subclasses from `threading.local` to make it thread-safe.
- `ValueError` in the lattice manager's `claim` function now also shows the name of the lattice that is currently claimed.
- Changed docstring of `ActiveLatticeManager` to note that now it is thread-safe.
- Sublattice dispatching now no longer deletes the result object file and is dispatched normally instead of in a serverless manner.
- `simulate_nitrogen_and_copper_slab_interaction.ipynb` notebook tutorial now does normal dispatching as well instead of serverless dispatching. Also, now 7 datapoints will be shown instead of 10 earlier.

## [0.15.1] - 2022-01-11

### Fixed

- Passing AWS credentials to reusable workflows as a secret

## [0.15.0] - 2022-01-10

### Added

- Action to push development image to ECR

### Changed

- Made the publish action reusable and callable

## [0.14.1] - 2022-01-02

### Changed

- Updated the README
- Updated classifiers in the setup.py file
- Massaged some RTD pages

## [0.14.0] - 2022-01-07

### Added

- Action to push static UI to S3

## [0.13.2] - 2022-01-07

### Changed

- Completed new UI design work

## [0.13.1] - 2022-01-02

### Added

- Added eventlet requirement

### Changed

- The CLI tool can now manage the UI flask server as well
- [Breaking] The CLI option `-t` has been changed to `-d`, which starts the servers in developer mode and exposes unit tests to the server.

## [0.13.0] - 2022-01-01

### Added

- Config manager in `covalent/_shared_files/config.py`
- Default location for the main config file can be overridden using the environment variable `COVALENT_CONFIG_DIR`
- Ability to set and get configuration using `get_config` and `set_config`

### Changed

- The flask servers now reference the config file
- Defaults reference the config file

### Fixed

- `ValueError` caught when running `covalent stop`
- One of the functional tests was using a malformed path

### Deprecated

- The `electron.to_json` function
- The `generate_random_filename_in_cache` function

### Removed

- The `get_api_token` function

## [0.12.13] - 2022-01-04

## Removed

- Tutorial section headings

## Fixed

- Plot background white color

## [0.12.12] - 2022-01-06

### Fixed

- Having a print statement inside electron and lattice code no longer causes the workflow to fail.

## [0.12.11] - 2022-01-04

### Added

- Completed UI feature set for first release

### Changed

- UI server result serialization improvements
- UI result update webhook no longer fails on request exceptions, logs warning intead

## [0.12.10] - 2021-12-17

### Added

- Astrophysics tutorial

## [0.12.9] - 2022-01-04

### Added

- Added `get_all_node_results` method in `result_class.py` to return result of all node executions.

- Added `test_parallelilization` test to verify whether the execution is now being achieved in parallel.

### Changed

- Removed `LocalCluster` cluster creation usage to a simple `Client` one from Dask.

- Removed unnecessary `to_run` function as we no longer needed to run execution through an asyncio loop.

- Removed `async` from function definition of previously asynchronous functions, `_run_task`, `_run_planned_workflow`, `_plan_workflow`, and `_run_workflow`.

- Removed `uvloop` from requirements.

- Renamed `test_get_results` to `test_get_result`.

- Reran the how to notebooks where execution time was mentioned.

- Changed how `dispatch_info` context manager was working to account for multiple nodes accessing it at the same time.

## [0.12.8] - 2022-01-02

### Changed

- Changed the software license to GNU Affero 3.0

### Removed

- `covalent-ui` directory

## [0.12.7] - 2021-12-29

### Fixed

- Gunicorn logging now uses the `capture-output` flag instead of redirecting stdout and stderr

## [0.12.6] - 2021-12-23

### Changed

- Cleaned up the requirements and moved developer requirements to a separate file inside `tests`

## [0.12.5] - 2021-12-16

### Added

- Conda build CI job

## [0.12.4] - 2021-12-23

### Changed

- Gunicorn server now checks for port availability before starting

### Fixed

- The `covalent start` function now prints the correct port if the server is already running.

## [0.12.3] - 2021-12-14

### Added

- Covalent tutorial comparing quantum support vector machines with support vector machine algorithms implemented in qiskit and scikit-learn.

## [0.12.2] - 2021-12-16

### Fixed

- Now using `--daemon` in gunicorn to start the server, which was the original intention.

## [0.12.1] - 2021-12-16

### Fixed

- Removed finance references from docs
- Fixed some other small errors

### Removed

- Removed one of the failing how-to tests from the functional test suite

## [0.12.0] - 2021-12-16

### Added

- Web UI prototype

## [0.11.1] - 2021-12-14

### Added

- CLI command `covalent status` shows port information

### Fixed

- gunicorn management improved

## [0.11.0] - 2021-12-14

### Added

- Slack notifications for test status

## [0.10.4] - 2021-12-15

### Fixed

- Specifying a non-default results directory in a sub-lattice no longer causes a failure in lattice execution.

## [0.10.3] - 2021-12-14

### Added

- Functional tests for how-to's in documentation

### Changed

- Moved example script to a functional test in the pipeline
- Added a test flag to the CLI tool

## [0.10.2] - 2021-12-14

### Fixed

- Check that only `kwargs` without any default values in the workflow definition need to be passed in `lattice.draw(ax=ax, **kwargs)`.

### Added

- Function to check whether all the parameters without default values for a callable function has been passed added to shared utils.

## [0.10.1] - 2021-12-13

### Fixed

- Content and style fixes for getting started doc.

## [0.10.0] - 2021-12-12

### Changed

- Remove all imports from the `covalent` to the `covalent_dispatcher`, except for `_dispatch_serverless`
- Moved CLI into `covalent_dispatcher`
- Moved executors to `covalent` directory

## [0.9.1] - 2021-12-13

### Fixed

- Updated CONTRIBUTING to clarify docstring style.
- Fixed docstrings for `calculate_node` and `check_constraint_specific_sum`.

## [0.9.0] - 2021-12-10

### Added

- `prefix_separator` for separating non-executable node types from executable ones.

- `subscript_prefix`, `generator_prefix`, `sublattice_prefix`, `attr_prefix` for prefixes of subscripts, generators,
  sublattices, and attributes, when called on an electron and added to the transport graph.

- `exclude_from_postprocess` list of prefixes to denote those nodes which won't be used in post processing the workflow.

- `__int__()`, `__float__()`, `__complex__()` for converting a node to an integer, float, or complex to a value of 0 then handling those types in post processing.

- `__iter__()` generator added to Electron for supporting multiple return values from an electron execution.

- `__getattr__()` added to Electron for supporting attribute access on the node output.

- `__getitem__()` added to Electron for supporting subscripting on the node output.

- `electron_outputs` added as an attribute to lattice.

### Changed

- `electron_list_prefix`, `electron_dict_prefix`, `parameter_prefix` modified to reflect new way to assign prefixes to nodes.

- In `build_graph` instead of ignoring all exceptions, now the exception is shown alongwith the runtime error notifying that object manipulation should be avoided inside a lattice.

- `node_id` changed to `self.node_id` in Electron's `__call__()`.

- `parameter` type electrons now have the default metadata instead of empty dictionary.

- Instead of deserializing and checking whether a sublattice is there, now a `sublattice_prefix` is used to denote when a node is a sublattice.

- In `dispatcher_stack_test`, `test_dispatcher_flow` updated to indicate the new use of `parameter_prefix`.

### Fixed

- When an execution fails due to something happening in `run_workflow`, then result object's status is now failed and the object is saved alongwith throwing the appropriate exception.

## [0.8.5] - 2021-12-10

### Added

- Added tests for choosing specific executors inside electron initialization.
- Added test for choosing specific Conda environments inside electron initialization.

## [0.8.4] - 2021-12-10

### Changed

- Removed _shared_files directory and contents from covalent_dispatcher. Logging in covalent_dispatcher now uses the logger in covalent/_shared_files/logging.py.

## [0.8.3] - 2021-12-10

### Fixed

- Decorator symbols were added to the pseudo-code in the quantum chemistry tutorial.

## [0.8.2] - 2021-12-06

### Added

- Quantum chemistry tutorial.

## [0.8.1] - 2021-12-08

### Added

- Docstrings with typehints for covalent dispatcher functions added.

### Changed

- Replaced `node` to `node_id` in `electron.py`.

- Removed unnecessary `enumerate` in `covalent_dispatcher/_core/__init__.py`.

- Removed `get_node_device_mapping` function from `covalent_dispatcher/_core/__init__.py`
  and moved the definition to directly add the mapping to `workflow_schedule`.

- Replaced iterable length comparison for `executor_specific_exec_cmds` from `if len(executor_specific_exec_cmds) > 0`
  to `if executor_specific_exec_cmds`.

## [0.8.0] - 2021-12-03

### Added

- Executors can now accept the name of a Conda environment. If that environment exists, the operations of any electron using that executor are performed in that Conda environment.

## [0.7.6] - 2021-12-02

### Changed

- How to estimate lattice execution time has been renamed to How to query lattice execution time.
- Change result querying syntax in how-to guides from `lattice.get_result` to
  `covalent.get_result`.
- Choose random port for Dask dashboard address by setting `dashboard_address` to ':0' in
  `LocalCluster`.

## [0.7.5] - 2021-12-02

### Fixed

- "Default" executor plugins are included as part of the package upon install.

## [0.7.4] - 2021-12-02

### Fixed

- Upgraded dask to 2021.10.0 based on a vulnerability report

## [0.7.3] - 2021-12-02

### Added

- Transportable object tests
- Transport graph tests

### Changed

- Variable name node_num to node_id
- Variable name node_idx to node_id

### Fixed

- Transport graph `get_dependencies()` method return type was changed from Dict to List

## [0.7.2] - 2021-12-01

### Fixed

- Date handling in changelog validation

### Removed

- GitLab CI YAML

## [0.7.1] - 2021-12-02

### Added

- A new parameter to a node's result called `sublattice_result` is added.
  This will be of a `Result` type and will contain the result of that sublattice's
  execution. If a normal electron is executed, this will be `None`.

- In `_delete_result` function in `results_manager.py`, an empty results directory
  will now be deleted.

- Name of a sublattice node will also contain `(sublattice)`.

- Added `_dispatch_sync_serverless` which synchronously dispatches without a server
  and waits for a result to be returned. This is the method used to dispatch a sublattice.

- Test for sublatticing is added.

- How-to guide added for sublatticing explaining the new features.

### Changed

- Partially changed `draw` function in `lattice.py` to also draw the subgraph
  of the sublattice when drawing the main graph of the lattice. The change is
  incomplete as we intend to add this feature later.

- Instead of returning `plt`, `draw` now returns the `ax` object.

- `__call__` function in `lattice.py` now runs the lattice's function normally
  instead of dispatching it.

- `_run_task` function now checks whether current node is a sublattice and acts
  accordingly.

### Fixed

- Unnecessary lines to rename the node's name in `covalent_dispatcher/_core/__init__.py` are removed.

- `test_electron_takes_nested_iterables` test was being ignored due to a spelling mistake. Fixed and
  modified to follow the new pattern.

## [0.7.0] - 2021-12-01

### Added

- Electrons can now accept an executor object using the "backend" keyword argument. "backend" can still take a string naming the executor module.
- Electrons and lattices no longer have Slurm metadata associated with the executor, as that information should be contained in the executor object being used as an input argument.
- The "backend" keyword can still be a string specifying the executor module, but only if the executor doesn't need any metadata.
- Executor plugin classes are now directly available to covalent, eg: covalent.executor.LocalExecutor().

## [0.6.7] - 2021-12-01

### Added

- Docstrings without examples for all the functions in core covalent.
- Typehints in those functions as well.
- Used `typing.TYPE_CHECKING` to prevent cyclic imports when writing typehints.

### Changed

- `convert_to_lattice_function` renamed to `convert_to_lattice_function_call`.
- Context managers now raise a `ValueError` instead of a generic `Exception`.

## [0.6.6] - 2021-11-30

### Fixed

- Fixed the version used in the documentation
- Fixed the badge URLs to prevent caching

## [0.6.5] - 2021-11-30

### Fixed

- Broken how-to links

### Removed

- Redundant lines from .gitignore
- *.ipynb from .gitignore

## [0.6.4] - 2021-11-30

### Added

- How-to guides for workflow orchestration.
  - How to construct an electron
  - How to construct a lattice
  - How to add an electron to lattice
  - How to visualize the lattice
  - How to add constraints to lattices
- How-to guides for workflow and subtask execution.
  - How to execute individual electrons
  - How to execute a lattice
  - How to execute multiple lattices
- How-to guides for status querying.
  - How to query electron execution status
  - How to query lattice execution status
  - How to query lattice execution time
- How-to guides for results collection
  - How to query electron execution results
  - How to query lattice execution results
  - How to query multiple lattice execution results
- Str method for the results object.

### Fixed

- Saving the electron execution status when the subtask is running.

## [0.6.3] - 2021-11-29

### Removed

- JWT token requirement.
- Covalent dispatcher login requirement.
- Update covalent login reference in README.md.
- Changed the default dispatcher server port from 5000 to 47007.

## [0.6.2] - 2021-11-28

### Added

- Github action for tests and coverage
- Badges for tests and coverage
- If tests pass then develop is pushed to master
- Add release action which tags and creates a release for minor version upgrades
- Add badges action which runs linter, and upload badges for version, linter score, and platform
- Add publish action (and badge) which builds a Docker image and uploads it to the AWS ECR

## [0.6.1] - 2021-11-27

### Added

- Github action which checks version increment and changelog entry

## [0.6.0] - 2021-11-26

### Added

- New Covalent RTD theme
- sphinx extension sphinx-click for CLI RTD
- Sections in RTD
- init.py in both covalent-dispatcher logger module and cli module for it to be importable in sphinx

### Changed

- docutils version that was conflicting with sphinx

### Removed

- Old aq-theme

## [0.5.1] - 2021-11-25

### Added

- Integration tests combining both covalent and covalent-dispatcher modules to test that
  lattice workflow are properly planned and executed.
- Integration tests for the covalent-dispatcher init module.
- pytest-asyncio added to requirements.

## [0.5.0] - 2021-11-23

### Added

- Results manager file to get results from a file, delete a result, and redispatch a result object.
- Results can also be awaited to only return a result if it has either been completed or failed.
- Results class which is used to store the results with all the information needed to be used again along with saving the results to a file functionality.
- A result object will be a mercurial object which will be updated by the dispatcher and saved to a file throughout the dispatching and execution parts.
- Direct manipulation of the transport graph inside a result object takes place.
- Utility to convert a function definition string to a function and vice-versa.
- Status class to denote the status of a result object and of each node execution in the transport graph.
- Start and end times are now also stored for each node execution as well as for the whole dispatch.
- Logging of `stdout` and `stderr` can be done by passing in the `log_stdout`, `log_stderr` named metadata respectively while dispatching.
- In order to get the result of a certain dispatch, the `dispatch_id`, the `results_dir`, and the `wait` parameter can be passed in. If everything is default, then only the dispatch id is required, waiting will not be done, and the result directory will be in the current working directory with folder name as `results/` inside which every new dispatch will have a new folder named according to their respective dispatch ids, containing:
  - `result.pkl` - (Cloud)pickled result object.
  - `result_info.yaml` - yaml file with high level information about the result and its execution.
  - `dispatch_source.py` - python file generated, containing the original function definitions of lattice and electrons which can be used to dispatch again.

### Changed

- `logfile` named metadata is now `slurm_logfile`.
- Instead of using `jsonpickle`, `cloudpickle` is being used everywhere to maintain consistency.
- `to_json` function uses `json` instead of `jsonpickle` now in electron and lattice definitions.
- `post_processing` moved to the dispatcher, so the dispatcher will now store a finished execution result in the results folder as specified by the user with no requirement of post processing it from the client/user side.
- `run_task` function in dispatcher modified to check if a node has completed execution and return it if it has, else continue its execution. This also takes care of cases if the server has been closed mid execution, then it can be started again from the last saved state, and the user won't have to wait for the whole execution.
- Instead of passing in the transport graph and dispatch id everywhere, the result object is being passed around, except for the `asyncio` part where the dispatch id and results directory is being passed which afterwards lets the core dispatcher know where to get the result object from and operate on it.
- Getting result of parent node executions of the graph, is now being done using the result object's graph. Storing of each execution's result is also done there.
- Tests updated to reflect the changes made. They are also being run in a serverless manner.

### Removed

- `LatticeResult` class removed.
- `jsonpickle` requirement removed.
- `WorkflowExecutionResult`, `TaskExecutionResult`, and `ExecutionError` singleton classes removed.

### Fixed

- Commented out the `jwt_required()` part in `covalent-dispatcher/_service/app.py`, may be removed in later iterations.
- Dispatcher server will now return the error message in the response of getting result if it fails instead of sending every result ever as a response.

## [0.4.3] - 2021-11-23

### Added

- Added a note in Known Issues regarding port conflict warning.

## [0.4.2] - 2021-11-24

### Added

- Added badges to README.md

## [0.4.1] - 2021-11-23

### Changed

- Removed old coverage badge and fixed the badge URL

## [0.4.0] - 2021-11-23

### Added

- Codecov integrations and badge

### Fixed

- Detached pipelines no longer created

## [0.3.0] - 2021-11-23

### Added

- Wrote a Code of Conduct based on <https://www.contributor-covenant.org/>
- Added installation and environment setup details in CONTRIBUTING
- Added Known Issues section to README

## [0.2.0] - 2021-11-22

### Changed

- Removed non-open-source executors from Covalent. The local SLURM executor is now
- a separate repo. Executors are now plugins.

## [0.1.0] - 2021-11-19

### Added

- Pythonic CLI tool. Install the package and run `covalent --help` for a usage description.
- Login and logout functionality.
- Executor registration/deregistration skeleton code.
- Dispatcher service start, stop, status, and restart.

### Changed

- JWT token is stored to file instead of in an environment variable.
- The Dask client attempts to connect to an existing server.

### Removed

- Removed the Bash CLI tool.

### Fixed

- Version assignment in the covalent init file.

## [0.0.3] - 2021-11-17

### Fixed

- Fixed the Dockerfile so that it runs the dispatcher server from the covalent repo.

## [0.0.2] - 2021-11-15

### Changed

- Single line change in ci script so that it doesn't exit after validating the version.
- Using `rules` in `pytest` so that the behavior in test stage is consistent.

## [0.0.1] - 2021-11-15

### Added

- CHANGELOG.md to track changes (this file).
- Semantic versioning in VERSION.
- CI pipeline job to enforce versioning.<|MERGE_RESOLUTION|>--- conflicted
+++ resolved
@@ -5,7 +5,6 @@
 The format is based on [Keep a Changelog](https://keepachangelog.com/en/1.0.0/),
 and this project adheres to [Semantic Versioning](https://semver.org/spec/v2.0.0.html).
 
-<<<<<<< HEAD
 ## [UNRELEASED] - 2022-02-07
 
 ## Changed
@@ -15,12 +14,12 @@
 ## Added
 
 - Unit tests for command line interface (CLI) functionalities.
-=======
+
 ## [0.24.7] - 2022-02-07
 
 ### Added
 
-- Typing: Add Type hint `dispatch_info` parameter.                
+- Typing: Add Type hint `dispatch_info` parameter.
 - Documentation: Updated the return_type description in docstring.
 
 ### Changed
@@ -50,7 +49,6 @@
 - Tests across multiple versions of Python and multiple operating systems
 - Documentation reflecting supported configurations
 
->>>>>>> 5d3e45ec
 ## [0.24.3] - 2022-02-04
 
 ### Changed
