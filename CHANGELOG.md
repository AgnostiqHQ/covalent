# Changelog

All notable changes to this project will be documented in this file.

The format is based on [Keep a Changelog](https://keepachangelog.com/en/1.0.0/),
and this project adheres to [Semantic Versioning](https://semver.org/spec/v2.0.0.html).

## [UNRELEASED]

<<<<<<< HEAD
### Docs

- Added AWS Plugins RTD page
=======
### Fixed

- Updated import statements in alembic `env.py` file to refer to updated location of `DataStore` class
- Imports in entry_point

### Docs

- Fixed the docstring for `get_node_error`
>>>>>>> 21b6119f

### Changed

- move `upsert_lattice_data()` to dispatcher
- move `upsert_electron_data()` to dispatcher
- move `insert_electron_dependency_data()` to dispatcher
- move `persist()` to dispatcher
- move `get_unique_id()` to dispatcher
- move `initialize_result_object()` to dispatcher

### Removed

- `get_node_value` from `Result`

## [0.200.0] - 2022-10-05

### Authors

- Venkat Bala <15014089+venkatBala@users.noreply.github.com>
- Scott Wyman Neagle <scott@agnostiq.ai>
- Co-authored-by: Faiyaz Hasan <faiyaz@agnostiq.ai>
- Co-authored-by: Will Cunningham <wjcunningham7@gmail.com>
- Will Cunningham <wjcunningham7@users.noreply.github.com>
- Co-authored-by: Alejandro Esquivel <ae@alejandro.ltd>
- Co-authored-by: pre-commit-ci[bot] <66853113+pre-commit-ci[bot]@users.noreply.github.com>
- Aravind <100823292+Aravind-psiog@users.noreply.github.com>
- Co-authored-by: Amalan Jenicious F <amalan.jenicious@psiog.com>
- Co-authored-by: kamalesh.suresh <kamalesh.suresh@psiog.com>
- Co-authored-by: Prasy12 <prasanna.venkatesh@psiog.com>
- Co-authored-by: ArunPsiog <arun.mukesh@psiog.com>
- Co-authored-by: Casey Jao <casey@agnostiq.ai>
- Okechukwu  Emmanuel Ochia <okechukwu@agnostiq.ai>


## Docs

- Updated ECS Executor RTD with config & cloud resources table

### Added

- Ability to view the configuration file on the GUI as settings
- Ability to copy python objects for inputs and results for lattice and electrons

### Fixed

- Minor GUI bugs and improvements

### Docs

- Updated Lambda Executor RTD with config & cloud resources table
- Updated EC2, Braket, and Batch AWS Executors RTD with config & cloud resources table

### Operations

- Fixed syntax issues in `nightly.yml`
- Add `repository` arg to checkout in `version`
- fix `octokit` request action route, update env token
- create stable versions for stable releases
- add `fetch-depth: 0` to fetch entire history
- fix regex for matching version
- add `persist-credentials: false` in nightly
- Update `nightly` schedule to midnight EST
- Added CI for Ubuntu 22.04 / Python 3.8, 3.9
- Added CI for Centos 7 / Python 3.9
- Added experimental CI for Debian 11 / Python 3.11rc2
- Renamed Ubuntu images to Debian for accuracy
- Adding boilerplate workflow
- Syntax fixes in release.yml
- Verbose failure messages in boilerplate workflow
- Change license.yml to pip-license-checker action

## [0.199.0] - 2022-09-29

### Authors

- Venkat Bala <15014089+venkatBala@users.noreply.github.com>
- Co-authored-by: Will Cunningham <wjcunningham7@gmail.com>
- Co-authored-by: Scott Wyman Neagle <scott@agnostiq.ai>
- Will Cunningham <wjcunningham7@users.noreply.github.com>
- Sankalp Sanand <sankalp@agnostiq.ai>
- Casey Jao <casey@agnostiq.ai>
- Prasanna Venkatesh <54540812+Prasy12@users.noreply.github.com>
- Co-authored-by: Manjunath PV <manjunath.poilath@psiog.com>
- Co-authored-by: kamalesh.suresh <kamalesh.suresh@psiog.com>
- Co-authored-by: ArunPsiog <arun.mukesh@psiog.com>
- Co-authored-by: RaviPsiog <raviteja.gurram@psiog.com>
- Co-authored-by: pre-commit-ci[bot] <66853113+pre-commit-ci[bot]@users.noreply.github.com>
- Co-authored-by: Faiyaz Hasan <faiyaz@agnostiq.ai>
- Co-authored-by: Alejandro Esquivel <ae@alejandro.ltd>

### Tests

- Fixed `asserts` in stress tests
- Added unit tests for `defaults.py`
- Updated `test_sync()` to match the new function signature.

### Added

- `requirements-client.txt` file added.
- Logs tab on the GUI which displays the covalent logs and also the ability to download the log file.
- Missing copyrights to the file transfer module.

### Fixed

- Config file is now locked during reads and writes to mitigate concurrency issues
- In `defaults.py/get_default_executor`, condition to return `local` or `dask` is now fixed
- Strip "/" from the S3 bucket download "from file path" and the upload "to file path"
- Correctly return stderr in get_node_result

### Changed

- Installation requirements are now split into client side and server side requirements' files.
- `setup.py` modified to install client side requirements only, if `COVALENT_SDK_ONLY` environment variable is present and `True`.
- Updated `requirements.txt` and `tests/requirements.txt`
- Updated `nbconvert` by dependabot
- Split the `ConfigManager` into `Client` and `Server` components
- Update the `set/get/update` config methods to distinguish between the client and server parts
- `get_all_node_results()` uses in memory `Result` instead of DB
- `get_all_node_outputs()` uses in memory Result instead of DB

### Removed

- The DB dependency in `sync()`
- The ability for `sync()` to wait for all dispatches.

### Docs

- Fixed a notebook which was not rendering

### Operations

- Updating all references to local workflows
- Adding `nightly.yml` workflow for nightly CI
- Updated triggers to `tests` and `changelog` workflows
- Enhanced pre-release workflows
- `codecov` passthrough jobs added for when tests are not run
- Tests are run on one platform on pushes to `develop` to keep codecov reports accurate
- Test matrix source triggers changed from `workflow_call` to `schedule` since contexts are inherited
- Removed badges workflow; version badge is now generated using the latest pre-release tag
- Removed unused `push_to_s3` workflow
- Workflows authenticate to AWS using OIDC with specific roles
- Only the recommended platform is tested on pull requests
- Update check blocks to assert the `workflow_call` event type is replaced with `schedule`
- Create a hotfix when pushing to a release branch
- Update nightly trigger to `hourly` for testing
- Update `changelog` action token to `COVALENT_OPS_BOT_TOKEN`
- Remove `benchmark` workflow from `nightly` schedule
- Removed payload dependency from changelog action so it can run on a schedule
- Remove `benchmark` workflow from `nightly` schedule

## [0.198.0] - 2022-09-14

### Authors

- Scott Wyman Neagle <scott@agnostiq.ai>
- Co-authored-by: Will Cunningham <wjcunningham7@gmail.com>


### Operations

- Fix `release.yml` workflow
- Adding a step in `release.yml/docker` job to trigger the AWS executor base image build in the remote repo `covalent-aws-plugins`
- Pass all the necessary inputs for the triggered workflow as part of the HTTP POST request body
- Added MacOS 12 to test matrix


### Changed

- Skipping stalling `dask_executor` functional test
- Database is initialized in `covalent_ui/app.py` instead of in the CLI's `start` method in order to support management via `start-stop-daemon`.
- Convert `COVALENT_SVC_PORT` to `int` when parsing env var
- Skipping stalling `dask_executor` functional test

### Added

- Modified `_DEFAULT_CONSTRAINT_VALUES` to a dataclass called `DefaultMetadataValues`, it is still used as a dictionary everywhere (named `DEFAULT_METADATA_VALUES` instead) but in an object-like manner.
- Modified `_DEFAULT_CONFIG` to also be a dataclass called `DefaultConfig`, which is initialized whenever needed and used like a dictionary (named `DEFAULT_CONFIG`).
- `ConfigManager` is now thread safe since it is initialized whenever needed instead of one object being accessed by multiple processes/threads leading to corruption of the config file.
- Using `contextlib.supress` to ignore `psutil.NoSuchProcess` errors instead of `try/except` with `pass`.
- Filter workflow dispatches by status on the GUI.
- Delete all workflow dispatches present in the database from the GUI and add filter level deletion of workflow dispatches as well. 
- Theme changes as part of latest wireframe.
- Factory functions to generate configurations and default metadata at the time when required. This is because certain values like default executors are only determined when the covalent server starts.
- Respecting the configuration options like default executor, no. of workers, developer mode, etc. when restarting the server.
- Unit tests for `remote_executor.py`
- Added alembic migrations script for DB schema v12
- Environment variables added to `defaults.py` in order to support system services
- Covalent OpenRC init script added

### Removed

- Deprecated `_DEFAULT_CONSTRAINTS_DEPRECATED` removed.
- Confusing `click` argument `no-cluster` instead of flag `--no-cluster` removed; this was also partially responsible for unexpected behaviour with using `no-cluster` option when starting covalent.

### Operations

- Fixed a bug in changelog.yml caused by passing a large list of commits as a var

### Tests

- Updated tests to reflect above changes.
- Updated more tests to DB schema v12
- Improved DB mocking in dispatcher tests

### Fixed

- Removed inheritance of `call_before` metadata related to file transfers from parent electron to collected nodes.
- Executor instances at runtime no longer inadvertently modify
  transport graph nodes when modifying their attributes.
- Syntax error in `tests.yml`

### Docs

- Updated AWS Lambda plugin rtd with mention to its limitations.
- Updated RTD concepts and tutorials to reflect new UI.

## [0.197.0] - 2022-09-08

### Authors

- Will Cunningham <wjcunningham7@users.noreply.github.com>
- Co-authored-by: Scott Wyman Neagle <scott@agnostiq.ai>
- Alejandro Esquivel <ae@alejandro.ltd>
- Co-authored-by: Will Cunningham <wjcunningham7@gmail.com>
- Aravind-psiog <100823292+Aravind-psiog@users.noreply.github.com>
- Faiyaz Hasan <faiyaz@agnostiq.ai>
- Co-authored-by: Venkat Bala <venkat@agnostiq.ai>
- Prasanna Venkatesh <54540812+Prasy12@users.noreply.github.com>
- Co-authored-by: Amalan Jenicious F <amalan.jenicious@psiog.com>
- Okechukwu  Emmanuel Ochia <okechukwu@agnostiq.ai>
- Co-authored-by: pre-commit-ci[bot] <66853113+pre-commit-ci[bot]@users.noreply.github.com>
- Casey Jao <casey@agnostiq.ai>


### Fixed

- Fixed missing lattice and result object attributes after rehydrating from datastore.

### Changed

- Implemented v12 of the DB schema

### Tests

- Enhanced DB tests to check faithfulness of persist and rehydrate operations

### Docs

### Docs
- Update user interface docs for filter and delete features.
- Added credential management page

## [0.196.0] - 2022-09-07

### Authors

- Will Cunningham <wjcunningham7@users.noreply.github.com>
- Co-authored-by: Scott Wyman Neagle <scott@agnostiq.ai>
- Alejandro Esquivel <ae@alejandro.ltd>
- Co-authored-by: Will Cunningham <wjcunningham7@gmail.com>
- Aravind-psiog <100823292+Aravind-psiog@users.noreply.github.com>
- Faiyaz Hasan <faiyaz@agnostiq.ai>
- Co-authored-by: Venkat Bala <venkat@agnostiq.ai>
- Prasanna Venkatesh <54540812+Prasy12@users.noreply.github.com>
- Co-authored-by: Amalan Jenicious F <amalan.jenicious@psiog.com>
- Okechukwu  Emmanuel Ochia <okechukwu@agnostiq.ai>
- Co-authored-by: pre-commit-ci[bot] <66853113+pre-commit-ci[bot]@users.noreply.github.com>
- Casey Jao <casey@agnostiq.ai>


### Changed

- Sublattices are now run completely internally, without any HTTP calls.
- Lattice-level metadata is persisted atomically for sublattices.

## [0.195.0] - 2022-09-06

### Authors

- Will Cunningham <wjcunningham7@users.noreply.github.com>
- Co-authored-by: Scott Wyman Neagle <scott@agnostiq.ai>
- Alejandro Esquivel <ae@alejandro.ltd>
- Co-authored-by: Will Cunningham <wjcunningham7@gmail.com>
- Aravind-psiog <100823292+Aravind-psiog@users.noreply.github.com>
- Faiyaz Hasan <faiyaz@agnostiq.ai>
- Co-authored-by: Venkat Bala <venkat@agnostiq.ai>
- Prasanna Venkatesh <54540812+Prasy12@users.noreply.github.com>
- Co-authored-by: Amalan Jenicious F <amalan.jenicious@psiog.com>
- Okechukwu  Emmanuel Ochia <okechukwu@agnostiq.ai>
- Co-authored-by: pre-commit-ci[bot] <66853113+pre-commit-ci[bot]@users.noreply.github.com>
- Casey Jao <casey@agnostiq.ai>


### Changed

- `import covalent` no longer pulls in the server components

### Operations

- Fixed `tests.yml` where `RECOMMENDED_PLATFORM` was not properly set

## [0.194.0] - 2022-09-06

### Authors

- Will Cunningham <wjcunningham7@users.noreply.github.com>
- Co-authored-by: Scott Wyman Neagle <scott@agnostiq.ai>
- Alejandro Esquivel <ae@alejandro.ltd>
- Co-authored-by: Will Cunningham <wjcunningham7@gmail.com>
- Aravind-psiog <100823292+Aravind-psiog@users.noreply.github.com>
- Faiyaz Hasan <faiyaz@agnostiq.ai>
- Co-authored-by: Venkat Bala <venkat@agnostiq.ai>
- Prasanna Venkatesh <54540812+Prasy12@users.noreply.github.com>
- Co-authored-by: Amalan Jenicious F <amalan.jenicious@psiog.com>
- Okechukwu  Emmanuel Ochia <okechukwu@agnostiq.ai>
- Co-authored-by: pre-commit-ci[bot] <66853113+pre-commit-ci[bot]@users.noreply.github.com>
- Casey Jao <casey@agnostiq.ai>


### Operations

- Added a workflow which checks for missing or extra requirements
- Added pycln to pre-commit hooks #867

### Removed

- PyYAML
- tailer

## [0.193.0] - 2022-09-06

### Authors

- Will Cunningham <wjcunningham7@users.noreply.github.com>
- Co-authored-by: Scott Wyman Neagle <scott@agnostiq.ai>
- Alejandro Esquivel <ae@alejandro.ltd>
- Co-authored-by: Will Cunningham <wjcunningham7@gmail.com>
- Aravind-psiog <100823292+Aravind-psiog@users.noreply.github.com>
- Faiyaz Hasan <faiyaz@agnostiq.ai>
- Co-authored-by: Venkat Bala <venkat@agnostiq.ai>
- Prasanna Venkatesh <54540812+Prasy12@users.noreply.github.com>
- Co-authored-by: Amalan Jenicious F <amalan.jenicious@psiog.com>
- Okechukwu  Emmanuel Ochia <okechukwu@agnostiq.ai>
- Co-authored-by: pre-commit-ci[bot] <66853113+pre-commit-ci[bot]@users.noreply.github.com>
- Casey Jao <casey@agnostiq.ai>


### Changed

- Refactored executor base classes

### Operations

- pre-commit autoupdate

## [0.192.0] - 2022-09-02

### Authors

- Will Cunningham <wjcunningham7@users.noreply.github.com>
- Co-authored-by: Scott Wyman Neagle <scott@agnostiq.ai>
- Alejandro Esquivel <ae@alejandro.ltd>
- Co-authored-by: Will Cunningham <wjcunningham7@gmail.com>
- Aravind-psiog <100823292+Aravind-psiog@users.noreply.github.com>
- Faiyaz Hasan <faiyaz@agnostiq.ai>
- Co-authored-by: Venkat Bala <venkat@agnostiq.ai>
- Prasanna Venkatesh <54540812+Prasy12@users.noreply.github.com>
- Co-authored-by: Amalan Jenicious F <amalan.jenicious@psiog.com>
- Okechukwu  Emmanuel Ochia <okechukwu@agnostiq.ai>
- Co-authored-by: pre-commit-ci[bot] <66853113+pre-commit-ci[bot]@users.noreply.github.com>


### Changed

- Modified how `no_cluster` is passed to `app.py` from the CLI

## [0.191.0] - 2022-09-01

### Authors

- Will Cunningham <wjcunningham7@users.noreply.github.com>
- Co-authored-by: Scott Wyman Neagle <scott@agnostiq.ai>
- Alejandro Esquivel <ae@alejandro.ltd>
- Co-authored-by: Will Cunningham <wjcunningham7@gmail.com>
- Aravind-psiog <100823292+Aravind-psiog@users.noreply.github.com>
- Faiyaz Hasan <faiyaz@agnostiq.ai>
- Co-authored-by: Venkat Bala <venkat@agnostiq.ai>
- Prasanna Venkatesh <54540812+Prasy12@users.noreply.github.com>
- Co-authored-by: Amalan Jenicious F <amalan.jenicious@psiog.com>
- Okechukwu  Emmanuel Ochia <okechukwu@agnostiq.ai>
- Co-authored-by: pre-commit-ci[bot] <66853113+pre-commit-ci[bot]@users.noreply.github.com>


### Added

- Implementation of RemoteExecutor

## [0.190.0] - 2022-09-01

### Authors

- Will Cunningham <wjcunningham7@users.noreply.github.com>
- Co-authored-by: Scott Wyman Neagle <scott@agnostiq.ai>
- Alejandro Esquivel <ae@alejandro.ltd>
- Co-authored-by: Will Cunningham <wjcunningham7@gmail.com>
- Aravind-psiog <100823292+Aravind-psiog@users.noreply.github.com>
- Faiyaz Hasan <faiyaz@agnostiq.ai>
- Co-authored-by: Venkat Bala <venkat@agnostiq.ai>
- Prasanna Venkatesh <54540812+Prasy12@users.noreply.github.com>
- Co-authored-by: Amalan Jenicious F <amalan.jenicious@psiog.com>
- Okechukwu  Emmanuel Ochia <okechukwu@agnostiq.ai>


### Changed

- Renamed `BaseAsyncExecutor` and its references to `AsyncBaseExecutor`.

## [0.189.0] - 2022-08-31

### Authors

- Will Cunningham <wjcunningham7@users.noreply.github.com>
- Co-authored-by: Scott Wyman Neagle <scott@agnostiq.ai>
- Alejandro Esquivel <ae@alejandro.ltd>
- Co-authored-by: Will Cunningham <wjcunningham7@gmail.com>
- Aravind-psiog <100823292+Aravind-psiog@users.noreply.github.com>
- Faiyaz Hasan <faiyaz@agnostiq.ai>
- Co-authored-by: Venkat Bala <venkat@agnostiq.ai>
- Prasanna Venkatesh <54540812+Prasy12@users.noreply.github.com>
- Co-authored-by: Amalan Jenicious F <amalan.jenicious@psiog.com>


### Added

- Added capability to take screenshot of the graph with covalent logo on the GUI.

### Operations

- Changed the environment switches in tests.yml to be `true`/empty instead of 1/0

- Adding `benchmark.yml` workflow

### Tests

- Adding scripts in `tests/stress_tests/benchmarks`

## [0.188.0] - 2022-08-31

### Authors

- Will Cunningham <wjcunningham7@users.noreply.github.com>
- Co-authored-by: Scott Wyman Neagle <scott@agnostiq.ai>
- Alejandro Esquivel <ae@alejandro.ltd>
- Co-authored-by: Will Cunningham <wjcunningham7@gmail.com>
- Aravind-psiog <100823292+Aravind-psiog@users.noreply.github.com>


### Added

- Created a prototype of a production Dockerfile
- The old Dockerfile has been moved to Dockerfile.dev

### Docs

- Added read the docs for user interface
- Added db schema migration error guide in RTD
- Removed `get_data_store` from quantum chemistry tutorial #1046

### Operations

- Front-end test coverage measured and reported in CI
- Added reusable version action

## [0.187.0] - 2022-08-28

### Authors

- Prasanna Venkatesh <54540812+Prasy12@users.noreply.github.com>
- Co-authored-by: Kamalesh-suresh <kamalesh.suresh@psiog.com>
- Co-authored-by: Amalan Jenicious F <amalan.jenicious@psiog.com>
- Co-authored-by: pre-commit-ci[bot] <66853113+pre-commit-ci[bot]@users.noreply.github.com>

### Tests

- Fixed `test_using_executor_names` and `test_internal_sublattice_dispatch` tests to also work with `--no-cluster` option.

### Added

- Added test cases for front-end react components.

## [0.186.0] - 2022-08-25

### Authors

- Sankalp Sanand <sankalp@agnostiq.ai>
- Co-authored-by: Alejandro Esquivel <ae@alejandro.ltd>
- Venkat Bala <venkat@agnostiq.ai>
- Okechukwu  Emmanuel Ochia <okechukwu@agnostiq.ai>
- Co-authored-by: pre-commit-ci[bot] <66853113+pre-commit-ci[bot]@users.noreply.github.com>
- Co-authored-by: Will Cunningham <wjcunningham7@gmail.com>
- Co-authored-by: Scott Wyman Neagle <scott@agnostiq.ai>
- Venkat Bala <15014089+venkatBala@users.noreply.github.com>
- Aravind-psiog <100823292+Aravind-psiog@users.noreply.github.com>
- Co-authored-by: Kamalesh-suresh <kamalesh.suresh@psiog.com>
- Co-authored-by: Prasy12 <prasanna.venkatesh@psiog.com>

### Operations

- Fix conditional logic around dumping of `covalent` logs to stdout in test workflows
- Build test matrix by parsing configs from json
- Dump covalent logs if any of the tests step fail
- changed-files action uses the proper sha in version.yml

### Docs

- Added RTD and header for the AWS EC2 executor plugin.
- Refactored tutorials for better organization

### Added

- Added executor label, node id and node type to graph node UI

### Changed

- Runtime has been modified to be more precise on the lattice and electron sidebar

## [0.185.0] - 2022-08-23

### Authors

- Sankalp Sanand <sankalp@agnostiq.ai>
- Co-authored-by: Alejandro Esquivel <ae@alejandro.ltd>
- Venkat Bala <venkat@agnostiq.ai>

### Added

- Adding `load_tests` subdirectory to tests to facilitate execution of Covalent benchmarks during nightly runs
- Added `locust` requirements to tests `requirements.txt`

## [0.184.2] - 2022-08-23

### Authors

- Sankalp Sanand <sankalp@agnostiq.ai>
- Co-authored-by: Alejandro Esquivel <ae@alejandro.ltd>


### Fixed

- Switched the `render_as_batch` flag in the alembic env context so that `ALTER` commands are supported in SQLite migrations.

### Docs

- Updated custom executor RTD to show a simpler example

### Operations

- pre-commit autoupdate

## [0.184.1] - 2022-08-23

### Authors

- Alejandro Esquivel <ae@alejandro.ltd>
- Venkat Bala <venkat@agnostiq.ai>
- Co-authored-by: Scott Wyman Neagle <scott@agnostiq.ai>
- Casey Jao <casey@agnostiq.ai>
- Sankalp Sanand <sankalp@agnostiq.ai>


### Fixed

- Function's `__doc__` and `__name__` storage in dict/json for transportable object fixed.

### Tests

- Added unit test for the above fix.

## [0.184.0] - 2022-08-22

### Authors

- Alejandro Esquivel <ae@alejandro.ltd>
- Venkat Bala <venkat@agnostiq.ai>
- Co-authored-by: Scott Wyman Neagle <scott@agnostiq.ai>
- Casey Jao <casey@agnostiq.ai>


### Changed

- Electron metadata is serialized earlier during workflow construction
  to reduce unexpected executor pip requirements.
  
### Operations

- Updating conditional logic for the different steps in `release` workflow
- Dependabot update

### Docs

- Removed "How to synchronize lattices" section from RTD

## [0.183.0] - 2022-08-18

### Authors

- Scott Wyman Neagle <scott@agnostiq.ai>
- Venkat Bala <venkat@agnostiq.ai>


### Added

- Adding tests to update patch coverage for the `covalent logs` cli

### Changed

- Modify the `covalent logs` CLI handler to read logs line by line

### Operations

- Update release workflow
- Adding a `wait` input for the Conda action

## [0.182.2] - 2022-08-18

### Authors

- Scott Wyman Neagle <scott@agnostiq.ai>
- Will Cunningham <wjcunningham7@users.noreply.github.com>
- Alejandro Esquivel <ae@alejandro.ltd>
- Co-authored-by: Will Cunningham <wjcunningham7@gmail.com>
- Co-authored-by: Faiyaz Hasan <faiyaz@agnostiq.ai>


### Fixed

- CLI `service.py` tests to run without the server needing to be started.

### Docs

- Added `covalent db` cli command to API section of RTD

### Docs

- Fixed RTD downloads badge image to point to `covalent` rather than `cova`

### Operations

- Use conda skeleton action for build and upload

### Docs

- Updating WCI yaml with new file transfer protocols

## [0.182.1] - 2022-08-17

### Authors

- Will Cunningham <wjcunningham7@users.noreply.github.com>
- Venkat Bala <venkat@agnostiq.ai>
- Co-authored-by: santoshkumarradha <santosh@agnostiq.ai>
- Co-authored-by: pre-commit-ci[bot] <66853113+pre-commit-ci[bot]@users.noreply.github.com>
- Co-authored-by: Santosh kumar <29346072+santoshkumarradha@users.noreply.github.com>
- Co-authored-by: Scott Wyman Neagle <scott@agnostiq.ai>
- Prasanna Venkatesh <54540812+Prasy12@users.noreply.github.com>
- Co-authored-by: Will Cunningham <wjcunningham7@gmail.com>


### Fixed

- lattice.draw() fix on the GUI.

## [0.182.0] - 2022-08-17

### Authors

- Will Cunningham <wjcunningham7@users.noreply.github.com>
- Venkat Bala <venkat@agnostiq.ai>
- Co-authored-by: santoshkumarradha <santosh@agnostiq.ai>
- Co-authored-by: pre-commit-ci[bot] <66853113+pre-commit-ci[bot]@users.noreply.github.com>
- Co-authored-by: Santosh kumar <29346072+santoshkumarradha@users.noreply.github.com>
- Co-authored-by: Scott Wyman Neagle <scott@agnostiq.ai>


### Added

- Update RTD for `AWS Batch` executor
- Removed `AWS Lambda` executor RTD from this branch in order to keep changes atomic

### Changed

- Synced with latest develop

### Docs

- Adding RTD for `AWS Braket` executor
- Adding dropdown menu for the IAM policy
- Delete RTD for other cloud executor to keep changes atomic
- Renamed `executers` folder to `executors`

### Docs

- Updated short release notes

## [0.181.0] - 2022-08-17

### Authors

- Alejandro Esquivel <ae@alejandro.ltd>
- Will Cunningham <wjcunningham7@users.noreply.github.com>
- Scott Wyman Neagle <scott@agnostiq.ai>
- Venkat Bala <venkat@agnostiq.ai>
- Co-authored-by: santoshkumarradha <santosh@agnostiq.ai>
- Co-authored-by: pre-commit-ci[bot] <66853113+pre-commit-ci[bot]@users.noreply.github.com>
- Co-authored-by: Santosh kumar <29346072+santoshkumarradha@users.noreply.github.com>
- Co-authored-by: Will Cunningham <wjcunningham7@gmail.com>
- Prasanna Venkatesh <54540812+Prasy12@users.noreply.github.com>
- Co-authored-by: Kamalesh-suresh <kamalesh.suresh@psiog.com>
- Co-authored-by: Manjunath PV <manjunath.poilath@psiog.com>
- Co-authored-by: ArunPsiog <arun.mukesh@psiog.com>


### Changed

- Lazy loading mechanism on the GUI.

### Fixed

- Displaying electron executor and inputs information on the GUI.
- Animated spinner for running statuses on the GUI.

## Docs

- Add `AWSLambdaExecutor` RTD
- Update `api.rst` to include `cluster` CLI command option
- Added version migration guide section in RTD
- Update RTD for `AWS ECS` executor
- Remove AWS Lambda and Batch RTDs to keep changes atomic
- Adding dropdowns to IAM policy documents
- Updated compatibility matrix
- Updated pip, bash and callable deps how-to guides

### Operations

- NPM install on CentOS done explicitly
- `-y` flag for `conda install`

## [0.180.0] - 2022-08-16

### Authors

- Casey Jao <casey@agnostiq.ai>
- Co-authored-by: Alejandro Esquivel <ae@alejandro.ltd>
- Okechukwu  Emmanuel Ochia <okechukwu@agnostiq.ai>
- Scott Wyman Neagle <scott@agnostiq.ai>
- Co-authored-by: pre-commit-ci[bot] <66853113+pre-commit-ci[bot]@users.noreply.github.com>
- Co-authored-by: Will Cunningham <wjcunningham7@gmail.com>
- Sankalp Sanand <sankalp@agnostiq.ai>


### Removed

- Removed `ct.wait.LONG` etc. constants from covalent's init

### Changed

- `wait` in `_get_result_from_dispatcher` will now use `_results_manager.wait.EXTREME` if `True` has been passed to it.

### Operations

- Prettierified release.yml
- Cleaned up pre-commit-config.yml

### Docs

- Updated Bash Lepton tutorial to conform with the latest Lepton interface changes
- Disabling how-to guide for executing an electron with a specified Conda environment.
- Fixed "How To" for Python leptons

## [0.179.0] - 2022-08-16

### Authors



### Changed

- Changed terser package version on webapp yarn-lock file.

## [0.178.0] - 2022-08-15

### Authors

- Will Cunningham <wjcunningham7@users.noreply.github.com>
- Co-authored-by: Alejandro Esquivel <ae@alejandro.ltd>
- Casey Jao <casey@agnostiq.ai>


### Changed

- Dispatch workflows as asyncio tasks on the FastAPI event loop instead of in separate threads

### Fixed

- Deconflict wait enum with `ct.wait` function; `wait` -> `WAIT`

### Operations

- Conda package is built and tested on a nightly schedule
- Conda deployment step is added to `release.yml`
- Install yarn and npm on Ubuntu whenever the webapp needs to be built

## [0.177.0] - 2022-08-11

### Authors

- Scott Wyman Neagle <scott@agnostiq.ai>
- Co-authored-by: Faiyaz Hasan <faiyaz@agnostiq.ai>
- Casey Jao <casey@agnostiq.ai>
- Venkat Bala <venkat@agnostiq.ai>
- Co-authored-by: pre-commit-ci[bot] <66853113+pre-commit-ci[bot]@users.noreply.github.com>

### Removed

- `while True` in `app.get_result`

### Changed

- Flask route logic to return 503 when the result is not ready

### Tests

- results_manager tests

### Operations

- Fix conditional checks for `pre-release` and `stable` Covalent docker image builds

## [0.176.0] - 2022-08-11

### Authors

- Scott Wyman Neagle <scott@agnostiq.ai>
- Co-authored-by: Faiyaz Hasan <faiyaz@agnostiq.ai>
- Casey Jao <casey@agnostiq.ai>


### Operations

- Update precommit yaml.

### Removed

- `Lattice.check_consumables()`, `_TransportGraph.get_topologically_sorted_graph()`

### Operations

- Trigger webapp build if `build==true`

## [0.175.0] - 2022-08-11

### Authors

- Scott Wyman Neagle <scott@agnostiq.ai>
- Co-authored-by: Faiyaz Hasan <faiyaz@agnostiq.ai>
- Casey Jao <casey@agnostiq.ai>


### Operations

- Trigger Slack alert for failed tests on `workflow_run`

## [0.174.0] - 2022-08-11

### Authors

- Casey Jao <casey@agnostiq.ai>
- Alejandro Esquivel <ae@alejandro.ltd>


### Changed

- Changed return value for TransferFromRemote and TransferToRemote (download/upload) operations to be consistent and always return filepath tuples

### Docs

- Updated docs with File Transfer return value changes and `files` kwarg injections

### Fixed

- Fixed postprocessing workflows that return an electron with an incoming wait_for edge

## [0.173.0] - 2022-08-10

### Authors

- Sankalp Sanand <sankalp@agnostiq.ai>


### Added

- `--hard` and `--yes` flags added to `covalent purge` for hard purging (also deletes the databse) and autoapproving respectively.

### Changed

- `covalent purge` now shows the user a prompt informing them what dirs and files will be deleted.
- Improved shown messages in some commands.

### Tests

- Updated tests to reflect above changes.

## [0.172.0] - 2022-08-10

### Authors

- Will Cunningham <wjcunningham7@users.noreply.github.com>
- Prasanna Venkatesh <54540812+Prasy12@users.noreply.github.com>
- Co-authored-by: pre-commit-ci[bot] <66853113+pre-commit-ci[bot]@users.noreply.github.com>
- Co-authored-by: Aravind-psiog <100823292+Aravind-psiog@users.noreply.github.com>
- Co-authored-by: ArunPsiog <arun.mukesh@psiog.com>
- Co-authored-by: manjunath.poilath <manjunath.poilath@psiog.com>
- Co-authored-by: Kamalesh-suresh <kamalesh.suresh@psiog.com>
- Co-authored-by: Amalan Jenicious F <amalan.jenicious@psiog.com>
- Co-authored-by: M Shrikanth <shrikanth.mohan@psiog.com>
- Co-authored-by: Casey Jao <casey@agnostiq.ai>
- Co-authored-by: Aravind-psiog <aravind.prabaharan@psiog.com>
- Co-authored-by: Will Cunningham <wjcunningham7@gmail.com>
- Co-authored-by: Alejandro Esquivel <ae@alejandro.ltd>


### Changed

- Covalent dispatcher flask web apis ported to FastAPI in `covalent_dispatcher/_service/app.py`
- Unit tests written for Covalent dispatcher flask web apis ported to FastAPI in `covalent_dispatcher_tests/_service/app.test.py`
- Web apis of `covalent_ui` refactored to adhere to v11 DB schema
- Electron graph mini map has been moved next to controls on the GUI.
- Lattice status and count of completed & total electrons has been moved to the top of the graph on the GUI.
- Some of the Flask APIs earlier consumed by the GUI have been deprecated & removed from the code base.
- APIs exposed by the web app back end have been re-factored to adhere to the new DB schema v10

### Added

- Added count of dispatches by status on the dispatch list section of the GUI.
- APIs that the GUI consumes have been re-written using FastAPI. This includes re-factoring of older APIs and adding of new APIs.
- Added COVALENT_SERVER_IFACE_ANY flag for uvicorn to start with 0.0.0.0

### Docs

- ReadTheDocs landing page has been improved

## [0.171.0] - 2022-08-10

### Authors

- Casey Jao <casey@agnostiq.ai>
- Co-authored-by: Scott Wyman Neagle <scott@agnostiq.ai>

### Added

- Added `covalent migrate_legacy_result_object` command to save pickled Result objects to the DataStore

## [0.170.1] - 2022-08-09

### Authors

- Venkat Bala <venkat@agnostiq.ai>

### Fixed

- Remove `attr` import added inadvertently

### Tests

- Fix `start` cli test, update `set_config` call count

## [0.170.0] - 2022-08-08

### Authors

- Venkat Bala <venkat@agnostiq.ai>
- Co-authored-by: pre-commit-ci[bot] <66853113+pre-commit-ci[bot]@users.noreply.github.com>


### Changed

- Temporarily allow executor plugin variable name to be either in uppercase or lowercase

## [0.169.0] - 2022-08-08

### Authors

- Venkat Bala <venkat@agnostiq.ai>
- Co-authored-by: pre-commit-ci[bot] <66853113+pre-commit-ci[bot]@users.noreply.github.com>


### Added

- Adding a `covalent config` convenience CLI to quickly view retrive the covalent configuration

## [0.168.0] - 2022-08-08

### Authors

- Venkat Bala <venkat@agnostiq.ai>
- Co-authored-by: pre-commit-ci[bot] <66853113+pre-commit-ci[bot]@users.noreply.github.com>


### Added

- Adding `setup/teardown` methods as placeholders for any executor specific setup and teardown tasks

## [0.167.0] - 2022-08-08

### Authors

- Poojith U Rao <106616820+poojithurao@users.noreply.github.com>
- Co-authored-by: Venkat Bala <venkat@agnostiq.ai>
- Co-authored-by: Faiyaz Hasan <faiyaz@agnostiq.ai>
- Co-authored-by: pre-commit-ci[bot] <66853113+pre-commit-ci[bot]@users.noreply.github.com>
- Co-authored-by: Alejandro Esquivel <ae@alejandro.ltd>


### Added

- S3 File transfer strategy

### Fixed

- Adding maximum number of retries and timeout parameter to the get result http call.

## [0.166.0] - 2022-08-07

### Authors

- Venkat Bala <venkat@agnostiq.ai>


### Tests

- Update dask cli test to match Covalent Dask cluster configuration


### Changed

- Remove newline from log stream formatter for better log statment output
- Jsonify covalent cluster cli outputs

## [0.165.0] - 2022-08-06

### Authors

- Casey Jao <casey@agnostiq.ai>


### Changed

- Make `BaseExecutor` and `BaseAsyncExecutor` class siblings, not parent and child.

### Operations

- Only validate webapp if the webapp was built

### Tests

- Fixed randomly failing lattice json serialization test

## [0.164.0] - 2022-08-05

### Authors

- Sankalp Sanand <sankalp@agnostiq.ai>
- Faiyaz Hasan <faiyaz@agnostiq.ai>
- Co-authored-by: pre-commit-ci[bot] <66853113+pre-commit-ci[bot]@users.noreply.github.com>
- Co-authored-by: Venkat Bala <venkat@agnostiq.ai>
- Co-authored-by: Will Cunningham <wjcunningham7@gmail.com>


### Changed

- Use `update_config` to modify dask configuration from the cluster process
- Simplify `set_config` logic for dask configuration options on `covalent start`
- Removed default values from click options for dask configuration related values

### Added

- Configured default dask configuration options in `defaults.py`

### Fixed 

- Overwriting config address issue.

### Tests

- Moved misplaced functional/integration tests from the unit tests folder to their respective folders.
- All of the unit tests now use test DB instead of hitting a live DB.
- Updated `tests.yml` so that functional tests are run whenever tests get changed or github actions are changed.
- Several broken tests were also fixed.

## [0.163.0] - 2022-08-04

### Authors

- Alejandro Esquivel <ae@alejandro.ltd>
- Co-authored-by: Casey Jao <casey@agnostiq.ai>
- Will Cunningham <wjcunningham7@users.noreply.github.com>
- Co-authored-by: Scott Wyman Neagle <scott@agnostiq.ai>


### Added

- Added `rsync` dependency in `Dockerfile`

### Removed

- `Makefile` which was previously improperly committed

### Operations

- Functional tests are run only on `develop`
- `tests.yml` can be run manually provided a commit SHA
- `tests.yml` uses a `build` filter to conditionally install and build Covalent if build files are modified
- `docker.yml` is now only for dev work, and is manually triggered given an SHA
- `release.yml` is enhanced to push stable and pre-release images to a public ECR repo

## [0.162.0] - 2022-08-04

### Authors

- Alejandro Esquivel <ae@alejandro.ltd>
- Co-authored-by: Casey Jao <casey@agnostiq.ai>


### Changed

- Updated Base executor to support non-unique `retval_key`s, particularly for use in File Transfer where we may have several CallDeps with the reserved `retval_key` of value `files`.

## [0.161.2] - 2022-08-04

### Authors

- Alejandro Esquivel <ae@alejandro.ltd>
- Co-authored-by: pre-commit-ci[bot] <66853113+pre-commit-ci[bot]@users.noreply.github.com>


### Fixed

- Updated `covalent db migrations` to overwrite `alembic.ini` `script_location` with absolute path to migrations folder
- Updated `covalent db alembic [args]` command to use project root as `cwd` for alembic subprocess  

## [0.161.1] - 2022-08-03

### Authors

- Alejandro Esquivel <ae@alejandro.ltd>
- Scott Wyman Neagle <scott@agnostiq.ai>
- Co-authored-by: Faiyaz Hasan <faiyaz@agnostiq.ai>
- Poojith U Rao <106616820+poojithurao@users.noreply.github.com>
- Co-authored-by: Casey Jao <casey@agnostiq.ai>


### Fixed

- When a list was passed to an electron, the generated electron list
  had metadata copied from the electron. This was resulting in
  call_before and call_after functions being called by the electron
  list as well. The metadata (apart from executor) is now set to
  default values for the electron list.

## [0.161.0] - 2022-08-03

### Authors

- Alejandro Esquivel <ae@alejandro.ltd>
- Scott Wyman Neagle <scott@agnostiq.ai>
- Co-authored-by: Faiyaz Hasan <faiyaz@agnostiq.ai>


### Changed

- Replaced `Session(DispatchDB()._get_data_store().engine)` with `workflow_db.session()`

### Removed

- `DevDataStore` class from `datastore.py`
- workflows manager

## [0.160.1] - 2022-08-02

### Authors

- Alejandro Esquivel <ae@alejandro.ltd>
- Scott Wyman Neagle <scott@agnostiq.ai>


### Fixed

- `script_location` key not found issue when installing with pip (second attempt)

### Docs

- Remove migration guide reference from README

### Operations

- Explicitly check `release == true` in tests.yml

## [0.160.0] - 2022-08-02

### Authors

- Casey Jao <casey@agnostiq.ai>
- Co-authored-by: Faiyaz Hasan <faiyaz@agnostiq.ai>


### Changed

- `Executor.run()` now accepts a `task_metadata` dictionary. Current
  keys consist of `dispatch_id` and `node_id`.

## [0.159.0] - 2022-08-02

### Authors

- Casey Jao <casey@agnostiq.ai>
- Co-authored-by: Faiyaz Hasan <faiyaz@agnostiq.ai>


### Changed

- Database schema has been updated to v11

### Operations

- `paths-filter` will only be run on PRs, i.e on workflow runs, the whole test suite will be run.
- Removed retry action from running on `pytest` steps since they instead use `pytest` retries.
- `codecov.yml` added to enable carry-forward flags
- UI front-end is only built for pull requests when the source changes
- Packaging is only validated on the `develop` branch

## [0.158.0] - 2022-07-29

### Authors

- Okechukwu  Emmanuel Ochia <okechukwu@agnostiq.ai>
- Co-authored-by: Scott Wyman Neagle <scott@agnostiq.ai>
- Will Cunningham <wjcunningham7@users.noreply.github.com>
- Alejandro Esquivel <ae@alejandro.ltd>
- Co-authored-by: pre-commit-ci[bot] <66853113+pre-commit-ci[bot]@users.noreply.github.com>
- Casey Jao <casey@agnostiq.ai>
- Co-authored-by: Faiyaz Hasan <faiyaz@agnostiq.ai>


### Changed

- Construct the result object in the dispatcher `entry_point.py` module in order to avoid the Missing Latticed Id error so frequently.
- Update the sleep statement length to 0.1 seconds in the results.manager.

## [0.157.1] - 2022-07-29

### Authors

- Okechukwu  Emmanuel Ochia <okechukwu@agnostiq.ai>
- Co-authored-by: Scott Wyman Neagle <scott@agnostiq.ai>
- Will Cunningham <wjcunningham7@users.noreply.github.com>
- Alejandro Esquivel <ae@alejandro.ltd>
- Co-authored-by: pre-commit-ci[bot] <66853113+pre-commit-ci[bot]@users.noreply.github.com>
- Casey Jao <casey@agnostiq.ai>

### Fixed

- Pass non-kwargs to electrons in the correct order during dispatch.

## [0.157.0] - 2022-07-28

### Authors

- Okechukwu  Emmanuel Ochia <okechukwu@agnostiq.ai>
- Co-authored-by: Scott Wyman Neagle <scott@agnostiq.ai>
- Will Cunningham <wjcunningham7@users.noreply.github.com>
- Alejandro Esquivel <ae@alejandro.ltd>
- Co-authored-by: pre-commit-ci[bot] <66853113+pre-commit-ci[bot]@users.noreply.github.com>
- Casey Jao <casey@agnostiq.ai>


### Changed

- Expose a public `wait()` function compatible with both calling and dispatching lattices

### Docs

- Updated the RTD on `wait_for()` to use the static `wait()` function

### Operations

- pre-commit autoupdate

### Docs

- Changed the custom executor how-to to be shorter and more concise.
- Re-structured the docs

## [0.156.0] - 2022-07-27

### Authors

- Okechukwu  Emmanuel Ochia <okechukwu@agnostiq.ai>
- Co-authored-by: Scott Wyman Neagle <scott@agnostiq.ai>
- Will Cunningham <wjcunningham7@users.noreply.github.com>
- Alejandro Esquivel <ae@alejandro.ltd>
- Co-authored-by: pre-commit-ci[bot] <66853113+pre-commit-ci[bot]@users.noreply.github.com>


### Added

- Bash decorator is introduced
- Lepton commands can be specified as a list of strings rather than strings alone.

## [0.155.1] - 2022-07-26

### Authors

- Okechukwu  Emmanuel Ochia <okechukwu@agnostiq.ai>
- Co-authored-by: Scott Wyman Neagle <scott@agnostiq.ai>
- Will Cunningham <wjcunningham7@users.noreply.github.com>
- Alejandro Esquivel <ae@alejandro.ltd>
- Co-authored-by: pre-commit-ci[bot] <66853113+pre-commit-ci[bot]@users.noreply.github.com>


### Fixed

- `script_location` key not found issue when running alembic programatically

### Operations

- Fixed syntax errors in `stale.yml` and in `hotfix.yml`
- `docker.yml` triggered after version bump in `develop` instead of before
- Enhanced `tests.yml` to upload coverage reports by domain

## [0.155.0] - 2022-07-26

### Authors

- Alejandro Esquivel <ae@alejandro.ltd>


### Added

- Exposing `alembic {args}` cli commands through: `covalent db alembic {args}`

## [0.154.0] - 2022-07-25

### Authors

- Casey Jao <casey@agnostiq.ai>
- Co-authored-by: Venkat Bala <venkat@agnostiq.ai>
- Alejandro Esquivel <ae@alejandro.ltd>


### Added

- Added methods to programatically fetch information from Alembic without needing subprocess

## [0.153.1] - 2022-07-25

### Authors

- Casey Jao <casey@agnostiq.ai>
- Co-authored-by: Venkat Bala <venkat@agnostiq.ai>


### Fixed

- Stdout and stderr are now captured when using the dask executor.


### Tests

- Fixed Dask cluster CLI tests

## [0.153.0] - 2022-07-25

### Authors

- Faiyaz Hasan <faiyaz@agnostiq.ai>


### Added

- Helper function to load and save files corresponding to the DB filenames.

### Changed

- Files with .txt, .log extensions are stored as strings.
- Get result web request timeout to 2 seconds.

## [0.152.0] - 2022-07-25

### Authors

- Faiyaz Hasan <faiyaz@agnostiq.ai>
- Co-authored-by: Scott Wyman Neagle <scott@agnostiq.ai>


### Changed

- Pass default DataStore object to node value retrieval method in the Results object.

## [0.151.1] - 2022-07-22

### Authors

- Faiyaz Hasan <faiyaz@agnostiq.ai>
- Co-authored-by: Scott Wyman Neagle <scott@agnostiq.ai>


### Fixed

- Adding maximum number of retries and timeout parameter to the get result http call.
- Disabling result_webhook for now.

## [0.151.0] - 2022-07-22

### Authors

- Scott Wyman Neagle <scott@agnostiq.ai>
- Co-authored-by: Will Cunningham <wjcunningham7@gmail.com>
- Sankalp Sanand <sankalp@agnostiq.ai>


### Added

- `BaseAsyncExecutor` has been added which can be inherited by new async-aware executors.

### Changed

- Since tasks were basically submitting the functions to a Dask cluster by default, they have been converted into asyncio `Tasks` instead which support a far larger number of concurrent tasks than previously used `ThreadPool`.

- `tasks_pool` will still be used to schedule tasks which use non-async executors.

- Executor's `executor` will now receive a callable instead of a serialized function. This allows deserializing the function where it is going to be executed while providing a simplified `execute` at the same time.

- `uvloop` is being used instead of the default event loop of `asyncio` for better performance.

- Tests have also been updated to reflect above changes.

### Operations

- Made Santosh the sole owner of `/docs`

## [0.150.0] - 2022-07-22

### Authors

- Faiyaz Hasan <faiyaz@agnostiq.ai>


### Added

- Initialize database tables when the covalent server is started.

## [0.149.0] - 2022-07-21

### Authors

- Scott Wyman Neagle <scott@agnostiq.ai>
- Co-authored-by: Venkat Bala <venkat@agnostiq.ai>


### Removed

- `result.save()`
- `result._write_dispatch_to_python_file()`

## [0.148.0] - 2022-07-21

### Authors

- Alejandro Esquivel <ae@alejandro.ltd>


### Changed

- Changed DataStore default db path to correspond to dispatch db config path

### Operations

- Added workflow to stale and close pull requests


### Docs

- Fixed `get_metadata` calls in examples to remove `results_dir` argument
- Removed YouTube video temporarily

## [0.147.0] - 2022-07-21

### Authors

- Casey Jao <casey@agnostiq.ai>


### Changed

- Simplified interface for custom executors. All the boilerplate has
  been moved to `BaseExecutor`.

## [0.146.0] - 2022-07-20

### Authors

- Casey Jao <casey@agnostiq.ai>
- Co-authored-by: Venkat Bala <venkat@agnostiq.ai>
- Faiyaz Hasan <faiyaz@agnostiq.ai>



### Added

- Ensure that transportable objects are rendered correctly when printing the result object.

### Tests

- Check that user data is not unpickled by the Covalent server process

## [0.145.0] - 2022-07-20

### Authors

- Scott Wyman Neagle <scott@agnostiq.ai>
- Co-authored-by: Venkat Bala <venkat@agnostiq.ai>
- Co-authored-by: Faiyaz Hasan <faiyaz@agnostiq.ai>


### Removed

- `entry_point.get_result()`

### Changed

- get_result to query an HTTP endpoint instead of a DB session

## [0.144.0] - 2022-07-20

### Authors

- Will Cunningham <wjcunningham7@users.noreply.github.com>
- Co-authored-by: Scott Wyman Neagle <scott@agnostiq.ai>
- Alejandro Esquivel <ae@alejandro.ltd>


### Added

- Set up alembic migrations & added migration guide (`alembic/README.md`)

## [0.143.0] - 2022-07-19

### Authors

- Will Cunningham <wjcunningham7@users.noreply.github.com>
- Co-authored-by: Scott Wyman Neagle <scott@agnostiq.ai>


### Changed

- Installation will fail if `cova` is installed while trying to install `covalent`.

## [0.142.0] - 2022-07-19

### Authors

- Poojith U Rao <106616820+poojithurao@users.noreply.github.com>
- Co-authored-by: Will Cunningham <wjcunningham7@gmail.com>
- Anna Hughes <annagwen42@gmail.com>
- Co-authored-by: Poojith <poojith@agnostiq.ai>
- Co-authored-by: Scott Wyman Neagle <scott@agnostiq.ai>
- Casey Jao <casey@agnostiq.ai>
- Co-authored-by: Venkat Bala <venkat@agnostiq.ai>
- Co-authored-by: pre-commit-ci[bot] <66853113+pre-commit-ci[bot]@users.noreply.github.com>
- Faiyaz Hasan <faiyaz@agnostiq.ai>


### Added

- `electron_num`, `completed_electron_num` fields to the Lattice table.

## [0.141.0] - 2022-07-19

### Authors

- Poojith U Rao <106616820+poojithurao@users.noreply.github.com>
- Co-authored-by: Will Cunningham <wjcunningham7@gmail.com>
- Anna Hughes <annagwen42@gmail.com>
- Co-authored-by: Poojith <poojith@agnostiq.ai>
- Co-authored-by: Scott Wyman Neagle <scott@agnostiq.ai>
- Casey Jao <casey@agnostiq.ai>
- Co-authored-by: Venkat Bala <venkat@agnostiq.ai>
- Co-authored-by: pre-commit-ci[bot] <66853113+pre-commit-ci[bot]@users.noreply.github.com>


### Changed

- Deprecate topological sort in favor of inspect in-degree of nodes until they are zero before dispatching task
- Use deepcopy to generate a copy of the metadata dictionary before saving result object to the database

### Docs

- Adding incomplete pennylane kernel tutorial
- Adding quantum ensemble tutorial

## [0.140.0] - 2022-07-19

### Authors

- Faiyaz Hasan <faiyaz@agnostiq.ai>
- Co-authored-by: Venkat Bala <venkat@agnostiq.ai>


### Added

- Fields `deps_filename`, `call_before_filename` and `call_after_filename` to the `Electron` table.
- Re-write the deps / call before and after file contents when inserting / updating electron record in the database.

### Changed

- Modify the test and implementation logic of inserting the electron record with these new fields.
- Field `key` to `key_filename` in `Electron` table.

## [0.139.1] - 2022-07-19

### Authors

- Divyanshu Singh <55018955+divshacker@users.noreply.github.com>
- Co-authored-by: Scott Wyman Neagle <wymnea@protonmail.com>
- Co-authored-by: Scott Wyman Neagle <scott@agnostiq.ai>
- Co-authored-by: Will Cunningham <wjcunningham7@users.noreply.github.com>


### Fixed

- Fixes Reverse IP problem. All References to `0.0.0.0` are changed to `localhost` . More details can be found [here](https://github.com/AgnostiqHQ/covalent/issues/202)

## [0.139.0] - 2022-07-19

### Authors

- Venkat Bala <venkat@agnostiq.ai>
- Co-authored-by: Scott Wyman Neagle <scott@agnostiq.ai>
- Faiyaz Hasan <faiyaz@agnostiq.ai>
- Co-authored-by: Will Cunningham <wjcunningham7@gmail.com>


### Added

- Columns `is_active` in the lattice, eLectron and Electron dependency tables.

### Docs

- Adding a RTD tutorial/steps on creating a custom executor

## [0.138.0] - 2022-07-19

### Authors

- Anna Hughes <annagwen42@gmail.com>
- Co-authored-by: Will Cunningham <wjcunningham7@gmail.com>
- Will Cunningham <wjcunningham7@users.noreply.github.com>
- Co-authored-by: Venkat Bala <venkat@agnostiq.ai>


### Added

- Docker build workflow

### Changed

- Dockerfile uses multi-stage build

### Docs

- New tutorial demonstrating how to solve the MaxCut Problem with QAOA and Covalent

## [0.137.0] - 2022-07-19

### Authors

- Prasanna Venkatesh <54540812+Prasy12@users.noreply.github.com>
- Co-authored-by: Alejandro Esquivel <ae@alejandro.ltd>


### Added

- Ability to hide/show labels on the graph
- Graph layout with elk configurations

### Changed

- Changed API socket calls interval for graph optimization.

### Tests

- Disabled several dask functional tests

## [0.136.0] - 2022-07-18

### Authors

- Scott Wyman Neagle <scott@agnostiq.ai>
- Co-authored-by: Faiyaz Hasan <faiyaz@agnostiq.ai>


### Changed

- Result.save() has been deprecated in favor of Result.persist() and querying the database directly.

## [0.135.0] - 2022-07-18

### Authors

- Casey Jao <casey@agnostiq.ai>
- Co-authored-by: Scott Wyman Neagle <scott@agnostiq.ai>
- Co-authored-by: Alejandro Esquivel <ae@alejandro.ltd>


### Operations

- Psiog is only codeowner of js files
- Fix in changelog action to handle null author when a bot is committing

### Added

- Support injecting return values of calldeps into electrons during workflow execution

## [0.134.0] - 2022-07-15

### Authors

- Casey Jao <casey@agnostiq.ai>
- Co-authored-by: Scott Wyman Neagle <scott@agnostiq.ai>


### Changed

- Covalent server can now process workflows without having their deps installed

## [0.133.0] - 2022-07-15

### Authors

- Will Cunningham <wjcunningham7@users.noreply.github.com>


### Removed

- Removed the deprecated function `draw_inline` as well as the `matplotlib` dependency.

### Operations

- Fixing the retry block for tests

## [0.132.0] - 2022-07-14

### Authors

- Will Cunningham <wjcunningham7@users.noreply.github.com>


### Added

- Bash lepton support reintroduced with some UX modifications to the Lepton class. Leptons which use scripting languages can be specified as either (1) a command run in the shell/console or (2) a call to a function in a library/script. Leptons which use compiled languages must specify a library and a function name.
- The keyword argument `display_name` can be used to override the name appearing in the UI. Particularly useful when the lepton is a command.
- All arguments except for language are now keyword arguments.
- Keyword arguments passed to a Bash lepton are understood to define environment variables within the shell.
- Non-keyword arguments fill in `$1`, `$2`, etc.
- Named outputs enumerate variables within the shell which will be returned to the user. These can be either `Lepton.OUTPUT` or `Lepton.INPUT_OUTPUT` types.

### Added

- New fields to the decomposed result object Database: 

## [0.131.0] - 2022-07-13

### Authors

- Sankalp Sanand <sankalp@agnostiq.ai>
- Co-authored-by: Venkat Bala <venkat@agnostiq.ai>


### Fixed

- `covalent --version` now looks for `covalent` metadata instead of `cova`

### Tests

- Updated the cli test to include whether the correct version number is shown when `covalent --version` is run

### Added

- Method to write electron id corresponding to sublattices in `execution.py` when running `_run_task`.

## [0.130.0] - 2022-07-12

### Authors

- Venkat Bala <venkat@agnostiq.ai>
- Co-authored-by: Scott Wyman Neagle <scott@agnostiq.ai>

### Changed

- Ignoring tests for `cancel_dispatch` and `construct_bash`
- Create a dummy requirements.txt file for pip deps tests
- Fix version of `Werkzeug` package to avoid running into ValueError (unexpected kwarg `as_tuple`)
- Update `customization` how to test by specifying the section header `sdk`

## [0.129.0] - 2022-07-12

### Authors

- Sankalp Sanand <sankalp@agnostiq.ai>
- Co-authored-by: Alejandro Esquivel <ae@alejandro.ltd>

### Added

- Support for `wait_for` type edges when two electrons are connected by their execution side effects instead of output-input relation.

### Changed

- `active_lattice.electron_outputs` now contains the node ids as well for the electron which is being post processed.

## [0.128.1] - 2022-07-12

### Authors

- Faiyaz Hasan <faiyaz@agnostiq.ai>


### Fixed

- `Result.persist` test in `result_test.py`.
- Electron dependency `arg_index` is changed back to Nullable.

## [0.128.0] - 2022-07-12

### Authors

- Okechukwu  Emmanuel Ochia <okechukwu@agnostiq.ai>
- Co-authored-by: Casey Jao <casey@agnostiq.ai>
- Co-authored-by: Alejandro Esquivel <ae@alejandro.ltd>
- Co-authored-by: pre-commit-ci[bot] <66853113+pre-commit-ci[bot]@users.noreply.github.com>

### Added

- File transfer support for leptons

## [0.127.0] - 2022-07-11

### Authors

- Scott Wyman Neagle <scott@agnostiq.ai>
- Co-authored-by: Faiyaz Hasan <faiyaz@agnostiq.ai>
- Co-authored-by: Venkat Bala <venkat@agnostiq.ai>


### Added

- When saving to DB, also persist to the new DB if running in develop mode

### Tests

- Flask app route tests

## [0.126.0] - 2022-07-11

### Authors

- Will Cunningham <wjcunningham7@users.noreply.github.com>
- Alejandro Esquivel <ae@alejandro.ltd>
- Co-authored-by: pre-commit-ci[bot] <66853113+pre-commit-ci[bot]@users.noreply.github.com>
- Co-authored-by: Sankalp Sanand <sankalp@agnostiq.ai>


### Added

- Added Folder class
- Added internal call before/after deps to execute File Transfer operations pre/post electron execution.

### Operations

- Enhanced hotfix action to create branches from existing commits

## [0.125.0] - 2022-07-09

### Authors

- Okechukwu  Emmanuel Ochia <okechukwu@agnostiq.ai>
- Co-authored-by: pre-commit-ci[bot] <66853113+pre-commit-ci[bot]@users.noreply.github.com>
- Co-authored-by: Alejandro Esquivel <ae@alejandro.ltd>
- Venkat Bala <venkat@agnostiq.ai>
- Co-authored-by: Okechukwu Ochia <emmirald@gmail.com>
- Co-authored-by: Scott Wyman Neagle <scott@agnostiq.ai>


### Added

- Dask Cluster CLI functional/unit tests

### Docs

- Updated RTD concepts, how-to-guides, and api docs with electron dependencies.

### Operations

- Separate out running tests and uploading coverage report to circumvent bug in
  retry action

## [0.124.0] - 2022-07-07

### Authors

- Will Cunningham <wjcunningham7@users.noreply.github.com>
- Co-authored-by: Scott Wyman Neagle <scott@agnostiq.ai>
- Faiyaz Hasan <faiyaz@agnostiq.ai>


### Added

- `Result.persist` method in `covalent/_results_manager/result.py`.

### Operations

- Package pre-releases go to `covalent` instead of `cova` on PyPI.

## [0.123.0] - 2022-07-07

### Authors

- Scott Wyman Neagle <scott@agnostiq.ai>
- Co-authored-by: Faiyaz Hasan <faiyaz@agnostiq.ai>
- Will Cunningham <wjcunningham7@users.noreply.github.com>
- Alejandro Esquivel <ae@alejandro.ltd>
- Co-authored-by: pre-commit-ci[bot] <66853113+pre-commit-ci[bot]@users.noreply.github.com>


### Added

- Added Folder class
- Added internal call before/after deps to execute File Transfer operations pre/post electron execution.

### Operations

- `codeql.yml` and `condabuild.yml` run nightly instead of on every PR.
- Style fixes in changelog

## [0.122.1] - 2022-07-06

### Authors

Will Cunningham <wjcunningham7@users.noreply.github.com>
Co-authored-by: Scott Wyman Neagle <scott@agnostiq.ai>


### Operations

- Added license scanner action
- Pre-commit autoupdate

### Tests

- Tests for running workflows with more than one iteration

### Fixed

- Attribute error caused by attempts to retrieve the name from the node function when the node function is set to None

## [0.122.0] - 2022-07-04

### Authors

Faiyaz Hasan <faiyaz@agnostiq.ai>
Co-authored-by: pre-commit-ci[bot] <66853113+pre-commit-ci[bot]@users.noreply.github.com>


### Added

- `covalent/_results_manager/write_result_to_db.py` module and methods to insert / update data in the DB.
- `tests/covalent_tests/results_manager_tests/write_result_to_db_test.py` containing the unit tests for corresponding functions.

### Changed

- Electron `type` column to a string type rather than an `ElectronType` in DB models.
- Primary keys from `BigInteger` to `Integer` in DB models.

## [0.121.0] - 2022-07-04

### Authors

Will Cunningham <wjcunningham7@users.noreply.github.com>
Co-authored-by: Alejandro Esquivel <ae@alejandro.ltd>
Co-authored-by: pre-commit-ci[bot] <66853113+pre-commit-ci[bot]@users.noreply.github.com>


### Removed

- Unused requirements `gunicorn` and `eventlet` in `requirements.txt` as well as `dask` in `tests/requirements.txt`, since it is already included in the core requirements.

### Docs

- Updated the compatibility matrix in the docs.

## [0.120.0] - 2022-07-04

### Authors

Okechukwu  Emmanuel Ochia <okechukwu@agnostiq.ai>
Co-authored-by: Venkat Bala <venkat@agnostiq.ai>
Co-authored-by: pre-commit-ci[bot] <66853113+pre-commit-ci[bot]@users.noreply.github.com>
Co-authored-by: Scott Wyman Neagle <scott@agnostiq.ai>


### Added

- Adding `cluster` CLI options to facilitate interacting with the backend Dask cluster
- Adding options to `covalent start` to enable specifying number of workers, memory limit and threads per worker at cluster startup

### Changed

- Update `DaskAdminWorker` docstring with better explanation

## [0.119.1] - 2022-07-04

### Authors

Scott Wyman Neagle <scott@agnostiq.ai>
Casey Jao <casey@agnostiq.ai>


### Fixed

- `covalent status` checks if the server process is still alive.

### Operations

- Updates to changelog logic to handle multiple authors

## [0.119.0] - 2022-07-03
### Authors
@cjao 


### Added

- Introduce support for pip dependencies

## [0.118.0] - 2022-07-02
### Authors
@AlejandroEsquivel 


### Added

- Introduced File, FileTransfer, and FileTransferStrategy classes to support various File Transfer use cases prior/post electron execution

## [0.117.0] - 2022-07-02
### Authors
@Emmanuel289 


### Added

- Included retry action in 'tests.yaml' workflow.

## [0.116.0] - 2022-06-29
### Authors
@Prasy12 

### Changed

- Changed API socket calls interval for graph optimization.

### Added

- Ability to change to different layouts from the GUI.

## [0.115.0] - 2022-06-28
### Authors
@cjao 


### Added

- Introduce support for `call_before`, `call_after`, and bash dependencies

### Operations

- Unit tests performed on Python 3.10 on Ubuntu and MacOS images as well as 3.9 on MacOS
- Updated codeowners so that AQ Engineers doesn't own this CHANGELOG
- pre-commit autoupdate

## [0.114.0] - 2022-06-23
### Authors
@dependabot[bot] 


### Changed

- Changed eventsource version on webapp yarn-lock file.

### Operations

- Added Github push changelog workflow to append commiters username
- Reusable JavaScript action to parse changelog and update version

## [0.113.0] - 2022-06-21

### Added

- Introduce new db models and object store backends

### Operations

- Syntax fix in hotfix.yml

### Docs

- Added new tutorial: Linear and convolutional autoencoders

## [0.112.0] - 2022-06-20

### Changed

- Changed async version on webapp package-lock file.

## [0.111.0] - 2022-06-20

### Changed

- Changed eventsource version on webapp package-lock file.

### Docs

- Added new tutorial: Covalentified version of the Pennylane Variational Classifier tutorial.

## [0.110.3] - 2022-06-17

### Fixed

- Fix error when parsing electron positional arguments in workflows

### Docs

- Remove hardcoding version info in README.md

## [0.110.2] - 2022-06-10

### Docs

- Fix MNIST tutorial
- Fix Quantum Gravity tutorial
- Update RTD with migration guide compatible with latest release
- Convert all references to `covalent start` from Jupyter notebooks to markdown statements
- Update release notes summary in README.md
- Fixed display issues with figure (in dark mode) and bullet points in tutorials

### Operations

- Added a retry block to the webapp build step in `tests.yml`

## [0.110.1] - 2022-06-10

### Fixed

- Configure dask to not use daemonic processes when creating a cluster

### Operations

- Sync the VERSION file within `covalent` directory to match the root level VERSION
- Manually patch `covalent/VERSION`

## [0.110.0] - 2022-06-10

### Changed

- Web GUI list size and status label colors changed.
- Web GUI graph running icon changed to non-static icon.

### Docs

- Removed references to the Dask executor in RTD as they are no longer needed.

## [0.109.1] - 2022-06-10

### Fixed

- `covalent --version` now works for PyPI releases

## [0.109.0] - 2022-06-10

### Docs

- Update CLI help statements

### Added

- Add CLI functionality to start covalent with/without Dask
- Add CLI support to parse `covalent_ui.log` file

### Operations

- Updating codeowners to establish engineering & psiog ownership

### Docs

- Added new tutorial: Training quantum embedding kernels for classification.

## [0.108.0] - 2022-06-08

### Added

- WCI yaml file

### Docs

- Add pandoc installation updates to contributing guide

## [0.107.0] - 2022-06-07

### Changed

- Skipping stdout/stderr redirection tests until implemented in Dask parent process

### Added

- Simplifed starting the dask cluster using `multiprocessing`
- Added `bokeh==2.4.3` to requirements.txt to enable view Dask dashboard

### Fixed

- Changelog-reminder action now works for PRs from forks.

## [0.106.2] - 2022-06-06

### Fixed

- Specifying the version for package `furo` to `2022.4.7` to prevent breaking doc builds

### Docs

- Added new tutorial: Using Covalent with PennyLane for hybrid computation.

## [0.106.1] - 2022-06-01

### Fixed

- Changelog-reminder action now works for PRs from forks

### Docs

- Removed references to microservices in RTD
- Updated README.md.
- Changed `ct.electron` to `ct.lattice(executor=dask_executor)` in MNIST classifier tutorial

## [0.106.0] - 2022-05-26

### Changed

- Visual theme for Webapp GUI changed in accordance to new theme
- Fonts, colors, icons have been updated

## [0.105.0] - 2022-05-25

### Added

- Add a pre-commit hook for `detect-secrets`.
- Updated the actions in accordance with the migration done in the previous version.

## [0.104.0] - 2022-05-23

### Changed

- Services have been moved to a different codebase. This repo is now hosting the Covalent SDK, local dispatcher backend, Covalent web GUI, and documentation. Version is bumped to `0.104.0` in order to avoid conflicts.
- Update tests to match the current dispatcher api
- Skip testing dask executor until dask executor plugin is made public
- Using 2 thread pools to manage multiple workflows better and the other one for executing electrons in parallel.

### Fixed

- Add psutil and PyYAML to requirements.txt
- Passing the same Electron to multiple inputs of an Electron now works. UI fix pending.
- Dask from `requirements.txt`.

### Removed

- Asyncio usage for electron level concurrency.
- References to dask

### Added

- Functional test added for dask executor with the cluster running locally.
- Scalability tests for different workflows and workflow sizes under `tests/stress_tests/scripts`
- Add sample performance testing workflows under `tests/stress_tests`
- Add pipelines to continuously run the tutorial notebooks
- Create notebook with tasks from RTD

## [0.32.3] - 2022-03-16

### Fixed

- Fix missing UI graph edges between parameters and electrons in certain cases.
- Fix UI crashes in cases where legacy localStorage state was being loaded.

## [0.32.2] - 2022-03-16

### Added

- Images for graphs generated in tutorials and how-tos.
- Note for quantum gravity tutorial to tell users that `tensorflow` doesn't work on M1 Macs.
- `Known Issues` added to `README.md`

### Fixed

- `draw` function usage in tutorials and how-tos now reflects the UI images generated instead of using graphviz.
- Images now render properly in RTD of how-tos.

### Changed

- Reran all the tutorials that could run, generating the outputs again.

## [0.32.1] - 2022-03-15

### Fixed

- CLI now starts server directly in the subprocess instead of as a daemon
- Logs are provided as pipes to Popen instead of using a shell redirect
- Restart behavior fixed
- Default port in `covalent_ui/app.py` uses the config manager

### Removed

- `_graceful_restart` function no longer needed without gunicorn

## [0.32.0] - 2022-03-11

### Added

- Dispatcher microservice API endpoint to dispatch and update workflow.
- Added get runnable task endpoint.

## [0.31.0] - 2022-03-11

### Added

- Runner component's main functionality to run a set of tasks, cancel a task, and get a task's status added to its api.

## [0.30.5] - 2022-03-11

### Updated

- Updated Workflow endpoints & API spec to support upload & download of result objects as pickle files

## [0.30.4] - 2022-03-11

### Fixed

- When executing a task on an alternate Conda environment, Covalent no longer has to be installed on that environment. Previously, a Covalent object (the execution function as a TransportableObject) was passed to the environment. Now it is deserialized to a "normal" Python function, which is passed to the alternate Conda environment.

## [0.30.3] - 2022-03-11

### Fixed

- Fixed the order of output storage in `post_process` which should have been the order in which the electron functions are called instead of being the order in which they are executed. This fixes the order in which the replacement of function calls with their output happens, which further fixes any discrepencies in the results obtained by the user.

- Fixed the `post_process` test to check the order as well.

## [0.30.2] - 2022-03-11

### Changed

- Updated eventlet to 0.31.0

## [0.30.1] - 2022-03-10

### Fixed

- Eliminate unhandled exception in Covalent UI backend when calling fetch_result.

## [0.30.0] - 2022-03-09

### Added

- Skeleton code for writing the different services corresponding to each component in the open source refactor.
- OpenAPI specifications for each of the services.

## [0.29.3] - 2022-03-09

### Fixed

- Covalent UI is built in the Dockerfile, the setup file, the pypi workflow, the tests workflow, and the conda build script.

## [0.29.2] - 2022-03-09

### Added

- Defaults defined in executor plugins are read and used to update the in-memory config, as well as the user config file. But only if the parameter in question wasn't already defined.

### Changed

- Input parameter names and docstrings in _shared_files.config.update_config were changed for clarity.

## [0.29.1] - 2022-03-07

### Changed

- Updated fail-fast strategy to run all tests.

## [0.29.0] - 2022-03-07

### Added

- DispatchDB for storing dispatched results

### Changed

- UI loads dispatches from DispatchDB instead of browser local storage

## [0.28.3] - 2022-03-03

### Fixed

Installed executor plugins don't have to be referred to by their full module name. Eg, use "custom_executor", instead of "covalent_custom_plugin.custom_executor".

## [0.28.2] - 2022-03-03

### Added

- A brief overview of the tutorial structure in the MNIST classification tutorial.

## [0.28.1] - 2022-03-02

### Added

- Conda installation is only supported for Linux in the `Getting Started` guide.
- MNIST classifier tutorial.

### Removed

- Removed handling of default values of function parameters in `get_named_params` in `covalent/_shared_files/utils.py`. So, it is actually being handled by not being handled since now `named_args` and `named_kwargs` will only contain parameters that were passed during the function call and not all of them.

## [0.28.0] - 2022-03-02

### Added

- Lepton support, including for Python modules and C libraries
- How-to guides showing how to use leptons for each of these

## [0.27.6] - 2022-03-01

### Added

- Added feature development basic steps in CONTRIBUTING.md.
- Added section on locally building RTD (read the docs) in the contributing guide.

## [0.27.5] - 2022-03-01

### Fixed

- Missing UI input data after backend change - needed to be derived from graph for electrons, lattice inputs fixed on server-side, combining name and positional args
- Broken UI graph due to variable->edge_name renaming
- Missing UI executor data after server-side renaming

## [0.27.4] - 2022-02-28

### Fixed

- Path used in `covalent/executor/__init__.py` for executor plugin modules needed updating to `covalent/executor/executor_plugins`

### Removed

- Disabled workflow cancellation test due to inconsistent outcomes. Test will be re-enabled after cancellation mechanisms are investigated further.

## [0.27.3] - 2022-02-25

### Added

- Added `USING_DOCKER.md` guide for running docker container.
- Added cli args to covalent UI flask server `covalent_ui/app.py` to modify port and log file path.

### Removed

- Removed gunicorn from cli and Dockerfile.

### Changed

- Updated cli `covalent_dispatcher/_cli/service.py` to run flask server directly, and removed dispatcher and UI flags.
- Using Flask blueprints to merge Dispatcher and UI servers.
- Updated Dockerfile to run flask server directly.
- Creating server PID file manually in `covalent_dispatcher/_cli/service.py`.
- Updated tests and docs to reflect merged servers.
- Changed all mentions of port 47007 (for old UI server) to 48008.

## [0.27.2] - 2022-02-24

### Changed

- Removed unnecessary blockquotes from the How-To guide for creating custom executors
- Changed "Covalent Cloud" to "Covalent" in the main code text

## [0.27.1] - 2022-02-24

### Removed

- Removed AQ-Engineers from CODEOWNERS in order to fix PR review notifications

## [0.27.0] - 2022-02-24

### Added

- Support for positional only, positional or keyword, variable positional, keyword only, variable keyword types of parameters is now added, e.g an electron can now use variable args and variable kwargs if the number/names of parameters are unknown during definition as `def task(*args, **kwargs)` which wasn't possible before.

- `Lattice.args` added to store positional arguments passed to the lattice's workflow function.

- `get_named_params` function added in `_shared_files/utils.py` which will return a tuple containing named positional arguments and named keyword arguments. The names help in showing and storing these parameters in the transport graph.

- Tests to verify whether all kinds of input paramaters are supported by electron or a lattice.

### Changed

- No longer merging positional arguments with keyword arguments, instead they are separately stored in respective nodes in the transport graph.

- `inputs` returned from `_get_inputs` function in `covalent_dispatcher/_core/execution.py` now contains positional as well as keyword arguments which further get passed to the executor.

- Executors now support positional and keyword arguments as inputs to their executable functions.

- Result object's `_inputs` attribute now contains both `args` and `kwargs`.

- `add_node_for_nested_iterables` is renamed to `connect_node_with_others` and `add_node_to_graph` also renamed to `add_collection_node_to_graph` in `electron.py`. Some more variable renames to have appropriate self-explanatory names.

- Nodes and edges in the transport graph now have a better interface to assign attributes to them.

- Edge attribute `variable` renamed to `edge_name`.

- In `serialize` function of the transport graph, if `metadata_only` is True, then only `metadata` attribute of node and `source` and `target` attributes of edge are kept in the then return serialized `data`.

- Updated the tests wherever necessary to reflect the above changes

### Removed

- Deprecated `required_params_passed` since an error will automatically be thrown by the `build_graph` function if any of the required parameters are not passed.

- Removed duplicate attributes from nodes in the transport graph.

## [0.26.1] - 2022-02-23

### Added

- Added Local Executor section to the API read the docs.

## [0.26.0] - 2022-02-23

### Added

- Automated reminders to update the changelog

## [0.25.3] - 2022-02-23

## Added

- Listed common mocking commands in the CONTRIBUTING.md guide.
- Additional guidelines on testing.

## [0.25.2] - 2022-02-21

### Changed

- `backend` metadata name changed to `executor`.
- `_plan_workflow` usage updated to reflect how that executor related information is now stored in the specific executor object.
- Updated tests to reflect the above changes.
- Improved the dispatch cancellation test to provide a robust solution which earlier took 10 minutes to run with uncertainty of failing every now and then.

### Removed

- Removed `TaskExecutionMetadata` as a consequence of removing `execution_args`.

## [0.25.1] - 2022-02-18

### Fixed

- Tracking imports that have been used in the workflow takes less time.

### Added

- User-imports are included in the dispatch_source.py script. Covalent-related imports are commented out.

## [0.25.0] - 2022-02-18

### Added

- UI: Lattice draw() method displays in web UI
- UI: New navigation panel

### Changed

- UI: Animated graph changes, panel opacity

### Fixed

- UI: Fixed "Not Found" pages

## [0.24.21] - 2022-02-18

### Added

- RST document describing the expectations from a tutorial.

## [0.24.20] - 2022-02-17

### Added

- Added how to create custom executors

### Changed

- Changed the description of the hyperlink for choosing executors
- Fixed typos in doc/source/api/getting_started/how_to/execution/creating_custom_executors.ipynb

## [0.24.19] - 2022-02-16

### Added

- CODEOWNERS for certain files.

## [0.24.18] - 2022-02-15

### Added

- The user configuration file can now specify an executor plugin directory.

## [0.24.17] - 2022-02-15

### Added

- Added a how-to for making custom executors.

## [0.24.16] - 2022-02-12

### Added

- Errors now contain the traceback as well as the error message in the result object.
- Added test for `_post_process` in `tests/covalent_dispatcher_tests/_core/execution_test.py`.

### Changed

- Post processing logic in `electron` and dispatcher now relies on the order of execution in the transport graph rather than node's function names to allow for a more reliable pairing of nodes and their outputs.

- Renamed `init_test.py` in `tests/covalent_dispatcher_tests/_core/` to `execution_test.py`.

### Removed

- `exclude_from_postprocess` list which contained some non executable node types removed since only executable nodes are post processed now.

## [0.24.15] - 2022-02-11

### Fixed

- If a user's configuration file does not have a needed exeutor parameter, the default parameter (defined in _shared_files/defaults.py) is used.
- Each executor plugin is no longer initialized upon the import of Covalent. This allows required parameters in executor plugins.

## Changed

- Upon updating the configuration data with a user's configuration file, the complete set is written back to file.

## Added

- Tests for the local and base executors.

## [0.24.14] - 2022-02-11

### Added

- UI: add dashboard cards
- UI: add scaling dots background

### Changed

- UI: reduce sidebar font sizes, refine color theme
- UI: refine scrollbar styling, show on container hover
- UI: format executor parameters as YAML code
- UI: update syntax highlighting scheme
- UI: update index.html description meta tag

## [0.24.13] - 2022-02-11

### Added

- Tests for covalent/_shared_files/config.py

## [0.24.12] - 2022-02-10

### Added

- CodeQL code analyzer

## [0.24.11] - 2022-02-10

### Added

- A new dictionary `_DEFAULT_CONSTRAINTS_DEPRECATED` in defaults.py

### Changed

- The `_DEFAULT_CONSTRAINT_VALUES` dictionary now only contains the `backend` argument

## [0.24.10] - 2022-02-09

### Fixed

- Sporadically failing workflow cancellation test in tests/workflow_stack_test.py

## [0.24.9] - 2022-02-09

## Changed

- Implementation of `_port_from_pid` in covalent_dispatcher/_cli/service.py.

## Added

- Unit tests for command line interface (CLI) functionalities in covalent_dispatcher/_cli/service.py and covalent_dispatcher/_cli/cli.py.

## [0.24.8] - 2022-02-07

### Fixed

- If a user's configuration file does not have a needed parameter, the default parameter (defined in _shared_files/defaults.py) is used.

## [0.24.7] - 2022-02-07

### Added

- Typing: Add Type hint `dispatch_info` parameter.
- Documentation: Updated the return_type description in docstring.

### Changed

- Typing: Change return type annotation to `Generator`.

## [0.24.6] - 2022-02-06

### Added

- Type hint to `deserialize` method of `TransportableObject` of `covalent/_workflow/transport.py`.

### Changed

- Description of `data` in `deserialize` method of `TransportableObject` of `covalent/_workflow/transport.py` from `The serialized transportable object` to `Cloudpickled function`.

## [0.24.5] - 2022-02-05

### Fixed

- Removed dependence on Sentinel module

## [0.24.4] - 2022-02-04

### Added

- Tests across multiple versions of Python and multiple operating systems
- Documentation reflecting supported configurations

## [0.24.3] - 2022-02-04

### Changed

- Typing: Use `bool` in place of `Optional[bool]` as type annotation for `develop` parameter in `covalent_dispatcher.service._graceful_start`
- Typing: Use `Any` in place of `Optional[Any]` as type annotation for `new_value` parameter in `covalent._shared_files.config.get_config`

## [0.24.2] - 2022-02-04

### Fixed

- Updated hyperlink of "How to get the results" from "./collection/query_electron_execution_result" to "./collection/query_multiple_lattice_execution_results" in "doc/source/how_to/index.rst".
- Updated hyperlink of "How to get the result of a particular electron" from "./collection/query_multiple_lattice_execution_results" to "./collection/query_electron_execution_result" in "doc/source/how_to/index.rst".

## [0.24.1] - 2022-02-04

### Changed

- Changelog entries are now required to have the current date to enforce ordering.

## [0.24.0] - 2022-02-03

### Added

- UI: log file output - display in Output tab of all available log file output
- UI: show lattice and electron inputs
- UI: display executor attributes
- UI: display error message on failed status for lattice and electron

### Changed

- UI: re-order sidebar sections according to latest figma designs
- UI: update favicon
- UI: remove dispatch id from tab title
- UI: fit new uuids
- UI: adjust theme text primary and secondary colors

### Fixed

- UI: auto-refresh result state on initial render of listing and graph pages
- UI: graph layout issues: truncate long electron/param names

## [0.23.0] - 2022-02-03

### Added

- Added `BaseDispatcher` class to be used for creating custom dispatchers which allow connection to a dispatcher server.
- `LocalDispatcher` inheriting from `BaseDispatcher` allows connection to a local dispatcher server running on the user's machine.
- Covalent only gives interface to the `LocalDispatcher`'s `dispatch` and `dispatch_sync` methods.
- Tests for both `LocalDispatcher` and `BaseDispatcher` added.

### Changed

- Switched from using `lattice.dispatch` and `lattice.dispatch_sync` to `covalent.dispatch` and `covalent.dispatch_sync`.
- Dispatcher address now is passed as a parameter (`dispatcher_addr`) to `covalent.dispatch` and `covalent.dispatch_sync` instead of a metadata field to lattice.
- Updated tests, how tos, and tutorials to use `covalent.dispatch` and `covalent.dispatch_sync`.
- All the contents of `covalent_dispatcher/_core/__init__.py` are moved to `covalent_dispatcher/_core/execution.py` for better organization. `__init__.py` only contains function imports which are needed by external modules.
- `dispatch`, `dispatch_sync` methods deprecated from `Lattice`.

### Removed

- `_server_dispatch` method removed from `Lattice`.
- `dispatcher` metadata field removed from `lattice`.

## [0.22.19] - 2022-02-03

### Fixed

- `_write_dispatch_to_python_file` isn't called each time a task is saved. It is now only called in the final save in `_run_planned_workflow` (in covalent_dispatcher/_core/__init__.py).

## [0.22.18] - 2022-02-03

### Fixed

- Added type information to result.py

## [0.22.17] - 2022-02-02

### Added

- Replaced `"typing.Optional"` with `"str"` in covalent/executor/base.py
- Added missing type hints to `get_dispatch_context` and `write_streams_to_file` in covalent/executor/base.py, BaseExecutor

## [0.22.16] - 2022-02-02

### Added

- Functions to check if UI and dispatcher servers are running.
- Tests for the `is_ui_running` and `is_server_running` in covalent_dispatcher/_cli/service.py.

## [0.22.15] - 2022-02-01

### Fixed

- Covalent CLI command `covalent purge` will now stop the servers before deleting all the pid files.

### Added

- Test for `purge` method in covalent_dispatcher/_cli/service.py.

### Removed

- Unused `covalent_dispatcher` import from covalent_dispatcher/_cli/service.py.

### Changed

- Moved `_config_manager` import from within the `purge` method to the covalent_dispatcher/_cli/service.py for the purpose of mocking in tests.

## [0.22.14] - 2022-02-01

### Added

- Type hint to `_server_dispatch` method in `covalent/_workflow/lattice.py`.

## [0.22.13] - 2022-01-26

### Fixed

- When the local executor's `log_stdout` and `log_stderr` config variables are relative paths, they should go inside the results directory. Previously that was queried from the config, but now it's queried from the lattice metadata.

### Added

- Tests for the corresponding functions in (`covalent_dispatcher/_core/__init__.py`, `covalent/executor/base.py`, `covalent/executor/executor_plugins/local.py` and `covalent/executor/__init__.py`) affected by the bug fix.

### Changed

- Refactored `_delete_result` in result manager to give the option of deleting the result parent directory.

## [0.22.12] - 2022-01-31

### Added

- Diff check in pypi.yml ensures correct files are packaged

## [0.22.11] - 2022-01-31

### Changed

- Removed codecov token
- Removed Slack notifications from feature branches

## [0.22.10] - 2022-01-29

### Changed

- Running tests, conda, and version workflows on pull requests, not just pushes

## [0.22.9] - 2022-01-27

### Fixed

- Fixing version check action so that it doesn't run on commits that are in develop
- Edited PR template so that markdown checklist appears properly

## [0.22.8] - 2022-01-27

### Fixed

- publish workflow, using `docker buildx` to build images for x86 and ARM, prepare manifest and push to ECR so that pulls will match the correct architecture.
- typo in CONTRIBUTING
- installing `gcc` in Docker image so Docker can build wheels for `dask` and other packages that don't provide ARM wheels

### Changed

- updated versions in `requirements.txt` for `matplotlib` and `dask`

## [0.22.7] - 2022-01-27

### Added

- `MANIFEST.in` did not have `covalent_dispatcher/_service` in it due to which the PyPi package was not being built correctly. Added the `covalent_dispatcher/_service` to the `MANIFEST.in` file.

### Fixed

- setuptools properly including data files during installation

## [0.22.6] - 2022-01-26

### Fixed

- Added service folder in covalent dispatcher to package.

## [0.22.5] - 2022-01-25

### Fixed

- `README.md` images now use master branch's raw image urls hosted on <https://github.com> instead of <https://raw.githubusercontent.com>. Also, switched image rendering from html to markdown.

## [0.22.4] - 2022-01-25

### Fixed

- dispatcher server app included in sdist
- raw image urls properly used

## [0.22.3] - 2022-01-25

### Fixed

- raw image urls used in readme

## [0.22.2] - 2022-01-25

### Fixed

- pypi upload

## [0.22.1] - 2022-01-25

### Added

- Code of conduct
- Manifest.in file
- Citation info
- Action to upload to pypi

### Fixed

- Absolute URLs used in README
- Workflow badges updated URLs
- `install_package_data` -> `include_package_data` in `setup.py`

## [0.22.0] - 2022-01-25

### Changed

- Using public ECR for Docker release

## [0.21.0] - 2022-01-25

### Added

- GitHub pull request templates

## [0.20.0] - 2022-01-25

### Added

- GitHub issue templates

## [0.19.0] - 2022-01-25

### Changed

- Covalent Beta Release

## [0.18.9] - 2022-01-24

### Fixed

- iframe in the docs landing page is now responsive

## [0.18.8] - 2022-01-24

### Changed

- Temporarily removed output tab
- Truncated dispatch id to fit left sidebar, add tooltip to show full id

## [0.18.7] - 2022-01-24

### Changed

- Many stylistic improvements to documentation, README, and CONTRIBUTING.

## [0.18.6] - 2022-01-24

### Added

- Test added to check whether an already decorated function works as expected with Covalent.
- `pennylane` package added to the `requirements-dev.txt` file.

### Changed

- Now using `inspect.signature` instead of `function.__code__` to get the names of function's parameters.

## [0.18.5] - 2022-01-21

### Fixed

- Various CI fixes, including rolling back regression in version validation, caching on s3 hosted badges, applying releases and tags correctly.

## [0.18.4] - 2022-01-21

### Changed

- Removed comments and unused functions in covalent_dispatcher
- `result_class.py` renamed to `result.py`

### Fixed

- Version was not being properly imported inside `covalent/__init__.py`
- `dispatch_sync` was not previously using the `results_dir` metadata field

### Removed

- Credentials in config
- `generate_random_filename_in_cache`
- `is_any_atom`
- `to_json`
- `show_subgraph` option in `draw`
- `calculate_node`

## [0.18.3] - 2022-01-20

### Fixed

- The gunicorn servers now restart more gracefully

## [0.18.2] - 2022-01-21

### Changed

- `tempdir` metadata field removed and replaced with `executor.local.cache_dir`

## [0.18.1] - 2022-01-11

## Added

- Concepts page

## [0.18.0] - 2022-01-20

### Added

- `Result.CANCELLED` status to represent the status of a cancelled dispatch.
- Condition to cancel the whole dispatch if any of the nodes are cancelled.
- `cancel_workflow` function which uses a shared variable provided by Dask (`dask.distributed.Variable`) in a dask client to inform nodes to stop execution.
- Cancel function for dispatcher server API which will allow the server to terminate the dispatch.
- How to notebook for cancelling a dispatched job.
- Test to verify whether cancellation of dispatched jobs is working as expected.
- `cancel` function is available as `covalent.cancel`.

### Changed

- In file `covalent/_shared_files/config.py` instead of using a variable to store and then return the config data, now directly returning the configuration.
- Using `fire_and_forget` to dispatch a job instead of a dictionary of Dask's `Future` objects so that we won't have to manage the lifecycle of those futures.
- The `test_run_dispatcher` test was changed to reflect that the dispatcher no longer uses a dictionary of future objects as it was not being utilized anywhere.

### Removed

- `with dask_client` context was removed as the client created in `covalent_dispatcher/_core/__init__.py` is already being used even without the context. Furthermore, it creates issues when that context is exited which is unnecessary at the first place hence not needed to be resolved.

## [0.17.5] - 2022-01-19

### Changed

- Results directory uses a relative path by default and can be overridden by the environment variable `COVALENT_RESULTS_DIR`.

## [0.17.4] - 2022-01-19

### Changed

- Executor parameters use defaults specified in config TOML
- If relative paths are supplied for stdout and stderr, those files are created inside the results directory

## [0.17.3] - 2022-01-18

### Added

- Sync function
- Covalent CLI tool can restart in developer mode

### Fixed

- Updated the UI address referenced in the README

## [0.17.2] - 2022-01-12

### Added

- Quantum gravity tutorial

### Changed

- Moved VERSION file to top level

## [0.17.1] - 2022-01-19

### Added

- `error` attribute was added to the results object to show which node failed and the reason behind it.
- `stdout` and `stderr` attributes were added to a node's result to store any stdout and stderr printing done inside an electron/node.
- Test to verify whether `stdout` and `stderr` are being stored in the result object.

### Changed

- Redesign of how `redirect_stdout` and `redirect_stderr` contexts in executor now work to allow storing their respective outputs.
- Executors now also return `stdout` and `stderr` strings, along with the execution output, so that they can be stored in their result object.

## [0.17.0] - 2022-01-18

### Added

- Added an attribute `__code__` to electron and lattice which is a copy of their respective function's `__code__` attribute.
- Positional arguments, `args`, are now merged with keyword arguments, `kwargs`, as close as possible to where they are passed. This was done to make sure we support both with minimal changes and without losing the name of variables passed.
- Tests to ensure usage of positional arguments works as intended.

### Changed

- Slight rework to how any print statements in lattice are sent to null.
- Changed `test_dispatcher_functional` in `basic_dispatcher_test.py` to account for the support of `args` and removed a an unnecessary `print` statement.

### Removed

- Removed `args` from electron's `init` as it wasn't being used anywhere.

## [0.16.1] - 2022-01-18

### Changed

- Requirement changed from `dask[complete]` to `dask[distributed]`.

## [0.16.0] - 2022-01-14

### Added

- New UI static demo build
- New UI toolbar functions - orientation, toggle params, minimap
- Sortable and searchable lattice name row

### Changed

- Numerous UI style tweaks, mostly around dispatches table states

### Fixed

- Node sidebar info now updates correctly

## [0.15.11] - 2022-01-18

### Removed

- Unused numpy requirement. Note that numpy is still being installed indirectly as other packages in the requirements rely on it.

## [0.15.10] - 2022-01-16

## Added

- How-to guide for Covalent dispatcher CLI.

## [0.15.9] - 2022-01-18

### Changed

- Switched from using human readable ids to using UUIDs

### Removed

- `human-id` package was removed along with its mention in `requirements.txt` and `meta.yaml`

## [0.15.8] - 2022-01-17

### Removed

- Code breaking text from CLI api documentation.
- Unwanted covalent_dispatcher rst file.

### Changed

- Installation of entire covalent_dispatcher instead of covalent_dispatcher/_service in setup.py.

## [0.15.7] - 2022-01-13

### Fixed

- Functions with multi-line or really long decorators are properly serialized in dispatch_source.py.
- Multi-line Covalent output is properly commented out in dispatch_source.py.

## [0.15.6] - 2022-01-11

### Fixed

- Sub-lattice functions are successfully serialized in the utils.py get_serialized_function_str.

### Added

- Function to scan utilized source files and return a set of imported modules (utils.get_imports_from_source)

## [0.15.5] - 2022-01-12

### Changed

- UI runs on port 47007 and the dispatcher runs on port 48008. This is so that when the servers are later merged, users continue using port 47007 in the browser.
- Small modifications to the documentation
- Small fix to the README

### Removed

- Removed a directory `generated` which was improperly added
- Dispatcher web interface
- sqlalchemy requirement

## [0.15.4] - 2022-01-11

### Changed

- In file `covalent/executor/base.py`, `pickle` was changed to `cloudpickle` because of its universal pickling ability.

### Added

- In docstring of `BaseExecutor`, a note was added specifying that `covalent` with its dependencies is assumed to be installed in the conda environments.
- Above note was also added to the conda env selector how-to.

## [0.15.3] - 2022-01-11

### Changed

- Replaced the generic `RuntimeError` telling users to check if there is an object manipulation taking place inside the lattice to a simple warning. This makes the original error more visible.

## [0.15.2] - 2022-01-11

### Added

- If condition added for handling the case where `__getattr__` of an electron is accessed to detect magic functions.

### Changed

- `ActiveLatticeManager` now subclasses from `threading.local` to make it thread-safe.
- `ValueError` in the lattice manager's `claim` function now also shows the name of the lattice that is currently claimed.
- Changed docstring of `ActiveLatticeManager` to note that now it is thread-safe.
- Sublattice dispatching now no longer deletes the result object file and is dispatched normally instead of in a serverless manner.
- `simulate_nitrogen_and_copper_slab_interaction.ipynb` notebook tutorial now does normal dispatching as well instead of serverless dispatching. Also, now 7 datapoints will be shown instead of 10 earlier.

## [0.15.1] - 2022-01-11

### Fixed

- Passing AWS credentials to reusable workflows as a secret

## [0.15.0] - 2022-01-10

### Added

- Action to push development image to ECR

### Changed

- Made the publish action reusable and callable

## [0.14.1] - 2022-01-02

### Changed

- Updated the README
- Updated classifiers in the setup.py file
- Massaged some RTD pages

## [0.14.0] - 2022-01-07

### Added

- Action to push static UI to S3

## [0.13.2] - 2022-01-07

### Changed

- Completed new UI design work

## [0.13.1] - 2022-01-02

### Added

- Added eventlet requirement

### Changed

- The CLI tool can now manage the UI flask server as well
- [Breaking] The CLI option `-t` has been changed to `-d`, which starts the servers in developer mode and exposes unit tests to the server.

## [0.13.0] - 2022-01-01

### Added

- Config manager in `covalent/_shared_files/config.py`
- Default location for the main config file can be overridden using the environment variable `COVALENT_CONFIG_DIR`
- Ability to set and get configuration using `get_config` and `set_config`

### Changed

- The flask servers now reference the config file
- Defaults reference the config file

### Fixed

- `ValueError` caught when running `covalent stop`
- One of the functional tests was using a malformed path

### Deprecated

- The `electron.to_json` function
- The `generate_random_filename_in_cache` function

### Removed

- The `get_api_token` function

## [0.12.13] - 2022-01-04

## Removed

- Tutorial section headings

## Fixed

- Plot background white color

## [0.12.12] - 2022-01-06

### Fixed

- Having a print statement inside electron and lattice code no longer causes the workflow to fail.

## [0.12.11] - 2022-01-04

### Added

- Completed UI feature set for first release

### Changed

- UI server result serialization improvements
- UI result update webhook no longer fails on request exceptions, logs warning intead

## [0.12.10] - 2021-12-17

### Added

- Astrophysics tutorial

## [0.12.9] - 2022-01-04

### Added

- Added `get_all_node_results` method in `result_class.py` to return result of all node executions.

- Added `test_parallelilization` test to verify whether the execution is now being achieved in parallel.

### Changed

- Removed `LocalCluster` cluster creation usage to a simple `Client` one from Dask.

- Removed unnecessary `to_run` function as we no longer needed to run execution through an asyncio loop.

- Removed `async` from function definition of previously asynchronous functions, `_run_task`, `_run_planned_workflow`, `_plan_workflow`, and `_run_workflow`.

- Removed `uvloop` from requirements.

- Renamed `test_get_results` to `test_get_result`.

- Reran the how to notebooks where execution time was mentioned.

- Changed how `dispatch_info` context manager was working to account for multiple nodes accessing it at the same time.

## [0.12.8] - 2022-01-02

### Changed

- Changed the software license to GNU Affero 3.0

### Removed

- `covalent-ui` directory

## [0.12.7] - 2021-12-29

### Fixed

- Gunicorn logging now uses the `capture-output` flag instead of redirecting stdout and stderr

## [0.12.6] - 2021-12-23

### Changed

- Cleaned up the requirements and moved developer requirements to a separate file inside `tests`

## [0.12.5] - 2021-12-16

### Added

- Conda build CI job

## [0.12.4] - 2021-12-23

### Changed

- Gunicorn server now checks for port availability before starting

### Fixed

- The `covalent start` function now prints the correct port if the server is already running.

## [0.12.3] - 2021-12-14

### Added

- Covalent tutorial comparing quantum support vector machines with support vector machine algorithms implemented in qiskit and scikit-learn.

## [0.12.2] - 2021-12-16

### Fixed

- Now using `--daemon` in gunicorn to start the server, which was the original intention.

## [0.12.1] - 2021-12-16

### Fixed

- Removed finance references from docs
- Fixed some other small errors

### Removed

- Removed one of the failing how-to tests from the functional test suite

## [0.12.0] - 2021-12-16

### Added

- Web UI prototype

## [0.11.1] - 2021-12-14

### Added

- CLI command `covalent status` shows port information

### Fixed

- gunicorn management improved

## [0.11.0] - 2021-12-14

### Added

- Slack notifications for test status

## [0.10.4] - 2021-12-15

### Fixed

- Specifying a non-default results directory in a sub-lattice no longer causes a failure in lattice execution.

## [0.10.3] - 2021-12-14

### Added

- Functional tests for how-to's in documentation

### Changed

- Moved example script to a functional test in the pipeline
- Added a test flag to the CLI tool

## [0.10.2] - 2021-12-14

### Fixed

- Check that only `kwargs` without any default values in the workflow definition need to be passed in `lattice.draw(ax=ax, **kwargs)`.

### Added

- Function to check whether all the parameters without default values for a callable function has been passed added to shared utils.

## [0.10.1] - 2021-12-13

### Fixed

- Content and style fixes for getting started doc.

## [0.10.0] - 2021-12-12

### Changed

- Remove all imports from the `covalent` to the `covalent_dispatcher`, except for `_dispatch_serverless`
- Moved CLI into `covalent_dispatcher`
- Moved executors to `covalent` directory

## [0.9.1] - 2021-12-13

### Fixed

- Updated CONTRIBUTING to clarify docstring style.
- Fixed docstrings for `calculate_node` and `check_constraint_specific_sum`.

## [0.9.0] - 2021-12-10

### Added

- `prefix_separator` for separating non-executable node types from executable ones.

- `subscript_prefix`, `generator_prefix`, `sublattice_prefix`, `attr_prefix` for prefixes of subscripts, generators,
  sublattices, and attributes, when called on an electron and added to the transport graph.

- `exclude_from_postprocess` list of prefixes to denote those nodes which won't be used in post processing the workflow.

- `__int__()`, `__float__()`, `__complex__()` for converting a node to an integer, float, or complex to a value of 0 then handling those types in post processing.

- `__iter__()` generator added to Electron for supporting multiple return values from an electron execution.

- `__getattr__()` added to Electron for supporting attribute access on the node output.

- `__getitem__()` added to Electron for supporting subscripting on the node output.

- `electron_outputs` added as an attribute to lattice.

### Changed

- `electron_list_prefix`, `electron_dict_prefix`, `parameter_prefix` modified to reflect new way to assign prefixes to nodes.

- In `build_graph` instead of ignoring all exceptions, now the exception is shown alongwith the runtime error notifying that object manipulation should be avoided inside a lattice.

- `node_id` changed to `self.node_id` in Electron's `__call__()`.

- `parameter` type electrons now have the default metadata instead of empty dictionary.

- Instead of deserializing and checking whether a sublattice is there, now a `sublattice_prefix` is used to denote when a node is a sublattice.

- In `dispatcher_stack_test`, `test_dispatcher_flow` updated to indicate the new use of `parameter_prefix`.

### Fixed

- When an execution fails due to something happening in `run_workflow`, then result object's status is now failed and the object is saved alongwith throwing the appropriate exception.

## [0.8.5] - 2021-12-10

### Added

- Added tests for choosing specific executors inside electron initialization.
- Added test for choosing specific Conda environments inside electron initialization.

## [0.8.4] - 2021-12-10

### Changed

- Removed _shared_files directory and contents from covalent_dispatcher. Logging in covalent_dispatcher now uses the logger in covalent/_shared_files/logging.py.

## [0.8.3] - 2021-12-10

### Fixed

- Decorator symbols were added to the pseudo-code in the quantum chemistry tutorial.

## [0.8.2] - 2021-12-06

### Added

- Quantum chemistry tutorial.

## [0.8.1] - 2021-12-08

### Added

- Docstrings with typehints for covalent dispatcher functions added.

### Changed

- Replaced `node` to `node_id` in `electron.py`.

- Removed unnecessary `enumerate` in `covalent_dispatcher/_core/__init__.py`.

- Removed `get_node_device_mapping` function from `covalent_dispatcher/_core/__init__.py`
  and moved the definition to directly add the mapping to `workflow_schedule`.

- Replaced iterable length comparison for `executor_specific_exec_cmds` from `if len(executor_specific_exec_cmds) > 0`
  to `if executor_specific_exec_cmds`.

## [0.8.0] - 2021-12-03

### Added

- Executors can now accept the name of a Conda environment. If that environment exists, the operations of any electron using that executor are performed in that Conda environment.

## [0.7.6] - 2021-12-02

### Changed

- How to estimate lattice execution time has been renamed to How to query lattice execution time.
- Change result querying syntax in how-to guides from `lattice.get_result` to
  `covalent.get_result`.
- Choose random port for Dask dashboard address by setting `dashboard_address` to ':0' in
  `LocalCluster`.

## [0.7.5] - 2021-12-02

### Fixed

- "Default" executor plugins are included as part of the package upon install.

## [0.7.4] - 2021-12-02

### Fixed

- Upgraded dask to 2021.10.0 based on a vulnerability report

## [0.7.3] - 2021-12-02

### Added

- Transportable object tests
- Transport graph tests

### Changed

- Variable name node_num to node_id
- Variable name node_idx to node_id

### Fixed

- Transport graph `get_dependencies()` method return type was changed from Dict to List

## [0.7.2] - 2021-12-01

### Fixed

- Date handling in changelog validation

### Removed

- GitLab CI YAML

## [0.7.1] - 2021-12-02

### Added

- A new parameter to a node's result called `sublattice_result` is added.
  This will be of a `Result` type and will contain the result of that sublattice's
  execution. If a normal electron is executed, this will be `None`.

- In `_delete_result` function in `results_manager.py`, an empty results directory
  will now be deleted.

- Name of a sublattice node will also contain `(sublattice)`.

- Added `_dispatch_sync_serverless` which synchronously dispatches without a server
  and waits for a result to be returned. This is the method used to dispatch a sublattice.

- Test for sublatticing is added.

- How-to guide added for sublatticing explaining the new features.

### Changed

- Partially changed `draw` function in `lattice.py` to also draw the subgraph
  of the sublattice when drawing the main graph of the lattice. The change is
  incomplete as we intend to add this feature later.

- Instead of returning `plt`, `draw` now returns the `ax` object.

- `__call__` function in `lattice.py` now runs the lattice's function normally
  instead of dispatching it.

- `_run_task` function now checks whether current node is a sublattice and acts
  accordingly.

### Fixed

- Unnecessary lines to rename the node's name in `covalent_dispatcher/_core/__init__.py` are removed.

- `test_electron_takes_nested_iterables` test was being ignored due to a spelling mistake. Fixed and
  modified to follow the new pattern.

## [0.7.0] - 2021-12-01

### Added

- Electrons can now accept an executor object using the "backend" keyword argument. "backend" can still take a string naming the executor module.
- Electrons and lattices no longer have Slurm metadata associated with the executor, as that information should be contained in the executor object being used as an input argument.
- The "backend" keyword can still be a string specifying the executor module, but only if the executor doesn't need any metadata.
- Executor plugin classes are now directly available to covalent, eg: covalent.executor.LocalExecutor().

## [0.6.7] - 2021-12-01

### Added

- Docstrings without examples for all the functions in core covalent.
- Typehints in those functions as well.
- Used `typing.TYPE_CHECKING` to prevent cyclic imports when writing typehints.

### Changed

- `convert_to_lattice_function` renamed to `convert_to_lattice_function_call`.
- Context managers now raise a `ValueError` instead of a generic `Exception`.

## [0.6.6] - 2021-11-30

### Fixed

- Fixed the version used in the documentation
- Fixed the badge URLs to prevent caching

## [0.6.5] - 2021-11-30

### Fixed

- Broken how-to links

### Removed

- Redundant lines from .gitignore
- *.ipynb from .gitignore

## [0.6.4] - 2021-11-30

### Added

- How-to guides for workflow orchestration.
  - How to construct an electron
  - How to construct a lattice
  - How to add an electron to lattice
  - How to visualize the lattice
  - How to add constraints to lattices
- How-to guides for workflow and subtask execution.
  - How to execute individual electrons
  - How to execute a lattice
  - How to execute multiple lattices
- How-to guides for status querying.
  - How to query electron execution status
  - How to query lattice execution status
  - How to query lattice execution time
- How-to guides for results collection
  - How to query electron execution results
  - How to query lattice execution results
  - How to query multiple lattice execution results
- Str method for the results object.

### Fixed

- Saving the electron execution status when the subtask is running.

## [0.6.3] - 2021-11-29

### Removed

- JWT token requirement.
- Covalent dispatcher login requirement.
- Update covalent login reference in README.md.
- Changed the default dispatcher server port from 5000 to 47007.

## [0.6.2] - 2021-11-28

### Added

- Github action for tests and coverage
- Badges for tests and coverage
- If tests pass then develop is pushed to master
- Add release action which tags and creates a release for minor version upgrades
- Add badges action which runs linter, and upload badges for version, linter score, and platform
- Add publish action (and badge) which builds a Docker image and uploads it to the AWS ECR

## [0.6.1] - 2021-11-27

### Added

- Github action which checks version increment and changelog entry

## [0.6.0] - 2021-11-26

### Added

- New Covalent RTD theme
- sphinx extension sphinx-click for CLI RTD
- Sections in RTD
- init.py in both covalent-dispatcher logger module and cli module for it to be importable in sphinx

### Changed

- docutils version that was conflicting with sphinx

### Removed

- Old aq-theme

## [0.5.1] - 2021-11-25

### Added

- Integration tests combining both covalent and covalent-dispatcher modules to test that
  lattice workflow are properly planned and executed.
- Integration tests for the covalent-dispatcher init module.
- pytest-asyncio added to requirements.

## [0.5.0] - 2021-11-23

### Added

- Results manager file to get results from a file, delete a result, and redispatch a result object.
- Results can also be awaited to only return a result if it has either been completed or failed.
- Results class which is used to store the results with all the information needed to be used again along with saving the results to a file functionality.
- A result object will be a mercurial object which will be updated by the dispatcher and saved to a file throughout the dispatching and execution parts.
- Direct manipulation of the transport graph inside a result object takes place.
- Utility to convert a function definition string to a function and vice-versa.
- Status class to denote the status of a result object and of each node execution in the transport graph.
- Start and end times are now also stored for each node execution as well as for the whole dispatch.
- Logging of `stdout` and `stderr` can be done by passing in the `log_stdout`, `log_stderr` named metadata respectively while dispatching.
- In order to get the result of a certain dispatch, the `dispatch_id`, the `results_dir`, and the `wait` parameter can be passed in. If everything is default, then only the dispatch id is required, waiting will not be done, and the result directory will be in the current working directory with folder name as `results/` inside which every new dispatch will have a new folder named according to their respective dispatch ids, containing:
  - `result.pkl` - (Cloud)pickled result object.
  - `result_info.yaml` - yaml file with high level information about the result and its execution.
  - `dispatch_source.py` - python file generated, containing the original function definitions of lattice and electrons which can be used to dispatch again.

### Changed

- `logfile` named metadata is now `slurm_logfile`.
- Instead of using `jsonpickle`, `cloudpickle` is being used everywhere to maintain consistency.
- `to_json` function uses `json` instead of `jsonpickle` now in electron and lattice definitions.
- `post_processing` moved to the dispatcher, so the dispatcher will now store a finished execution result in the results folder as specified by the user with no requirement of post processing it from the client/user side.
- `run_task` function in dispatcher modified to check if a node has completed execution and return it if it has, else continue its execution. This also takes care of cases if the server has been closed mid execution, then it can be started again from the last saved state, and the user won't have to wait for the whole execution.
- Instead of passing in the transport graph and dispatch id everywhere, the result object is being passed around, except for the `asyncio` part where the dispatch id and results directory is being passed which afterwards lets the core dispatcher know where to get the result object from and operate on it.
- Getting result of parent node executions of the graph, is now being done using the result object's graph. Storing of each execution's result is also done there.
- Tests updated to reflect the changes made. They are also being run in a serverless manner.

### Removed

- `LatticeResult` class removed.
- `jsonpickle` requirement removed.
- `WorkflowExecutionResult`, `TaskExecutionResult`, and `ExecutionError` singleton classes removed.

### Fixed

- Commented out the `jwt_required()` part in `covalent-dispatcher/_service/app.py`, may be removed in later iterations.
- Dispatcher server will now return the error message in the response of getting result if it fails instead of sending every result ever as a response.

## [0.4.3] - 2021-11-23

### Added

- Added a note in Known Issues regarding port conflict warning.

## [0.4.2] - 2021-11-24

### Added

- Added badges to README.md

## [0.4.1] - 2021-11-23

### Changed

- Removed old coverage badge and fixed the badge URL

## [0.4.0] - 2021-11-23

### Added

- Codecov integrations and badge

### Fixed

- Detached pipelines no longer created

## [0.3.0] - 2021-11-23

### Added

- Wrote a Code of Conduct based on <https://www.contributor-covenant.org/>
- Added installation and environment setup details in CONTRIBUTING
- Added Known Issues section to README

## [0.2.0] - 2021-11-22

### Changed

- Removed non-open-source executors from Covalent. The local SLURM executor is now
- a separate repo. Executors are now plugins.

## [0.1.0] - 2021-11-19

### Added

- Pythonic CLI tool. Install the package and run `covalent --help` for a usage description.
- Login and logout functionality.
- Executor registration/deregistration skeleton code.
- Dispatcher service start, stop, status, and restart.

### Changed

- JWT token is stored to file instead of in an environment variable.
- The Dask client attempts to connect to an existing server.

### Removed

- Removed the Bash CLI tool.

### Fixed

- Version assignment in the covalent init file.

## [0.0.3] - 2021-11-17

### Fixed

- Fixed the Dockerfile so that it runs the dispatcher server from the covalent repo.

## [0.0.2] - 2021-11-15

### Changed

- Single line change in ci script so that it doesn't exit after validating the version.
- Using `rules` in `pytest` so that the behavior in test stage is consistent.

## [0.0.1] - 2021-11-15

### Added

- CHANGELOG.md to track changes (this file).
- Semantic versioning in VERSION.
- CI pipeline job to enforce versioning.<|MERGE_RESOLUTION|>--- conflicted
+++ resolved
@@ -7,11 +7,10 @@
 
 ## [UNRELEASED]
 
-<<<<<<< HEAD
 ### Docs
 
 - Added AWS Plugins RTD page
-=======
+
 ### Fixed
 
 - Updated import statements in alembic `env.py` file to refer to updated location of `DataStore` class
@@ -20,7 +19,6 @@
 ### Docs
 
 - Fixed the docstring for `get_node_error`
->>>>>>> 21b6119f
 
 ### Changed
 
