--- conflicted
+++ resolved
@@ -31,11 +31,6 @@
 - :doc:`How to execute an individual electron <./execution/execute_individual_electron>`
 - :doc:`How to execute multiple lattices <./execution/execute_multiple_lattices>`
 - :doc:`How to execute a lattice as an electron inside another lattice <./execution/execute_sublattice>`
-<<<<<<< HEAD
-- :doc:`How to execute an electron in a Conda environment <./execution/choosing_conda_environments>`
-=======
-- :doc:`How to synchronize lattices <./execution/synchronize_lattice>`
->>>>>>> b0d4b2e1
 - :doc:`How to choose an executor for a subtask <./execution/choosing_executors>`
 - :doc:`How to customize the executor <./execution/creating_custom_executors>`
 ..
