{
 "cells": [
  {
   "cell_type": "markdown",
   "metadata": {},
   "source": [
    "## Creating a Custom Executor\n",
    "\n",
    "Executors define how abackend resource handles computations. They specify everything about the resource: the hardware and configuration, the computation strategy, logic, and even goals.\n",
    "\n",
    "Executors are plugins. Any executor plugins found by the dispatcher are imported as classes in the `covalent.executor` name space.\n",
    "\n",
    "Covalent already contains a number of versatile executors. (See [Choosing an Executor For a Task](choosing_executors.ipynb) for information about choosing an existing executor.) \n",
    "\n",
    "If an existing executor does not fit your needs, you can write your own, using your choice of environments, hardware, and cloud resources to execute Covalent electrons however you like. A template to write an executor can be found [here](https://github.com/AgnostiqHQ/covalent-executor-template).\n",
    "\n",
    "### Prerequisites\n",
    "\n",
    "Decide the purpose of the executor. You should have a good handle on the following questions:\n",
    "- What is the purpose of the executor? \n",
    "- What types of tasks is it designed to run?\n",
    "- What capabilities does the executor require that aren't already in an existing executor?\n",
    "- What hardware or cloud resource will it run on?\n",
    "- Will it scale? How?\n"
   ]
  },
  {
   "attachments": {},
   "cell_type": "markdown",
   "metadata": {},
   "source": [
    "### Procedure\n",
    "\n",
    "The following example creates a `TimingExecutor` that computes the CPU time used by the function to help determine its efficiency. It then writes this result to a file along with its `dispatch_id` and `node_id`.\n",
    "\n",
    "1. Decide whether to make your executor asynchronous.\n",
    "\n",
    "Covalent is written to be capable of running asynchronous (async) executors. In general, Covalent suggests that you write your custom executors to be async-capable as well, especially if it depends on network communication or has I/O-bound logic inside the `run()` function. \n",
    "\n",
    "Some examples of async executors are: \n",
    "- The default [DaskExecutor](https://github.com/AgnostiqHQ/covalent/blob/develop/covalent/executor/executor_plugins/dask.py)\n",
    "- [SSHPlugin](https://github.com/AgnostiqHQ/covalent-ssh-plugin)\n",
    "- [SlurmPlugin](https://github.com/AgnostiqHQ/covalent-slurm-plugin).\n",
    "\n",
    "To make your executor async-capable, do the following:\n",
    "    i. Subclass `AsyncBaseExecutor` instead of `BaseExecutor`\n",
    "    ii. Define your `run()` function with:\n",
    "\n",
    "        `async def run(...)`\n",
    "    \n",
    "        instead of \n",
    "    \n",
    "        `def run(...)`\n",
    "\n",
    "2. Import the Covalent `BaseExecutor` (or `AsyncBaseExecutor`) and Python `typing` libraries."
   ]
  },
  {
   "attachments": {},
   "cell_type": "markdown",
   "metadata": {},
   "source": [
    "3. Write the plugin class. The class must contain:\n",
    "\n",
<<<<<<< HEAD
    "1. `_EXECUTOR_PLUGIN_DEFAULTS`, any default values should be specified here\n",
    "2. `executor_plugin_name`, name of the executor to make it importable by `covalent.executors` - must be the same as its class name\n",
    "3. `run()`, core logic of how the executor will handle the user function, its args and its kwargs\n",
=======
    "- The class name of the executor, shared in `EXECUTOR_PLUGIN_NAME` to make it importable by `covalent.executors`.\n",
    "- The default values for the plugin parameters defined in `_EXECUTOR_PLUGIN_DEFAULTS`.\n",
    "- A `run()` function that handles the task to be executed. The `run()` function must take these parameters:\n",
    "    - A `Callable` object to contain the task;\n",
    "    - A list of arguments (`args`) and a dictionary of keyword arguments (`kwargs`) to pass to the `Callable`.\n",
    "    - A dictionary, `task_metadata`, to store the `dispatch_id` and `node_id` (and possibly other metadata in the future).\n",
    "- `_EXECUTOR_PLUGIN_DEFAULTS`, if there are any defaults for the executor.\n",
>>>>>>> 8f0bade1
    "\n",
    "With all the above in mind, the example `TimingExecutor` class looks like this:"
   ]
  },
  {
   "attachments": {},
   "cell_type": "markdown",
   "metadata": {},
   "source": [
    "Since we are not planning on having any defaults, we can skip adding `_EXECUTOR_PLUGIN_DEFAULTS` here.\n",
    "Ideally any collection of custom executors should reside in a separate directory, so let's create a new dir for our plugin:\n",
    "\n",
    "In a terminal window:\n",
    "\n",
    "```bash\n",
    "mkdir custom_executors\n",
    "```\n",
    "\n",
    "And copy the following snippet in a file `timing_plugin.py` in that directory:"
   ]
  },
  {
   "cell_type": "code",
   "execution_count": 1,
   "metadata": {},
   "outputs": [
    {
     "name": "stdout",
     "output_type": "stream",
     "text": [
      "[2023-01-12 15:58:36,207] [DEBUG] __init__.py: Line 269 in <module>: e_dir: <class '/home/neptune/dev/covalent/doc/source/how_to/execution/custom_executors/timing_plugin.TimingExecutor'>\n",
      "[2023-01-12 15:58:36,208] [DEBUG] __init__.py: Line 270 in <module>: environ: None\n"
     ]
    }
   ],
   "source": [
    "# timing_plugin.py\n",
    "\n",
    "from typing import Callable, Dict, List\n",
    "import time\n",
    "from pathlib import Path\n",
    "from covalent.executor.base import BaseExecutor\n",
    "\n",
<<<<<<< HEAD
    "\n",
    "executor_plugin_name = \"TimingExecutor\"\n",
    "_EXECUTOR_PLUGIN_DEFAULTS = {\"timing_filepath\": \"\"}\n",
    "\n",
=======
>>>>>>> 8f0bade1
    "\n",
    "EXECUTOR_PLUGIN_NAME = \"TimingExecutor\"  # Required by covalent.executors\n",
    "\n",
    "_EXECUTOR_PLUGIN_DEFAULTS = {\n",
    "    \"timing_filepath\": \"\"\n",
    "}  # Set default values for executor plugin parameters here\n",
    "\n",
    "\n",
    "class TimingExecutor(BaseExecutor):\n",
    "    def __init__(self, timing_filepath: str = \"\", **kwargs):\n",
    "        self.timing_filepath = str(Path(timing_filepath).resolve())\n",
    "        super().__init__(**kwargs)\n",
    "\n",
    "    def run(self, function: Callable, args: List, kwargs: Dict, task_metadata: Dict):\n",
    "\n",
    "        start = time.process_time()\n",
    "\n",
    "        result = function(*args, **kwargs)\n",
    "\n",
    "        time_taken = time.process_time() - start\n",
    "\n",
    "        with open(f\"{self.timing_filepath}\", \"w\") as f:\n",
    "            f.write(\n",
    "                f\"Node {task_metadata['node_id']} in dispatch {task_metadata['dispatch_id']} took {time_taken}s of CPU time.\"\n",
    "            )\n",
    "\n",
    "        return result\n"
   ]
  },
  {
<<<<<<< HEAD
   "attachments": {},
   "cell_type": "markdown",
   "metadata": {},
   "source": [
    "Now, let's inform Covalent where it can find our new executor by appending the `custom_executor` directory to `COVALENT_EXECUTOR_DIR` environment variable. To do that, in your terminal window do:\n",
    "\n",
    "```bash\n",
    "export COVALENT_EXECUTOR_DIR=$COVALENT_EXECUTOR_DIR:/path/to/custom_executor/\n",
    "```\n",
    "\n",
    "and afterwards to start the server,\n",
    "\n",
    "```bash\n",
    "covalent start\n",
    "```"
   ]
  },
  {
   "attachments": {},
   "cell_type": "markdown",
   "metadata": {},
   "source": [
    "Now, let's test if our executor works as expected:"
=======
   "cell_type": "markdown",
   "metadata": {},
   "source": [
    "At this point the executor is ready for use (or at least testing).\n",
    "\n",
    "4. Construct electrons and assign them to the new executor, then execute them in a lattice:"
>>>>>>> 8f0bade1
   ]
  },
  {
   "cell_type": "code",
   "execution_count": 2,
   "metadata": {},
   "outputs": [],
   "source": [
    "import covalent as ct\n",
    "from custom_executors.timing_plugin import TimingExecutor\n",
    "\n",
<<<<<<< HEAD
    "timing_executor = TimingExecutor(\"timing_file.txt\")\n",
=======
    "timing_log = \"/tmp/cpu_timing.log\"\n",
    "timing_executor = ct.executor.TimingExecutor(timing_log)\n",
>>>>>>> 8f0bade1
    "\n",
    "# Calculate e based on a series\n",
    "@ct.electron(executor=timing_executor)\n",
    "def e_ser(x):\n",
    "    e_est = 1\n",
    "    fact = 1\n",
    "    for i in range(1, x):\n",
    "        fact *= i\n",
    "        e_est += 1 / fact\n",
    "    return e_est\n",
    "\n",
    "\n",
    "@ct.lattice(executor=timing_executor)\n",
    "def workflow(x):\n",
    "    return e_ser(x)\n"
   ]
  },
  {
   "cell_type": "code",
   "execution_count": 3,
   "metadata": {},
   "outputs": [
    {
     "name": "stdout",
     "output_type": "stream",
     "text": [
      "\n",
      "Lattice Result\n",
      "==============\n",
      "status: COMPLETED\n",
      "result: 15\n",
      "input args: ['2', '3']\n",
      "input kwargs: {}\n",
      "error: None\n",
      "\n",
      "start_time: 2023-01-12 15:58:36.519468\n",
      "end_time: 2023-01-12 15:58:36.801369\n",
      "\n",
      "results_dir: /home/neptune/.local/share/covalent/data\n",
      "dispatch_id: dc4b0aa4-13e2-40ad-8ee2-f7e73c769fe0\n",
      "\n",
      "Node Outputs\n",
      "------------\n",
      "add(0): 5\n",
      ":parameter:2(1): 2\n",
      ":parameter:3(2): 3\n",
      "multiply(3): 15\n",
      ":parameter:3(4): 3\n",
      "\n"
     ]
    }
   ],
   "source": [
    "result = ct.dispatch_sync(workflow)(2, 3)\n",
    "print(result)"
   ]
  },
  {
   "cell_type": "markdown",
   "metadata": {},
   "source": [
    "5. Run the lattice:"
   ]
  },
  {
   "cell_type": "code",
   "execution_count": 3,
   "metadata": {},
   "outputs": [
    {
     "name": "stdout",
     "output_type": "stream",
     "text": [
      "\n",
      "Lattice Result\n",
      "==============\n",
      "status: COMPLETED\n",
      "result: 2.7182815255731922\n",
      "input args: ['10']\n",
      "input kwargs: {}\n",
      "error: None\n",
      "\n",
      "start_time: 2023-04-11 16:42:37.321829\n",
      "end_time: 2023-04-11 16:42:37.829460\n",
      "\n",
      "results_dir: /Users/faiyaz/.local/share/covalent/data\n",
      "dispatch_id: f25e85fd-6654-4032-84a1-c8474134aa5f\n",
      "\n",
      "Node Outputs\n",
      "------------\n",
      "e_ser(0): 2.7182815255731922\n",
      ":parameter:10(1): 10\n",
      ":postprocess:(2): 2.7182815255731922\n",
      "\n",
      "Node 0 in dispatch f25e85fd-6654-4032-84a1-c8474134aa5f took 0.00023200000000000998s of CPU time.\n"
     ]
    }
   ],
   "source": [
    "dispatch_id = ct.dispatch(workflow)(10)\n",
    "result = ct.get_result(dispatch_id, wait=True)\n",
    "print(result)\n",
    "\n",
    "for line in open(timing_log, \"r\"):\n",
    "    print(line)\n"
   ]
  },
  {
   "cell_type": "markdown",
   "metadata": {},
   "source": [
    "### See Also\n",
    "\n",
    "[Adding Constraints to Tasks and Workflows](./coding/add_constraints_to_lattice)\n",
    "\n",
    "[Choosing an Executor For a Task](choosing_executors.ipynb)\n",
    "    \n",
    "[Executor Template (GitHub)](https://github.com/AgnostiqHQ/covalent-executor-template)\n",
    "\n",
    "[DaskExecutor (GitHub)](https://github.com/AgnostiqHQ/covalent/blob/develop/covalent/executor/executor_plugins/dask.py)\n",
    "\n",
    "[SSHPlugin (GitHub)](https://github.com/AgnostiqHQ/covalent-ssh-plugin)\n",
    "\n",
    "[SlurmPlugin (GitHub)](https://github.com/AgnostiqHQ/covalent-slurm-plugin)"
   ]
  },
  {
   "cell_type": "code",
   "execution_count": null,
   "metadata": {},
   "outputs": [],
   "source": []
  }
 ],
 "metadata": {
  "kernelspec": {
<<<<<<< HEAD
   "display_name": "cova",
=======
   "display_name": "Python 3 (ipykernel)",
>>>>>>> 8f0bade1
   "language": "python",
   "name": "python3"
  },
  "language_info": {
   "codemirror_mode": {
    "name": "ipython",
    "version": 3
   },
   "file_extension": ".py",
   "mimetype": "text/x-python",
   "name": "python",
   "nbconvert_exporter": "python",
   "pygments_lexer": "ipython3",
<<<<<<< HEAD
   "version": "3.8.15"
  },
  "vscode": {
   "interpreter": {
    "hash": "bc46502ba46b416dacb76460388e15e75b05e952c208e57c8294206d4336b33a"
   }
=======
   "version": "3.9.13"
>>>>>>> 8f0bade1
  }
 },
 "nbformat": 4,
 "nbformat_minor": 2
}<|MERGE_RESOLUTION|>--- conflicted
+++ resolved
@@ -62,19 +62,13 @@
    "source": [
     "3. Write the plugin class. The class must contain:\n",
     "\n",
-<<<<<<< HEAD
-    "1. `_EXECUTOR_PLUGIN_DEFAULTS`, any default values should be specified here\n",
-    "2. `executor_plugin_name`, name of the executor to make it importable by `covalent.executors` - must be the same as its class name\n",
-    "3. `run()`, core logic of how the executor will handle the user function, its args and its kwargs\n",
-=======
-    "- The class name of the executor, shared in `EXECUTOR_PLUGIN_NAME` to make it importable by `covalent.executors`.\n",
+    "- `executor_plugin_name`, name of the executor to make it importable by `covalent.executors` - must be the same as its class name\n",
     "- The default values for the plugin parameters defined in `_EXECUTOR_PLUGIN_DEFAULTS`.\n",
     "- A `run()` function that handles the task to be executed. The `run()` function must take these parameters:\n",
     "    - A `Callable` object to contain the task;\n",
     "    - A list of arguments (`args`) and a dictionary of keyword arguments (`kwargs`) to pass to the `Callable`.\n",
     "    - A dictionary, `task_metadata`, to store the `dispatch_id` and `node_id` (and possibly other metadata in the future).\n",
     "- `_EXECUTOR_PLUGIN_DEFAULTS`, if there are any defaults for the executor.\n",
->>>>>>> 8f0bade1
     "\n",
     "With all the above in mind, the example `TimingExecutor` class looks like this:"
    ]
@@ -118,13 +112,6 @@
     "from pathlib import Path\n",
     "from covalent.executor.base import BaseExecutor\n",
     "\n",
-<<<<<<< HEAD
-    "\n",
-    "executor_plugin_name = \"TimingExecutor\"\n",
-    "_EXECUTOR_PLUGIN_DEFAULTS = {\"timing_filepath\": \"\"}\n",
-    "\n",
-=======
->>>>>>> 8f0bade1
     "\n",
     "EXECUTOR_PLUGIN_NAME = \"TimingExecutor\"  # Required by covalent.executors\n",
     "\n",
@@ -155,38 +142,12 @@
    ]
   },
   {
-<<<<<<< HEAD
-   "attachments": {},
-   "cell_type": "markdown",
-   "metadata": {},
-   "source": [
-    "Now, let's inform Covalent where it can find our new executor by appending the `custom_executor` directory to `COVALENT_EXECUTOR_DIR` environment variable. To do that, in your terminal window do:\n",
-    "\n",
-    "```bash\n",
-    "export COVALENT_EXECUTOR_DIR=$COVALENT_EXECUTOR_DIR:/path/to/custom_executor/\n",
-    "```\n",
-    "\n",
-    "and afterwards to start the server,\n",
-    "\n",
-    "```bash\n",
-    "covalent start\n",
-    "```"
-   ]
-  },
-  {
-   "attachments": {},
-   "cell_type": "markdown",
-   "metadata": {},
-   "source": [
-    "Now, let's test if our executor works as expected:"
-=======
    "cell_type": "markdown",
    "metadata": {},
    "source": [
     "At this point the executor is ready for use (or at least testing).\n",
     "\n",
     "4. Construct electrons and assign them to the new executor, then execute them in a lattice:"
->>>>>>> 8f0bade1
    ]
   },
   {
@@ -198,12 +159,8 @@
     "import covalent as ct\n",
     "from custom_executors.timing_plugin import TimingExecutor\n",
     "\n",
-<<<<<<< HEAD
-    "timing_executor = TimingExecutor(\"timing_file.txt\")\n",
-=======
     "timing_log = \"/tmp/cpu_timing.log\"\n",
     "timing_executor = ct.executor.TimingExecutor(timing_log)\n",
->>>>>>> 8f0bade1
     "\n",
     "# Calculate e based on a series\n",
     "@ct.electron(executor=timing_executor)\n",
@@ -340,11 +297,7 @@
  ],
  "metadata": {
   "kernelspec": {
-<<<<<<< HEAD
-   "display_name": "cova",
-=======
    "display_name": "Python 3 (ipykernel)",
->>>>>>> 8f0bade1
    "language": "python",
    "name": "python3"
   },
@@ -358,16 +311,7 @@
    "name": "python",
    "nbconvert_exporter": "python",
    "pygments_lexer": "ipython3",
-<<<<<<< HEAD
-   "version": "3.8.15"
-  },
-  "vscode": {
-   "interpreter": {
-    "hash": "bc46502ba46b416dacb76460388e15e75b05e952c208e57c8294206d4336b33a"
-   }
-=======
    "version": "3.9.13"
->>>>>>> 8f0bade1
   }
  },
  "nbformat": 4,
