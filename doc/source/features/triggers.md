--- conflicted
+++ resolved
@@ -15,27 +15,17 @@
 
 The Covalent server can be run with or without the trigger server endpoints included, or as a standalone trigger server for remote workflows. The following Bash commands illustrate the three different start methods.
 
-<<<<<<< HEAD
 (triggers_default)=
 By default, Covalent server runs the trigger server along with the dispatch service. To start the server, use the `covalent start` command on the command line (in a Bash shell, for example):
 
 ```{code-block} bash
 # Default method: Start with the trigger server endpoints as part of the Covalent server.
 covalent start
-=======
-## Using Triggers
-
-Covalent provides several options for starting the server in relation to triggers. By default, the Covalent server starts with the triggers server endpoints included.
-
-```{note}
-It is also *possible* to start the Covalent server without the triggers endpoints and manage the `observe()` method of the triggers manually, or start the standalone triggers server without Covalent.
->>>>>>> 22b1a774
 ```
 
 To start the Covalent server without the trigger server, for example if you know you're only going to trigger events remotely, use the `--no-triggers` option on the command line:
 
 ```{code-block} bash
-<<<<<<< HEAD
 # Start the Covalent server without the trigger endpoints. In this case, to use triggers you
 # must start the trigger server independently or manage the trigger observe() method manually.
 covalent start --no-triggers
@@ -46,20 +36,6 @@
 ```{code-block} bash
 # Start the standalone trigger server without Covalent. Use when a Covalent server
 # is running on a different machine than the trigger server.
-=======
-# Starting the default way which starts with the triggers server endpoints as part of Covalent server
-
-covalent start
-
-# Starting the Covalent server without the trigger endpoints, thus in order to use triggers you will have
-# either have to start the triggers server independently or manage the observe() method of triggers manually
-
-covalent start --no-triggers
-
-# Starting the standalone triggers server without Covalent, this is useful if your Covalent server
-# is running on a different machine than the triggers server
-
->>>>>>> 22b1a774
 covalent start --triggers-only
 ```
 
@@ -178,14 +154,6 @@
 
 For further examples of how to use triggers, see these articles in the How-to Guide:
 
-- {doc}`How to add a directory trigger to a lattice <../how_to/coding/dir_trigger>`
-- {doc}`How to add a time trigger to a lattice <../how_to/coding/time_trigger>`
-
-<<<<<<< HEAD
-### Disabling a Trigger
-
-To prevent a particular workflow from being dispatched each time a triggering event happens, call {doc}`ct.stop_triggers(dispatch_id) <../api/dispatcher>` with the parent `dispatch_id`, where `dispatch_id` is the dispatch ID of the workflow attached to the trigger.
-=======
 ## Types of Triggers in Covalent
 
 Covalent offers an array of triggers designed to cater to diverse use cases, simplifying the automation of tasks based on a range of conditions. It's important to note that this list represents the currently available triggers, with more to be added in the future. If you find these triggers valuable and have suggestions for new ones, we encourage you to contribute to Covalent's GitHub repository.
@@ -239,5 +207,4 @@
 
 For further examples on how to use triggers, check out the Trigger how to guides:
 - {doc}`How to add a directory trigger to a lattice <../how_to/coding/dir_trigger>`
-- {doc}`How to add a time trigger to a lattice <../how_to/coding/time_trigger>`
->>>>>>> 22b1a774
+- {doc}`How to add a time trigger to a lattice <../how_to/coding/time_trigger>`