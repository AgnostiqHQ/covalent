#################
Server Deployment
#################

Covalent supports both local and remote installation to suit different use cases. For quick prototyping and testing, running Covalent locally is sufficient.

For dispatching large compute-intensive workflows that require lots of CPU cores and memory, deploying Covalent as a :term:`remote` server (cloud or on-premise) uses resources more efficiently. You can develop workflows locally, then dispatch them to the remote Covalent server for execution.

.. image:: ./images/covalent-self-hosted.svg
    :width: 800
    :alt: Covalent self hosted deployment


<<<<<<< HEAD
On-Premise Deployment
#####################

Create a centralized deployment by installing the Covalent server on an on-prem server or virtual machine.

Deployment with Docker
----------------------

If the remote machine has `Docker <https://www.docker.com/>`_ enabled then the deployment amounts to simply pulling the Covalent container from our public registries and running it. The deployment can be customized by following the steps outlined in :doc:`./deploy_with_docker`.

Deployment with Systemd
-----------------------

We recommend that you  *not* install Covalent directly at the system level as its Python :doc:`version <../getting_started/compatibility>` and package dependencies can conflict with those of the system. Instead, create a Python virtual environment with Covalent installed and manage Covalent with the ``systemd`` service. This approach ensures that the system-level Python settings are unchanged and averts Python package dependency conflicts.

To install and run Covalent under :code:`systemd`, use the instructions in :doc:`./deploy_with_systemd`.


Deployment on AWS
#################

Deploy Covalent in an AWS account with any ``x86``-based EC2 instance. Deploying on AWS Cloud enables you to scale your deployments based on compute needs.

As with the Docker image, with each stable release we include a ready-to-use Amazon Machine Image (AMI) that is fully configured to start a Covalent server on instance boot. Query AWS Marketplace for the AMI ID directly from the console or via the ``aws cli`` command line tool. For example, the following CLI command queries details about the AMI released for version ``covalent==0.202.0``:

.. code:: bash

    aws ec2 describe-images --owners Agnostiq --filter "Name=tag:Version,Values=0.202.0"

Once you have the AMI ID, you can launch an EC2 instance in your account as follows:

.. code:: bash

    aws ec2 run-instances --image-id <ami-id> --instance-type <instance-type> --subnet-id <subnet-id> -security-group-ids <security-group-id> --key-name <ec2-key-pair-name>

For more complicated deployments, infrastructure-as-code tools such as `AWS CloudFormation <https://aws.amazon.com/cloudformation/>`_ and `Terraform <https://www.terraform.io/>`_ are available.

Server-Based Covalent Best Practices
####################################

Although creating and dispatching workflows on a remote Covalent dispatcher is largely the same as with a local dispatcher, there are a few important differences.


Client Side Configuration
-------------------------

When Covalent is hosted remotely there is no need to run the Covalent server on a user's local (client) machine, but you do have to pass the dispatcher address and port to the workflow. There are three ways to do this:

* In the client-side configuration file
* Using ``set_config``
* In the ``dispatch`` and ``get_result`` methods

Configuration File
~~~~~~~~~~~~~~~~~~

On a client, when Covalent is imported it renders a `config` file that includes the dispatcher default address and port, ``localhost`` and ``48008``. Edit the ``dispatcher`` section of the client-side configuration, replacing the defaults with the remote values for the ``address`` and ``port``:

.. code:: bash

    [dispatcher]
    address = <remote covalent IP or hostname>
    port = <remote covalent port>
    ...

Using set_config
~~~~~~~~~~~~~~~~

The dispatcher ``address`` and ``port`` can be set using the ``set_config`` method before dispatching any workflows:

.. code:: python

    import covalent as ct

    ct.set_config({"dispatcher.address": "<dispatcher address>"})
    ct.set_config({"dispatcher.port": "<dispatcher port>"})

    ...

    dispatch_id = ct.dispatch(my_workflow)(*args, **kwargs)


In the dispatch and get_result Functions
~~~~~~~~~~~~~~~~~~~~~~~~~~~~~~~~~~~~~~~~

You can specify the dispatcher address and port directly in the ``ct.dispatch()`` and ``ct.get_result()`` functions:

.. code:: python

    import covalent as ct

    ...

    dispatch_id = ct.dispatch(workflow, dispatcher_addr="<addr>:<port>")(*args, **kwargs)
    result = ct.get_result(dispatch_id, dispatcher_addr="<addr>:<port>")


Executors
---------

In the context of a hosted Covalent server, there are three ways to specify an executor for an electron: server-side, client-side, and partially defined. (Partially-defined is a variation on the client-side executor, but is explained separately). All three ways of specifying executors have pros and cons.

Server-Side Executors
~~~~~~~~~~~~~~~~~~~~~

In the server-side case, the client specifies only the short name of an executor on which to run an electron. The server constructs an instance of the named executor based on the configuration in its config file. The executor is constructed or recruited just in time for execution.

This is the way to define executors when the compute resources and executor specifications are managed centrally.

.. code:: python

    import covalent as ct

    @ct.electron(executor="awsbatch")
    def task(*args, **kwargs):
    ...
    return result

Pros: Executor configuration and creation is centralized in one location, on the server. Clients don't need to know the details of executor implementation.

Cons: Clients are at the mercy of the server configuration. Executors have to be centrally managed and their names provided to clients. Executor configurations can be changed remotely through the Covalent GUI or by editing the configuration over SSH; this should be discouraged, if not prohibited, since the changes affect other clients' workflows without notifying them.


Client-Side Executors
~~~~~~~~~~~~~~~~~~~~~

In the client-side case, the client passes a fully specified instance of the executor class to the remote dispatcher.

.. code:: python

    import covalent as ct

    awslambda = ct.executor.AWSLambdaExecutor(function_name="my-lambda-function", s3_bucket_name="my-s3-bucket-name")

    @ct.electron(executor=awslambda)
    def task(*args, **kwargs):
    ...
    return result

When a client passes a fully specified instance of an executor, the instance is pickled (serialized) for transport. The server deserializes the instance, then uses it to execute the task on the client-specified backend. In this case there is no ambiguity between the client and the server as to the executor parameters since all the values are specified by the client at workflow dispatch time.
=======
Deployment Instructions
***********************
>>>>>>> e8653918

Click an option below for instructions on deploying to that platform.

.. grid:: 1

  .. grid-item-card:: On-Premise Deployment
    :text-align: center

  .. grid-item-card::
    :text-align: left

    Install the Covalent server on an on-prem server or virtual machine to create a centralized deployment.

  .. grid-item-card::

    .. grid:: 1 2 2 2

<<<<<<< HEAD
<<<<<<< HEAD
    @ct.electron(executor=awsbatch)
    def task(*args, **kwargs):
    ...
    return result
=======
=======
>>>>>>> e8653918
      .. grid-item-card:: Docker
        :link: deploy_with_docker
        :link-type: doc
        :img-top: images/docker_deploy.svg
<<<<<<< HEAD
>>>>>>> bfe010a0 (Added new images on the deployment index page.)
=======
>>>>>>> e8653918

        Pull the pre-built container image from our public registries and run it in Docker.

<<<<<<< HEAD
<<<<<<< HEAD
=======
=======
>>>>>>> e8653918
      .. grid-item-card:: systemd
        :link: deploy_with_systemd
        :link-type: doc
        :img-top: images/systemd_deploy.svg
<<<<<<< HEAD
>>>>>>> bfe010a0 (Added new images on the deployment index page.)
=======
>>>>>>> e8653918

        Use ``systemd`` on a Linux host to manage a self-hosted Covalent server.

.. grid:: 1

  .. grid-item-card:: Cloud Deployment
    :text-align: center

  .. grid-item-card::
    :text-align: left

    Deploy on any major cloud platform to scale your deployments based on compute and memory needs.

  .. grid-item-card::

    .. grid:: 1 2 2 2

<<<<<<< HEAD
<<<<<<< HEAD
=======
=======
>>>>>>> e8653918
      .. grid-item-card:: AWS
        :link: deploy_with_aws
        :link-type: doc
        :img-top: images/aws_deploy.svg
<<<<<<< HEAD
>>>>>>> bfe010a0 (Added new images on the deployment index page.)
=======
>>>>>>> e8653918

        Deploy Covalent in an AWS account with any ``x86``-based EC2 instance.


Best Practices
**************

Whether you deploy on-prem or on a web service, there are some issues to be aware of that don't apply when you run Covalent locally. :doc:`This information<../developer/patterns/deployment>` will help you avoid some common remote deployment pitfalls.<|MERGE_RESOLUTION|>--- conflicted
+++ resolved
@@ -11,150 +11,8 @@
     :alt: Covalent self hosted deployment
 
 
-<<<<<<< HEAD
-On-Premise Deployment
-#####################
-
-Create a centralized deployment by installing the Covalent server on an on-prem server or virtual machine.
-
-Deployment with Docker
-----------------------
-
-If the remote machine has `Docker <https://www.docker.com/>`_ enabled then the deployment amounts to simply pulling the Covalent container from our public registries and running it. The deployment can be customized by following the steps outlined in :doc:`./deploy_with_docker`.
-
-Deployment with Systemd
------------------------
-
-We recommend that you  *not* install Covalent directly at the system level as its Python :doc:`version <../getting_started/compatibility>` and package dependencies can conflict with those of the system. Instead, create a Python virtual environment with Covalent installed and manage Covalent with the ``systemd`` service. This approach ensures that the system-level Python settings are unchanged and averts Python package dependency conflicts.
-
-To install and run Covalent under :code:`systemd`, use the instructions in :doc:`./deploy_with_systemd`.
-
-
-Deployment on AWS
-#################
-
-Deploy Covalent in an AWS account with any ``x86``-based EC2 instance. Deploying on AWS Cloud enables you to scale your deployments based on compute needs.
-
-As with the Docker image, with each stable release we include a ready-to-use Amazon Machine Image (AMI) that is fully configured to start a Covalent server on instance boot. Query AWS Marketplace for the AMI ID directly from the console or via the ``aws cli`` command line tool. For example, the following CLI command queries details about the AMI released for version ``covalent==0.202.0``:
-
-.. code:: bash
-
-    aws ec2 describe-images --owners Agnostiq --filter "Name=tag:Version,Values=0.202.0"
-
-Once you have the AMI ID, you can launch an EC2 instance in your account as follows:
-
-.. code:: bash
-
-    aws ec2 run-instances --image-id <ami-id> --instance-type <instance-type> --subnet-id <subnet-id> -security-group-ids <security-group-id> --key-name <ec2-key-pair-name>
-
-For more complicated deployments, infrastructure-as-code tools such as `AWS CloudFormation <https://aws.amazon.com/cloudformation/>`_ and `Terraform <https://www.terraform.io/>`_ are available.
-
-Server-Based Covalent Best Practices
-####################################
-
-Although creating and dispatching workflows on a remote Covalent dispatcher is largely the same as with a local dispatcher, there are a few important differences.
-
-
-Client Side Configuration
--------------------------
-
-When Covalent is hosted remotely there is no need to run the Covalent server on a user's local (client) machine, but you do have to pass the dispatcher address and port to the workflow. There are three ways to do this:
-
-* In the client-side configuration file
-* Using ``set_config``
-* In the ``dispatch`` and ``get_result`` methods
-
-Configuration File
-~~~~~~~~~~~~~~~~~~
-
-On a client, when Covalent is imported it renders a `config` file that includes the dispatcher default address and port, ``localhost`` and ``48008``. Edit the ``dispatcher`` section of the client-side configuration, replacing the defaults with the remote values for the ``address`` and ``port``:
-
-.. code:: bash
-
-    [dispatcher]
-    address = <remote covalent IP or hostname>
-    port = <remote covalent port>
-    ...
-
-Using set_config
-~~~~~~~~~~~~~~~~
-
-The dispatcher ``address`` and ``port`` can be set using the ``set_config`` method before dispatching any workflows:
-
-.. code:: python
-
-    import covalent as ct
-
-    ct.set_config({"dispatcher.address": "<dispatcher address>"})
-    ct.set_config({"dispatcher.port": "<dispatcher port>"})
-
-    ...
-
-    dispatch_id = ct.dispatch(my_workflow)(*args, **kwargs)
-
-
-In the dispatch and get_result Functions
-~~~~~~~~~~~~~~~~~~~~~~~~~~~~~~~~~~~~~~~~
-
-You can specify the dispatcher address and port directly in the ``ct.dispatch()`` and ``ct.get_result()`` functions:
-
-.. code:: python
-
-    import covalent as ct
-
-    ...
-
-    dispatch_id = ct.dispatch(workflow, dispatcher_addr="<addr>:<port>")(*args, **kwargs)
-    result = ct.get_result(dispatch_id, dispatcher_addr="<addr>:<port>")
-
-
-Executors
----------
-
-In the context of a hosted Covalent server, there are three ways to specify an executor for an electron: server-side, client-side, and partially defined. (Partially-defined is a variation on the client-side executor, but is explained separately). All three ways of specifying executors have pros and cons.
-
-Server-Side Executors
-~~~~~~~~~~~~~~~~~~~~~
-
-In the server-side case, the client specifies only the short name of an executor on which to run an electron. The server constructs an instance of the named executor based on the configuration in its config file. The executor is constructed or recruited just in time for execution.
-
-This is the way to define executors when the compute resources and executor specifications are managed centrally.
-
-.. code:: python
-
-    import covalent as ct
-
-    @ct.electron(executor="awsbatch")
-    def task(*args, **kwargs):
-    ...
-    return result
-
-Pros: Executor configuration and creation is centralized in one location, on the server. Clients don't need to know the details of executor implementation.
-
-Cons: Clients are at the mercy of the server configuration. Executors have to be centrally managed and their names provided to clients. Executor configurations can be changed remotely through the Covalent GUI or by editing the configuration over SSH; this should be discouraged, if not prohibited, since the changes affect other clients' workflows without notifying them.
-
-
-Client-Side Executors
-~~~~~~~~~~~~~~~~~~~~~
-
-In the client-side case, the client passes a fully specified instance of the executor class to the remote dispatcher.
-
-.. code:: python
-
-    import covalent as ct
-
-    awslambda = ct.executor.AWSLambdaExecutor(function_name="my-lambda-function", s3_bucket_name="my-s3-bucket-name")
-
-    @ct.electron(executor=awslambda)
-    def task(*args, **kwargs):
-    ...
-    return result
-
-When a client passes a fully specified instance of an executor, the instance is pickled (serialized) for transport. The server deserializes the instance, then uses it to execute the task on the client-specified backend. In this case there is no ambiguity between the client and the server as to the executor parameters since all the values are specified by the client at workflow dispatch time.
-=======
 Deployment Instructions
 ***********************
->>>>>>> e8653918
 
 Click an option below for instructions on deploying to that platform.
 
@@ -172,39 +30,17 @@
 
     .. grid:: 1 2 2 2
 
-<<<<<<< HEAD
-<<<<<<< HEAD
-    @ct.electron(executor=awsbatch)
-    def task(*args, **kwargs):
-    ...
-    return result
-=======
-=======
->>>>>>> e8653918
       .. grid-item-card:: Docker
         :link: deploy_with_docker
         :link-type: doc
         :img-top: images/docker_deploy.svg
-<<<<<<< HEAD
->>>>>>> bfe010a0 (Added new images on the deployment index page.)
-=======
->>>>>>> e8653918
 
         Pull the pre-built container image from our public registries and run it in Docker.
 
-<<<<<<< HEAD
-<<<<<<< HEAD
-=======
-=======
->>>>>>> e8653918
       .. grid-item-card:: systemd
         :link: deploy_with_systemd
         :link-type: doc
         :img-top: images/systemd_deploy.svg
-<<<<<<< HEAD
->>>>>>> bfe010a0 (Added new images on the deployment index page.)
-=======
->>>>>>> e8653918
 
         Use ``systemd`` on a Linux host to manage a self-hosted Covalent server.
 
@@ -222,19 +58,10 @@
 
     .. grid:: 1 2 2 2
 
-<<<<<<< HEAD
-<<<<<<< HEAD
-=======
-=======
->>>>>>> e8653918
       .. grid-item-card:: AWS
         :link: deploy_with_aws
         :link-type: doc
         :img-top: images/aws_deploy.svg
-<<<<<<< HEAD
->>>>>>> bfe010a0 (Added new images on the deployment index page.)
-=======
->>>>>>> e8653918
 
         Deploy Covalent in an AWS account with any ``x86``-based EC2 instance.
 
