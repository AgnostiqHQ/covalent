--- conflicted
+++ resolved
@@ -4,7 +4,6 @@
 Covalent API
 ############
 
-<<<<<<< HEAD
 The following API documentation describes how to use Covalent.
 
 - :ref:`electrons_api` and :ref:`lattices_api` are used for constructing workflows
@@ -202,9 +201,6 @@
 ----------------------------------------------------------------
 
 .. _dispatcher_interface:
-=======
-This is the component reference for the Covalent Python API.
->>>>>>> dde197ff
 
 Index
 #####
