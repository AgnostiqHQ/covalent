.. currentmodule:: covalent
############
Covalent API
############

.. toctree::
   :maxdepth: 1
   :hidden:
   :caption: Basics:

   covalent
   cli
   electrons
   lattice
   dispatcher
   results
   leptons
   qelectrons
   qclusters
   executors/index
   deps
   data_transfers
   triggers
   config
   cancel

The following API documentation describes how to use Covalent.

- :ref:`electrons_api` and :ref:`lattices_api` are used for constructing workflows
- :ref:`qelectrons_api` are used to customize and track quantum circuit execution
- :ref:`qclusters_api` are used to distribute Quantum Electrons across multiple quantum backends.
- :ref:`local_executor` is used to execute electrons locally
- :ref:`file_transfer` is used to queue remote or local file transfer operations prior or post electron execution.
- :ref:`file_transfer_strategies` are used to perform download/upload/copy operations over various protocols.
- :ref:`dask_executor` is used to execute electrons in a Dask cluster
- :ref:`triggers` are used to execute a workflow triggered by a specific type of event
- :ref:`deps` are used to specify any kind of electron dependency
- :ref:`deps_pip` are used to specify PyPI packages that are required to run an electron
- :ref:`deps_bash` are used to specify optional pre-execution shell commands for an electron
- :ref:`deps_call` are used to specify functions or dependencies that are called in an electron's execution environment
- :ref:`results_interface` is used for collecting and manipulating results
- :ref:`dispatcher_interface` is used for dispatching workflows
- The :ref:`dispatcher_server_api` is used for interfacing with the Covalent server
- The :ref:`cancel` API is used for canceling dispatches and individual tasks within a workflow
<<<<<<< HEAD
=======
=======

>>>>>>> 3a5281ee
##################
Covalent API Index
##################

:ref:`AsyncBaseExecutor<base_exec_async_api>`

:ref:`AWSBatchExecutor<aws_batch_api>`

:ref:`AWSLambdaExecutor<awslambda_api>`

:ref:`AzureBatchExecutor<azurebatch_api>`

:ref:`BraketExecutor<awsbraket_api>`

:ref:`cancel<cancel_api>`

:ref:`Covalent CLI Tool<cli_tool_api>`

:ref:`DaskExecutor<dask_executor>`

:ref:`Deps<deps_api>`

:ref:`DepsBash<deps_bash_api>`

:ref:`DepsCall<deps_call_api>`

:ref:`DepsPip<deps_pip_api>`

:ref:`Dispatcher<dispatcher_interface_api>`

:ref:`EC2Executor<awsec2_executor>`

:ref:`ECSExecutor<awsecs_executor>`

:ref:`Electron <electrons_api>`

:ref:`FileTransfer<file_transfer_api>`

:ref:`FileTransferStrategy<file_transfer_strategy_api>`

:ref:`GCPBatchExecutor<gcpbatch_api>`

:ref:`Lattice <lattices_api>`

:ref:`Lepton <leptons_api>`

:ref:`LocalExecutor<local_executor_api>`

:ref:`Result<results_interface_api>`

:ref:`SSHExecutor<ssh_executor>`

:ref:`SlurmExecutor<slurm_executor>`

:ref:`Trigger<triggers_api>`


Covalent CLI Tool
-----------------

- :ref:`cli_tool_api`
- :ref:`config_api`<|MERGE_RESOLUTION|>--- conflicted
+++ resolved
@@ -42,11 +42,8 @@
 - :ref:`dispatcher_interface` is used for dispatching workflows
 - The :ref:`dispatcher_server_api` is used for interfacing with the Covalent server
 - The :ref:`cancel` API is used for canceling dispatches and individual tasks within a workflow
-<<<<<<< HEAD
-=======
-=======
 
->>>>>>> 3a5281ee
+
 ##################
 Covalent API Index
 ##################
