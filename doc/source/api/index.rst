--- conflicted
+++ resolved
@@ -1,5 +1,48 @@
 .. currentmodule:: covalent
-<<<<<<< HEAD
+############
+Covalent API
+############
+
+.. toctree::
+   :maxdepth: 1
+   :hidden:
+   :caption: Basics:
+
+   covalent
+   cli
+   electrons
+   lattice
+   dispatcher
+   results
+   leptons
+   qelectrons
+   qclusters
+   executors/index
+   deps
+   data_transfers
+   triggers
+   config
+   cancel
+
+The following API documentation describes how to use Covalent.
+
+- :ref:`electrons_api` and :ref:`lattices_api` are used for constructing workflows
+- :ref:`qelectrons_api` are used to customize and track quantum circuit execution
+- :ref:`qclusters_api` are used to distribute Quantum Electrons across multiple quantum backends.
+- :ref:`local_executor` is used to execute electrons locally
+- :ref:`file_transfer` is used to queue remote or local file transfer operations prior or post electron execution.
+- :ref:`file_transfer_strategies` are used to perform download/upload/copy operations over various protocols.
+- :ref:`dask_executor` is used to execute electrons in a Dask cluster
+- :ref:`triggers` are used to execute a workflow triggered by a specific type of event
+- :ref:`deps` are used to specify any kind of electron dependency
+- :ref:`deps_pip` are used to specify PyPI packages that are required to run an electron
+- :ref:`deps_bash` are used to specify optional pre-execution shell commands for an electron
+- :ref:`deps_call` are used to specify functions or dependencies that are called in an electron's execution environment
+- :ref:`results_interface` is used for collecting and manipulating results
+- :ref:`dispatcher_interface` is used for dispatching workflows
+- The :ref:`dispatcher_server_api` is used for interfacing with the Covalent server
+- The :ref:`cancel` API is used for canceling dispatches and individual tasks within a workflow
+
 ##################
 Covalent API Index
 ##################
@@ -61,49 +104,4 @@
 -----------------
 
 - :ref:`cli_tool_api`
-- :ref:`config_api`
-=======
-############
-Covalent API
-############
-
-.. toctree::
-   :maxdepth: 1
-   :hidden:
-   :caption: Basics:
-
-   covalent
-   cli
-   electrons
-   lattice
-   dispatcher
-   results
-   leptons
-   qelectrons
-   qclusters
-   executors/index
-   deps
-   data_transfers
-   triggers
-   config
-   cancel
-
-The following API documentation describes how to use Covalent.
-
-- :ref:`electrons_api` and :ref:`lattices_api` are used for constructing workflows
-- :ref:`qelectrons_api` are used to customize and track quantum circuit execution
-- :ref:`qclusters_api` are used to distribute Quantum Electrons across multiple quantum backends.
-- :ref:`local_executor` is used to execute electrons locally
-- :ref:`file_transfer` is used to queue remote or local file transfer operations prior or post electron execution.
-- :ref:`file_transfer_strategies` are used to perform download/upload/copy operations over various protocols.
-- :ref:`dask_executor` is used to execute electrons in a Dask cluster
-- :ref:`triggers` are used to execute a workflow triggered by a specific type of event
-- :ref:`deps` are used to specify any kind of electron dependency
-- :ref:`deps_pip` are used to specify PyPI packages that are required to run an electron
-- :ref:`deps_bash` are used to specify optional pre-execution shell commands for an electron
-- :ref:`deps_call` are used to specify functions or dependencies that are called in an electron's execution environment
-- :ref:`results_interface` is used for collecting and manipulating results
-- :ref:`dispatcher_interface` is used for dispatching workflows
-- The :ref:`dispatcher_server_api` is used for interfacing with the Covalent server
-- The :ref:`cancel` API is used for canceling dispatches and individual tasks within a workflow
->>>>>>> 7ef3e4a0
+- :ref:`config_api`