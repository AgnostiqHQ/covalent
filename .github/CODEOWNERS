--- conflicted
+++ resolved
@@ -20,9 +20,6 @@
 
 # CODEOWNERS
 
-<<<<<<< HEAD
-# Modifying these requires additional approval
-=======
 # Core code, docs, and tests are owned by the Agnostiq engineering team.
 /covalent/		@AgnostiqHQ/aq-engineers
 /covalent_dispatcher/		@AgnostiqHQ/aq-engineers
@@ -44,7 +41,6 @@
 /covalent_ui/ @mshkanth @Prasy12
 
 # Modifying these requires additional approval.
->>>>>>> 93d9b84a
 Dockerfile		@AgnostiqHQ/aq-managers
 .github/**		@AgnostiqHQ/aq-managers
 LICENSE			@AgnostiqHQ/aq-managers
