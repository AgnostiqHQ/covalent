--- conflicted
+++ resolved
@@ -296,13 +296,8 @@
       - name: Build and push pre-release
         if: >
           inputs.prerelease
-<<<<<<< HEAD
-          && !github.events.inputs.stable_version
+          && !inputs.stable_version
           && github.event_name == 'schedule'
-=======
-          && !inputs.stable_version
-          && github.event_name == 'workflow_call'
->>>>>>> 84a173db
         uses: docker/build-push-action@v2
         with:
           builder: ${{ steps.buildx.outputs.name }}
