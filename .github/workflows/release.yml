--- conflicted
+++ resolved
@@ -280,13 +280,7 @@
         with:
           role-to-assume: ${{ secrets.ECR_PUBLIC_UPLOAD_ROLE }}
           aws-region: us-east-1
-<<<<<<< HEAD
-=======
-
-      - name: Login to Amazon ECR
-        uses: aws-actions/amazon-ecr-login@v1
-
->>>>>>> cc6c8723
+
       - name: Generate tag
         run: |
           aws --version
@@ -296,17 +290,9 @@
           echo "TAG=$TAG" >> $GITHUB_ENV
 
       - name: Login to Public Registry
-<<<<<<< HEAD
         run: |
           aws ecr-public get-login-password --region us-east-1 | docker login --username AWS --password-stdin public.ecr.aws
-=======
-        uses: docker/login-action@v1
-        with:
-          registry: public.ecr.aws
-          username: ${{ secrets.AWS_KEY_ID }}
-          password: ${{ secrets.AWS_SECRET_ACCESS_KEY }}
-
->>>>>>> cc6c8723
+
       - name: Build and push pre-release
         if: >
           inputs.prerelease
@@ -396,13 +382,9 @@
           && !github.events.inputs.test_release
           && contains(env.PAUL_BLART, github.actor)
         run: |
-<<<<<<< HEAD
           docker pull public.ecr.aws/covalent/covalent:${{ inputs.stable_version }}
           docker tag public.ecr.aws/covalent/covalent:${{ inputs.stable_version }} public.ecr.aws/covalent/covalent:stable
           docker push public.ecr.aws/covalent/covalent:stable
-=======
-          MANIFEST=$(aws ecr batch-get-image --repository-name covalent --image-ids imageTag=${{ github.events.inputs.stable_version }} --output json | jq --raw-output --join-output '.images[0].imageManifest')
-          aws ecr put-image --repository-name covalent --image-tag stable --image-manifest "$MANIFEST"
 
       - name: Build AWS executor stable image
         if: >
@@ -422,5 +404,4 @@
             COVALENT_BASE_IMAGE=public.ecr.aws/covalent/covalent:stable
           push: true
           tags: |
-            public.ecr.aws/covalent/covalent-executor-base:stable
->>>>>>> cc6c8723
+            public.ecr.aws/covalent/covalent-executor-base:stable