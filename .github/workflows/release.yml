--- conflicted
+++ resolved
@@ -299,11 +299,7 @@
         with:
           builder: ${{ steps.buildx.outputs.name }}
           context: .
-<<<<<<< HEAD
-          file: ./Dockerfile
-=======
           file: ./Dockerfile.dev
->>>>>>> 15b6e280
           platforms: all
           push: true
           tags: |
