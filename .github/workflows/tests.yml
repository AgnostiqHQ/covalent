# Copyright 2021 Agnostiq Inc.
#
# This file is part of Covalent.
#
# Licensed under the GNU Affero General Public License 3.0 (the "License").
# A copy of the License may be obtained with this software package or at
#
#      https://www.gnu.org/licenses/agpl-3.0.en.html
#
# Use of this file is prohibited except in compliance with the License. Any
# modifications or derivative works of this file must retain this copyright
# notice, and modified files must contain a notice indicating that they have
# been altered from the originals.
#
# Covalent is distributed in the hope that it will be useful, but WITHOUT
# ANY WARRANTY; without even the implied warranty of MERCHANTABILITY or
# FITNESS FOR A PARTICULAR PURPOSE. See the License for more details.
#
# Relief from the License may be granted by purchasing a commercial license.

name: tests

on:
  pull_request:
  workflow_run:
    workflows: [changelog]
    types: [completed]

jobs:
  tests:
    runs-on: ${{ matrix.os }}
    strategy:
      fail-fast: false
      matrix:
        os: ["ubuntu-latest"]
        container:
          - python:3.8-buster
          - python:3.8-bullseye
          - python:3.9-buster
          - python:3.9-bullseye
          - python:3.10-buster
          - python:3.10-bullseye
          - image: "centos/python-38-centos7"
            options: "--user root"
        experimental: [false]
        include:
          - os: macos-latest
            python-version: "3.8"
            experimental: false
          - os: macos-latest
            python-version: "3.9"
            experimental: false
          - os: macos-latest
            python-version: "3.10"
            experimental: false
    container: ${{ matrix.container }}
    continue-on-error: ${{ matrix.experimental }}
    outputs:
      release: ${{ steps.push.outputs.release }}
    steps:
      - name: Check out head
        uses: actions/checkout@v3
        with:
          persist-credentials: false

      - name: Set up Python
        if: matrix.os == 'macos-latest'
        uses: actions/setup-python@v2
        with:
          python-version: ${{ matrix.python-version }}

      - name: Install Python dependencies
        run: |
          pip install --no-cache-dir -r ./requirements.txt
          pip install --no-cache-dir -r ./tests/requirements.txt

      - name: Install NPM and Yarn on Ubuntu
        if: matrix.container == 'python:3.8-buster' || matrix.container == 'python:3.8-bullseye' || matrix.container == 'python:3.9-buster' || matrix.container == 'python:3.9-bullseye' || matrix.container == 'python:3.10-buster' || matrix.container == 'python:3.10-bullseye'
        run: |
          apt-get update && apt-get install -y curl
          curl -fsSL https://deb.nodesource.com/setup_16.x | bash -
          apt-get install -y nodejs
          npm install -g yarn

      - name: Install NPM and Yarn on CentOS
        if: matrix.container.image == 'centos/python-38-centos7'
        run: |
          yum remove -y npm nodejs
          curl -fsSL https://rpm.nodesource.com/setup_16.x | bash -
          yum install -y npm nodejs
          npm install -g yarn

      - name: Build webapp
        uses: nick-fields/retry@v2
        with:
          timeout_minutes: 10
          max_attempts: 2
          command: |
            cd ./covalent_ui/webapp
            yarn install
            yarn build

      - name: Build distribution
        run: python setup.py sdist

      - name: Validate distribution
        run: |
          VERSION="$(cat ./VERSION)"
          cd dist
          tar xzf covalent-${VERSION}.tar.gz
          diff -x .gitignore -r covalent-${VERSION}/covalent ../covalent
          diff -x .gitignore -r covalent-${VERSION}/covalent_dispatcher ../covalent_dispatcher
          diff -x .gitignore -x README.md -x webapp covalent-${VERSION}/covalent_ui ../covalent_ui
          diff -r covalent-${VERSION}/covalent_ui/webapp/build ../covalent_ui/webapp/build
          rm -rf covalent-${VERSION}/

      - name: Install Covalent
        run: pip install -e .

      - name: Start Covalent dispatcher server
        run: covalent start

<<<<<<< HEAD
#      - uses: dorny/paths-filter@v2
#        id: filter
#        with:
#          filters: |
#            sdk:
#              - 'covalent/'
#            dispatcher:
#              - 'covalent_dispatcher/'

      - name: Run SDK tests and measure coverage
        run: PYTHONPATH=$PWD/ pytest tests/covalent_tests --cov=covalent

      - name: Generate coverage report for SDK
=======
      - name: Run tests and measure coverage
        uses: nick-fields/retry@v2
        with:
            timeout_minutes: 30
            max_attempts: 2
            on_retry_command: rm -f ~/.config/covalent/covalent.conf
            command: |
              PYTHONPATH=$PWD/ pytest tests -vv --ignore=tests/qa --ignore=tests/stress_tests  --cov=covalent --cov=covalent_dispatcher 

      - name: Generate coverage report
>>>>>>> c1b5790c
        run: coverage xml

      - name: Run dispatcher tests and measure coverage
        run: PYTHONPATH=$PWD/ pytest tests/covalent_dispatcher_tests --cov=covalent/covalent_dispatcher
#
#      - name: Generate coverage report for dispatcher
#        run: coverage xml

      - name: Run functional tests and measure coverage
        run: PYTHONPATH=$PWD/ pytest tests/functional_tests

      - name: Generate coverage report for functional tests
        run:  coverage xml

#      - name: Run tests and measure coverage
#        uses: nick-fields/retry@v2
#        with:
#            timeout_minutes: 30
#            max_attempts: 2
#            on_retry_command: |
#              covalent purge
#              covalent start
#            command: |
#              PYTHONPATH=$PWD/ pytest tests -vv --ignore=tests/qa --ignore=tests/stress_tests  --cov=covalent --cov=covalent_dispatcher

#      - name: Generate coverage report
#        run: coverage xml

      - name: Upload report to Codecov
        if: matrix.os == 'ubuntu-latest' && matrix.container == 'python:3.8-buster'
        uses: codecov/codecov-action@v2
        with:
          files: ./covalent_tests/coverage.xml, ./covalent_dispatcher_tests/coverage.xml ./functional_tests/coverage.xml

      - name: Get latest release
        uses: actions-ecosystem/action-get-latest-tag@v1
        id: get-latest-tag
        if: github.ref == 'refs/heads/develop' && matrix.os == 'ubuntu-latest' && matrix.container == 'python:3.8-buster'
        with:
          semver_only: true

      - name: Push to master
        id: push
        if: github.ref == 'refs/heads/develop' && matrix.os == 'ubuntu-latest' && matrix.container == 'python:3.8-buster'
        run: |
          MASTER_VERSION="$(echo ${{ steps.get-latest-tag.outputs.tag }} | cut -c2- )"
          VERSION="$(cat ./VERSION)"
          release=false
          if [ "$MASTER_VERSION" = "$VERSION" ] ; then
            echo "$VERSION has been previously released."
          elif dpkg --compare-versions $VERSION 'gt' '0.71.0' ; then
            git config user.name "CovalentOpsBot"
            git config user.email "covalentopsbot@users.noreply.github.com"
            git remote set-url origin https://${{ secrets.COVALENT_OPS_BOT_TOKEN }}@github.com/AgnostiqHQ/covalent.git
            git push origin HEAD:master
            release=true
          else
            echo "We cannot release versions less than 0.71.0."
          fi
          echo "RELEASE=$release" >> $GITHUB_ENV
          echo "::set-output name=release::$release"

      - name: Format Slack message
        if: github.ref == 'refs/heads/develop' && matrix.os == 'ubuntu-latest' && matrix.container == 'python:3.8-buster'
        run: |
          VERSION="$(cat ./VERSION)"
          SLACK_MSG=":rocket: Version $VERSION is now available."
          echo "SLACK_MSG=$SLACK_MSG" >> $GITHUB_ENV

      - name: Notify Slack
        if: github.ref == 'refs/heads/develop' && matrix.os == 'ubuntu-latest' && matrix.container == 'python:3.8-buster' && env.RELEASE == 'true'
        uses: rtCamp/action-slack-notify@v2
        env:
          SLACK_CHANNEL: "covalent-ci"
          SLACK_USERNAME: "CovalentOpsBot"
          SLACK_MESSAGE: ${{ env.SLACK_MSG }}
          SLACK_WEBHOOK: ${{ secrets.SLACK_WEBHOOK }}

      - name: Alert Slack
        if: github.ref == 'ref/heads/develop' && failure()
        uses: rtCamp/action-slack-notify@v2
        env:
          SLACK_CHANNEL: "covalent"
          SLACK_USERNAME: "CovalentOpsBot"
          SLACK_MESSAGE: "The tests.yml workflow is failing in develop!"
          SLACK_COLOR: ${{ job.status }}
          SLACK_TITLE: ":warning:  Attention Required  :warning:"
          SLACK_WEBHOOK: ${{ secrets.SLACK_ALERT_WEBHOOK }}

  release:
    needs: tests
    if: github.ref == 'refs/heads/develop' && needs.tests.outputs.release == 'true'
    uses: AgnostiqHQ/covalent/.github/workflows/release.yml@develop
    secrets: inherit
    with:
      prerelease: true<|MERGE_RESOLUTION|>--- conflicted
+++ resolved
@@ -119,8 +119,7 @@
 
       - name: Start Covalent dispatcher server
         run: covalent start
-
-<<<<<<< HEAD
+    
 #      - uses: dorny/paths-filter@v2
 #        id: filter
 #        with:
@@ -134,7 +133,6 @@
         run: PYTHONPATH=$PWD/ pytest tests/covalent_tests --cov=covalent
 
       - name: Generate coverage report for SDK
-=======
       - name: Run tests and measure coverage
         uses: nick-fields/retry@v2
         with:
@@ -145,7 +143,6 @@
               PYTHONPATH=$PWD/ pytest tests -vv --ignore=tests/qa --ignore=tests/stress_tests  --cov=covalent --cov=covalent_dispatcher 
 
       - name: Generate coverage report
->>>>>>> c1b5790c
         run: coverage xml
 
       - name: Run dispatcher tests and measure coverage
