--- conflicted
+++ resolved
@@ -30,17 +30,6 @@
   tests:
     runs-on: ubuntu-latest
     steps:
-<<<<<<< HEAD
-#      - name: Start notification
-#        uses: rtCamp/action-slack-notify@v2
-#        env:
-#          SLACK_CHANNEL: "covalent-ci"
-#          SLACK_USERNAME: "CovalentOpsBot"
-#          SLACK_MESSAGE: "Test started by push."
-#          SLACK_WEBHOOK: ${{ secrets.SLACK_WEBHOOK }}
-#          SLACK_COLOR: "#808080"
-=======
->>>>>>> a184c504
       - name: Check out head
         uses: actions/checkout@v2
         with:
@@ -60,27 +49,6 @@
         run: covalent start -d
       - name: Run tests and measure coverage
         run: pytest -v --cov=covalent --cov=covalent_dispatcher
-<<<<<<< HEAD
-#      - name: Notify success
-#        if: success()
-#        uses: rtCamp/action-slack-notify@v2
-#        env:
-#          SLACK_CHANNEL: "covalent-ci"
-#          SLACK_USERNAME: "CovalentOpsBot"
-#          SLACK_MESSAGE: "Test succeeded."
-#          SLACK_WEBHOOK: ${{ secrets.SLACK_WEBHOOK }}
-#          SLACK_COLOR: ${{ job.status }}
-#      - name: Notify failure
-#        if: failure()
-#        uses: rtCamp/action-slack-notify@v2
-#        env:
-#          SLACK_CHANNEL: "covalent-ci"
-#          SLACK_USERNAME: "CovalentOpsBot"
-#          SLACK_MESSAGE: "Test failed."
-#          SLACK_WEBHOOK: ${{ secrets.SLACK_WEBHOOK }}
-#          SLACK_COLOR: ${{ job.status }}
-=======
->>>>>>> a184c504
       - name: Generate coverage report
         run: coverage xml
       - name: Upload report to Codecov
@@ -95,17 +63,17 @@
           git remote set-url origin https://${{ secrets.COVALENT_OPS_BOT_TOKEN }}@github.com/AgnostiqHQ/covalent.git
           git fetch --unshallow
           git push origin HEAD:master
-#      - name: Format Slack message
-#        if: github.ref == 'refs/heads/develop'
-#        run: |
-#          VERSION="$(cat ./VERSION)"
-#          SLACK_MSG=":rocket: Version $VERSION is now available."
-#          echo "SLACK_MSG=$SLACK_MSG" >> $GITHUB_ENV
-#      - name: Notify Slack
-#        if: github.ref == 'refs/heads/develop'
-#        uses: rtCamp/action-slack-notify@v2
-#        env:
-#          SLACK_CHANNEL: "covalent-ci"
-#          SLACK_USERNAME: "CovalentOpsBot"
-#          SLACK_MESSAGE: ${{ env.SLACK_MSG }}
-#          SLACK_WEBHOOK: ${{ secrets.SLACK_WEBHOOK }}+      - name: Format Slack message
+        if: github.ref == 'refs/heads/develop'
+        run: |
+          VERSION="$(cat ./VERSION)"
+          SLACK_MSG=":rocket: Version $VERSION is now available."
+          echo "SLACK_MSG=$SLACK_MSG" >> $GITHUB_ENV
+      - name: Notify Slack
+        if: github.ref == 'refs/heads/develop'
+        uses: rtCamp/action-slack-notify@v2
+        env:
+          SLACK_CHANNEL: "covalent-ci"
+          SLACK_USERNAME: "CovalentOpsBot"
+          SLACK_MESSAGE: ${{ env.SLACK_MSG }}
+          SLACK_WEBHOOK: ${{ secrets.SLACK_WEBHOOK }}