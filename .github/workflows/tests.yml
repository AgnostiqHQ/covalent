--- conflicted
+++ resolved
@@ -97,11 +97,7 @@
       - name: Start Covalent dispatcher server
         run: covalent start -d
       - name: Run tests and measure coverage
-<<<<<<< HEAD
-        run: pytest -v --cov=covalent --cov=covalent_dispatcher --ignore=covalent_services
-=======
-        run: pytest tests covalent/tests covalent_dispatcher/tests -vv --cov=covalent --cov=covalent_dispatcher --ignore=covalent/tests --ignore=covalent_dispatcher/tests
->>>>>>> ca8237e7
+        run: pytest tests covalent/tests covalent_dispatcher/tests -vv --cov=covalent --cov=covalent_dispatcher --ignore=covalent/tests --ignore=covalent_dispatcher/tests --ignore=covalent_services
       - name: Generate coverage report
         run: coverage xml
       - name: Upload report to Codecov
