--- conflicted
+++ resolved
@@ -138,7 +138,7 @@
           max_attempts: 2
           on_retry_command: rm -f ~/.config/covalent/covalent.conf
           command: |
-            PYTHONPATH=$PWD/ pytest -vv tests/covalent_tests  --cov=covalent --cov-config=.coveragerc
+            PYTHONPATH=$PWD/ pytest -vv --reruns=5 tests/covalent_tests  --cov=covalent --cov-config=.coveragerc
             
       - name: Generate SDK coverage report
         if: ${{ steps.working-directory.outputs.sdk}} == true
@@ -148,23 +148,15 @@
         if: ${{ steps.working-directory.outputs.dispatcher }} == true
         uses: nick-fields/retry@v2
         with:
-<<<<<<< HEAD
-          timeout_minutes: 15
-          max_attempts: 2
-          on_retry_command: rm -f ~/.config/covalent/covalent.conf
-          command: |
-            PYTHONPATH=$PWD/ pytest -vv tests/covalent_dispatcher_tests  --cov=covalent_dispatcher --cov-config=.coveragerc
+          timeout_minutes: 15
+          max_attempts: 2
+          on_retry_command: rm -f ~/.config/covalent/covalent.conf
+          command: |
+            PYTHONPATH=$PWD/ pytest -vv --reruns=5 tests/covalent_dispatcher_tests  --cov=covalent_dispatcher --cov-config=.coveragerc
       
       - name: Generate dispatcher coverage report
         if: ${{ steps.working-directory.outputs.dispatcher }} == true
         run: coverage xml -o dispatcher_coverage.xml
-=======
-            timeout_minutes: 30
-            max_attempts: 2
-            on_retry_command: rm -f ~/.config/covalent/covalent.conf
-            command: |
-              PYTHONPATH=$PWD/ pytest tests -vv --reruns=5 --ignore=tests/qa --ignore=tests/stress_tests  --cov=covalent --cov=covalent_dispatcher
->>>>>>> f5f34f2e
 
       - name: Run functional tests and measure coverage
         uses: nick-fields/retry@v2
@@ -173,7 +165,7 @@
           max_attempts: 2
           on_retry_command: rm -f ~/.config/covalent/covalent.conf
           command: |
-            PYTHONPATH=$PWD/ pytest -vv tests/functional_tests  --cov=covalent --cov=covalent_dispatcher --cov-config=.coveragerc
+            PYTHONPATH=$PWD/ pytest -vv --reruns=5 tests/functional_tests  --cov=covalent --cov=covalent_dispatcher --cov-config=.coveragerc
       
       - name: Generate functional test coverage report
         run: coverage xml -o functional_tests_coverage.xml
@@ -187,7 +179,7 @@
           max_attempts: 2
           on_retry_command: rm -f ~/.config/covalent/covalent.conf
           command: |
-            PYTHONPATH=$PWD/ pytest -vv tests/covalent_ui_tests --cov=covalent_ui --cov-config=.coveragerc.
+            PYTHONPATH=$PWD/ pytest -vv --reruns=5 tests/covalent_ui_tests --cov=covalent_ui --cov-config=.coveragerc.
             echo ::set-output name=exit_code::$?
       
       - name: Generate UI backend coverage report
