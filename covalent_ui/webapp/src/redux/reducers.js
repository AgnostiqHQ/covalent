--- conflicted
+++ resolved
@@ -26,11 +26,8 @@
 import { graphSlice } from './graphSlice'
 import { latticeSlice } from './latticeSlice'
 import { electronSlice } from './electronSlice'
-<<<<<<< HEAD
 import { settingsSlice } from './settingsSlice'
-=======
 import { logsSlice } from './logsSlice'
->>>>>>> 8ee9453d
 
 const reducers = {
   common: commonSlice.reducer,
@@ -39,11 +36,8 @@
   graphResults: graphSlice.reducer,
   latticeResults: latticeSlice.reducer,
   electronResults: electronSlice.reducer,
-<<<<<<< HEAD
   settingsResults: settingsSlice.reducer,
-=======
   logs: logsSlice.reducer,
->>>>>>> 8ee9453d
 }
 
 export default reducers