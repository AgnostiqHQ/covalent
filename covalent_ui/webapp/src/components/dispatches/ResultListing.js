--- conflicted
+++ resolved
@@ -242,13 +242,8 @@
             </MenuItem>
             <MenuItem divider onClick={onSelectAllClick} onClose={handleClose}>
               {/* {numSelected > 0 && numSelected === total
-<<<<<<< HEAD
-                  ? 'Unselect all'
-                  : 'Select all records'} */}
-=======
                  ? 'Unselect all'
                  : 'Select all records'} */}
->>>>>>> 691cf4eb
               All visible{' '}
             </MenuItem>
             {filterValue === 'ALL' ? (
@@ -304,18 +299,6 @@
               </MenuItem>
             ) : null}
             {/* {(filterValue === 'CANCELLED' || filterValue === 'ALL') &&
-<<<<<<< HEAD
-              cancelledDispatches !== 0 ? (
-                <MenuItem
-                  onClick={() => {
-                    handleAllDelete('CANCELLED', cancelledDispatches)
-                  }}
-                  onClose={handleClose}
-                >
-                  Cancelled
-                </MenuItem>
-              ) : null} */}
-=======
              cancelledDispatches !== 0 ? (
                <MenuItem
                  onClick={() => {
@@ -326,7 +309,6 @@
                  Cancelled
                </MenuItem>
              ) : null} */}
->>>>>>> 691cf4eb
           </Menu>
           <DialogBox
             openDialogBox={openDialogBoxAll}
@@ -476,16 +458,6 @@
           setOffset={setOffset}
         />
         {/* <SortDispatch
-<<<<<<< HEAD
-            title="Cancelled"
-            count={cancelledDispatches}
-            isFetching={!dashboardOverviewFetching}
-            setFilterValue={setFilterValue}
-            isSelected={filterValue === 'CANCELLED' ? true : false}
-            setSelected={setSelected}
-            setOffset={setOffset}
-          /> */}
-=======
            title="Cancelled"
            count={cancelledDispatches}
            isFetching={!dashboardOverviewFetching}
@@ -494,7 +466,6 @@
            setSelected={setSelected}
            setOffset={setOffset}
          /> */}
->>>>>>> 691cf4eb
       </Grid>
       <Input
         data-testid="input"
