/**
 * Copyright 2021 Agnostiq Inc.
 *
 * This file is part of Covalent.
 *
 * Licensed under the GNU Affero General Public License 3.0 (the "License").
 * A copy of the License may be obtained with this software package or at
 *
 *      https://www.gnu.org/licenses/agpl-3.0.en.html
 *
 * Use of this file is prohibited except in compliance with the License. Any
 * modifications or derivative works of this file must retain this copyright
 * notice, and modified files must contain a notice indicating that they have
 * been altered from the originals.
 *
 * Covalent is distributed in the hope that it will be useful, but WITHOUT
 * ANY WARRANTY; without even the implied warranty of MERCHANTABILITY or
 * FITNESS FOR A PARTICULAR PURPOSE. See the License for more details.
 *
 * Relief from the License may be granted by purchasing a commercial license.
 */

import _ from 'lodash'
import { useEffect, useState } from 'react'
import { useDispatch, useSelector } from 'react-redux'
import { useDebounce } from 'use-debounce'
import {
  Table,
  Link,
  TableRow,
  TableHead,
  TableCell,
  TableBody,
  Typography,
  IconButton,
  Input,
  InputAdornment,
  TableContainer,
  TableSortLabel,
  Tooltip,
  Toolbar,
  Checkbox,
  Box,
  styled,
  tableCellClasses,
  tableRowClasses,
  tableBodyClasses,
  tableSortLabelClasses,
  Pagination,
  linkClasses,
  Grid,
  Skeleton,
  Snackbar,
  SvgIcon,
} from '@mui/material'
import { Clear as ClearIcon, Search as SearchIcon } from '@mui/icons-material'
import {
  fetchDashboardList,
  deleteDispatches,
  dispatchesDeleted,
  deleteAllDispatches,
} from '../../redux/dashboardSlice'
import CopyButton from '../common/CopyButton'
import { formatDate, secondsToHms } from '../../utils/misc'
import ResultProgress from './ResultProgress'
import SortDispatch from './SortDispatch'
import DialogBox from '../common/DialogBox'
import { ReactComponent as DeleteNewIcon } from '../../assets/delete.svg'
import { ReactComponent as closeIcon } from '../../assets/close.svg'
import Runtime from './Runtime'
import OverflowTip from '../common/EllipsisTooltip'
import Menu from '@mui/material/Menu'
import MenuItem from '@mui/material/MenuItem'
import KeyboardArrowDownIcon from '@mui/icons-material/KeyboardArrowDown'

const headers = [
  {
    id: 'dispatchId',
    getter: 'dispatch_id',
    label: 'Dispatch ID',
  },
  {
    id: 'lattice_name',
    getter: 'lattice.name',
    label: 'Lattice',
    sortable: true,
  },
  // {
  //   id: 'resultsDir',
  //   getter: 'results_dir',
  //   label: 'Results directory',
  //   sortable: true,
  // },
  {
    id: 'runtime',
    getter: 'runtime',
    label: 'Runtime',
    sortable: true,
  },
  {
    id: 'started_at',
    getter: 'start_time',
    label: 'Started',
    sortable: true,
  },
  {
    id: 'ended_at',
    getter: 'end_time',
    label: 'Ended',
    sortable: true,
  },
  {
    id: 'status',
    getter: 'status',
    label: 'Status',
    sortable: true,
  },
]

export const ResultsTableHead = ({
  order,
  orderBy,
  onSort,
  onSelectAllClick,
  numSelected,
  total,
  anchorEl,
  setAnchorEl,
  totalRecords,
  setOpenDialogBoxAll,
  openDialogBoxAll,
  filterValue,
  searchValue,
  dashboardListView,
  handleAllDeleteDispatches,
  setDeleteFilter,
  deleteFilter,
  setDeleteCount,
  deleteCount,
  allDispatches,
  runningDispatches,
  completedDispatches,
  failedDispatches,
  cancelledDispatches,
  setSelected,
}) => {
  const open = Boolean(anchorEl)
  const handleClick = (event) => {
    setAnchorEl(event.currentTarget)
  }
  const handleClose = () => {
    setAnchorEl(null)
  }

  const handleAllDelete = (filter, count) => {
    setSelected([])
    setOpenDialogBoxAll(true)
    setDeleteFilter(filter)
    setDeleteCount(count)
    setAnchorEl(null)
  }

  return (
    <TableHead sx={{ position: 'sticky', zIndex: 19 }}>
      <TableRow>
        <TableCell
          padding="checkbox"
          sx={(theme) => ({
            borderColor: theme.palette.background.coveBlack03 + '!important',
          })}
        >
          <Grid sx={{ display: 'flex', alignItems: 'center' }}>
            <Checkbox
              disableRipple
              indeterminate={numSelected > 0 && numSelected < total}
              checked={numSelected > 0 && numSelected === total}
              onClick={onSelectAllClick}
              // onClick={handleClick}
              size="small"
              sx={(theme) => ({
                color: theme.palette.text.tertiary,
              })}
            />
            {dashboardListView.length !== 0 ? (
              <KeyboardArrowDownIcon
                data-testid="KeyboardArrowDownIcon"
                onClick={handleClick}
                sx={{
                  '&:hover': {
                    cursor: 'pointer',
                  },
                }}
              />
            ) : null}
          </Grid>

          <Menu
            sx={{
              '.MuiMenuItem-divider': {
                borderBottom: '1px solid',
                borderBottomColor: (theme) => theme.palette.background.paper,
              },
              '.MuiMenuItem-root:hover': {
                background: (theme) => theme.palette.background.paper,
              },
            }}
            PaperProps={{
              style: {
                width: '184px',
                paddingTop: '0px',
                paddingBottom: '0px',
                borderRadius: '16px',
              },
            }}
            id="basic-menu"
            anchorEl={anchorEl}
            open={open}
            onClose={handleClose}
            autoFocus={false}
            MenuListProps={{
              'aria-labelledby': 'basic-button',
              style: {
                paddingTop: '0px',
                paddingBottom: '0px',
              },
            }}
          >
            <MenuItem
              divider
              onClose={handleClose}
              sx={{
                cursor: 'default',
                textAlign: 'center',
                justifyContent: 'center',
                display: 'flex',
                '&:hover': {
                  background: 'none !important',
                },
              }}
            >
              Delete Options{' '}
            </MenuItem>
            <MenuItem divider onClick={onSelectAllClick} onClose={handleClose}>
              {/* {numSelected > 0 && numSelected === total
                  ? 'Unselect all'
                  : 'Select all records'} */}
              All visible{' '}
            </MenuItem>
            {filterValue === 'ALL' ? (
              <MenuItem
                data-testid="menuitem"
                divider
                onClick={() => {
                  handleAllDelete('ALL', allDispatches)
                }}
                onClose={handleClose}
              >
                All
              </MenuItem>
            ) : null}
            {(filterValue === 'COMPLETED' || filterValue === 'ALL') &&
            completedDispatches !== 0 ? (
              <MenuItem
                data-testid="menuitem"
                divider
                onClick={() => {
                  handleAllDelete('COMPLETED', completedDispatches)
                }}
                onClose={handleClose}
              >
                Completed
              </MenuItem>
            ) : null}

            {(filterValue === 'RUNNING' || filterValue === 'ALL') &&
            runningDispatches !== 0 ? (
              <MenuItem
                data-testid="menuitem"
                divider
                onClick={() => {
                  handleAllDelete('RUNNING', runningDispatches)
                }}
                onClose={handleClose}
              >
                Running
              </MenuItem>
            ) : null}
            {(filterValue === 'FAILED' || filterValue === 'ALL') &&
            failedDispatches !== 0 ? (
              <MenuItem
                data-testid="menuitem"
                divider
                onClick={() => {
                  handleAllDelete('FAILED', failedDispatches)
                }}
                onClose={handleClose}
              >
                Failed
              </MenuItem>
            ) : null}
            {/* {(filterValue === 'CANCELLED' || filterValue === 'ALL') &&
              cancelledDispatches !== 0 ? (
                <MenuItem
                  onClick={() => {
                    handleAllDelete('CANCELLED', cancelledDispatches)
                  }}
                  onClose={handleClose}
                >
                  Cancelled
                </MenuItem>
              ) : null} */}
          </Menu>
          <DialogBox
            openDialogBox={openDialogBoxAll}
            setOpenDialogBox={setOpenDialogBoxAll}
            title="Delete"
            handler={handleAllDeleteDispatches}
            message={
              searchValue
                ? 'Are you sure you want to delete the dispatches that match the filter and search criteria'
                : 'Are you sure you want to delete the dispatches that match the filter criteria'
            }
            icon={DeleteNewIcon}
          />
        </TableCell>

        {_.map(headers, (header) => {
          return (
            <TableCell
              key={header.id}
              sx={(theme) => ({
                borderColor:
                  theme.palette.background.coveBlack03 + '!important',
              })}
            >
              {header.sortable ? (
                <TableSortLabel
                  data-testid="tablesortlabel"
                  active={orderBy === header.id}
                  direction={orderBy === header.id ? order : 'asc'}
                  onClick={() => onSort(header.id)}
                >
                  {header.label}
                </TableSortLabel>
              ) : (
                header.label
              )}
            </TableCell>
          )
        })}
      </TableRow>
    </TableHead>
  )
}

export const ResultsTableToolbar = ({
  query,
  onSearch,
  setQuery,
  numSelected,
  onDeleteSelected,
  runningDispatches,
  completedDispatches,
  failedDispatches,
  cancelledDispatches,
  allDispatches,
  openDialogBox,
  setOpenDialogBox,
  dashboardOverviewFetching,
  setFilterValue,
  filterValue,
  setSelected,
  setOffset,
}) => {
  return (
    <Toolbar disableGutters sx={{ mb: 1 }}>
      {numSelected > 0 && (
        <Typography
          sx={{
            display: 'flex',
            alignItems: 'center',
            justifyContent: 'center',
            width: '12%',
          }}
        >
          {numSelected} selected
          <Tooltip
            title="Delete selected"
            placement="right"
            sx={{
              display: 'flex',
              alignItems: 'center',
              justifyContent: 'center',
            }}
          >
            <IconButton
              data-testid="iconButtonDelete"
              onClick={() => setOpenDialogBox(true)}
              mt={2}
              sx={{
                display: 'flex',
                alignItems: 'center',
                justifyContent: 'center',
              }}
            >
              <DeleteNewIcon
                style={{ margin: 'auto', width: '25px', height: '25px' }}
              />
            </IconButton>
          </Tooltip>
        </Typography>
      )}
      <DialogBox
        openDialogBox={openDialogBox}
        setOpenDialogBox={setOpenDialogBox}
        title="Delete"
        handler={onDeleteSelected}
        totalItems={numSelected}
        message="Are you sure about deleting"
        icon={DeleteNewIcon}
      />
      <Grid ml={2} container direction="row">
        <SortDispatch
          title="All"
          count={allDispatches}
          isFetching={!dashboardOverviewFetching}
          setFilterValue={setFilterValue}
          isSelected={filterValue === 'ALL' ? true : false}
          setSelected={setSelected}
          setOffset={setOffset}
        />
        <SortDispatch
          title="Running"
          count={runningDispatches}
          isFetching={!dashboardOverviewFetching}
          setFilterValue={setFilterValue}
          isSelected={filterValue === 'RUNNING' ? true : false}
          setSelected={setSelected}
          setOffset={setOffset}
        />
        <SortDispatch
          title="Completed"
          count={completedDispatches}
          isFetching={!dashboardOverviewFetching}
          setFilterValue={setFilterValue}
          filterValue={filterValue}
          isSelected={filterValue === 'COMPLETED' ? true : false}
          setSelected={setSelected}
          setOffset={setOffset}
        />
        <SortDispatch
          title="Failed"
          count={failedDispatches}
          isFetching={!dashboardOverviewFetching}
          setFilterValue={setFilterValue}
          isSelected={filterValue === 'FAILED' ? true : false}
          setSelected={setSelected}
          setOffset={setOffset}
        />
        {/* <SortDispatch
            title="Cancelled"
            count={cancelledDispatches}
            isFetching={!dashboardOverviewFetching}
            setFilterValue={setFilterValue}
            isSelected={filterValue === 'CANCELLED' ? true : false}
            setSelected={setSelected}
            setOffset={setOffset}
          /> */}
      </Grid>
      <Input
        data-testid="input"
        sx={{
          ml: 'auto',
          px: 1,
          py: 0.5,
          maxWidth: 260,
          height: '32px',
          border: '1px solid #303067',
          borderRadius: '60px',
        }}
        disableUnderline
        placeholder="Search"
        value={query}
        onChange={(e) => onSearch(e)}
        startAdornment={
          <InputAdornment position="start">
            <SearchIcon sx={{ color: 'text.secondary', fontSize: 16 }} />
          </InputAdornment>
        }
        endAdornment={
          <InputAdornment
            position="end"
            sx={{ visibility: !!query ? 'visible' : 'hidden' }}
          >
            <IconButton
              data-testid="closeIconButton"
              size="small"
              onClick={() => setQuery('')}
            >
              <ClearIcon fontSize="inherit" sx={{ color: 'text.secondary' }} />
            </IconButton>
          </InputAdornment>
        }
      />
    </Toolbar>
  )
}

const StyledTable = styled(Table)(({ theme }) => ({
  // stripe every odd body row except on select and hover
  // [`& .MuiTableBody-root .MuiTableRow-root:nth-of-type(odd):not(.Mui-selected):not(:hover)`]:
  //   {
  //     backgroundColor: theme.palette.background.paper,
  //   },

  // customize text
  [`& .${tableBodyClasses.root} .${tableCellClasses.root}, & .${tableCellClasses.head}`]:
    {
      fontSize: '1rem',
    },

  // subdue header text
  [`& .${tableCellClasses.head}, & .${tableSortLabelClasses.active}`]: {
    color: theme.palette.text.tertiary,
  },

  // copy btn on hover
  [`& .${tableBodyClasses.root} .${tableRowClasses.root}`]: {
    '& .copy-btn': { visibility: 'hidden' },
    '&:hover .copy-btn': { visibility: 'visible' },
  },

  // customize hover
  [`& .${tableBodyClasses.root} .${tableRowClasses.root}:hover`]: {
    backgroundColor: theme.palette.background.paper,
    cursor: 'pointer',

    [`& .${tableCellClasses.root}`]: {
      borderColor: theme.palette.background.default,
      paddingTop: 2,
      paddingBottom: 2,
      color: theme.palette.text.secondary,
    },
    [`& .${linkClasses.root}`]: {
      color: theme.palette.text.secondary,
    },
  },

  // customize selected
  [`& .${tableBodyClasses.root} .${tableRowClasses.root}.Mui-selected`]: {
    backgroundColor: theme.palette.background.coveBlack02,
  },
  [`& .${tableBodyClasses.root} .${tableRowClasses.root}.Mui-selected:hover`]: {
    backgroundColor: theme.palette.background.coveBlack01,
  },

  // customize border
  [`& .${tableCellClasses.root}`]: {
    borderColor: theme.palette.background.default,
    paddingTop: 2,
    paddingBottom: 2,
  },

  [`& .${tableCellClasses.root}:first-of-type`]: {
    borderTopLeftRadius: 8,
    borderBottomLeftRadius: 8,
  },
  [`& .${tableCellClasses.root}:last-of-type`]: {
    borderTopRightRadius: 8,
    borderBottomRightRadius: 8,
  },
}))

const ResultListing = () => {
  const dispatch = useDispatch()
  const [selected, setSelected] = useState([])
  const [page, setPage] = useState(1)
  const [searchKey, setSearchKey] = useState('')
  const [filterValue, setFilterValue] = useState('ALL')
  const [deleteFilter, setDeleteFilter] = useState('ALL')
  const [deleteCount, setDeleteCount] = useState(0)
  const [searchValue] = useDebounce(searchKey, 1000)
  const [sortColumn, setSortColumn] = useState('started_at')
  const [sortOrder, setSortOrder] = useState('desc')
  const [offset, setOffset] = useState(0)
  const [openDialogBox, setOpenDialogBox] = useState(false)
  const [openDialogBoxAll, setOpenDialogBoxAll] = useState(false)
  const [anchorEl, setAnchorEl] = useState(null)
  const [innerWidth, setInnerWidth] = useState(window.innerWidth)

  function debounce(fn, ms) {
    let timer
    return (_) => {
      clearTimeout(timer)
      timer = setTimeout((_) => {
        timer = null
        fn.apply(this, arguments)
      }, ms)
    }
  }

  useEffect(() => {
    const debouncedHandleResize = debounce(function handleResize() {
      setInnerWidth(window.innerWidth)
    }, 1000)

    window.addEventListener('resize', debouncedHandleResize)

    return (_) => {
      window.removeEventListener('resize', debouncedHandleResize)
    }
  })

  const isError = useSelector(
    (state) => state.dashboard.fetchDashboardList.error
  )
  const [openSnackbar, setOpenSnackbar] = useState(Boolean(isError))
  const [snackbarMessage, setSnackbarMessage] = useState(null)
  //check if any dispatches are deleted and call the API
  const isDeleted = useSelector((state) => state.dashboard.dispatchesDeleted)

  const dashboardListView = useSelector(
    (state) => state.dashboard.dashboardList
  )?.map((e) => {
    return {
      dispatchId: e.dispatch_id,
      endTime: e.ended_at,
      latticeName: e.lattice_name,
      resultsDir: e.results_dir,
      status: e.status,
      error: e.error,
      runTime: e.runtime,
      startTime: e.started_at,
      totalElectrons: e.total_electrons,
      totalElectronsCompleted: e.total_electrons_completed,
    }
  })
  const dashboardOverviewFetching = useSelector(
    (state) => state.dashboard.dashboardOverview
  )

  const allDispatches = useSelector(
    (state) => state.dashboard.dashboardOverview.total_jobs
  )
  const runningDispatches = useSelector(
    (state) => state.dashboard.dashboardOverview.total_jobs_running
  )
  const completedDispatches = useSelector(
    (state) => state.dashboard.dashboardOverview.total_jobs_completed
  )
  const failedDispatches = useSelector(
    (state) => state.dashboard.dashboardOverview.total_jobs_failed
  )
  const cancelledDispatches = useSelector(
    (state) => state.dashboard.dashboardOverview.total_jobs_cancelled
  )
  // get total records form dispatches api for pagination
  const totalRecords = useSelector((state) => state.dashboard.totalDispatches)

  const isFetching = useSelector(
    (state) => state.dashboard.fetchDashboardList.isFetching
  )

  // check if socket message is received and call API
  const callSocketApi = useSelector((state) => state.common.callSocketApi)
  const dashboardListAPI = () => {
    const bodyParams = {
      count: 10,
      offset,
      sort_by: sortColumn,
      search: searchKey,
      direction: sortOrder,
      status_filter: filterValue,
    }
    if (searchValue?.length === 0 || searchValue?.length >= 3) {
      dispatch(fetchDashboardList(bodyParams))
    }
  }

  const onSearch = (e) => {
    setSearchKey(e.target.value)
    if (e.target.value.length > 3) {
      setSelected([])
      setOffset(0)
    }
  }

  useEffect(() => {
    dashboardListAPI()
    // eslint-disable-next-line react-hooks/exhaustive-deps
  }, [
    sortColumn,
    sortOrder,
    page,
    searchValue,
    isDeleted,
    callSocketApi,
    filterValue,
  ])
  // check if there are any API errors and show a sncakbar
  useEffect(() => {
    if (isError) {
      setOpenSnackbar(true)
      setSnackbarMessage(
        'Something went wrong,please contact the administrator!'
      )
    }
    // eslint-disable-next-line react-hooks/exhaustive-deps
  }, [isError])

  useEffect(() => {
    if (offset === 0) setPage(1)
    // eslint-disable-next-line react-hooks/exhaustive-deps
  }, [offset])

  const handlePageChanges = (event, pageValue) => {
    setPage(pageValue)
    setSelected([])
    const offsetValue = pageValue === 1 ? 0 : pageValue * 10 - 10
    setOffset(offsetValue)
  }

  const handleChangeSelection = (dispatchId) => {
    if (_.includes(selected, dispatchId)) {
      setSelected(_.without(selected, dispatchId))
    } else {
      setSelected(_.concat(selected, dispatchId))
    }
  }

  const handleChangeSort = (column) => {
    setSelected([])
    setPage(1)
    setOffset(0)
    const isAsc = sortColumn === column && sortOrder === 'asc'
    setSortOrder(isAsc ? 'desc' : 'asc')
    setSortColumn(column)
  }

  const handleSelectAllClick = () => {
    if (_.size(selected) < _.size(dashboardListView)) {
      setSelected(_.map(dashboardListView, 'dispatchId'))
      setAnchorEl(null)
    } else {
      setSelected([])
      setAnchorEl(null)
    }
  }

  const handleDeleteSelected = () => {
    dispatch(deleteDispatches({ dispatches: selected })).then((action) => {
      if (action.type === deleteDispatches.fulfilled.type) {
        setOpenSnackbar(true)
        setSnackbarMessage('Dispatches have been deleted successfully!')
        if (selected.length === dashboardListView.length) {
          setOffset(0)
        }
        setSelected([])
        setOpenDialogBox(false)
        dispatch(dispatchesDeleted())
      } else if (action.type === deleteDispatches.rejected.type) {
        setOpenSnackbar(true)
        setSnackbarMessage(
          'Something went wrong and could not delete dispatches!'
        )
        setOpenDialogBox(false)
      }
    })
  }

  const handleAllDeleteDispatches = () => {
    dispatch(
      deleteAllDispatches({
        status_filter: deleteFilter,
        search_string: searchValue,
      })
    ).then((action) => {
      if (action.type === deleteAllDispatches.fulfilled.type) {
        setOpenSnackbar(true)
        setSnackbarMessage('Dispatches have been deleted successfully!')
        if (selected.length === dashboardListView.length) {
          setOffset(0)
        }
        setSelected([])
        setOpenDialogBoxAll(false)
        dispatch(dispatchesDeleted())
      } else if (action.type === deleteAllDispatches.rejected.type) {
        setOpenSnackbar(true)
        setSnackbarMessage(
          'Something went wrong and could not delete dispatches!'
        )
        setOpenDialogBoxAll(false)
      }
    })
  }

  return (
    <>
      <Snackbar
        open={openSnackbar}
        autoHideDuration={3000}
        message={snackbarMessage}
        onClose={() => setOpenSnackbar(false)}
        action={
          <SvgIcon
            sx={{
              mt: 2,
              zIndex: 2,
              cursor: 'pointer',
            }}
            component={closeIcon}
            onClick={() => setOpenSnackbar(false)}
          />
        }
      />
      <Box>
        <ResultsTableToolbar
          query={searchKey}
          totalRecords={totalRecords}
          onSearch={onSearch}
          setQuery={setSearchKey}
          numSelected={_.size(selected)}
          onDeleteSelected={handleDeleteSelected}
          allDispatches={allDispatches}
          runningDispatches={runningDispatches}
          completedDispatches={completedDispatches}
          failedDispatches={failedDispatches}
          cancelledDispatches={cancelledDispatches}
          openDialogBox={openDialogBox}
          setOpenDialogBox={setOpenDialogBox}
          dashboardOverviewFetching={dashboardOverviewFetching}
          setFilterValue={setFilterValue}
          filterValue={filterValue}
          setSelected={setSelected}
          setOffset={setOffset}
        />
        {dashboardListView && (
          <Grid>
            <TableContainer
              sx={{
                height: _.isEmpty(dashboardListView) ? 50 : 350,
                '@media (min-width: 1500px) and (min-height: 850px)': {
                  height: _.isEmpty(dashboardListView) ? 50 : 485,
                },
                '@media (min-width: 1700px)': {
                  height: _.isEmpty(dashboardListView) ? 50 : '53vh',
                },
                '@media (min-height: 900px)': {
                  height: _.isEmpty(dashboardListView) ? 50 : '62vh',
                },
              }}
            >
              <StyledTable stickyHeader>
                <ResultsTableHead
                  order={sortOrder}
                  orderBy={sortColumn}
                  numSelected={_.size(selected)}
                  total={_.size(dashboardListView)}
                  onSort={handleChangeSort}
                  onSelectAllClick={handleSelectAllClick}
                  anchorEl={anchorEl}
                  setAnchorEl={setAnchorEl}
                  totalRecords={totalRecords}
                  openDialogBoxAll={openDialogBoxAll}
                  setOpenDialogBoxAll={setOpenDialogBoxAll}
                  filterValue={filterValue}
                  searchValue={searchValue}
                  setOpenSnackbar={setOpenSnackbar}
                  selected={setSnackbarMessage}
                  dashboardListView={dashboardListView}
                  setSelected={setSelected}
                  handleAllDeleteDispatches={handleAllDeleteDispatches}
                  setDeleteFilter={setDeleteFilter}
                  deleteCount={deleteCount}
                  setDeleteCount={setDeleteCount}
                  allDispatches={allDispatches}
                  runningDispatches={runningDispatches}
                  completedDispatches={completedDispatches}
                  failedDispatches={failedDispatches}
                  cancelledDispatches={cancelledDispatches}
                />

                <TableBody sx={{ height: 'max-content' }}>
                  {dashboardListView &&
                    dashboardListView.map((result, index) => (
                      <TableRow hover key={result.dispatchId}>
                        <TableCell padding="checkbox">
                          <Checkbox
                            data-testid="checkbox"
                            disableRipple
                            checked={_.includes(selected, result.dispatchId)}
                            onClick={() =>
                              handleChangeSelection(result.dispatchId)
                            }
                            size="small"
                            sx={(theme) => ({
                              color: theme.palette.text.tertiary,
                            })}
                          />
                        </TableCell>

                        <TableCell sx={{ paddingTop: '6px !important' }}>
                          <Link
                            underline="none"
                            href={`/${result.dispatchId}`}
                            sx={{ color: 'text.primary' }}
                          >
                            {result.dispatchId}
                          </Link>
                          <CopyButton
                            sx={{ ml: 1, color: 'text.tertiary' }}
                            content={result.dispatchId}
                            size="small"
                            className="copy-btn"
                            title="Copy ID"
                            isBorderPresent={true}
                          />
                        </TableCell>

                        <TableCell>
                          <OverflowTip
                            value={result.latticeName}
<<<<<<< HEAD
                            width={innerWidth < 1400 ? '85px' : null}
=======
                            width='280px'
>>>>>>> f1df14d5
                          />
                        </TableCell>
                        {result.status === 'RUNNING' ? (
                          <TableCell>
                            <Runtime
                              startTime={result.startTime}
                              endTime={result.endTime}
                            />
                          </TableCell>
                        ) : (
                          <TableCell>{secondsToHms(result.runTime)}</TableCell>
                        )}

                        <TableCell>{formatDate(result.startTime)}</TableCell>

                        <TableCell>{formatDate(result.endTime)}</TableCell>

                        <TableCell>
                          <ResultProgress result={result} />
                        </TableCell>
                      </TableRow>
                    ))}
                </TableBody>
              </StyledTable>
            </TableContainer>

            {_.isEmpty(dashboardListView) && !isFetching && (
              <Typography
                sx={{
                  my: 3,
                  textAlign: 'center',
                  color: 'text.secondary',
                  fontSize: 'h6.fontSize',
                }}
              >
                No results found.
              </Typography>
            )}
            <Grid
              container
              sx={{
                display: 'flex',
                alignItems: 'center',
                justifyContent: 'flex-end',
                paddingTop: '10px',
              }}
            >
              {!_.isEmpty(dashboardListView) && (
                <Pagination
                  data-testid="pagination"
                  color="primary"
                  shape="rounded"
                  variant="outlined"
                  count={
                    totalRecords && totalRecords > 10
                      ? Math.ceil(totalRecords / 10)
                      : 1
                  }
                  disabled={totalRecords <= 10}
                  page={page}
                  onChange={handlePageChanges}
                  showFirstButton
                  showLastButton
                  siblingCount={2}
                  boundaryCount={2}
                />
              )}
            </Grid>
          </Grid>
        )}
      </Box>

      {isFetching && _.isEmpty(dashboardListView) && (
        <>
          {/*  */}
          {/* <Skeleton variant="rectangular" height={50} /> */}
          <TableContainer>
            <StyledTable>
              <TableBody>
                {[...Array(7)].map(() => (
                  <TableRow key={Math.random()}>
                    <TableCell padding="checkbox">
                      <Skeleton sx={{ my: 2, mx: 1 }} />
                    </TableCell>
                    <TableCell sx={{ paddingTop: '6px !important' }}>
                      <Skeleton sx={{ my: 2, mx: 1 }} />
                    </TableCell>
                    <TableCell>
                      <Skeleton sx={{ my: 2, mx: 1 }} />
                    </TableCell>
                    <TableCell>
                      <Skeleton sx={{ my: 2, mx: 1 }} />
                    </TableCell>
                    <TableCell>
                      <Skeleton sx={{ my: 2, mx: 1 }} />
                    </TableCell>
                    <TableCell>
                      <Skeleton sx={{ my: 2, mx: 1 }} />
                    </TableCell>
                    <TableCell>
                      <Skeleton sx={{ my: 2, mx: 1 }} />
                    </TableCell>
                  </TableRow>
                ))}
              </TableBody>
            </StyledTable>
          </TableContainer>
        </>
      )}
    </>
  )
}

export default ResultListing<|MERGE_RESOLUTION|>--- conflicted
+++ resolved
@@ -920,11 +920,7 @@
                         <TableCell>
                           <OverflowTip
                             value={result.latticeName}
-<<<<<<< HEAD
-                            width={innerWidth < 1400 ? '85px' : null}
-=======
                             width='280px'
->>>>>>> f1df14d5
                           />
                         </TableCell>
                         {result.status === 'RUNNING' ? (
