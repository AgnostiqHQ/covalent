// /**
//  * Copyright 2021 Agnostiq Inc.
//  *
//  * This file is part of Covalent.
//  *
//  * Licensed under the GNU Affero General Public License 3.0 (the "License").
//  * A copy of the License may be obtained with this software package or at
//  *
//  *      https://www.gnu.org/licenses/agpl-3.0.en.html
//  *
//  * Use of this file is prohibited except in compliance with the License. Any
//  * modifications or derivative works of this file must retain this copyright
//  * notice, and modified files must contain a notice indicating that they have
//  * been altered from the originals.
//  *
//  * Covalent is distributed in the hope that it will be useful, but WITHOUT
//  * ANY WARRANTY; without even the implied warranty of MERCHANTABILITY or
//  * FITNESS FOR A PARTICULAR PURPOSE. See the License for more details.
//  *
//  * Relief from the License may be granted by purchasing a commercial license.
//  */

import { render, screen, fireEvent } from '@testing-library/react'
import NodeDrawer from '../NodeDrawer'
import '@testing-library/jest-dom'
import React from 'react'
import { Provider } from 'react-redux'
import reducers from '../../../redux/reducers'
import { configureStore } from '@reduxjs/toolkit'
import theme from '../../../utils/theme'
import ThemeProvider from '@mui/system/ThemeProvider'
import { BrowserRouter } from 'react-router-dom'

import { ReactFlowProvider } from 'react-flow-renderer'
import { HelmetProvider } from 'react-helmet-async'

var initialState = {
  electronResults: {
    electronDetailsList: {
      isFetching: true,
    },
    electronInput: {
      data: "{'args': ('3', '2'), 'kwargs': {}}",
      python_object:
        "import pickle\npickle.loads(b'\\x80\\x05\\x95!\\x00\\x00\\x00\\x00\\x00\\x00\\x00}\\x94(\\x8c\\x04args\\x94\\x8c\\x013\\x94\\x8c\\x012\\x94\\x86\\x94\\x8c\\x06kwargs\\x94}\\x94u.')",
    },
    electronFunctionString: {
      data: '@ct.electron\n@ct.lattice\ndef mul(a,b):\n    res1 = add(a,b)\n    res2 = sub(a,b)\n    return res1,res2\n\n\n',
      python_object: null,
    },
    electronResultList: { isFetching: true, error: null },
    electronFunctionStringList: { isFetching: true, error: null },
    electronInputList: { isFetching: true, error: null },
    electronErrorList: { isFetching: true, error: null },
    electronExecutorList: { isFetching: true, error: null },
    electronList: {
      description: 'samp',
      ended_at: '2022-11-02T17:54:58',
      id: 37,
      name: ':sublattice:mul',
      node_id: 0,
      parent_lattice_id: 8,
      runtime: 0,
      started_at: '2022-11-02T17:54:58',
      status: 'COMPLETED',
      storage_path:
        '/home/sriranjanivenkatesan/Downloads/results/741da909-a9d5-4827-8747-0af8182183bc/node_0',
      type: 'sublattice',
    },
    electronResult: {
      data: '"(5, 1)"',
      python_object:
        "import pickle\npickle.loads(b'\\x80\\x05\\x95\\x07\\x00\\x00\\x00\\x00\\x00\\x00\\x00K\\x05K\\x01\\x86\\x94.')",
    },
  },
}
function mockRender(renderedComponent) {
  const store = configureStore({
    reducer: reducers,
    preloadedState: initialState,
  })
  return render(
    <Provider store={store}>
      <HelmetProvider>
        <ReactFlowProvider>
          <ThemeProvider theme={theme}>
            <BrowserRouter>{renderedComponent}</BrowserRouter>
          </ThemeProvider>
        </ReactFlowProvider>
      </HelmetProvider>
    </Provider>
  )
}
function reduxRender(renderedComponent) {
  const store = configureStore({
    reducer: reducers,
  })
  return render(
    <Provider store={store}>
      <HelmetProvider>
        <ReactFlowProvider>
          <ThemeProvider theme={theme}>
            <BrowserRouter>{renderedComponent}</BrowserRouter>
          </ThemeProvider>
        </ReactFlowProvider>
      </HelmetProvider>
    </Provider>
  )
}

const node = {
  completed_at: '2022-08-09T06:19:26.425370',
  id: 42,
  name: 'identity',
  node_id: 13,
  started_at: '2022-08-09T06:19:26.370932',
  status: 'COMPLETED',
  type: 'function',
}

const dispatchId = 'edcd9b3e-6d52-44ac-baa5-d45614e25699'
const electronId = 42

const electronDetail = {
  ended_at: '2022-08-09T11:49:26',
  id: 43,
  name: 'identity',
  node_id: 14,
  parent_lattice_id: 2,
  runtime: 0,
  started_at: '2022-08-09T11:49:26',
  status: 'COMPLETED',
  storage_path:
    '/home/prasannavenkatesh/Desktop/workflows/results/edcd9b3e-6d52-44ac-baa5-d45614e25699/node_14',
  type: 'function',
}

describe('electronNode file Rendered', () => {
  test('renders inputsrc', async () => {
    reduxRender(
      <NodeDrawer
        node={node}
        dispatchId={dispatchId}
        electronId={electronId}
        electronDetailIsFetching={true}
        electronDetailStatus={electronDetail.status}
        electronDetail={electronDetail}
      />
    )
    const linkElement = screen.getByTestId('nodeDrawer')
    expect(linkElement).toBeInTheDocument()
  })

  test('renders electronNode122', async () => {
    reduxRender(
      <NodeDrawer
        node={node}
        dispatchId={dispatchId}
        electronId={electronId}
        electronDetailIsFetching={false}
      />
    )
    const linkElement = screen.getByTestId('nodeDrawer')
    expect(linkElement).toBeInTheDocument()
  })

  test('renders electronNode', async () => {
    reduxRender(<NodeDrawer />)
    const linkElement = screen.getByTestId('nodeDrawer')
    expect(linkElement).toBeInTheDocument()
  })

  test('renders Node drawer for handleclose function', async () => {
    reduxRender(<NodeDrawer node={node} />)
    const linkElement = screen.getByTestId('node__dra_close')
    fireEvent.click(screen.getByTestId('CloseIcon'))
    expect(linkElement).toBeInTheDocument()
  })
<<<<<<< HEAD

  test('renders Node drawer for node box function', async () => {
    reduxRender(
      <NodeDrawer
        electronDetailIsFetching={false}
        node={node}
        electronDetail={electronDetail}
      />
    )
    const linkElement = screen.getByTestId('node__box_skl')
    expect(linkElement).toBeInTheDocument()
  })

  test('renders Node drawer for checking runtime function', async () => {
    const electronDetail = {
      ended_at: '2022-08-09T11:49:26',
      id: 43,
      name: 'identity',
      node_id: 14,
      parent_lattice_id: 2,
      runtime: 0,
      started_at: '2022-08-09T11:49:26',
      status: 'RUNNING',
      storage_path:
        '/home/prasannavenkatesh/Desktop/workflows/results/edcd9b3e-6d52-44ac-baa5-d45614e25699/node_14',
      type: 'function',
    }
    reduxRender(
      <NodeDrawer
        electronDetailIsFetching={false}
        node={node}
        electronDetail={electronDetail}
      />
    )
    const linkElement = screen.getByTestId('node__box_skl')
    expect(linkElement).toBeInTheDocument()
  })

  test('renders with initalState values', async () => {
    mockRender(<NodeDrawer node={node} />)
    const linkElement = screen.getByTestId('node__desc_skl')
    expect(linkElement).toBeInTheDocument()
    const linkElementrunskeleton = screen.getByTestId('node__run_skeleton')
    expect(linkElementrunskeleton).toBeInTheDocument()
  })
=======
>>>>>>> f1df14d5
})<|MERGE_RESOLUTION|>--- conflicted
+++ resolved
@@ -176,52 +176,4 @@
     fireEvent.click(screen.getByTestId('CloseIcon'))
     expect(linkElement).toBeInTheDocument()
   })
-<<<<<<< HEAD
-
-  test('renders Node drawer for node box function', async () => {
-    reduxRender(
-      <NodeDrawer
-        electronDetailIsFetching={false}
-        node={node}
-        electronDetail={electronDetail}
-      />
-    )
-    const linkElement = screen.getByTestId('node__box_skl')
-    expect(linkElement).toBeInTheDocument()
-  })
-
-  test('renders Node drawer for checking runtime function', async () => {
-    const electronDetail = {
-      ended_at: '2022-08-09T11:49:26',
-      id: 43,
-      name: 'identity',
-      node_id: 14,
-      parent_lattice_id: 2,
-      runtime: 0,
-      started_at: '2022-08-09T11:49:26',
-      status: 'RUNNING',
-      storage_path:
-        '/home/prasannavenkatesh/Desktop/workflows/results/edcd9b3e-6d52-44ac-baa5-d45614e25699/node_14',
-      type: 'function',
-    }
-    reduxRender(
-      <NodeDrawer
-        electronDetailIsFetching={false}
-        node={node}
-        electronDetail={electronDetail}
-      />
-    )
-    const linkElement = screen.getByTestId('node__box_skl')
-    expect(linkElement).toBeInTheDocument()
-  })
-
-  test('renders with initalState values', async () => {
-    mockRender(<NodeDrawer node={node} />)
-    const linkElement = screen.getByTestId('node__desc_skl')
-    expect(linkElement).toBeInTheDocument()
-    const linkElementrunskeleton = screen.getByTestId('node__run_skeleton')
-    expect(linkElementrunskeleton).toBeInTheDocument()
-  })
-=======
->>>>>>> f1df14d5
 })