/**
 * Copyright 2021 Agnostiq Inc.
 *
 * This file is part of Covalent.
 *
 * Licensed under the GNU Affero General Public License 3.0 (the "License").
 * A copy of the License may be obtained with this software package or at
 *
 *      https://www.gnu.org/licenses/agpl-3.0.en.html
 *
 * Use of this file is prohibited except in compliance with the License. Any
 * modifications or derivative works of this file must retain this copyright
 * notice, and modified files must contain a notice indicating that they have
 * been altered from the originals.
 *
 * Covalent is distributed in the hope that it will be useful, but WITHOUT
 * ANY WARRANTY; without even the implied warranty of MERCHANTABILITY or
 * FITNESS FOR A PARTICULAR PURPOSE. See the License for more details.
 *
 * Relief from the License may be granted by purchasing a commercial license.
 */

import React, { useState } from 'react'
import {
  Drawer,
  List,
  ListItemButton,
  Tooltip,
  SvgIcon,
  Grid,
  Toolbar,
  Typography,
  Snackbar,
} from '@mui/material'
import { ReactComponent as Logo } from '../../assets/covalent-logo.svg'
import { ReactComponent as DispatchList } from '../../assets/dashboard.svg'
import { ReactComponent as DispatchPreview } from '../../assets/license.svg'
import { ReactComponent as NavSettings } from '../../assets/SettingsIcon.svg'
import { ReactComponent as Logs } from '../../assets/logs.svg'
<<<<<<< HEAD
=======

>>>>>>> 72fcf65f
import { ReactComponent as ExitNewIcon } from '../../assets/exit.svg'
import { ReactComponent as closeIcon } from '../../assets/close.svg'
import { useMatch } from 'react-router-dom'
import { useDispatch, useSelector } from 'react-redux'
import { useNavigate } from 'react-router-dom'
import DialogBox from '../../components/settings/DialogBox'
<<<<<<< HEAD
=======
import { updateSettings } from '../../redux/settingsSlice'
>>>>>>> 72fcf65f
import { toggleLatticeDrawer } from '../../redux/popupSlice'

export const navDrawerWidth = 60

const NavDrawer = () => {
  return (
    <Drawer
      data-testid="navDrawer"
      variant="permanent"
      anchor="left"
      className="side-drawernav"
      sx={{
        width: navDrawerWidth,
        flexShrink: 0,
        '& .MuiDrawer-paper': {
          width: navDrawerWidth,
          boxSizing: 'border-box',
          border: 'none',
          backgroundColor: 'background.default',
        },
      }}
    >
      <List>
        <LinkButton title="Logo" path="/" icon={Logo} />

        <LinkButton
          title="Dispatch list"
          path="/"
          icon={DispatchList}
          paddingTop="5px"
          paddingLeft="3px"
          paddingRight="0px"
          paddingBottom="0px"
          position="fixed"
          bottom="68%"
        />

        <LinkButton
          title="Lattice draw preview"
          path="/preview"
          icon={DispatchPreview}
          paddingTop="5px"
          paddingLeft="3px"
          paddingRight="0px"
          paddingBottom="0px"
          position="fixed"
          bottom="60%"
        />

        <LinkButton
          title="Settings"
          path="/settings"
          icon={NavSettings}
          position="fixed"
          bottom={55}
          paddingTop="3px"
          paddingLeft="2px"
          paddingRight="3px"
          paddingBottom="6px"
        />
        <Grid>
          <LinkButton
            title="Logs"
            path="/logs"
            icon={Logs}
            paddingTop="8px"
            paddingLeft="5px"
            paddingRight="0px"
            paddingBottom="0px"
            position="fixed"
            bottom={0}
          />
        </Grid>
      </List>
    </Drawer>
  )
}

const DialogToolbar = ({
  openDialogBox,
  setOpenDialogBox,
  onClickHand,
  handleClose,
  handlePopClose,
}) => {
  return (
    <Toolbar disableGutters sx={{ mb: 1 }}>
      <Typography
        sx={{
          display: 'flex',
          alignItems: 'center',
          justifyContent: 'center',
        }}
      ></Typography>
      <DialogBox
        openDialogBox={openDialogBox}
        setOpenDialogBox={setOpenDialogBox}
        handler={onClickHand}
        handleClose={handleClose}
        title="Leave settings?"
        message="You have unsaved changes. How do you want to proceed"
        icon={ExitNewIcon}
        handlePopClose={handlePopClose}
      />
    </Toolbar>
  )
}

const LinkButton = ({
  title,
  icon,
  path,
  margintop,
  paddingRight,
  paddingBottom,
  paddingTop,
  paddingLeft,
  position,
  bottom,
}) => {
  const dispatch = useDispatch()
  const selected = useMatch(path)
  const dRes = useSelector((state) => state.dataRes.popupData)
  const [popupShow, setPopupShow] = useState(false)
  const [openSnackbar, setOpenSnackbar] = useState(false)
  const [snackbarMessage, setSnackbarMessage] = useState(null)
  let navigate = useNavigate()

  const menuClick = (path) => {
    if (dRes === null) {
      navigate(path)
    } else if (dRes.isChanged === true) {
      if (path === '/settings') {
        setPopupShow(false)
      }
      else {
        setPopupShow(true)
      }
    } else {
      navigate(path)
    }
  }

<<<<<<< HEAD
=======
  const popHandleSubmit = (event) => {
    const updateData = {
      [dRes.mainKey]: {
        [dRes.nodeName]: dRes.data,
      },
    }
    dispatch(updateSettings(updateData)).then((action) => {
      if (action.type === updateSettings.fulfilled.type) {
        setOpenSnackbar(true)
        setSnackbarMessage('Settings updated successfully')
        setPopupShow(false)
        const settingObj = {
          isChanged: false,
        }
        dispatch(toggleLatticeDrawer(settingObj))
        navigate(path)
      } else if (action.type === updateSettings.rejected.type) {
        setOpenSnackbar(true)
        setSnackbarMessage(
          'Something went wrong and could not update settings!'
        )
        setPopupShow(false)
        const settingObj = {
          isChanged: false,
        }
        dispatch(toggleLatticeDrawer(settingObj))
      }
    })
  }

>>>>>>> 72fcf65f
  const handleClose = (event) => {
    setPopupShow(false)
  }

<<<<<<< HEAD
  const handlePopClose = (save) => {
    navigate(path)
    const settingObj = {
      isChanged: false,
    }
    if(save) {
      setOpenSnackbar(true);
      setSnackbarMessage('Settings Updated Successfully')
    }
    dispatch(toggleLatticeDrawer(settingObj))
=======
  const handlePopClose = () => {
    setPopupShow(false)
    const settingObj = {
      isChanged: false,
    }
    dispatch(toggleLatticeDrawer(settingObj))
    navigate(path)
>>>>>>> 72fcf65f
  }

  return (
    <>
      {popupShow && (
        <DialogToolbar
          openDialogBox={popupShow}
          setOpenDialogBox={popupShow}
<<<<<<< HEAD
          onClickHand={()=>handlePopClose(true)}
          handleClose={handleClose}
          handlePopClose={()=>handlePopClose(false)}
=======
          onClickHand={popHandleSubmit}
          handleClose={handleClose}
          handlePopClose={handlePopClose}
>>>>>>> 72fcf65f
        />
      )}
      <Snackbar
        open={openSnackbar}
        autoHideDuration={3000}
        message={snackbarMessage}
        onClose={() => setOpenSnackbar(false)}
        action={
          <SvgIcon
            sx={{
              mt: 2,
              zIndex: 2,
              cursor: 'pointer',
            }}
            component={closeIcon}
            onClick={() => setOpenSnackbar(false)}
          />
        }
      />
      {title === 'Logo' ? (
        <ListItemButton
          sx={{ position: 'fixed', top: 5 }}
          onClick={() => menuClick(path)}
        >
          <Logo data-testid="covalentLogo" style={{ width: '30px' }} />
        </ListItemButton>
      ) : (
        <Tooltip
          title={title}
          placement="right"
          arrow
          enterDelay={500}
          enterNextDelay={750}
        >
          <ListItemButton
            disableRipple
            sx={{
              textAlign: 'left',
              position: position,
              left: -10,
              bottom: bottom,
              marginTop: margintop ? margintop : '0px',
              '&:hover': {
                background: (theme) => theme.palette.background.default,
              },
            }}
            onClick={() => menuClick(path)}
            // component={Link}
            // to={path}
            selected={!!selected}
          >
            {!!selected ? (
              <SvgIcon
                sx={{
                  mx: 0.5,
                  border: '1px solid #998AFF',
                  width: '30px',
                  height: '30px',
                  paddingTop: paddingTop,
                  paddingRight: paddingRight,
                  paddingLeft: paddingLeft,
                  paddingBottom: paddingBottom,
                  borderRadius: '6px',
                  my: 2,
                }}
                component={icon}
              />
            ) : (
              <SvgIcon
                sx={{
                  mx: 'auto',
                  my: 2,
                  marginLeft: '4px',
                  border: '1px solid',
                  borderColor: (theme) => theme.palette.background.default,
                  width: '30px',
                  height: '30px',
                  paddingTop: paddingTop,
                  paddingRight: paddingRight,
                  paddingLeft: paddingLeft,
                  paddingBottom: paddingBottom,
                  borderRadius: '6px',

                  '&:hover': {
                    border: '1px solid #998AFF',
                    my: 2,
                  },
                }}
                component={icon}
              />
            )}
          </ListItemButton>
        </Tooltip>
      )}
    </>
  )
}
export default NavDrawer<|MERGE_RESOLUTION|>--- conflicted
+++ resolved
@@ -37,20 +37,13 @@
 import { ReactComponent as DispatchPreview } from '../../assets/license.svg'
 import { ReactComponent as NavSettings } from '../../assets/SettingsIcon.svg'
 import { ReactComponent as Logs } from '../../assets/logs.svg'
-<<<<<<< HEAD
-=======
-
->>>>>>> 72fcf65f
 import { ReactComponent as ExitNewIcon } from '../../assets/exit.svg'
 import { ReactComponent as closeIcon } from '../../assets/close.svg'
 import { useMatch } from 'react-router-dom'
 import { useDispatch, useSelector } from 'react-redux'
 import { useNavigate } from 'react-router-dom'
 import DialogBox from '../../components/settings/DialogBox'
-<<<<<<< HEAD
-=======
 import { updateSettings } from '../../redux/settingsSlice'
->>>>>>> 72fcf65f
 import { toggleLatticeDrawer } from '../../redux/popupSlice'
 
 export const navDrawerWidth = 60
@@ -194,44 +187,10 @@
     }
   }
 
-<<<<<<< HEAD
-=======
-  const popHandleSubmit = (event) => {
-    const updateData = {
-      [dRes.mainKey]: {
-        [dRes.nodeName]: dRes.data,
-      },
-    }
-    dispatch(updateSettings(updateData)).then((action) => {
-      if (action.type === updateSettings.fulfilled.type) {
-        setOpenSnackbar(true)
-        setSnackbarMessage('Settings updated successfully')
-        setPopupShow(false)
-        const settingObj = {
-          isChanged: false,
-        }
-        dispatch(toggleLatticeDrawer(settingObj))
-        navigate(path)
-      } else if (action.type === updateSettings.rejected.type) {
-        setOpenSnackbar(true)
-        setSnackbarMessage(
-          'Something went wrong and could not update settings!'
-        )
-        setPopupShow(false)
-        const settingObj = {
-          isChanged: false,
-        }
-        dispatch(toggleLatticeDrawer(settingObj))
-      }
-    })
-  }
-
->>>>>>> 72fcf65f
   const handleClose = (event) => {
     setPopupShow(false)
   }
 
-<<<<<<< HEAD
   const handlePopClose = (save) => {
     navigate(path)
     const settingObj = {
@@ -242,15 +201,6 @@
       setSnackbarMessage('Settings Updated Successfully')
     }
     dispatch(toggleLatticeDrawer(settingObj))
-=======
-  const handlePopClose = () => {
-    setPopupShow(false)
-    const settingObj = {
-      isChanged: false,
-    }
-    dispatch(toggleLatticeDrawer(settingObj))
-    navigate(path)
->>>>>>> 72fcf65f
   }
 
   return (
@@ -259,15 +209,9 @@
         <DialogToolbar
           openDialogBox={popupShow}
           setOpenDialogBox={popupShow}
-<<<<<<< HEAD
           onClickHand={()=>handlePopClose(true)}
           handleClose={handleClose}
           handlePopClose={()=>handlePopClose(false)}
-=======
-          onClickHand={popHandleSubmit}
-          handleClose={handleClose}
-          handlePopClose={handlePopClose}
->>>>>>> 72fcf65f
         />
       )}
       <Snackbar
