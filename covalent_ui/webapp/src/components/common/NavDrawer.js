/**
 * Copyright 2021 Agnostiq Inc.
 *
 * This file is part of Covalent.
 *
 * Licensed under the GNU Affero General Public License 3.0 (the "License").
 * A copy of the License may be obtained with this software package or at
 *
 *      https://www.gnu.org/licenses/agpl-3.0.en.html
 *
 * Use of this file is prohibited except in compliance with the License. Any
 * modifications or derivative works of this file must retain this copyright
 * notice, and modified files must contain a notice indicating that they have
 * been altered from the originals.
 *
 * Covalent is distributed in the hope that it will be useful, but WITHOUT
 * ANY WARRANTY; without even the implied warranty of MERCHANTABILITY or
 * FITNESS FOR A PARTICULAR PURPOSE. See the License for more details.
 *
 * Relief from the License may be granted by purchasing a commercial license.
 */

import React, { useState } from 'react'
import {
  Drawer,
  List,
  ListItemButton,
  Tooltip,
  SvgIcon,
  Grid,
  Toolbar,
  Typography,
  Snackbar,
} from '@mui/material'
import { ReactComponent as Logo } from '../../assets/covalent-logo.svg'
import { ReactComponent as DispatchList } from '../../assets/dashboard.svg'
import { ReactComponent as DispatchPreview } from '../../assets/license.svg'
<<<<<<< HEAD
import { ReactComponent as UITerminal } from '../../assets/terminal.svg'
=======
import { ReactComponent as NavSettings } from '../../assets/SettingsIcon.svg'
import { ReactComponent as Logs } from '../../assets/logs.svg'

import { ReactComponent as ExitNewIcon } from '../../assets/exit.svg'
import { ReactComponent as closeIcon } from '../../assets/close.svg'
>>>>>>> 79952e6e
import { useMatch } from 'react-router-dom'
import { useDispatch, useSelector } from 'react-redux'
import { useNavigate } from 'react-router-dom'
import DialogBox from '../../components/settings/DialogBox'
import { updateSettings } from '../../redux/settingsSlice'
import { toggleLatticeDrawer } from '../../redux/popupSlice'

export const navDrawerWidth = 60

const NavDrawer = () => {
  return (
    <Drawer
      data-testid="navDrawer"
      variant="permanent"
      anchor="left"
      className="side-drawernav"
      sx={{
        width: navDrawerWidth,
        flexShrink: 0,
        '& .MuiDrawer-paper': {
          width: navDrawerWidth,
          boxSizing: 'border-box',
          border: 'none',
          backgroundColor: 'background.default',
        },
      }}
    >
      <List>
        <LinkButton title="Logo" path="/" icon={Logo} />

        <LinkButton
          title="Dispatch list"
          path="/"
          icon={DispatchList}
          paddingTop="5px"
          paddingLeft="3px"
          paddingRight="0px"
          paddingBottom="0px"
          position="fixed"
          bottom="68%"
        />

        <LinkButton
          title="Lattice draw preview"
          path="/preview"
          icon={DispatchPreview}
          paddingTop="5px"
          paddingLeft="3px"
          paddingRight="0px"
          paddingBottom="0px"
          position="fixed"
          bottom="60%"
        />

        <LinkButton
          title="Settings"
          path="/settings"
          icon={NavSettings}
          position="fixed"
          bottom={55}
          paddingTop="3px"
          paddingLeft="2px"
          paddingRight="3px"
          paddingBottom="6px"
        />
<<<<<<< HEAD
        <LinkButton
          title="Terminal"
          path="/terminal"
          icon={UITerminal}
        />
=======
        <Grid>
          <LinkButton
            title="Logs"
            path="/logs"
            icon={Logs}
            paddingTop="8px"
            paddingLeft="5px"
            paddingRight="0px"
            paddingBottom="0px"
            position="fixed"
            bottom={0}
          />
        </Grid>
>>>>>>> 79952e6e
      </List>
    </Drawer>
  )
}

const DialogToolbar = ({
  openDialogBox,
  setOpenDialogBox,
  onClickHand,
  handleClose,
  handlePopClose,
}) => {
  return (
    <Toolbar disableGutters sx={{ mb: 1 }}>
      <Typography
        sx={{
          display: 'flex',
          alignItems: 'center',
          justifyContent: 'center',
        }}
      ></Typography>
      <DialogBox
        openDialogBox={openDialogBox}
        setOpenDialogBox={setOpenDialogBox}
        handler={onClickHand}
        handleClose={handleClose}
        title="Leave settings?"
        message="You have unsaved changes. How do you want to proceed"
        icon={ExitNewIcon}
        handlePopClose={handlePopClose}
      />
    </Toolbar>
  )
}

const LinkButton = ({
  title,
  icon,
  path,
  margintop,
  paddingRight,
  paddingBottom,
  paddingTop,
  paddingLeft,
  position,
  bottom,
}) => {
  const dispatch = useDispatch()
  const selected = useMatch(path)
  const dRes = useSelector((state) => state.dataRes.popupData)
  const [popupShow, setPopupShow] = useState(false)
  const [openSnackbar, setOpenSnackbar] = useState(false)
  const [snackbarMessage, setSnackbarMessage] = useState(null)
  let navigate = useNavigate()

  const menuClick = (path) => {
    if (dRes === null) {
      navigate(path)
    } else if (dRes.isChanged === true) {
      if (path === '/settings') {
        setPopupShow(false)
      }
      else {
        setPopupShow(true)
      }
    } else {
      navigate(path)
    }
  }

  const popHandleSubmit = (event) => {
    const updateData = {
      [dRes.mainKey]: {
        [dRes.nodeName]: dRes.data,
      },
    }
    dispatch(updateSettings(updateData)).then((action) => {
      if (action.type === updateSettings.fulfilled.type) {
        setOpenSnackbar(true)
        setSnackbarMessage('Settings updated successfully')
        setPopupShow(false)
        const settingObj = {
          isChanged: false,
        }
        dispatch(toggleLatticeDrawer(settingObj))
        navigate(path)
      } else if (action.type === updateSettings.rejected.type) {
        setOpenSnackbar(true)
        setSnackbarMessage(
          'Something went wrong and could not update settings!'
        )
        setPopupShow(false)
        const settingObj = {
          isChanged: false,
        }
        dispatch(toggleLatticeDrawer(settingObj))
      }
    })
  }

  const handleClose = (event) => {
    setPopupShow(false)
  }

  const handlePopClose = () => {
    setPopupShow(false)
    const settingObj = {
      isChanged: false,
    }
    dispatch(toggleLatticeDrawer(settingObj))
    navigate(path)
  }

  return (
    <>
      {popupShow && (
        <DialogToolbar
          openDialogBox={popupShow}
          setOpenDialogBox={popupShow}
          onClickHand={popHandleSubmit}
          handleClose={handleClose}
          handlePopClose={handlePopClose}
        />
      )}
      <Snackbar
        open={openSnackbar}
        autoHideDuration={3000}
        message={snackbarMessage}
        onClose={() => setOpenSnackbar(false)}
        action={
          <SvgIcon
            sx={{
              mt: 2,
              zIndex: 2,
              cursor: 'pointer',
            }}
            component={closeIcon}
            onClick={() => setOpenSnackbar(false)}
          />
        }
      />
      {title === 'Logo' ? (
        <ListItemButton
          sx={{ position: 'fixed', top: 5 }}
          onClick={() => menuClick(path)}
        >
          <Logo data-testid="covalentLogo" style={{ width: '30px' }} />
        </ListItemButton>
      ) : (
        <Tooltip
          title={title}
          placement="right"
          arrow
          enterDelay={500}
          enterNextDelay={750}
        >
          <ListItemButton
            disableRipple
            sx={{
              textAlign: 'left',
              position: position,
              left: -10,
              bottom: bottom,
              marginTop: margintop ? margintop : '0px',
              '&:hover': {
                background: (theme) => theme.palette.background.default,
              },
            }}
            onClick={() => menuClick(path)}
            // component={Link}
            // to={path}
            selected={!!selected}
          >
            {!!selected ? (
              <SvgIcon
                sx={{
                  mx: 0.5,
                  border: '1px solid #998AFF',
                  width: '30px',
                  height: '30px',
                  paddingTop: paddingTop,
                  paddingRight: paddingRight,
                  paddingLeft: paddingLeft,
                  paddingBottom: paddingBottom,
                  borderRadius: '6px',
                  my: 2,
                }}
                component={icon}
              />
            ) : (
              <SvgIcon
                sx={{
                  mx: 'auto',
                  my: 2,
                  marginLeft: '4px',
                  border: '1px solid',
                  borderColor: (theme) => theme.palette.background.default,
                  width: '30px',
                  height: '30px',
                  paddingTop: paddingTop,
                  paddingRight: paddingRight,
                  paddingLeft: paddingLeft,
                  paddingBottom: paddingBottom,
                  borderRadius: '6px',

                  '&:hover': {
                    border: '1px solid #998AFF',
                    my: 2,
                  },
                }}
                component={icon}
              />
            )}
          </ListItemButton>
        </Tooltip>
      )}
    </>
  )
}
export default NavDrawer<|MERGE_RESOLUTION|>--- conflicted
+++ resolved
@@ -35,15 +35,12 @@
 import { ReactComponent as Logo } from '../../assets/covalent-logo.svg'
 import { ReactComponent as DispatchList } from '../../assets/dashboard.svg'
 import { ReactComponent as DispatchPreview } from '../../assets/license.svg'
-<<<<<<< HEAD
 import { ReactComponent as UITerminal } from '../../assets/terminal.svg'
-=======
 import { ReactComponent as NavSettings } from '../../assets/SettingsIcon.svg'
 import { ReactComponent as Logs } from '../../assets/logs.svg'
 
 import { ReactComponent as ExitNewIcon } from '../../assets/exit.svg'
 import { ReactComponent as closeIcon } from '../../assets/close.svg'
->>>>>>> 79952e6e
 import { useMatch } from 'react-router-dom'
 import { useDispatch, useSelector } from 'react-redux'
 import { useNavigate } from 'react-router-dom'
@@ -109,13 +106,6 @@
           paddingRight="3px"
           paddingBottom="6px"
         />
-<<<<<<< HEAD
-        <LinkButton
-          title="Terminal"
-          path="/terminal"
-          icon={UITerminal}
-        />
-=======
         <Grid>
           <LinkButton
             title="Logs"
@@ -129,7 +119,19 @@
             bottom={0}
           />
         </Grid>
->>>>>>> 79952e6e
+        <Grid>
+          <LinkButton
+            title="Logs"
+            path="/terminal"
+            icon={UITerminal}
+            paddingTop="8px"
+            paddingLeft="5px"
+            paddingRight="0px"
+            paddingBottom="0px"
+            position="fixed"
+            bottom={0}
+          />
+        </Grid>
       </List>
     </Drawer>
   )
