--- conflicted
+++ resolved
@@ -34,12 +34,9 @@
 import { ReactComponent as Logo } from '../../assets/covalent-logo.svg'
 import { ReactComponent as DispatchList } from '../../assets/dashboard.svg'
 import { ReactComponent as DispatchPreview } from '../../assets/license.svg'
-<<<<<<< HEAD
 import { ReactComponent as NavSettings } from '../../assets/SettingsIcon.svg'
-=======
 import { ReactComponent as Logs } from '../../assets/logs.svg'
 
->>>>>>> 8ee9453d
 import { useMatch } from 'react-router-dom'
 import ListItemIcon from '@mui/material/ListItemIcon'
 
@@ -74,9 +71,6 @@
           <Logo data-testid="covalentLogo" style={{ margin: 'auto' }} />
         </ListItemButton>
 
-<<<<<<< HEAD
-        <LinkButton title="Dispatch list" path="/" icon={DispatchList} />
-=======
         <LinkButton
           title="Dispatch list"
           path="/"
@@ -85,7 +79,6 @@
           paddingTop={0.5}
           paddingLeft={0.5}
         />
->>>>>>> 8ee9453d
 
         <LinkButton
           title="Lattice draw preview"
@@ -94,10 +87,8 @@
           paddingTop={0.5}
           paddingLeft={0.5}
         />
-<<<<<<< HEAD
 
         <LinkButton title="Settings" path="/settings" icon={NavSettings} />
-=======
         <Grid>
           <LinkButton
             title="Logs"
@@ -108,7 +99,6 @@
             paddingLeft={0.8}
           />
         </Grid>
->>>>>>> 8ee9453d
       </List>
     </Drawer>
   )
@@ -152,12 +142,8 @@
               border: '1px solid #998AFF',
               width: '30px',
               height: '30px',
-<<<<<<< HEAD
-              padding: title === 'Settings' ? '4px 4px 4px 2px' : '5px 0px 0px 3px',
-=======
               paddingTop: paddingTop,
               paddingLeft: paddingLeft,
->>>>>>> 8ee9453d
               borderRadius: '6px',
               my: 2,
             }}
