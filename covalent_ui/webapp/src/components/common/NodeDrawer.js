--- conflicted
+++ resolved
@@ -254,35 +254,7 @@
           {electronInputResult && (<InputSection
             inputs={electronInputResult}
             data-testid="node__input_sec"
-<<<<<<< HEAD
-            sx={(theme) => ({ bgcolor: theme.palette.background.darkblackbg })}
-          />)}
-
-          {/* Result */}
-          {electronDetail.status === 'COMPLETED' && electronResultData && (
-            <>
-              <Heading>Result</Heading>
-              {electronResultDataIsFetching ? (
-                <Skeleton data-testid="node__result_skl" sx={{ height: '80px' }} />
-              ) : (
-                <Paper
-                  data-testid="node__paper"
-                  elevation={0}
-                  sx={(theme) => ({
-                    bgcolor: theme.palette.background.darkblackbg,
-                  })}
-                >
-                  <SyntaxHighlighter
-                    data-testid="node__syntax_light"
-                    language="python"
-                    src={electronResultData.data}
-                  />
-                </Paper>
-              )}
-            </>
-=======
             sx={(theme) => ({ bgcolor: theme.palette.background.darkblackbg, cursor: 'pointer' })}
-            isFetching={electronInputResultIsFetching}
           />)}
 
           {/* Result */}
@@ -293,7 +265,6 @@
               sx={(theme) => ({ bgcolor: theme.palette.background.darkblackbg, cursor: 'pointer' })}
               isFetching={electronResultDataIsFetching}
             />
->>>>>>> b18efd89
           )}
 
           {/* Executor */}
