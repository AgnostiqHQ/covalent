/**
 * Copyright 2021 Agnostiq Inc.
 *
 * This file is part of Covalent.
 *
 * Licensed under the GNU Affero General Public License 3.0 (the "License").
 * A copy of the License may be obtained with this software package or at
 *
 *      https://www.gnu.org/licenses/agpl-3.0.en.html
 *
 * Use of this file is prohibited except in compliance with the License. Any
 * modifications or derivative works of this file must retain this copyright
 * notice, and modified files must contain a notice indicating that they have
 * been altered from the originals.
 *
 * Covalent is distributed in the hope that it will be useful, but WITHOUT
 * ANY WARRANTY; without even the implied warranty of MERCHANTABILITY or
 * FITNESS FOR A PARTICULAR PURPOSE. See the License for more details.
 *
 * Relief from the License may be granted by purchasing a commercial license.
 */

import _ from 'lodash'
import React, { useEffect } from 'react'
import { Close } from '@mui/icons-material'
import { useStoreActions } from 'react-flow-renderer'
import { useDispatch, useSelector } from 'react-redux'
import {
  Box,
  Divider,
  Drawer,
  IconButton,
  Paper,
  Typography,
  Skeleton,
} from '@mui/material'
import { alpha } from '@mui/material/styles'

import {
  formatDate,
  statusColor,
  statusIcon,
  statusLabel,
} from '../../utils/misc'
import Runtime from '../dispatches/Runtime'
import SyntaxHighlighter from './SyntaxHighlighter'
import Heading from '../common/Heading'
import ErrorCard from './ErrorCard'
import InputSection from './InputSection'
import ResultSection from './ResultSection'
import ExecutorSection from './ExecutorSection'
import {
  electronDetails,
  electronResult,
  electronExecutor,
  electronFunctionString,
  electronError,
  electronInput
} from '../../redux/electronSlice'
import { isDemo } from '../../utils/demo/setup'

export const nodeDrawerWidth = 360

const NodeDrawer = ({ node,dispatchId }) => {
  const dispatch = useDispatch()
  const electronId = node !== undefined && node.id
  const electronDetail = useSelector(
    (state) => state.latticeResults.latticeResultsData[dispatchId].electron[electronId].electronDetails
  )
  const electronInputResult = useSelector(
    (state) => state.latticeResults.latticeResultsData[dispatchId].electron[electronId].electronInput
  )
  const electronResultData = useSelector(
    (state) => state.latticeResults.latticeResultsData[dispatchId].electron[electronId].electronResult
  )
  const electronExecutorResult = useSelector(
    (state) => state.latticeResults.latticeResultsData[dispatchId].electron[electronId].electronExecutor
  )
  const electronFunctionResult = useSelector(
    (state) => state.latticeResults.latticeResultsData[dispatchId].electron[electronId].electronFunctionString
  )
  const electronErrorData = useSelector(
    (state) => state.latticeResults.latticeResultsData[dispatchId].electron[electronId].electronError
  )
  const electronDetailIsFetching = useSelector(
    (state) => state.latticeResults.latticeResultsList.isFetching
  )
   const electronResultDataIsFetching = useSelector(
    (state) => state.latticeResults.latticeResultsList.isFetching
  )
  const electronExecutorResultIsFetching = useSelector(
    (state) => state.latticeResults.latticeResultsList.isFetching
  )
  const electronFunctionResultIsFetching = useSelector(
    (state) => state.latticeResults.latticeResultsList.isFetching
  )
  const callSocketApi = useSelector((state) => state.common.callSocketApi)

  useEffect(() => {
    if (!!node && !isDemo) {
      dispatch(electronDetails({ electronId, dispatchId }))
      dispatch(electronInput({ dispatchId , electronId, params: 'inputs' }))
      dispatch(electronResult({ dispatchId, electronId, params: 'result' }))
      dispatch(
        electronExecutor({ dispatchId, electronId, params: 'executor' })
      )
      dispatch(
        electronFunctionString({
          dispatchId,
          electronId,
          params: 'function_string',
        })
      )
      dispatch(electronError({ dispatchId, electronId, params: 'error' }))
    }
    // eslint-disable-next-line react-hooks/exhaustive-deps
  }, [node, callSocketApi])

  const setSelectedElements = useStoreActions(
    (actions) => actions.setSelectedElements
  )

  const handleClose = () => {
    setSelectedElements([])
  }

  const hasStarted = !!_.get(electronDetail, 'started_at')
  const hasEnded = !!_.get(electronDetail, 'ended_at')

  return (
    <Drawer
      sx={(theme) => ({
        width: nodeDrawerWidth,
        '& .MuiDrawer-paper': {
          width: nodeDrawerWidth,
          boxSizing: 'border-box',
          border: 'none',
          p: 3,
          marginRight: '10px',
          marginTop: '22px',
          height: '95vh',
          bgcolor: alpha(theme.palette.background.default),
          boxShadow: '0px 16px 50px rgba(0, 0, 0, 0.9)',
          backdropFilter: 'blur(8px)',
          borderRadius: '16px',
        },
      })}
      anchor="right"
      variant="persistent"
      open={!!node}
      onClose={handleClose}
      data-testid="nodeDrawer"
    >
      {!!node && (
        <>
          <Box
            sx={{
              display: 'flex',
              justifyContent: 'space-between',
              alignItems: 'center',
              mb: 2,
            }}
          >
            {electronDetailIsFetching ? (
              <Skeleton data-testid="node__box_skl" width={150} />
            ) : (
              <Typography sx={{ color: '#A5A6F6', overflowWrap: 'anywhere' }}>
                {electronDetail?.name}
              </Typography>
            )}

            <Box data-testid="node__dra_close">
              <IconButton onClick={handleClose}>
                <Close />
              </IconButton>
            </Box>
          </Box>

          {/* Status */}
          {electronDetail?.status && (
            <>
              <Heading>Status</Heading>
              {electronDetailIsFetching ? (
                <Skeleton data-testid="node__status_skl" width={150} />
              ) : (
                <Box
                  sx={{
                    mt: 1,
                    mb: 2,
                    color: statusColor(electronDetail?.status),
                    display: 'flex',
                    alignItems: 'center',
                  }}
                >
                  {statusIcon(electronDetail?.status)}
                  &nbsp;
                  {statusLabel(electronDetail?.status)}
                </Box>
              )}
            </>
          )}

          {electronErrorData && <ErrorCard error={electronErrorData.data} />}

          {/* Description */}
          {electronDetail?.description &&
            (electronDetailIsFetching ? (
              <Skeleton data-testid="node__desc_skl" />
            ) : (
              <>
                <Heading>Description</Heading>
                <Typography fontSize="body2.fontSize" color="text.tertiary">
                  {electronDetail?.description}
                </Typography>
              </>
            ))}

          {/* Start/end times */}

          {hasStarted && (
            <>
              <Heading>Started{hasEnded ? ' - Ended' : ''}</Heading>
              {electronDetailIsFetching ? (
                <Skeleton data-testid="node__start_time" />
              ) : (
                <Typography fontSize="body2.fontSize" color="text.tertiary">
                  {formatDate(electronDetail?.started_at)}
                  {hasEnded && ` - ${formatDate(electronDetail?.ended_at)}`}
                </Typography>
              )}
            </>
          )}

          {/* Runtime */}

          {electronDetail?.status && electronDetail?.status !== 'NEW_OBJECT' && (
            <>
              <Heading>Runtime</Heading>
              {electronDetailIsFetching ? (
                <Skeleton data-testid="node__run_skeleton" />
              ) : (
                <Runtime
                  sx={(theme) => ({
                    color: theme.palette.text.tertiary,
                    fontSize: 'body2.fontSize',
                  })}
                  startTime={electronDetail?.started_at}
                  endTime={electronDetail?.ended_at}
                />
              )
              }
            </>
          )}

          {/* Input */}
          {electronInputResult && (<InputSection
            inputs={electronInputResult}
            data-testid="node__input_sec"
            sx={(theme) => ({ bgcolor: theme.palette.background.darkblackbg, cursor: 'pointer' })}
<<<<<<< HEAD
          />)}

          {/* Result */}
          {electronDetail?.status === 'COMPLETED' && (
=======
            isFetching={electronInputResultIsFetching}
          />)}

          {/* Result */}
          {electronDetail.status === 'COMPLETED' && (
>>>>>>> 72fcf65f
            <ResultSection
              results={electronResultData}
              data-testid="node__result_sec"
              sx={(theme) => ({ bgcolor: theme.palette.background.darkblackbg, cursor: 'pointer' })}
              isFetching={electronResultDataIsFetching}
            />
          )}

          {/* Executor */}
          {electronExecutorResult && (
            <ExecutorSection
              metadata={electronExecutorResult}
              sx={(theme) => ({ bgcolor: theme.palette.background.darkblackbg })}
              isFetching={electronExecutorResultIsFetching}
            />
          )}

          <Divider sx={{ my: 2 }} />

          {/* Source */}

          {electronFunctionResultIsFetching ? (
            <Skeleton sx={{ height: '100px' }} />
          ) : (
            <>
              <Heading />
              <Paper
                elevation={0}
                sx={(theme) => ({
                  bgcolor: theme.palette.background.darkblackbg,
                })}
              >
                <SyntaxHighlighter src={electronFunctionResult?.data} />
              </Paper>
            </>
          )}
        </>
      )}
    </Drawer>
  )
}

export default NodeDrawer<|MERGE_RESOLUTION|>--- conflicted
+++ resolved
@@ -257,18 +257,11 @@
             inputs={electronInputResult}
             data-testid="node__input_sec"
             sx={(theme) => ({ bgcolor: theme.palette.background.darkblackbg, cursor: 'pointer' })}
-<<<<<<< HEAD
-          />)}
-
-          {/* Result */}
-          {electronDetail?.status === 'COMPLETED' && (
-=======
             isFetching={electronInputResultIsFetching}
           />)}
 
           {/* Result */}
           {electronDetail.status === 'COMPLETED' && (
->>>>>>> 72fcf65f
             <ResultSection
               results={electronResultData}
               data-testid="node__result_sec"
