--- conflicted
+++ resolved
@@ -152,16 +152,12 @@
                 <TableSortLabel
                   active={orderBy === header.id}
                   direction={orderBy === header.id ? order : 'asc'}
-<<<<<<< HEAD
                   onClick={createSortHandler(header.id)}
-=======
-                  onClick={() => onSort(header.id)}
                   sx={{
                     '.Mui-active': {
                       color: (theme) => theme.palette.text.secondary,
                     },
                   }}
->>>>>>> 72fcf65f
                 >
                   {header.label}
                 </TableSortLabel>
@@ -279,19 +275,8 @@
   // eslint-disable-next-line no-unused-vars
   const [snackbarMessage, setSnackbarMessage] = useState(null)
   const [disableDownload, setDisableDownload] = useState(false)
-<<<<<<< HEAD
   const [logFinalFile, setLogFinalFile] = useState('')
   const [copied, setCopied] = useState(false);
-=======
-  const [copied, setCopied] = useState(false)
-  // reset store values to initial state when moved to another page
-  useEffect(() => {
-    return () => {
-      dispatch(resetLogs())
-    }
-    // eslint-disable-next-line react-hooks/exhaustive-deps
-  }, [sortColumn, sortOrder, searchValue, page])
->>>>>>> 72fcf65f
 
   useEffect(() => {
     if (logFinalFile) {
@@ -304,37 +289,19 @@
       document.body.appendChild(link)
       link.click()
       document.body.removeChild(link)
-<<<<<<< HEAD
       setDisableDownload(false);
       setLogFinalFile('')
-=======
-      dispatch(resetLogs())
-      setDisableDownload(false)
->>>>>>> 72fcf65f
     }
     // eslint-disable-next-line react-hooks/exhaustive-deps
   }, [logFinalFile])
 
   const downloadLogFile = () => {
-<<<<<<< HEAD
     setLogFinalFile(`
     [2022-09-21 09:03:33,121] [INFO] 127.0.0.1:45294 - "POST /api/webhook HTTP/1.1" 200 emitting event "result-update" to all [/]
     [2022-09-21 09:07:20,178] [ERROR] 127.0.0.1:45888 - "GET /static/js/2.71f4b899.chunk.js HTTP/1.1" 200
     [2022-09-21 09:07:20,343] [CRITICAL] 127.0.0.1:45888 - "GET /socket.io/?EIO=4&transport=polling&t=ODVJJgL HTTP/1.1" 200
     [2022-09-21 09:07:20,485] [WARN] 127.0.0.1:45888 - "GET /api/v1/dispatches/list?count=10&offset=0&search=&sort_by=started_at&sort_direction=desc&status_filter=ALL HTTP/1.1" 200
     [2022-09-21 09:07:20,497] [WARNING] 127.0.0.1:45890 - "GET /api/v1/dispatches/overview HTTP/1.1" 200 `)
-=======
-    setDisableDownload(true)
-    dispatch(downloadCovalentLogFile()).then((action) => {
-      if (action.type === downloadCovalentLogFile.rejected.type) {
-        setOpenSnackbar(true)
-        setSnackbarMessage(
-          'Something went wrong and could not download the file!'
-        )
-        setDisableDownload(false)
-      }
-    })
->>>>>>> 72fcf65f
   }
 
   const logListViewInital = useSelector((state) => state.logs.logList)?.map((e) => {
@@ -519,57 +486,22 @@
 
                 <TableBody>
                   {logListView &&
-<<<<<<< HEAD
                     stableSort(logListView, getComparator(sortOrder, sortColumn)).map((result, index) => (
-=======
-                    logListView.map((result, index) => (
->>>>>>> 72fcf65f
                       <Tooltip
                         title={!copied ? 'Click to copy log message' : 'Copied'}
                         data-testid="log"
                         followCursor={true}
                       >
-<<<<<<< HEAD
                         <TableRow hover key={index} sx={{ height: '50px' }}
-=======
-                        <TableRow
->>>>>>> 72fcf65f
                           onClick={() => {
                             copy(result.message)
                             setCopied(true)
                             setTimeout(() => setCopied(false), 1200)
                           }}
-                          hover
-                          key={index}
                         >
                           <TableCell
                             sx={{
                               width: 180,
-<<<<<<< HEAD
-                              verticalAlign: 'center',
-                              fontFamily: (theme) => theme.typography.logsFont,
-                            }}
-                          >
-                            <Grid
-                              sx={{
-                                fontSize: '12px',
-                              }}
-                            >
-                              {formatLogTime(result.logDate)}
-                            </Grid>
-                            <Grid
-                              sx={{
-                                color: (theme) => theme.palette.text.tertiary,
-                                fontSize: '10px',
-                              }}
-                            >
-                              {formatLogDate(result.logDate)}
-                            </Grid>
-                          </TableCell>
-                          <TableCell
-                            style={{ width: 180, verticalAlign: 'top' }}
-                          >
-=======
                               verticalAlign: 'top',
                               fontFamily: (theme) => theme.typography.logsFont,
                             }}
@@ -593,7 +525,6 @@
                           <TableCell
                             style={{ width: 180, verticalAlign: 'top' }}
                           >
->>>>>>> 72fcf65f
                             <Box
                               sx={{
                                 display: 'flex',
