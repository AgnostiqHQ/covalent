--- conflicted
+++ resolved
@@ -275,22 +275,10 @@
   // eslint-disable-next-line no-unused-vars
   const [snackbarMessage, setSnackbarMessage] = useState(null)
   const [disableDownload, setDisableDownload] = useState(false)
-<<<<<<< HEAD
   const [logFinalFile, setLogFinalFile] = useState('')
   const [copied, setCopied] = useState(false);
   const logsRef = useRef([])
 
-=======
-  const [copied, setCopied] = useState(false)
-  const logsRef = useRef([])
-  // reset store values to initial state when moved to another page
-  useEffect(() => {
-    return () => {
-      dispatch(resetLogs())
-    }
-    // eslint-disable-next-line react-hooks/exhaustive-deps
-  }, [sortColumn, sortOrder, searchValue, page])
->>>>>>> 2aebe160
 
   useEffect(() => {
     if (logFinalFile) {
