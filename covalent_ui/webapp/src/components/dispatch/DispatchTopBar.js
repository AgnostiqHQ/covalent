/**
 * Copyright 2021 Agnostiq Inc.
 *
 * This file is part of Covalent.
 *
 * Licensed under the GNU Affero General Public License 3.0 (the "License").
 * A copy of the License may be obtained with this software package or at
 *
 *      https://www.gnu.org/licenses/agpl-3.0.en.html
 *
 * Use of this file is prohibited except in compliance with the License. Any
 * modifications or derivative works of this file must retain this copyright
 * notice, and modified files must contain a notice indicating that they have
 * been altered from the originals.
 *
 * Covalent is distributed in the hope that it will be useful, but WITHOUT
 * ANY WARRANTY; without even the implied warranty of MERCHANTABILITY or
 * FITNESS FOR A PARTICULAR PURPOSE. See the License for more details.
 *
 * Relief from the License may be granted by purchasing a commercial license.
 */

<<<<<<< HEAD
 import React from 'react'
 import { useSelector } from 'react-redux'
 import { Box, Typography, Skeleton } from '@mui/material'
 import { statusIcon, statusColor, statusLabel } from '../../utils/misc'
 
 const DispatchTopBar = () => {
   const drawerLatticeDetails = useSelector(
     (state) => state.latticeResults.latticeDetails
   )
   const drawerLatticeDetailsFetching = useSelector(
     (state) => state.latticeResults.latticeDetailsResults.isFetching
   )
 
   return (
     <>
     <div>
       <Box
       data-testid="topbar"
         sx={{
           position: 'absolute',
           top: 0,
           width: '100%',
           height: '55px',
           justifyContent: 'center',
           zIndex: 95,
           display: 'flex',
           alignItems: 'center',
           mt: 0,
           paddingLeft: '27%',
           ml: 0,
           backgroundColor: (theme) => theme.palette.background.default,
         }}
       >
         {/* status */}
         <Box>
           <LatticeStatusCard
             dispatchId={drawerLatticeDetails.dispatch_id}
             latDetails={drawerLatticeDetails}
             isFetching={drawerLatticeDetailsFetching}
           />
         </Box>
       </Box>
       </div>
     </>
   )
 }
 
 export default DispatchTopBar
 
 const LatticeStatusCard = ({ latDetails, isFetching }) => {
   return (
     <Box sx={{ my: 0, pt: 1 }} data-testid="topbarcard">
       <Box
         sx={{
           display: 'flex',
         }}
       >
         <Box
           sx={{
             borderRight: !isFetching ? '1px solid #303067' : 'none',
             height: '25px',
             display: 'flex',
             alignItems: 'center',
             pr: 4.4,
           }}
         >
           {isFetching ? (
             <Skeleton
               width={150}
               height={60}
               sx={{
                 alignItems: 'center',
                 py: 2,
                 mt: 4,
               }}
             />
           ) : (
             <Box
               sx={{
                 color: statusColor(latDetails.status),
                 display: 'flex',
                 fontSize: '1.125rem',
                 alignItems: 'center',
                 justifySelf: 'center',
               }}
             >
               {/* {statusIcon(latDetails.status)}
               &nbsp; */}
               {statusLabel(latDetails.status)}
             </Box>
           )}
         </Box>
 
         <Box sx={{ justifySelf: 'center' }}>
           {isFetching ? (
             <Skeleton
               width={150}
               height={60}
               sx={{
                 alignItems: 'center',
                 py: 2,
                 ml: 2,
               }}
             />
           ) : (
             <Box
               sx={{
                 display: 'flex',
                 alignItems: 'center',
                 pl: 4.4,
                 height: '25px',
               }}
             >
               {statusIcon(latDetails.status)}
               <Typography fontSize="body2.fontSize" sx={{ ml: 1 }}>
                 <Box
                   component="span"
                   sx={{
                     color:
                       latDetails.status !== 'COMPLETED'
                         ? statusColor(latDetails.status)
                         : '',
                   }}
                 >
                   {latDetails.total_electrons_completed}
                 </Box>
                 &nbsp;/ {latDetails.total_electrons}
               </Typography>
             </Box>
           )}
         </Box>
       </Box>
     </Box>
   )
 }
 
=======
import React from 'react'
import { useSelector } from 'react-redux'
import { Box, Typography, Skeleton } from '@mui/material'
import { statusIcon, statusColor, statusLabel } from '../../utils/misc'

const DispatchTopBar = () => {
  const drawerLatticeDetails = useSelector(
    (state) => state.latticeResults.latticeDetails
  )
  return (
    <>
      <Box
        sx={{
          position: 'absolute',
          top: 0,
          width: '100%',
          height: '55px',
          justifyContent: 'center',
          zIndex: 95,
          display: 'flex',
          alignItems: 'center',
          mt: 0,
          paddingLeft: '27%',
          ml: 0,
          backgroundColor: (theme) => theme.palette.background.default,
        }}
      >
        {/* status */}
        <Box>
          <LatticeStatusCard
            dispatchId={drawerLatticeDetails.dispatch_id}
            latDetails={drawerLatticeDetails}
            isFetching={!drawerLatticeDetails}
          />
        </Box>
      </Box>
    </>
  )
}

export default DispatchTopBar

const LatticeStatusCard = ({ latDetails, isFetching }) => {
  return (
    <Box sx={{ my: 0, pt: 1 }}>
      <Box
        sx={{
          display: 'flex',
        }}
      >
        <Box
          sx={{
            borderRight: !isFetching ? '1px solid #303067' : 'none',
            height: '25px',
            display: 'flex',
            alignItems: 'center',
            pr: 4.4,
          }}
        >
          {isFetching ? (
            <Skeleton
              width={150}
              height={60}
              sx={{
                alignItems: 'center',
                py: 2,
                mt: 4,
              }}
            />
          ) : (
            <Box
              sx={{
                color: statusColor(latDetails.status),
                display: 'flex',
                fontSize: '1.125rem',
                alignItems: 'center',
                justifySelf: 'center',
              }}
            >
              {/* {statusIcon(latDetails.status)}
              &nbsp; */}
              {statusLabel(latDetails.status)}
            </Box>
          )}
        </Box>

        <Box sx={{ justifySelf: 'center' }}>
          {isFetching ? (
            <Skeleton
              width={150}
              height={60}
              sx={{
                alignItems: 'center',
                py: 2,
                ml: 2,
              }}
            />
          ) : (
            <Box
              sx={{
                display: 'flex',
                alignItems: 'center',
                pl: 4.4,
                height: '25px',
              }}
            >
              {statusIcon(latDetails.status)}
              <Typography fontSize="body2.fontSize" sx={{ ml: 1 }}>
                <Box
                  component="span"
                  sx={{
                    color:
                      latDetails.status !== 'COMPLETED'
                        ? statusColor(latDetails.status)
                        : '',
                  }}
                >
                  {latDetails.total_electrons_completed}
                </Box>
                &nbsp;/ {latDetails.total_electrons}
              </Typography>
            </Box>
          )}
        </Box>
      </Box>
    </Box>
  )
}
>>>>>>> 4a684c64
<|MERGE_RESOLUTION|>--- conflicted
+++ resolved
@@ -20,144 +20,6 @@
  * Relief from the License may be granted by purchasing a commercial license.
  */
 
-<<<<<<< HEAD
- import React from 'react'
- import { useSelector } from 'react-redux'
- import { Box, Typography, Skeleton } from '@mui/material'
- import { statusIcon, statusColor, statusLabel } from '../../utils/misc'
- 
- const DispatchTopBar = () => {
-   const drawerLatticeDetails = useSelector(
-     (state) => state.latticeResults.latticeDetails
-   )
-   const drawerLatticeDetailsFetching = useSelector(
-     (state) => state.latticeResults.latticeDetailsResults.isFetching
-   )
- 
-   return (
-     <>
-     <div>
-       <Box
-       data-testid="topbar"
-         sx={{
-           position: 'absolute',
-           top: 0,
-           width: '100%',
-           height: '55px',
-           justifyContent: 'center',
-           zIndex: 95,
-           display: 'flex',
-           alignItems: 'center',
-           mt: 0,
-           paddingLeft: '27%',
-           ml: 0,
-           backgroundColor: (theme) => theme.palette.background.default,
-         }}
-       >
-         {/* status */}
-         <Box>
-           <LatticeStatusCard
-             dispatchId={drawerLatticeDetails.dispatch_id}
-             latDetails={drawerLatticeDetails}
-             isFetching={drawerLatticeDetailsFetching}
-           />
-         </Box>
-       </Box>
-       </div>
-     </>
-   )
- }
- 
- export default DispatchTopBar
- 
- const LatticeStatusCard = ({ latDetails, isFetching }) => {
-   return (
-     <Box sx={{ my: 0, pt: 1 }} data-testid="topbarcard">
-       <Box
-         sx={{
-           display: 'flex',
-         }}
-       >
-         <Box
-           sx={{
-             borderRight: !isFetching ? '1px solid #303067' : 'none',
-             height: '25px',
-             display: 'flex',
-             alignItems: 'center',
-             pr: 4.4,
-           }}
-         >
-           {isFetching ? (
-             <Skeleton
-               width={150}
-               height={60}
-               sx={{
-                 alignItems: 'center',
-                 py: 2,
-                 mt: 4,
-               }}
-             />
-           ) : (
-             <Box
-               sx={{
-                 color: statusColor(latDetails.status),
-                 display: 'flex',
-                 fontSize: '1.125rem',
-                 alignItems: 'center',
-                 justifySelf: 'center',
-               }}
-             >
-               {/* {statusIcon(latDetails.status)}
-               &nbsp; */}
-               {statusLabel(latDetails.status)}
-             </Box>
-           )}
-         </Box>
- 
-         <Box sx={{ justifySelf: 'center' }}>
-           {isFetching ? (
-             <Skeleton
-               width={150}
-               height={60}
-               sx={{
-                 alignItems: 'center',
-                 py: 2,
-                 ml: 2,
-               }}
-             />
-           ) : (
-             <Box
-               sx={{
-                 display: 'flex',
-                 alignItems: 'center',
-                 pl: 4.4,
-                 height: '25px',
-               }}
-             >
-               {statusIcon(latDetails.status)}
-               <Typography fontSize="body2.fontSize" sx={{ ml: 1 }}>
-                 <Box
-                   component="span"
-                   sx={{
-                     color:
-                       latDetails.status !== 'COMPLETED'
-                         ? statusColor(latDetails.status)
-                         : '',
-                   }}
-                 >
-                   {latDetails.total_electrons_completed}
-                 </Box>
-                 &nbsp;/ {latDetails.total_electrons}
-               </Typography>
-             </Box>
-           )}
-         </Box>
-       </Box>
-     </Box>
-   )
- }
- 
-=======
 import React from 'react'
 import { useSelector } from 'react-redux'
 import { Box, Typography, Skeleton } from '@mui/material'
@@ -170,6 +32,7 @@
   return (
     <>
       <Box
+      data-testid="topbar"
         sx={{
           position: 'absolute',
           top: 0,
@@ -285,5 +148,4 @@
       </Box>
     </Box>
   )
-}
->>>>>>> 4a684c64
+}