--- conflicted
+++ resolved
@@ -83,7 +83,6 @@
   dispatch,
 }) => {
   return (
-<<<<<<< HEAD
     <Box sx={{ my: 0, pt: 1 }} data-testid="topbarcard">
       <Box sx={{ position: 'absolute', left: 490 }}>
         {sublatticesDispatchId && (
@@ -115,9 +114,6 @@
           </Box>
         )}
       </Box>
-=======
-    <Box sx={{ my: 0, pt: '18px' }} data-testid="topbarcard">
->>>>>>> 72fcf65f
       <Box
         sx={{
           display: 'flex',
