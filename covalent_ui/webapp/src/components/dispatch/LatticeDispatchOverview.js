/**
 * Copyright 2021 Agnostiq Inc.
 *
 * This file is part of Covalent.
 *
 * Licensed under the GNU Affero General Public License 3.0 (the "License").
 * A copy of the License may be obtained with this software package or at
 *
 *      https://www.gnu.org/licenses/agpl-3.0.en.html
 *
 * Use of this file is prohibited except in compliance with the License. Any
 * modifications or derivative works of this file must retain this copyright
 * notice, and modified files must contain a notice indicating that they have
 * been altered from the originals.
 *
 * Covalent is distributed in the hope that it will be useful, but WITHOUT
 * ANY WARRANTY; without even the implied warranty of MERCHANTABILITY or
 * FITNESS FOR A PARTICULAR PURPOSE. See the License for more details.
 *
 * Relief from the License may be granted by purchasing a commercial license.
 */
import { Divider, Paper, Tooltip, Typography, Skeleton } from '@mui/material'
import { useSelector, useDispatch } from 'react-redux'
import React, { useEffect } from 'react'
import { formatDate, truncateMiddle } from '../../utils/misc'
import CopyButton from '../common/CopyButton'
import SyntaxHighlighter from '../common/SyntaxHighlighter'
import Heading from '../common/Heading'
import InputSection from '../common/InputSection'
import ExecutorSection from '../common/ExecutorSection'
import {
  latticeResults,
  latticeFunctionString,
  latticeInput,
  latticeExecutorDetail,
} from '../../redux/latticeSlice'
import Runtime from '../dispatches/Runtime'

const LatticeDispatchOverview = ({ dispatchId, latDetails, isFetching }) => {
  const result = latDetails
  const dispatch = useDispatch()
  const drawerInput = useSelector((state) => state.latticeResults.latticeInput)
  const drawerInputListFetching = useSelector(
    (state) => state.latticeResults.latticeInputList.isFetching
  )
  const drawerResult = useSelector(
    (state) => state.latticeResults.latticeResult
  )
  const drawerResultListFetching = useSelector(
    (state) => state.latticeResults.latticeResultsList.isFetching
  )
  const drawerFunctionString = useSelector(
    (state) => state.latticeResults.latticeFunctionString
  )
  const drawerFunctionStringListFetching = useSelector(
    (state) => state.latticeResults.latticeFunctionStringList.isFetching
  )
  const drawerExecutorDetail = useSelector(
    (state) => state.latticeResults.latticeExecutorDetail
  )
  const drawerExecutorDetailListFetching = useSelector(
    (state) => state.latticeResults.latticeExecutorDetailList.isFetching
  )
  const callSocketApi = useSelector((state) => state.common.callSocketApi)

  useEffect(() => {
    dispatch(latticeResults({ dispatchId, params: 'result' }))
    dispatch(latticeFunctionString({ dispatchId, params: 'function_string' }))
    dispatch(latticeInput({ dispatchId, params: 'inputs' }))
    dispatch(latticeExecutorDetail({ dispatchId, params: 'executor' }))
    // eslint-disable-next-line react-hooks/exhaustive-deps
  }, [callSocketApi])
  const hasStarted = !!result?.started_at
  const hasEnded = !!result?.ended_at

  return (
    <div data-testid="dispatchoverview">
      {/* Description */}
      {result?.lattice !== undefined &&
        (isFetching ? (
          <Skeleton />
        ) : (
          <>
            <Heading>Description</Heading>
            <Typography fontSize="body2.fontSize">
              {result?.lattice.doc}
            </Typography>
          </>
        ))}
      {/* Start/end times */}
      {hasStarted && (
        <>
          <Heading>Started{hasEnded ? ' - Ended' : ''}</Heading>
          {isFetching ? (
            <Skeleton />
          ) : (
            <Typography fontSize="body2.fontSize">
              {formatDate(result?.started_at)}
              {hasEnded && ` - ${formatDate(result?.ended_at)}`}
            </Typography>
          )}
        </>
      )}

      {/* Runtime */}
      <Heading>Runtime</Heading>
      {isFetching ? (
        <Skeleton />
<<<<<<< HEAD
      ) : result?.status === 'RUNNING' ? (
        <Runtime startTime={result.started_at} endTime={result?.ended_at} />
      ) : (
        secondsToHms(result?.runtime)
      )}
=======
      ) :
        (
          <Runtime startTime={result.started_at} endTime={result.ended_at} />
        )}
>>>>>>> 44642f22

      {/* Directory */}
      <Heading>Directory</Heading>
      {isFetching ? (
        <Skeleton />
      ) : (
        <Typography
          sx={{ overflowWrap: 'anywhere', fontSize: 'body2.fontSize' }}
        >
          <Tooltip title={result?.directory} enterDelay={500}>
            <span>{truncateMiddle(result?.directory, 15, 20)}</span>
          </Tooltip>
          <CopyButton
            isBorderPresent
            content={result?.directory}
            size="small"
            title="Copy results directory"
          />
        </Typography>
      )}

      {/* Input */}
      <InputSection
        isFetching={
          drawerInputListFetching && Object.keys(drawerInput).length === 0
        }
        inputs={drawerInput.data}
      />

      {/* Result */}
      {Object.keys(drawerResult).length !== 0 && result.status === 'COMPLETED' && (
        <>
          <Heading>Result</Heading>
          {drawerResultListFetching ? (
            <Skeleton height={60} style={{ mt: 1 }} />
          ) : (
            <Paper elevation={0}>
              <SyntaxHighlighter language="python" src={drawerResult.data} />
            </Paper>
          )}
        </>
      )}

      {/* Executor */}
      <ExecutorSection
        isFetching={
          Object.keys(drawerExecutorDetail).length === 0 &&
          drawerExecutorDetailListFetching
        }
        metadata={drawerExecutorDetail}
      />

      <Divider sx={{ my: 3 }} />

      {/* Source */}

      <Heading />

      {Object.keys(drawerFunctionString).length === 0 &&
        drawerFunctionStringListFetching ? (
        <Skeleton height={100} />
      ) : (
        <Paper elevation={0}>
          <SyntaxHighlighter src={drawerFunctionString.data} />
        </Paper>
      )}
    </div>
  )
}

export default LatticeDispatchOverview<|MERGE_RESOLUTION|>--- conflicted
+++ resolved
@@ -106,18 +106,10 @@
       <Heading>Runtime</Heading>
       {isFetching ? (
         <Skeleton />
-<<<<<<< HEAD
-      ) : result?.status === 'RUNNING' ? (
-        <Runtime startTime={result.started_at} endTime={result?.ended_at} />
-      ) : (
-        secondsToHms(result?.runtime)
-      )}
-=======
       ) :
         (
           <Runtime startTime={result.started_at} endTime={result.ended_at} />
         )}
->>>>>>> 44642f22
 
       {/* Directory */}
       <Heading>Directory</Heading>
