/**
 * Copyright 2021 Agnostiq Inc.
 *
 * This file is part of Covalent.
 *
 * Licensed under the GNU Affero General Public License 3.0 (the "License").
 * A copy of the License may be obtained with this software package or at
 *
 *      https://www.gnu.org/licenses/agpl-3.0.en.html
 *
 * Use of this file is prohibited except in compliance with the License. Any
 * modifications or derivative works of this file must retain this copyright
 * notice, and modified files must contain a notice indicating that they have
 * been altered from the originals.
 *
 * Covalent is distributed in the hope that it will be useful, but WITHOUT
 * ANY WARRANTY; without even the implied warranty of MERCHANTABILITY or
 * FITNESS FOR A PARTICULAR PURPOSE. See the License for more details.
 *
 * Relief from the License may be granted by purchasing a commercial license.
 */
<<<<<<< HEAD
 import { Divider, Paper, Tooltip, Typography, Skeleton } from '@mui/material'
 import { useSelector, useDispatch } from 'react-redux'
 import React, { useEffect } from 'react'
 import { formatDate, truncateMiddle, secondsToHms } from '../../utils/misc'
 import CopyButton from '../common/CopyButton'
 import SyntaxHighlighter from '../common/SyntaxHighlighter'
 import Heading from '../common/Heading'
 import InputSection from '../common/InputSection'
 import ExecutorSection from '../common/ExecutorSection'
 import {
   latticeResults,
   latticeFunctionString,
   latticeInput,
   latticeExecutorDetail,
 } from '../../redux/latticeSlice'
 import Runtime from '../dispatches/Runtime'
 
 const LatticeDispatchOverview = ({ dispatchId, latDetails, isFetching }) => {
   const result = latDetails
   const dispatch = useDispatch()
   const drawerInput = useSelector((state) => state.latticeResults.latticeInput)
   const drawerInputListFetching = useSelector(
     (state) => state.latticeResults.latticeInputList.isFetching
   )
   const drawerResult = useSelector(
     (state) => state.latticeResults.latticeResult
   )
   const drawerResultListFetching = useSelector(
     (state) => state.latticeResults.latticeResultsList.isFetching
   )
   const drawerFunctionString = useSelector(
     (state) => state.latticeResults.latticeFunctionString
   )
   const drawerFunctionStringListFetching = useSelector(
     (state) => state.latticeResults.latticeFunctionStringList.isFetching
   )
   const drawerExecutorDetail = useSelector(
     (state) => state.latticeResults.latticeExecutorDetail
   )
   const drawerExecutorDetailListFetching = useSelector(
     (state) => state.latticeResults.latticeExecutorDetailList.isFetching
   )
   const callSocketApi = useSelector((state) => state.common.callSocketApi)
 
   useEffect(() => {
     dispatch(latticeResults({ dispatchId, params: 'result' }))
     dispatch(latticeFunctionString({ dispatchId, params: 'function_string' }))
     dispatch(latticeInput({ dispatchId, params: 'inputs' }))
     dispatch(latticeExecutorDetail({ dispatchId, params: 'executor' }))
     // eslint-disable-next-line react-hooks/exhaustive-deps
   }, [callSocketApi])
   const hasStarted = !!result?.started_at
   const hasEnded = !!result?.ended_at
 
   return (
     <div data-testid="dispatchoverview">
       {/* Description */}
       {result?.lattice !== undefined &&
         (isFetching ? (
           <Skeleton />
         ) : (
           <>
             <Heading>Description</Heading>
             <Typography fontSize="body2.fontSize">
               {result?.lattice.doc}
             </Typography>
           </>
         ))}
       {/* Start/end times */}
       {hasStarted && (
         <>
           <Heading>Started{hasEnded ? ' - Ended' : ''}</Heading>
           {isFetching ? (
             <Skeleton />
           ) : (
             <Typography fontSize="body2.fontSize">
               {formatDate(result?.started_at)}
               {hasEnded && ` - ${formatDate(result?.ended_at)}`}
             </Typography>
           )}
         </>
       )}
 
       {/* Runtime */}
       <Heading>Runtime</Heading>
       {isFetching ? (
         <Skeleton />
       ) : result?.status === 'RUNNING' ? (
         <Runtime startTime={result.started_at} endTime={result?.ended_at} />
       ) : (
         secondsToHms(result?.runtime)
       )}
 
       {/* Directory */}
       <Heading>Directory</Heading>
       {isFetching ? (
         <Skeleton />
       ) : (
         <Typography
           sx={{ overflowWrap: 'anywhere', fontSize: 'body2.fontSize' }}
         >
           <Tooltip title={result?.directory} enterDelay={500}>
             <span>{truncateMiddle(result?.directory, 15, 20)}</span>
           </Tooltip>
           <CopyButton
             isBorderPresent
             content={result?.directory}
             size="small"
             title="Copy results directory"
           />
         </Typography>
       )}
 
       {/* Input */}
       <InputSection
         isFetching={
           drawerInputListFetching && Object.keys(drawerInput).length === 0
         }
         inputs={drawerInput.data}
       />
 
       {/* Result */}
       {Object.keys(drawerResult).length !== 0 && result.status === 'COMPLETED' && (
         <>
           <Heading>Result</Heading>
           {drawerResultListFetching ? (
             <Skeleton height={60} style={{ mt: 1 }} />
           ) : (
             <Paper elevation={0}>
               <SyntaxHighlighter language="python" src={drawerResult.data} />
             </Paper>
           )}
         </>
       )}
 
       {/* Executor */}
       <ExecutorSection
         isFetching={
           Object.keys(drawerExecutorDetail).length === 0 &&
           drawerExecutorDetailListFetching
         }
         metadata={drawerExecutorDetail}
       />
 
       <Divider sx={{ my: 3 }} />
 
       {/* Source */}
 
       <Heading />
 
       {Object.keys(drawerFunctionString).length === 0 &&
       drawerFunctionStringListFetching ? (
         <Skeleton height={100} />
       ) : (
         <Paper elevation={0}>
           <SyntaxHighlighter src={drawerFunctionString.data} />
         </Paper>
       )}
     </div>
   )
 }
 
 export default LatticeDispatchOverview
 
=======
import { Divider, Paper, Tooltip, Typography, Skeleton } from '@mui/material'
import { useSelector, useDispatch } from 'react-redux'
import React, { useEffect } from 'react'
import { formatDate, truncateMiddle, secondsToHms } from '../../utils/misc'
import CopyButton from '../common/CopyButton'
import SyntaxHighlighter from '../common/SyntaxHighlighter'
import Heading from '../common/Heading'
import InputSection from '../common/InputSection'
import ExecutorSection from '../common/ExecutorSection'
import {
  latticeResults,
  latticeFunctionString,
  latticeInput,
  latticeExecutorDetail,
} from '../../redux/latticeSlice'
import Runtime from '../dispatches/Runtime'

const LatticeDispatchOverview = ({ dispatchId, latDetails, isFetching }) => {
  const result = latDetails
  const dispatch = useDispatch()
  const drawerInput = useSelector((state) => state.latticeResults.latticeInput)
  const drawerInputListFetching = useSelector(
    (state) => state.latticeResults.latticeInputList.isFetching
  )
  const drawerResult = useSelector(
    (state) => state.latticeResults.latticeResult
  )
  const drawerFunctionString = useSelector(
    (state) => state.latticeResults.latticeFunctionString
  )
  const drawerFunctionStringListFetching = useSelector(
    (state) => state.latticeResults.latticeFunctionStringList.isFetching
  )
  const drawerExecutorDetail = useSelector(
    (state) => state.latticeResults.latticeExecutorDetail
  )
  const callSocketApi = useSelector((state) => state.common.callSocketApi)

  useEffect(() => {
    dispatch(latticeResults({ dispatchId, params: 'result' }))
    dispatch(latticeFunctionString({ dispatchId, params: 'function_string' }))
    dispatch(latticeInput({ dispatchId, params: 'inputs' }))
    dispatch(latticeExecutorDetail({ dispatchId, params: 'executor' }))
    // eslint-disable-next-line react-hooks/exhaustive-deps
  }, [callSocketApi])

  const hasStarted = !!result.started_at
  const hasEnded = !!result.ended_at

  return (
    <>
      {/* Description */}
      {result.lattice !== undefined &&
        (isFetching ? (
          <Skeleton />
        ) : (
          <>
            <Heading>Description</Heading>
            <Typography fontSize="body2.fontSize">
              {result.lattice.doc}
            </Typography>
          </>
        ))}
      {/* Start/end times */}
      {hasStarted && (
        <>
          <Heading>Started{hasEnded ? ' - Ended' : ''}</Heading>
          {isFetching && !hasStarted ? (
            <Skeleton />
          ) : (
            <Typography fontSize="body2.fontSize">
              {formatDate(result.started_at)}
              {hasEnded && ` - ${formatDate(result.ended_at)}`}
            </Typography>
          )}
        </>
      )}

      {/* Runtime */}
      <Heading>Runtime</Heading>
      {!hasStarted ? (
        <Skeleton />
      ) : result.status === 'RUNNING' ? (
        <Runtime startTime={result.started_at} endTime={result.ended_at} />
      ) : (
        secondsToHms(result.runtime)
      )}

      {/* Directory */}
      <Heading>Directory</Heading>
      {isFetching && !result ? (
        <Skeleton />
      ) : (
        <Typography
          sx={{ overflowWrap: 'anywhere', fontSize: 'body2.fontSize' }}
        >
          <Tooltip title={result.directory} enterDelay={500}>
            <span>{truncateMiddle(result.directory, 15, 20)}</span>
          </Tooltip>
          <CopyButton
            isBorderPresent
            content={result.directory}
            size="small"
            title="Copy results directory"
          />
        </Typography>
      )}

      {/* Input */}
      <InputSection
        isFetching={
          drawerInputListFetching && Object.keys(drawerInput).length === 0
        }
        inputs={drawerInput.data}
      />

      {/* Result */}
      {Object.keys(drawerResult).length !== 0 && result.status === 'COMPLETED' && (
        <>
          <Heading>Result</Heading>
          {Object.keys(drawerResult).length === 0 ? (
            <Skeleton height={60} style={{ mt: 1 }} />
          ) : (
            <Paper elevation={0}>
              <SyntaxHighlighter language="python" src={drawerResult.data} />
            </Paper>
          )}
        </>
      )}

      {/* Executor */}
      <ExecutorSection
        isFetching={
          Object.keys(drawerExecutorDetail).length === 0
        }
        metadata={drawerExecutorDetail}
      />

      <Divider sx={{ my: 3 }} />

      {/* Source */}

      <Heading />

      {Object.keys(drawerFunctionString).length === 0 &&
      drawerFunctionStringListFetching ? (
        <Skeleton height={100} />
      ) : (
        <Paper elevation={0}>
          <SyntaxHighlighter src={drawerFunctionString.data} />
        </Paper>
      )}
    </>
  )
}

export default LatticeDispatchOverview
>>>>>>> 4a684c64
<|MERGE_RESOLUTION|>--- conflicted
+++ resolved
@@ -19,172 +19,6 @@
  *
  * Relief from the License may be granted by purchasing a commercial license.
  */
-<<<<<<< HEAD
- import { Divider, Paper, Tooltip, Typography, Skeleton } from '@mui/material'
- import { useSelector, useDispatch } from 'react-redux'
- import React, { useEffect } from 'react'
- import { formatDate, truncateMiddle, secondsToHms } from '../../utils/misc'
- import CopyButton from '../common/CopyButton'
- import SyntaxHighlighter from '../common/SyntaxHighlighter'
- import Heading from '../common/Heading'
- import InputSection from '../common/InputSection'
- import ExecutorSection from '../common/ExecutorSection'
- import {
-   latticeResults,
-   latticeFunctionString,
-   latticeInput,
-   latticeExecutorDetail,
- } from '../../redux/latticeSlice'
- import Runtime from '../dispatches/Runtime'
- 
- const LatticeDispatchOverview = ({ dispatchId, latDetails, isFetching }) => {
-   const result = latDetails
-   const dispatch = useDispatch()
-   const drawerInput = useSelector((state) => state.latticeResults.latticeInput)
-   const drawerInputListFetching = useSelector(
-     (state) => state.latticeResults.latticeInputList.isFetching
-   )
-   const drawerResult = useSelector(
-     (state) => state.latticeResults.latticeResult
-   )
-   const drawerResultListFetching = useSelector(
-     (state) => state.latticeResults.latticeResultsList.isFetching
-   )
-   const drawerFunctionString = useSelector(
-     (state) => state.latticeResults.latticeFunctionString
-   )
-   const drawerFunctionStringListFetching = useSelector(
-     (state) => state.latticeResults.latticeFunctionStringList.isFetching
-   )
-   const drawerExecutorDetail = useSelector(
-     (state) => state.latticeResults.latticeExecutorDetail
-   )
-   const drawerExecutorDetailListFetching = useSelector(
-     (state) => state.latticeResults.latticeExecutorDetailList.isFetching
-   )
-   const callSocketApi = useSelector((state) => state.common.callSocketApi)
- 
-   useEffect(() => {
-     dispatch(latticeResults({ dispatchId, params: 'result' }))
-     dispatch(latticeFunctionString({ dispatchId, params: 'function_string' }))
-     dispatch(latticeInput({ dispatchId, params: 'inputs' }))
-     dispatch(latticeExecutorDetail({ dispatchId, params: 'executor' }))
-     // eslint-disable-next-line react-hooks/exhaustive-deps
-   }, [callSocketApi])
-   const hasStarted = !!result?.started_at
-   const hasEnded = !!result?.ended_at
- 
-   return (
-     <div data-testid="dispatchoverview">
-       {/* Description */}
-       {result?.lattice !== undefined &&
-         (isFetching ? (
-           <Skeleton />
-         ) : (
-           <>
-             <Heading>Description</Heading>
-             <Typography fontSize="body2.fontSize">
-               {result?.lattice.doc}
-             </Typography>
-           </>
-         ))}
-       {/* Start/end times */}
-       {hasStarted && (
-         <>
-           <Heading>Started{hasEnded ? ' - Ended' : ''}</Heading>
-           {isFetching ? (
-             <Skeleton />
-           ) : (
-             <Typography fontSize="body2.fontSize">
-               {formatDate(result?.started_at)}
-               {hasEnded && ` - ${formatDate(result?.ended_at)}`}
-             </Typography>
-           )}
-         </>
-       )}
- 
-       {/* Runtime */}
-       <Heading>Runtime</Heading>
-       {isFetching ? (
-         <Skeleton />
-       ) : result?.status === 'RUNNING' ? (
-         <Runtime startTime={result.started_at} endTime={result?.ended_at} />
-       ) : (
-         secondsToHms(result?.runtime)
-       )}
- 
-       {/* Directory */}
-       <Heading>Directory</Heading>
-       {isFetching ? (
-         <Skeleton />
-       ) : (
-         <Typography
-           sx={{ overflowWrap: 'anywhere', fontSize: 'body2.fontSize' }}
-         >
-           <Tooltip title={result?.directory} enterDelay={500}>
-             <span>{truncateMiddle(result?.directory, 15, 20)}</span>
-           </Tooltip>
-           <CopyButton
-             isBorderPresent
-             content={result?.directory}
-             size="small"
-             title="Copy results directory"
-           />
-         </Typography>
-       )}
- 
-       {/* Input */}
-       <InputSection
-         isFetching={
-           drawerInputListFetching && Object.keys(drawerInput).length === 0
-         }
-         inputs={drawerInput.data}
-       />
- 
-       {/* Result */}
-       {Object.keys(drawerResult).length !== 0 && result.status === 'COMPLETED' && (
-         <>
-           <Heading>Result</Heading>
-           {drawerResultListFetching ? (
-             <Skeleton height={60} style={{ mt: 1 }} />
-           ) : (
-             <Paper elevation={0}>
-               <SyntaxHighlighter language="python" src={drawerResult.data} />
-             </Paper>
-           )}
-         </>
-       )}
- 
-       {/* Executor */}
-       <ExecutorSection
-         isFetching={
-           Object.keys(drawerExecutorDetail).length === 0 &&
-           drawerExecutorDetailListFetching
-         }
-         metadata={drawerExecutorDetail}
-       />
- 
-       <Divider sx={{ my: 3 }} />
- 
-       {/* Source */}
- 
-       <Heading />
- 
-       {Object.keys(drawerFunctionString).length === 0 &&
-       drawerFunctionStringListFetching ? (
-         <Skeleton height={100} />
-       ) : (
-         <Paper elevation={0}>
-           <SyntaxHighlighter src={drawerFunctionString.data} />
-         </Paper>
-       )}
-     </div>
-   )
- }
- 
- export default LatticeDispatchOverview
- 
-=======
 import { Divider, Paper, Tooltip, Typography, Skeleton } from '@mui/material'
 import { useSelector, useDispatch } from 'react-redux'
 import React, { useEffect } from 'react'
@@ -235,7 +69,7 @@
   const hasEnded = !!result.ended_at
 
   return (
-    <>
+    <div data-testid="dispatchoverview">
       {/* Description */}
       {result.lattice !== undefined &&
         (isFetching ? (
@@ -337,9 +171,8 @@
           <SyntaxHighlighter src={drawerFunctionString.data} />
         </Paper>
       )}
-    </>
+    </div>
   )
 }
 
-export default LatticeDispatchOverview
->>>>>>> 4a684c64
+export default LatticeDispatchOverview