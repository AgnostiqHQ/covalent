--- conflicted
+++ resolved
@@ -33,35 +33,6 @@
 import { useStoreActions } from 'react-flow-renderer'
 import { alpha } from '@mui/material/styles'
 
-<<<<<<< HEAD
-import _ from 'lodash'
-import { useSelector } from 'react-redux'
-import { Close } from '@mui/icons-material'
-import {
-  Box,
-  Divider,
-  Drawer,
-  IconButton,
-  Paper,
-  Typography,
-} from '@mui/material'
-import { useStoreActions } from 'react-flow-renderer'
-import { alpha } from '@mui/material/styles'
-
-import {
-  statusColor,
-  statusIcon,
-  statusLabel,
-} from '../../utils/misc'
-import InputSection from '../common/InputSection'
-import SyntaxHighlighter from '../common/SyntaxHighlighter'
-import Heading from '../common/Heading'
-import ErrorCard from '../common/ErrorCard'
-import ExecutorSection from '../common/ExecutorSection'
-
-export const nodeDrawerWidth = 360
-
-=======
 import {
   statusColor,
   statusIcon,
@@ -75,7 +46,6 @@
 
 export const nodeDrawerWidth = 360
 
->>>>>>> 69abb0b6
 const NodeDrawer = ({ node }) => {
   const preview = useSelector((state) => state.latticePreview.lattice)   // unselect on close
   const setSelectedElements = useStoreActions(
@@ -84,93 +54,6 @@
   const handleClose = () => {
     setSelectedElements([])
   }
-<<<<<<< HEAD
-
-  const src = _.get(node, 'function_string', '# source unavailable')
-
-  return (
-    <Drawer
-      sx={(theme) => ({
-        width: nodeDrawerWidth,
-        '& .MuiDrawer-paper': {
-          width: nodeDrawerWidth,
-          boxSizing: 'border-box',
-          border: 'none',
-          p: 3,
-          bgcolor: alpha(theme.palette.background.default),
-        },
-      })}
-      anchor="right"
-      variant="persistent"
-      open={!!node}
-      onClose={handleClose}
-    >
-      {!!node && (
-        <>
-          <Box
-            sx={{
-              display: 'flex',
-              justifyContent: 'space-between',
-              alignItems: 'center',
-              mb: 2,
-            }}
-          >
-            <Typography sx={{ color: '#A5A6F6', overflowWrap: 'anywhere' }}>
-              {node.name}
-            </Typography>
-            <Box>
-              <IconButton onClick={handleClose}>
-                <Close />
-              </IconButton>
-            </Box>
-          </Box>
-
-          {/* Status */}
-          {node.status && (
-            <>
-              <Heading>Status</Heading>
-              <Box
-                sx={{
-                  mt: 1,
-                  color: statusColor(node.status),
-                  display: 'flex',
-                  alignItems: 'center',
-                }}
-              >
-                {statusIcon(node.status)}
-                &nbsp;
-                {statusLabel(node.status)}
-              </Box>
-            </>
-          )}
-
-          <ErrorCard error={node.error} />
-
-          {/* Description */}
-          {node.doc && (
-            <>
-              <Heading>Description</Heading>
-              <Typography fontSize="body2.fontSize" color='text.tertiary'>{node.doc}</Typography>
-            </>
-          )}
-          <InputSection preview inputs={node.kwargs} />
-          {/* Executor */}
-          <ExecutorSection preview metadata={_.get(preview, 'lattice.metadata')} sx={(theme) => ({ bgcolor: theme.palette.background.darkblackbg })} />
-
-          <Divider sx={{ my: 2 }} />
-
-          {/* Source */}
-          <Heading />
-          <Paper elevation={0} sx={(theme) => ({ bgcolor: theme.palette.background.darkblackbg })}>
-            <SyntaxHighlighter src={src} />
-          </Paper>
-        </>
-      )}
-    </Drawer>
-  )
-}
-
-=======
 
   const src = _.get(node, 'function_string', '# source unavailable')
   return (
@@ -254,6 +137,4 @@
     </Drawer>
   )
 }
-
->>>>>>> 69abb0b6
 export default NodeDrawer