/**
 * Copyright 2021 Agnostiq Inc.
 *
 * This file is part of Covalent.
 *
 * Licensed under the GNU Affero General Public License 3.0 (the "License").
 * A copy of the License may be obtained with this software package or at
 *
 *      https://www.gnu.org/licenses/agpl-3.0.en.html
 *
 * Use of this file is prohibited except in compliance with the License. Any
 * modifications or derivative works of this file must retain this copyright
 * notice, and modified files must contain a notice indicating that they have
 * been altered from the originals.
 *
 * Covalent is distributed in the hope that it will be useful, but WITHOUT
 * ANY WARRANTY; without even the implied warranty of MERCHANTABILITY or
 * FITNESS FOR A PARTICULAR PURPOSE. See the License for more details.
 *
 * Relief from the License may be granted by purchasing a commercial license.
 */

<<<<<<< HEAD
import { useReactFlow } from 'react-flow-renderer'
import { ToggleButton, ToggleButtonGroup, Tooltip } from '@mui/material'
=======
import { useZoomPanHelper } from 'react-flow-renderer'
import {
  ToggleButton,
  ToggleButtonGroup,
  Tooltip,
  SvgIcon,
} from '@mui/material'
>>>>>>> 451e46c7
import {
  Add as PlusIcon,
  ArrowBack,
  ArrowDownward,
  ArrowForward,
  ArrowUpward,
  LockOpenOutlined,
  LockOutlined,
  MapOutlined,
  Remove as MinusIcon,
} from '@mui/icons-material'
import useFitViewHelper from './ReactFlowHooks'
import DashboardIcon from '@mui/icons-material/Dashboard'
import LabelOffIcon from '@mui/icons-material/LabelOff'
import LabelIcon from '@mui/icons-material/Label'
import * as React from 'react'
import { LayoutOptions } from './LayoutOptions'
import { ReactComponent as ScreenshotIcon } from '../../assets/screenshot.svg'
import { ReactComponent as FitViewSvg } from '../../assets/latticeControls/fit-view.svg'

const LatticeControls = ({
  marginLeft = 0,
  marginRight = 0,
  showParams,
  toggleParams,
  showMinimap,
  toggleMinimap,
  direction,
  setDirection,
  algorithm,
  handleChangeAlgorithm,
  nodesDraggable,
  toggleNodesDraggable,
  open,
  handleClick,
  anchorEl,
  handleClose,
  handleHideLabels,
  hideLabels,
  toggleScreenShot,
}) => {
  const { zoomIn, zoomOut } = useReactFlow()
  const { fitView } = useFitViewHelper()
  return (
    <ToggleButtonGroup
      orientation="vertical"
      size="small"
      sx={{
        position: 'absolute',
        bottom: 12,
        left: 12 + marginLeft,
        zIndex: 5,
        opacity: 0.8,
        border: 'none',
        width: '50px',
        background: (theme) => theme.palette.background.default,

        '.MuiToggleButton-root': {
          border: '1px solid transparent ',
        },
      }}
    >
      <Hint title="Zoom in">
        <ToggleButton value="" onClick={() => zoomIn(300)}>
          <PlusIcon />
        </ToggleButton>
      </Hint>

      <Hint title="Zoom out">
        <ToggleButton value="" onClick={() => zoomOut(300)}>
          <MinusIcon />
        </ToggleButton>
      </Hint>
      <Hint title="Download Screenshot">
        <ToggleButton
          onClick={toggleScreenShot}
          value=""
          sx={{ height: '40px', color: 'white' }}
        >
          <ScreenshotIcon />
        </ToggleButton>
      </Hint>

      <Hint title="Fit to screen">
        <ToggleButton
          sx={{ height: '40px', color: 'white' }}
          value=""
          onClick={() => {
            fitView({ duration: 300, marginLeft, marginRight })
          }}
          data-testid="FullscreenIcon"
        >
          <SvgIcon
            sx={{
              fontSize: '33px',
              mt: 1.5,
              ml: 1.5,
            }}
          >
            <FitViewSvg />
          </SvgIcon>
        </ToggleButton>
      </Hint>
      <Hint title="Toggle minimap">
        <ToggleButton onClick={toggleMinimap} value="" selected={showMinimap}>
          <MapOutlined
            fontSize="small"
            sx={{ color: (theme) => theme.palette.text.primary }}
          />
        </ToggleButton>
      </Hint>
      <Hint title="Change layout">
<<<<<<< HEAD
        <ToggleButton data-testid="tooglebuttonclick" onClick={(e) => handleClick(e,marginLeft,marginRight)} value="">
          <DashboardIcon />
=======
        <ToggleButton
          data-testid="tooglebuttonclick"
          onClick={(e) => handleClick(e)}
          value=""
        >
          <DashboardIcon
            fontSize="small"
            sx={{ color: (theme) => theme.palette.text.primary }}
          />
>>>>>>> 451e46c7
        </ToggleButton>
      </Hint>

      <LayoutOptions
        algorithm={algorithm}
        open={open}
        anchorEl={anchorEl}
        handleClick={handleClick}
        handleClose={handleClose}
        handleChangeAlgorithm={handleChangeAlgorithm}
      />

      <Hint title="Change orientation">
        <ToggleButton
          data-testid="changeorientation"
          onClick={() => {
            switch (direction) {
              case 'UP':
                return setDirection('RIGHT',marginLeft,marginRight)
              case 'DOWN':
                return setDirection('LEFT',marginLeft,marginRight)
              case 'LEFT':
                return setDirection('UP',marginLeft,marginRight)
              case 'RIGHT':
                return setDirection('DOWN',marginLeft,marginRight)
              default:
            }
          }}
          value=""
        >
          {
            {
              DOWN: (
                <ArrowDownward
                  fontSize="small"
                  sx={{ color: (theme) => theme.palette.text.primary }}
                />
              ),
              UP: (
                <ArrowUpward
                  fontSize="small"
                  sx={{ color: (theme) => theme.palette.text.primary }}
                />
              ),
              RIGHT: (
                <ArrowForward
                  fontSize="small"
                  sx={{ color: (theme) => theme.palette.text.primary }}
                />
              ),
              LEFT: (
                <ArrowBack
                  fontSize="small"
                  sx={{ color: (theme) => theme.palette.text.primary }}
                />
              ),
            }[direction]
          }
        </ToggleButton>
      </Hint>

<<<<<<< HEAD
      <Hint data-testid="handlelabelhide" title={hideLabels ? 'Show labels' : 'Hide labels'}>
        <ToggleButton value="" onClick={() => handleHideLabels(marginLeft,marginRight)}>
          {hideLabels ? <LabelOffIcon /> : <LabelIcon />}
=======
      <Hint
        data-testid="handlelabelhide"
        title={hideLabels ? 'Show labels' : 'Hide labels'}
      >
        <ToggleButton value="" onClick={() => handleHideLabels()}>
          {hideLabels ? (
            <LabelOffIcon
              fontSize="small"
              sx={{ color: (theme) => theme.palette.text.primary }}
            />
          ) : (
            <LabelIcon
              fontSize="small"
              sx={{ color: (theme) => theme.palette.text.primary }}
            />
          )}
>>>>>>> 451e46c7
        </ToggleButton>
      </Hint>
      <Hint title="Toggle parameters">
        <ToggleButton
          data-testid="toggleparams"
          onClick={toggleParams}
          value=""
          selected={showParams}
        >
          P
        </ToggleButton>
      </Hint>
      <Hint title="Toggle draggable nodes">
        <ToggleButton
          data-testid="toggledragablenode"
          onClick={toggleNodesDraggable}
          value=""
        >
          {nodesDraggable ? (
            <LockOpenOutlined
              fontSize="small"
              sx={{ color: (theme) => theme.palette.text.primary }}
            />
          ) : (
            <LockOutlined
              fontSize="small"
              sx={{ color: (theme) => theme.palette.text.primary }}
            />
          )}
        </ToggleButton>
      </Hint>
    </ToggleButtonGroup>
  )
}

const Hint = (props) => <Tooltip arrow placement="right" {...props} />

export default LatticeControls<|MERGE_RESOLUTION|>--- conflicted
+++ resolved
@@ -20,18 +20,9 @@
  * Relief from the License may be granted by purchasing a commercial license.
  */
 
-<<<<<<< HEAD
 import { useReactFlow } from 'react-flow-renderer'
-import { ToggleButton, ToggleButtonGroup, Tooltip } from '@mui/material'
-=======
-import { useZoomPanHelper } from 'react-flow-renderer'
-import {
-  ToggleButton,
-  ToggleButtonGroup,
-  Tooltip,
-  SvgIcon,
+import { ToggleButton, ToggleButtonGroup, Tooltip,  SvgIcon,
 } from '@mui/material'
->>>>>>> 451e46c7
 import {
   Add as PlusIcon,
   ArrowBack,
@@ -144,20 +135,11 @@
         </ToggleButton>
       </Hint>
       <Hint title="Change layout">
-<<<<<<< HEAD
         <ToggleButton data-testid="tooglebuttonclick" onClick={(e) => handleClick(e,marginLeft,marginRight)} value="">
-          <DashboardIcon />
-=======
-        <ToggleButton
-          data-testid="tooglebuttonclick"
-          onClick={(e) => handleClick(e)}
-          value=""
-        >
           <DashboardIcon
-            fontSize="small"
-            sx={{ color: (theme) => theme.palette.text.primary }}
+          fontSize="small"
+          sx={{ color: (theme) => theme.palette.text.primary }}
           />
->>>>>>> 451e46c7
         </ToggleButton>
       </Hint>
 
@@ -219,16 +201,11 @@
         </ToggleButton>
       </Hint>
 
-<<<<<<< HEAD
-      <Hint data-testid="handlelabelhide" title={hideLabels ? 'Show labels' : 'Hide labels'}>
-        <ToggleButton value="" onClick={() => handleHideLabels(marginLeft,marginRight)}>
-          {hideLabels ? <LabelOffIcon /> : <LabelIcon />}
-=======
       <Hint
         data-testid="handlelabelhide"
         title={hideLabels ? 'Show labels' : 'Hide labels'}
       >
-        <ToggleButton value="" onClick={() => handleHideLabels()}>
+        <ToggleButton value="" onClick={() => handleHideLabels(marginLeft,marginRight)}>
           {hideLabels ? (
             <LabelOffIcon
               fontSize="small"
@@ -240,7 +217,6 @@
               sx={{ color: (theme) => theme.palette.text.primary }}
             />
           )}
->>>>>>> 451e46c7
         </ToggleButton>
       </Hint>
       <Hint title="Toggle parameters">
