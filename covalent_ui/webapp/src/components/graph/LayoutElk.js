--- conflicted
+++ resolved
@@ -81,15 +81,6 @@
   return [...nodes, ...edges]
 }
 
-<<<<<<< HEAD
-const assignNodePositions = async (graph, direction, showParams, algorithm) => {
-  const elements=layoutElk(graph, direction, showParams);
-  const DEFAULT_WIDTH = 75
-  const DEFAULT_HEIGHT = 75
-  const nodes= [];
-  const edges= [];
-  const elk = new ELK({
-=======
 const assignNodePositions = async (graph, direction, showParams, algorithm,hideLabels) => {
   const elements = layoutElk(graph, direction, showParams,hideLabels);
   const nodes = [];
@@ -108,7 +99,6 @@
       'elk.spacing.edgeLabel':10
     }
   }) : new ELK({
->>>>>>> f117bd8e
     defaultLayoutOptions: {
       'elk.algorithm': algorithm,
       'elk.direction': direction,
