--- conflicted
+++ resolved
@@ -20,212 +20,156 @@
  * Relief from the License may be granted by purchasing a commercial license.
  */
 
-import _ from 'lodash'
-import { Typography, Tooltip, tooltipClasses, Grid, Paper } from '@mui/material'
-import { Handle } from 'react-flow-renderer'
-import { styled } from '@mui/material/styles'
-import { nodeLabelIcon, truncateMiddle } from '../../utils/misc'
+ import _ from 'lodash'
+ import { Typography, Tooltip, tooltipClasses, Grid, Paper } from '@mui/material'
+ import { Handle } from 'react-flow-renderer'
+ import { styled } from '@mui/material/styles'
+ import { nodeLabelIcon, truncateMiddle } from '../../utils/misc'
 
-const ParameterTooltip = styled(({ className, ...props }) => (
-  <Tooltip {...props} classes={{ popper: className }} />
-))(() => ({
-  [`& .${tooltipClasses.tooltip}`]: {
-    // customize tooltip
-  },
-}))
 
-const ParameterNode = ({
-  data,
-  sourcePosition,
-  targetPosition,
-  isConnectable,
-}) => {
-  return (
-    <Grid
-      sx={{
-        display: 'flex',
-        flexDirection: 'column',
-        alignItems: 'center',
-        justifyContent: 'center',
-      }}
-    >
-      {!data.hideLabels && data.executor ? (
-        <ParameterTooltip
-          title={_.truncate(data.executor, { length: 70 })}
-          arrow
-          placement="bottom-end"
-        >
-          <Paper
-            sx={{
-              position: 'absolute',
-              top: -15,
-              zIndex: -100,
-              display: 'flex',
-              alignItems: 'center',
-              justifyContent: 'center',
-              borderRadius: '5px 5px 0px 0px',
-              minWidth: '30%',
-              overflow: 'hidden',
-              // bgcolor: !selected ? theme.palette.background.paper : '#1B2632',
-              color: (theme) => theme.palette.text.tertiary,
-              cursor: 'default',
+ const ParameterTooltip = styled(({ className, ...props }) => (
+   <Tooltip {...props} classes={{ popper: className }} />
+ ))(() => ({
+   [`& .${tooltipClasses.tooltip}`]: {
+     // customize tooltip
+   },
+ }))
+
+ const ParameterNode = ({
+   data,
+   sourcePosition,
+   targetPosition,
+   isConnectable
+ }) => {
+   return (
+     <Grid sx={{
+       display: 'flex',
+       flexDirection: 'column',
+       alignItems: 'center',
+       justifyContent: 'center',
+     }}>
+       {!data.hideLabels && data.executor ? <ParameterTooltip title={_.truncate(data.executor, { length: 70 })} arrow placement="bottom-end">
+         <Paper
+           sx={{
+             position: "absolute",
+             top: -16,
+             zIndex: -100,
+             display: 'flex',
+             alignItems: 'center',
+             justifyContent: 'center',
+             borderRadius: '5px 5px 0px 0px',
+             minWidth: '30%',
+             overflow: 'hidden',
+             background: (theme) => theme.palette.background.executorBg,
+             // bgcolor: !selected ? theme.palette.background.paper : '#1B2632',
+             color: (theme) => theme.palette.text.tertiary,
+             borderColor: (theme) => theme.palette.primary.highlightBlue,
+             borderStyle: 'solid',
+             borderWidth : 1,
+             cursor: 'default',
               '&:hover': {
                 color: (theme) => theme.palette.text.primary,
               },
-            }}
-          >
-            <Handle
-              type="target"
-              position={targetPosition}
-              isConnectable={isConnectable}
-            />
-            <Typography sx={{ fontSize: '0.625rem' }}>
-              {truncateMiddle(data.executor, 4, 0)}
-            </Typography>
-            <Handle
-              type="source"
-              position={sourcePosition}
-              isConnectable={isConnectable}
-            />
-          </Paper>
-        </ParameterTooltip>
-      ) : null}
+           }}
+         >
+           <Handle
+             type="target"
+             position={targetPosition}
+             isConnectable={isConnectable}
+           />
+           <Typography sx={{ fontSize: '0.625rem' }}>
+             {truncateMiddle(data.executor, 4, 0)}
+           </Typography>
+           <Handle
+             type="source"
+             position={sourcePosition}
+             isConnectable={isConnectable}
+           />
+         </Paper>
+       </ParameterTooltip> : null}
 
-      <ParameterTooltip
-        title={
-          data.hideLabels ? (
-            <>
-              <Typography color="inherit">name : {data.fullName}</Typography>
-              <Typography color="inherit">
-                executor : {data.executor}
-              </Typography>
-              <Typography color="inherit">node_id : {data.node_id}</Typography>
-            </>
-          ) : (
-            data.fullName
-          )
-        }
-        arrow
-        placement="bottom-end"
-      >
-        <Grid
-          sx={(theme) => ({
-            px: 1,
-            borderRadius: '100px',
-            color: 'text.disabled',
-            bgcolor: theme.palette.background.paper,
-            fontSize: 12,
-            display: 'flex',
-            alignItems: 'center',
-            justifyItems: 'space-between',
-            cursor: 'default',
+       <ParameterTooltip title={data.hideLabels ? (
+         <>
+           <Typography sx={{ fontSize: '0.75rem' }} color="inherit">name : {data.fullName}</Typography>
+           <Typography sx={{ fontSize: '0.75rem' }} color="inherit">
+             executor : {data.executor}
+           </Typography>
+           <Typography sx={{ fontSize: '0.75rem' }} color="inherit">
+             node_id : {data.node_id}
+           </Typography>
+         </>
+       ) : (
+         data.fullName
+       )} arrow placement="bottom-end">
+         <Grid sx={(theme) => ({
+           px: 1,
+           borderRadius: '100px',
+           color: 'text.disabled',
+           bgcolor: theme.palette.background.paper,
+           fontSize: 12,
+           display: 'flex',
+           alignItems: 'center',
+           justifyItems: 'space-between',
+           cursor: 'default',
             '&:hover': {
               bgcolor: (theme) => theme.palette.background.coveBlack02,
               color: (theme) => theme.palette.primary.white,
             },
-          })}
-        >
-<<<<<<< HEAD
-          <Handle
-            type="target"
-            position={targetPosition}
-            isConnectable={isConnectable}
-          />
-          <Typography sx={{ fontSize: '0.625rem' }}>
-            {truncateMiddle(data.executor, 4, 0)}
-          </Typography>
-          <Handle
-            type="source"
-            position={sourcePosition}
-            isConnectable={isConnectable}
-          />
-        </Paper>
-      </ParameterTooltip> : null}
+         })}>
+           {nodeLabelIcon(data.nodeType)}
+           <Handle
+             type="source"
+             position={sourcePosition}
+             isConnectable={isConnectable}
+           />
+           <Typography
+             component="div"
+             data-testid="para__typo"
+           >
+             {data.label}
+             <Handle
+             data-testid="parameternode"
+               type="source"
+               position={sourcePosition}
+               isConnectable={isConnectable}
+             />
+           </Typography>
+         </Grid>
+       </ParameterTooltip>
+       {!data.hideLabels ? <ParameterTooltip title={_.truncate(data.node_id, { length: 70 })} arrow placement="bottom-end">
+         <Paper
+           sx={{
+             position: 'absolute',
+             top: data.preview ? 20 : 34,
+             display: 'flex',
+             alignItems: 'center',
+             justifyContent: 'center',
+             borderRadius: '16px',
+             minWidth: '20%',
+             // bgcolor: !selected ? theme.palette.background.paper : '#1B2632',
+             color: (theme) => theme.palette.text.tertiary,
+           }}
+         >
+           <Handle
+             type="target"
+             position={targetPosition}
+             isConnectable={isConnectable}
+           />
+           <Typography sx={{ fontSize: '0.625rem' }}>
+             {data.node_id}
+           </Typography>
+           <Handle
+             type="source"
+             position={sourcePosition}
+             isConnectable={isConnectable}
+           />
+         </Paper>
+       </ParameterTooltip> : null}
 
-      <ParameterTooltip title={data.hideLabels ? (
-        <>
-          <Typography sx={{ fontSize: '0.75rem' }} color="inherit">name : {data.fullName}</Typography>
-          <Typography sx={{ fontSize: '0.75rem' }} color="inherit">
-            executor : {data.executor}
-          </Typography>
-          <Typography sx={{ fontSize: '0.75rem' }} color="inherit">
-            node_id : {data.node_id}
-          </Typography>
-        </>
-      ) : (
-        data.fullName
-      )} arrow placement="bottom-end">
-        <Grid sx={(theme) => ({
-          px: 1,
-          borderRadius: '100px',
-          color: 'text.disabled',
-          bgcolor: theme.palette.background.paper,
-          fontSize: 12,
-          display: 'flex',
-          alignItems: 'center',
-          justifyItems: 'space-between',
-        })}>
-          {nodeLabelIcon(data.nodeType)}
-=======
-          <Grid sx={{ marginTop: '13px' }}>{nodeLabelIcon(data.nodeType)}</Grid>
->>>>>>> 451e46c7
-          <Handle
-            type="source"
-            position={sourcePosition}
-            isConnectable={isConnectable}
-          />
-          <Typography component="div" data-testid="para__typo">
-            {data.label}
-            <Handle
-              data-testid="parameternode"
-              type="source"
-              position={sourcePosition}
-              isConnectable={isConnectable}
-            />
-          </Typography>
-        </Grid>
-      </ParameterTooltip>
-      {!data.hideLabels ? (
-        <ParameterTooltip
-          title={_.truncate(data.node_id, { length: 70 })}
-          arrow
-          placement="bottom-end"
-        >
-          <Paper
-            sx={{
-              position: 'absolute',
-              top: 27,
-              display: 'flex',
-              alignItems: 'center',
-              justifyContent: 'center',
-              borderRadius: '16px',
-              minWidth: '20%',
-              // bgcolor: !selected ? theme.palette.background.paper : '#1B2632',
-              color: (theme) => theme.palette.text.tertiary,
-              cursor: 'default',
-              '&:hover': {
-                color: (theme) => theme.palette.text.primary,
-              },
-            }}
-          >
-            <Handle
-              type="target"
-              position={targetPosition}
-              isConnectable={isConnectable}
-            />
-            <Typography sx={{ fontSize: '0.625rem' }}>
-              {data.node_id}
-            </Typography>
-            <Handle
-              type="source"
-              position={sourcePosition}
-              isConnectable={isConnectable}
-            />
-          </Paper>
-        </ParameterTooltip>
-      ) : null}
-    </Grid>
-  )
-}
+     </Grid>
 
-export default ParameterNode+
+   )
+ }
+
+ export default ParameterNode