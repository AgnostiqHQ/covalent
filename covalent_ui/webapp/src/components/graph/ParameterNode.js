/**
 * Copyright 2021 Agnostiq Inc.
 *
 * This file is part of Covalent.
 *
 * Licensed under the GNU Affero General Public License 3.0 (the "License").
 * A copy of the License may be obtained with this software package or at
 *
 *      https://www.gnu.org/licenses/agpl-3.0.en.html
 *
 * Use of this file is prohibited except in compliance with the License. Any
 * modifications or derivative works of this file must retain this copyright
 * notice, and modified files must contain a notice indicating that they have
 * been altered from the originals.
 *
 * Covalent is distributed in the hope that it will be useful, but WITHOUT
 * ANY WARRANTY; without even the implied warranty of MERCHANTABILITY or
 * FITNESS FOR A PARTICULAR PURPOSE. See the License for more details.
 *
 * Relief from the License may be granted by purchasing a commercial license.
 */

import _ from 'lodash'
import { Typography, Tooltip, tooltipClasses, Grid, Paper } from '@mui/material'
import { Handle } from 'react-flow-renderer'
import { styled } from '@mui/material/styles'
import { nodeLabelIcon, truncateMiddle } from '../../utils/misc'

const ParameterTooltip = styled(({ className, ...props }) => (
  <Tooltip {...props} classes={{ popper: className }} />
))(() => ({
  [`& .${tooltipClasses.tooltip}`]: {
    // customize tooltip
  },
}))

const ParameterNode = ({
  data,
  sourcePosition,
  targetPosition,
  isConnectable,
}) => {
  return (
    <Grid
      sx={{
        display: 'flex',
        flexDirection: 'column',
        alignItems: 'center',
        justifyContent: 'center',
      }}
    >
      {!data.hideLabels && data.executor ? (
        <ParameterTooltip
          title={_.truncate(data.executor, { length: 70 })}
          arrow
          placement="bottom-end"
        >
          <Paper
            sx={{
              position: 'absolute',
              top: -15,
              zIndex: -100,
              display: 'flex',
              alignItems: 'center',
              justifyContent: 'center',
              borderRadius: '5px 5px 0px 0px',
              minWidth: '30%',
              overflow: 'hidden',
              color: (theme) => theme.palette.text.tertiary,
              cursor: 'default',
              '&:hover': {
                color: (theme) => theme.palette.text.primary,
              },
            }}
          >
            <Handle
              type="target"
              position={targetPosition}
              isConnectable={isConnectable}
            />
            <Typography sx={{ fontSize: '0.625rem' }}>
              {truncateMiddle(data.executor, 4, 0)}
            </Typography>
            <Handle
              type="source"
              position={sourcePosition}
              isConnectable={isConnectable}
            />
          </Paper>
        </ParameterTooltip>
      ) : null}

<<<<<<< HEAD
       <ParameterTooltip
         title={
           data.hideLabels ? (
             <>
               <Typography sx={{ fontSize: '0.75rem' }} color="inherit">name : {data.fullName}</Typography>
               <Typography sx={{ fontSize: '0.75rem' }} color="inherit">
                 executor : {data.executor}
               </Typography>
               <Typography sx={{ fontSize: '0.75rem' }} color="inherit">node_id : {data.node_id}</Typography>
             </>
           ) : (
             data.fullName
           )
         }
         arrow
         placement="bottom-end"
       >
         <Paper
           sx={(theme) => ({
             px: 1,
             py: 0,
             borderRadius: '100px',
             color: 'text.disabled',
             bgcolor: theme.palette.background.paper,
             fontSize: 12,
             display: 'flex',
             alignItems: 'center',
             justifyItems: 'space-between',
             cursor: 'default',
             '&:hover': {
               bgcolor: (theme) => theme.palette.background.coveBlack02,
               color: (theme) => theme.palette.primary.white,
             },
           })}
         >
           <Grid sx={{ height: '36px' }}>{nodeLabelIcon(data.nodeType)}</Grid>
           <Handle
             type="source"
             position={sourcePosition}
             isConnectable={isConnectable}
           />
           <Typography component="div" data-testid="para__typo">
             {data.label}
             <Handle
               data-testid="parameternode"
               type="source"
               position={sourcePosition}
               isConnectable={isConnectable}
             />
           </Typography>
         </Paper>
       </ParameterTooltip>
       {!data.hideLabels ? (
         <ParameterTooltip
           title={_.truncate(data.node_id, { length: 70 })}
           arrow
           placement="bottom-end"
         >
           <Paper
             sx={{
               position: 'absolute',
               top: 31,
               display: 'flex',
               alignItems: 'center',
               justifyContent: 'center',
               borderRadius: '16px',
               minWidth: '20%',
               bgcolor: (theme) => theme.palette.background.paper,
=======
      <ParameterTooltip
        title={
          data.hideLabels ? (
            <>
              <Typography sx={{ fontSize: '0.75rem' }} color="inherit">
                name : {data.fullName}
              </Typography>
              <Typography sx={{ fontSize: '0.75rem' }} color="inherit">
                executor : {data.executor}
              </Typography>
              <Typography sx={{ fontSize: '0.75rem' }} color="inherit">
                node_id : {data.node_id}
              </Typography>
            </>
          ) : (
            data.fullName
          )
        }
        arrow
        placement="bottom-end"
      >
        <Paper
          sx={(theme) => ({
            px: 1,
            py: 0,
            borderRadius: '100px',
            color: 'text.disabled',
            bgcolor: theme.palette.background.paper,
            fontSize: 12,
            display: 'flex',
            alignItems: 'center',
            justifyItems: 'space-between',
            cursor: 'default',
            '&:hover': {
              bgcolor: theme.palette.background.coveBlack02,
              color: theme.palette.primary.white,
            },
          })}
        >
          <Grid sx={{ height: '36px' }}>{nodeLabelIcon(data.nodeType)}</Grid>
          <Handle
            type="source"
            position={sourcePosition}
            isConnectable={isConnectable}
          />
          <Typography component="div" data-testid="para__typo">
            {data.label}
            <Handle
              data-testid="parameternode"
              type="source"
              position={sourcePosition}
              isConnectable={isConnectable}
            />
          </Typography>
        </Paper>
      </ParameterTooltip>
      {!data.hideLabels ? (
        <ParameterTooltip
          title={_.truncate(data.node_id, { length: 70 })}
          arrow
          placement="bottom-end"
        >
          <Paper
            sx={{
              position: 'absolute',
              top: 31,
              display: 'flex',
              alignItems: 'center',
              justifyContent: 'center',
              borderRadius: '16px',
              minWidth: '20%',
              bgcolor: (theme) => theme.palette.background.paper,
>>>>>>> 1ccd9b64

              // bgcolor: !selected ? theme.palette.background.paper : '#1B2632',
              color: (theme) => theme.palette.text.tertiary,
              cursor: 'default',
              '&:hover': {
                color: (theme) => theme.palette.text.primary,
              },
            }}
          >
            <Handle
              type="target"
              position={targetPosition}
              isConnectable={isConnectable}
            />
            <Typography sx={{ fontSize: '0.625rem' }}>
              {data.node_id}
            </Typography>
            <Handle
              type="source"
              position={sourcePosition}
              isConnectable={isConnectable}
            />
          </Paper>
        </ParameterTooltip>
      ) : null}
    </Grid>
  )
}

export default ParameterNode<|MERGE_RESOLUTION|>--- conflicted
+++ resolved
@@ -90,76 +90,6 @@
         </ParameterTooltip>
       ) : null}
 
-<<<<<<< HEAD
-       <ParameterTooltip
-         title={
-           data.hideLabels ? (
-             <>
-               <Typography sx={{ fontSize: '0.75rem' }} color="inherit">name : {data.fullName}</Typography>
-               <Typography sx={{ fontSize: '0.75rem' }} color="inherit">
-                 executor : {data.executor}
-               </Typography>
-               <Typography sx={{ fontSize: '0.75rem' }} color="inherit">node_id : {data.node_id}</Typography>
-             </>
-           ) : (
-             data.fullName
-           )
-         }
-         arrow
-         placement="bottom-end"
-       >
-         <Paper
-           sx={(theme) => ({
-             px: 1,
-             py: 0,
-             borderRadius: '100px',
-             color: 'text.disabled',
-             bgcolor: theme.palette.background.paper,
-             fontSize: 12,
-             display: 'flex',
-             alignItems: 'center',
-             justifyItems: 'space-between',
-             cursor: 'default',
-             '&:hover': {
-               bgcolor: (theme) => theme.palette.background.coveBlack02,
-               color: (theme) => theme.palette.primary.white,
-             },
-           })}
-         >
-           <Grid sx={{ height: '36px' }}>{nodeLabelIcon(data.nodeType)}</Grid>
-           <Handle
-             type="source"
-             position={sourcePosition}
-             isConnectable={isConnectable}
-           />
-           <Typography component="div" data-testid="para__typo">
-             {data.label}
-             <Handle
-               data-testid="parameternode"
-               type="source"
-               position={sourcePosition}
-               isConnectable={isConnectable}
-             />
-           </Typography>
-         </Paper>
-       </ParameterTooltip>
-       {!data.hideLabels ? (
-         <ParameterTooltip
-           title={_.truncate(data.node_id, { length: 70 })}
-           arrow
-           placement="bottom-end"
-         >
-           <Paper
-             sx={{
-               position: 'absolute',
-               top: 31,
-               display: 'flex',
-               alignItems: 'center',
-               justifyContent: 'center',
-               borderRadius: '16px',
-               minWidth: '20%',
-               bgcolor: (theme) => theme.palette.background.paper,
-=======
       <ParameterTooltip
         title={
           data.hideLabels ? (
@@ -232,7 +162,6 @@
               borderRadius: '16px',
               minWidth: '20%',
               bgcolor: (theme) => theme.palette.background.paper,
->>>>>>> 1ccd9b64
 
               // bgcolor: !selected ? theme.palette.background.paper : '#1B2632',
               color: (theme) => theme.palette.text.tertiary,
