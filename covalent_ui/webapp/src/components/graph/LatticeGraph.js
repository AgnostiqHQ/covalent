--- conflicted
+++ resolved
@@ -97,15 +97,9 @@
   // layouting
   useEffect(() => {
     if (algorithm === 'oldLayout') {
-<<<<<<< HEAD
-      setElements(layout(graph, direction, showParams, hideLabels))
-    } else {
-      assignNodePositions(graph, direction, showParams, algorithm, hideLabels)
-=======
       setElements(layout(graph, direction, showParams,hideLabels,preview))
     } else {
       assignNodePositions(graph, direction, showParams, algorithm,hideLabels,preview)
->>>>>>> 44642f22
         .then((els) => {
           setElements(els)
         })
