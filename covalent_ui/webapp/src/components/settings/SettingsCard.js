/**
 * Copyright 2021 Agnostiq Inc.
 *
 * This file is part of Covalent.
 *
 * Licensed under the GNU Affero General Public License 3.0 (the "License").
 * A copy of the License may be obtained with this software package or at
 *
 *      https://www.gnu.org/licenses/agpl-3.0.en.html
 *
 * Use of this file is prohibited except in compliance with the License. Any
 * modifications or derivative works of this file must retain this copyright
 * notice, and modified files must contain a notice indicating that they have
 * been altered from the originals.
 *
 * Covalent is distributed in the hope that it will be useful, but WITHOUT
 * ANY WARRANTY; without even the implied warranty of MERCHANTABILITY or
 * FITNESS FOR A PARTICULAR PURPOSE. See the License for more details.
 *
 * Relief from the License may be granted by purchasing a commercial license.
 */

import React, { useEffect, useState } from 'react'
import {
  Container,
  Grid,
  Box,
  Input,
  InputLabel,
  Radio,
  RadioGroup,
  Button,
  Stack,
  Snackbar,
  SvgIcon,
  InputAdornment,
  IconButton,
  Select,
  MenuItem,
} from '@mui/material'
import { Clear as ClearIcon, Search as SearchIcon } from '@mui/icons-material'
import Typography from '@mui/material/Typography';
import List from '@mui/material/List';
import ListItem from '@mui/material/ListItem';
import ListItemButton from '@mui/material/ListItemButton';
import ListItemText from '@mui/material/ListItemText';
import ListItemIcon from '@mui/material/ListItemIcon';
import Collapse from '@mui/material/Collapse';
import ExpandMore from '@mui/icons-material/ExpandMore';
import KeyboardArrowRightIcon from '@mui/icons-material/KeyboardArrowRight';
import FormControlLabel from '@mui/material/FormControlLabel';
import FormControl from '@mui/material/FormControl';
import FormLabel from '@mui/material/FormLabel';
import { isDemo } from '../../utils/demo/setup'
import { settingsResults } from '../../redux/settingsSlice';
import { useDispatch, useSelector } from 'react-redux';
import _, { capitalize } from 'lodash'
import Skeleton from '@mui/material/Skeleton';
import { ReactComponent as closeIcon } from '../../assets/close.svg'
import { toggleLatticeDrawer } from '../../redux/popupSlice'
import { styled } from '@mui/material/styles'

const SettingsCard = () => {
  const dispatch = useDispatch()
  const serverName = 'server'
  const accName = 'client'
  const [open, setOpen] = useState(false)
  const [subMenu, setSubMenu] = useState([])
  const [resultKey, setResultKey] = useState('sdk')
  const [resultOutput, setResultOutput] = useState()
<<<<<<< HEAD
  const [settings_result, setSettingsResult] = useState(useSelector((state) => state.settingsResults.settingsList))
  const callSocketApi = useSelector((state) => state.common.callSocketApi)
=======
  const settings_result = useSelector(
    (state) => state.settingsResults.settingsList
  )
>>>>>>> 1ca71c08
  const menuCallResult = useSelector((state) => state.dataRes.popupData)
  const [openSnackbar, setOpenSnackbar] = useState(false)
  const [snackbarMessage, setSnackbarMessage] = useState(null)
  const [isDisabled, setIsDisabled] = useState(false)
  const [handle, setHandle] = useState('')
  const [searchKey, setSearchKey] = useState('')
  const [restoreData, setRestoreData] = useState()
  const [valueChange, setValueChange] = useState(false)
  const [clientDetail, setClientDetail] = useState(null)
  const [serverDetail, setServerDetail] = useState(null)
  const [tempData, setTempData] = useState(null)
  const [tempDataServer, setTempDataServer] = useState(null)

  useEffect(() => {
    if (!isDemo) dispatch(settingsResults())
    // eslint-disable-next-line react-hooks/exhaustive-deps
  }, [])

  useEffect(() => {
    if (valueChange) {
      const settingObj = {
        isChanged: valueChange,
        data: resultOutput,
        nodeName: resultKey,
        mainKey: accName
      }
      dispatch(toggleLatticeDrawer(settingObj))
    } else {
      const settingObj = {
        isChanged: valueChange,
      }
      dispatch(toggleLatticeDrawer(settingObj))
    }
    // eslint-disable-next-line react-hooks/exhaustive-deps
  }, [valueChange, resultOutput])

  useEffect(() => {
    if (settings_result) {
      setResultOutput(Object.values(settings_result)[0]['sdk'])
      setRestoreData(Object.values(settings_result)[0]['sdk'])
      setClientDetail(Object.values(settings_result)[0])
      setServerDetail(Object.values(settings_result)[1])
      setTempData(Object.values(settings_result)[0])
      setTempDataServer(Object.values(settings_result)[1])
    }
    // eslint-disable-next-line react-hooks/exhaustive-deps
  }, [])

  const handleSubmit = (event) => {
    event.preventDefault();
    setSettingsResult(currValue => ({
      ...currValue,
      [accName]: {
        ...currValue[accName],
        [resultKey]: resultOutput
      }
    }))
    const updateData = {
      [accName]: {
        [resultKey]: resultOutput,
      },
    }
<<<<<<< HEAD
    const resOut = updateData['client'][resultKey]
    setResultOutput(resOut)
    setResultKey(resultKey)
    setOpenSnackbar(true)
    setSnackbarMessage('Settings Updated Successfully')
    setValueChange(false)
    setClientDetail(currValue => ({
      ...currValue,
      [resultKey]: resultOutput
    }))
=======
    dispatch(updateSettings(updateData)).then((action) => {
      if (action.type === updateSettings.fulfilled.type) {
        setOpenSnackbar(true)
        setSnackbarMessage('Settings Updated Successfully')
        setValueChange(false)
        setClientDetail((currValue) => ({
          ...currValue,
          [resultKey]: resultOutput,
        }))
        setRestoreData(resultOutput)
      } else if (action.type === updateSettings.rejected.type) {
        setOpenSnackbar(true)
        setSnackbarMessage(
          'Something went wrong and could not settings updated!'
        )
      }
    })
>>>>>>> 1ca71c08
    setHandle('')
  }

  // useEffect(() => {
  //   if (_.size(searchData) !== 0) {
  //     console.log('4',Object.values(searchData))
  //     setResultOutput(Object.values(searchData)[0])
  //     setRestoreData(Object.values(searchData)[0])
  //   }
  // }, [searchData])

  const getSubmenuName = (name) => {
    let formattedName = name
    const uSpliit = name.includes('_')
    if (uSpliit) {
      var a = name
        .replace(name.at(0), name.at(0).toLocaleUpperCase())
        .substring(0, name.indexOf('_'))
      var b = name
        .replace(name.at(0), name.at(0).toLocaleUpperCase())
        .substring(name.indexOf('_') + 1, name.length)
      formattedName = a + ' ' + b.replace(b.at(0), b.at(0).toLocaleUpperCase())
    } else {
      if (name === 'slurm') {
        formattedName = name.toUpperCase()
      } else if (name === 'dask') {
        formattedName = name.toUpperCase()
      } else {
        formattedName = name.charAt(0).toUpperCase() + name.slice(1)
      }
    }
    return formattedName
  }

  const getLabelName = (name) => {
    let formattedName = name
    const uSpliit = name.includes('_')
    if (uSpliit) {
      var a = name
        .replace(name.at(0), name.at(0).toLocaleUpperCase())
        .substring(0, name.indexOf('_'))
      var b = name
        .replace(name.at(0), name.at(0).toLocaleUpperCase())
        .substring(name.indexOf('_') + 1, name.length)
      formattedName = a + ' ' + b.replace(b.at(0), b.at(0))
    } else {
      if (name === 'sdk') {
        formattedName = name.toUpperCase()
      } else {
        formattedName = name.charAt(0).toUpperCase() + name.slice(1)
      }
    }
    if (formattedName === 'Cache dir') {
      formattedName = 'Cache directory'
    } else if (formattedName === 'Results dir') {
      formattedName = 'Results directory'
    } else if (formattedName === 'Executor dir') {
      formattedName = 'Executor directory'
    } else if (formattedName === 'Log stdout') {
      formattedName = 'Log standard out'
    } else if (formattedName === 'Log dir') {
      formattedName = 'Log directory'
    } else if (formattedName === 'Base dir') {
      formattedName = 'Base directory'
    }
    return formattedName
  }

  const getSettingsName = (name) => {
    let formattedName = name
    const uSpliit = name.includes('_')
    if (uSpliit) {
      var a = name
        .replace(name.at(0), name.at(0).toLocaleUpperCase())
        .substring(0, name.indexOf('_'))
      var b = name
        .replace(name.at(0), name.at(0).toLocaleUpperCase())
        .substring(name.indexOf('_') + 1, name.length)
      formattedName = a + ' ' + b.replace(b.at(0), b.at(0).toLocaleUpperCase())
    } else {
      if (name === 'sdk' || name === 'dask') {
        formattedName = name.toUpperCase()
      } else {
        formattedName = name.charAt(0).toUpperCase() + name.slice(1)
      }
    }
    return formattedName
  }

  const isChildHasList = (item) => {
    let childIsObject = false
    _.map(item, function (value) {
      if (_.isObject(value)) childIsObject = true
    })
    return childIsObject
  }

  const handleClick = (item) => {
    _.map(item, function (value, key) {
      if (_.isObject(value)) {
        setOpen(!open)
        setSubMenu(item)
      } else {
        setOpen(false)
      }
    })
  }

  const menuClick = (value, key, panel) => {
    if (panel === 'client') {
      setIsDisabled(false)
    } else {
      setIsDisabled(true)
    }
    setRestoreData(value)
    if (menuCallResult.isChanged) {
      setSettingsResult(currValue => ({
        ...currValue,
        [accName]: {
<<<<<<< HEAD
          ...currValue[accName],
          [resultKey]: resultOutput
=======
          [resultKey]: resultOutput,
        },
      }
      dispatch(updateSettings(updateData)).then((action) => {
        if (action.type === updateSettings.fulfilled.type) {
          setOpenSnackbar(true)
          setSnackbarMessage('Settings Updated Successfully')
          setValueChange(false)
          setClientDetail((currValue) => ({
            ...currValue,
            [resultKey]: resultOutput,
          }))
          setRestoreData(resultOutput)
        } else if (action.type === updateSettings.rejected.type) {
          setOpenSnackbar(true)
          setSnackbarMessage(
            'Something went wrong and could not settings updated!'
          )
>>>>>>> 1ca71c08
        }
      }))
      setOpenSnackbar(true)
      setSnackbarMessage('Settings Updated Successfully')
      setValueChange(false)
      setClientDetail(currValue => ({
        ...currValue,
        [resultKey]: resultOutput
      }))
      setHandle('')
      setIsDisabled(false)
    } else {
      setValueChange(false)
      setResultKey(key)
      setResultOutput(value)
    }
  }

  const handleKeypress = (event) => {
    setHandle(event.key)
    setValueChange(true)
  }

  const onInputExecutorChange = (e, subkey, key) => {
    setResultOutput((currValue) => ({
      ...currValue,
      [key]: {
        ...currValue[key],
        [subkey]: e.target.value,
      },
    }))
  }

  const handleChange = (e, key) => {
    setHandle(e.target.value)
    setValueChange(true)
    setResultOutput((currValue) => ({
      ...currValue,
      [key]: e.target.value,
    }))
  }

  const handleSelectChange = (e, key) => {
    setHandle(e.target.value)
    setValueChange(true)
    setResultOutput((currValue) => ({
      ...currValue,
      [key]: e.target.value,
    }))
  }

  const cancelButton = () => {
    if (handle) {
      setResultOutput(restoreData)
      setHandle('')
      setValueChange(false)
    }
  }

  const handleInputChange = (e) => {
    setSearchKey(e.target.value)
    const filterData = Object.fromEntries(
      Object.entries(tempData).filter(([key]) =>
        key.includes(e.target.value.toLowerCase())
      )
    )
    const subMenuFilter = Object.fromEntries(
      Object.entries(tempData.executors).filter(([key]) =>
        key.includes(e.target.value.toLowerCase())
      )
    )
    const filterData1 = Object.fromEntries(
      Object.entries(tempDataServer).filter(([key]) =>
        key.includes(e.target.value.toLowerCase())
      )
    )
    setClientDetail(filterData)
    setSubMenu(subMenuFilter)
    setServerDetail(filterData1)
  }

  const handleSearchClear = () => {
    setSearchKey('')
    setClientDetail(Object.values(settings_result)[0])
    setServerDetail(Object.values(settings_result)[1])
  }

  const handleSubmenuClick = (value, key) => {
    setIsDisabled(false)
    if (resultKey !== 'executors') {
      setValueChange(false)
      setResultKey('executors')
      setResultOutput(value)
      setRestoreData(value)
    } else {
      document.getElementById(key).scrollIntoView({ behavior: 'smooth' })
    }
  }

  const onInputChange = (e, key) => {
    setResultOutput((currValue) => ({
      ...currValue,
      [key]: e.target.value,
    }))
  }

  const StyledList = styled(List)({
    // hover states
    '& .MuiListItemButton-root:hover': {
      backgroundColor: '#1C1C46',
      borderRadius: '8px',
      '&, & .MuiListItemIcon-root': {
        color: 'white',
      },
    },
  })

  return (
    <Container maxWidth="xl" sx={{ mb: 4, marginTop: '32px' }}>
      <Snackbar
        open={openSnackbar}
        autoHideDuration={3000}
        message={snackbarMessage}
        onClose={() => setOpenSnackbar(false)}
        action={
          <SvgIcon
            sx={{
              mt: 2,
              zIndex: 2,
              cursor: 'pointer',
            }}
            component={closeIcon}
            onClick={() => setOpenSnackbar(false)}
          />
        }
      />
      <Typography
        component="h4"
        sx={{
          mb: 5,
          color: (theme) => theme.palette.primary.white,
          fontSize: '32px',
        }}
      >
        Settings
      </Typography>
      {_.size(settings_result) !== 0 ? (
        <Box>
          <Grid container spacing={3}>
            <Grid
              item
              xs={3}
              sx={(theme) => ({
                borderRight: 1,
                borderColor: theme.palette.background.coveBlack02,
              })}
            >
              <Box>
                <Input
                  sx={{
                    px: 2,
                    py: 0.5,
                    width: '278px',
                    height: '32px',
                    border: '1px solid #303067',
                    borderRadius: '60px',
                    mb: 3,
                  }}
                  disableUnderline
                  value={searchKey}
                  autoComplete="off"
                  startAdornment={
                    <InputAdornment position="start">
                      <SearchIcon
                        sx={{ color: 'text.secondary', fontSize: 18 }}
                      />
                    </InputAdornment>
                  }
                  endAdornment={
                    <InputAdornment
                      position="end"
                      sx={{
                        visibility: searchKey !== '' ? 'visible' : 'hidden',
                      }}
                    >
                      <IconButton
                        size="small"
                        onClick={() => handleSearchClear()}
                      >
                        <ClearIcon
                          fontSize="inherit"
                          sx={{ color: 'text.secondary' }}
                        />
                      </IconButton>
                    </InputAdornment>
                  }
                  onChange={(e) => handleInputChange(e)}
                  placeholder="Search"
                />
                <Typography
                  variant="h6"
                  component="h6"
                  sx={(theme) => ({
                    color: theme.palette.primary.white,
                    fontWeight: 'bold',
                    mb: 2,
                  })}
                >
                  {capitalize(accName)}
                </Typography>
                {_.map(clientDetail, function (menuValue, menuKey) {
                  return (
                    <StyledList sx={{ pb: 0, pt: 0 }} key={menuKey}>
                      <ListItem disablePadding>
                        <ListItemButton
                          onClick={
                            isChildHasList
                              ? () => handleClick(menuValue)
                              : () => { }
                          }
                          sx={{
                            right: isChildHasList(menuValue) ? '0px' : '0px',
                            padding: '0px'
                          }}
                        >
                          {isChildHasList(menuValue) && (
                            <ListItemIcon sx={{ minWidth: '45px', pl: 1 }}>
                              {open ? (
                                <ExpandMore />
                              ) : (
                                <KeyboardArrowRightIcon />
                              )}
                            </ListItemIcon>
                          )}
                          <ListItemText
                            inset
                            primary={getSettingsName(menuKey)}
                            onClick={() =>
                              menuClick(menuValue, menuKey, accName)
                            }
                            disableTypography
                            sx={{
                              padding: '8px 16px',
                              color:
                                resultKey === menuKey
                                  ? 'white'
                                  : 'text.primary',
                              pl: isChildHasList(menuValue) ? '0px' : '16px',
                              fontSize: '14px',
                              fontWeight:
                                resultKey === menuKey ? 'bold' : 'normal',
                            }}
                          />
                        </ListItemButton>
                      </ListItem>
                    </StyledList>
                  )
                })}

                {open && (
                  <Collapse in={open} timeout="auto" unmountOnExit>
                    <List component="div" disablePadding>
                      {_.map(subMenu, function (value, key) {
                        return (
                          <StyledList sx={{ pb: 0, pt: 0 }} key={key}>
                            <ListItem disablePadding>
                              <ListItemButton sx={{ pl: 7, pt: 0.3, pb: 0.3 }} onClick={() =>
                                handleSubmenuClick(subMenu, key)
                              }>
                                <ListItemText
                                  inset
                                  primary={getSubmenuName(key)}
                                  disableTypography
                                  sx={{ pl: '0px', fontSize: '14px' }}
                                />
                              </ListItemButton>
                            </ListItem>
                          </StyledList>
                        )
                      })}
                    </List>
                  </Collapse>
                )}
              </Box>

              <Box>
                <Typography
                  variant="h6"
                  component="h6"
                  sx={(theme) => ({
                    color: theme.palette.primary.white,
                    fontWeight: 'bold',
                    mb: 2,
                    mt: 2,
                  })}
                >
                  {capitalize(serverName)}
                </Typography>
                {_.map(serverDetail, function (menuValue, menuKey) {
                  return (
                    <StyledList sx={{ pb: 0, pt: 0 }} key={menuKey}>
                      <ListItem disablePadding>
                        <ListItemButton
                          onClick={
                            isChildHasList
                              ? () => handleClick(menuValue)
                              : () => { }
                          }
                          sx={{
                            right: isChildHasList(menuValue) ? '0px' : '0px',
                            padding: '0px'
                          }}
                        >
                          {isChildHasList(menuValue) && (
                            <ListItemIcon sx={{ minWidth: '45px', pl: 1 }}>
                              {open ? (
                                <ExpandMore />
                              ) : (
                                <KeyboardArrowRightIcon />
                              )}
                            </ListItemIcon>
                          )}
                          <ListItemText
                            inset
                            primary={getSettingsName(menuKey)}
                            onClick={() => menuClick(menuValue, menuKey)}
                            disableTypography
                            sx={{
                              padding: '8px 16px',
                              color:
                                resultKey === menuKey
                                  ? 'white'
                                  : 'text.primary',
                              pl: isChildHasList(menuValue) ? '0px' : '16px',
                              fontSize: '14px',
                              fontWeight:
                                resultKey === menuKey ? 'bold' : 'normal',
                            }}
                          />
                        </ListItemButton>
                      </ListItem>
                    </StyledList>
                  )
                })}
              </Box>
            </Grid>
            <Grid item xs={9}>
              <Typography
                component="h6"
                sx={{
                  fontWeight: 'bold',
                  fontSize: '24px',
                  color: (theme) => theme.palette.primary.white,
                }}
              >
                {getSettingsName(resultKey)}
              </Typography>
              <Grid container spacing={3} sx={{ mt: 2 }}>
                <Grid item xs={7}>
                  <form onSubmit={handleSubmit} id="get__pop_id">
                    {_.map(resultOutput, function (value, key) {
                      return (
                        <Box sx={{ mb: 3 }} key={key}>
                          {_.isObject(value) ? (
                            <Box key={key} id={key}>
                              <Typography
                                variant="h6"
                                component="h6"
                                sx={(theme) => ({
                                  color: theme.palette.primary.light,
                                  fontWeight: 'bold',
                                })}
                              >
                                {getSettingsName(key)}
                              </Typography>
                              {_.map(value, function (item, key1) {
                                return (
                                  <Box sx={{ mt: 3 }} key={key1}>
                                    {value === 'true' || value === 'false' ? (
                                      <FormControl>
                                        <FormLabel
                                          id="demo-row-radio-buttons-group-label"
                                          sx={(theme) => ({
                                            fontSize: '14px',
                                            color: 'text.primary',
                                          })}
                                        >
                                          {' '}
                                          {getSettingsName(key1)}
                                        </FormLabel>
                                        <RadioGroup
                                          row
                                          onChange={handleChange}
                                          aria-labelledby="demo-row-radio-buttons-group-label"
                                          name="row-radio-buttons-group"
                                        >
                                          <FormControlLabel
                                            value="true"
                                            disabled={isDisabled}
                                            control={<Radio />}
                                            label={
                                              <Typography
                                                sx={{ fontSize: '14px' }}
                                              >
                                                True
                                              </Typography>
                                            }
                                          />
                                          <FormControlLabel
                                            value="false"
                                            disabled={isDisabled}
                                            control={<Radio />}
                                            label={
                                              <Typography
                                                sx={{
                                                  fontSize: '14px',
                                                }}
                                              >
                                                False
                                              </Typography>
                                            }
                                          />
                                        </RadioGroup>
                                      </FormControl>
                                    ) : (
                                      <>
                                        <InputLabel
                                          variant="standard"
                                          htmlFor="uncontrolled-native"
                                          sx={{
                                            fontSize: '14px',
                                            mb: 1,
                                            color: 'text.primary',
                                          }}
                                        >
                                          {getLabelName(key1)}
                                        </InputLabel>
                                        <Input
                                          sx={{
                                            px: 2,
                                            py: 0.5,
                                            width: '360px',
                                            height: '32px',
                                            border: '1px solid #303067',
                                            borderRadius: '60px',
                                            fontSize: '14px',
                                            color: (theme) =>
                                              theme.palette.text.secondary,
                                          }}
                                          disabled={isDisabled}
                                          onKeyDown={handleKeypress}
                                          autoComplete="off"
                                          name={key1}
                                          onChange={(e) =>
                                            onInputExecutorChange(e, key1, key)
                                          }
                                          value={item}
                                          disableUnderline
                                          placeholder={key1}
                                        />
                                      </>
                                    )}
                                  </Box>
                                )
                              })}
                            </Box>
                          ) : (
                            <>
                              {key === 'log_level' ? (
                                <Box
                                  sx={{
                                    display: 'flex',
                                    flexDirection: 'column',
                                    alignContent: 'flex-start',
                                  }}
                                >
                                  <FormLabel
                                    id="demo-simple-select-label"
                                    sx={{
                                      fontSize: '14px',
                                      color: 'text.primary',
                                    }}
                                  >
                                    {' '}
                                    {getSettingsName(key)}
                                  </FormLabel>

                                  <Select
                                    labelId="demo-simple-select-label"
                                    id="demo-simple-select"
                                    value={value}
                                    name={key}
                                    label={key}
                                    onChange={(e) => handleSelectChange(e, key)}
                                    sx={{
                                      mt: 1,
                                      fontSize: '14px',
                                      width: '140px',
                                      height: '32px',
                                    }}
                                    className="dropdownSelect"
                                  >
                                    <MenuItem
                                      sx={{ fontSize: '14px' }}
                                      value="debug"
                                    >
                                      Debug
                                    </MenuItem>
                                    <MenuItem
                                      sx={{ fontSize: '14px' }}
                                      value="info"
                                    >
                                      Info
                                    </MenuItem>
                                    <MenuItem
                                      sx={{ fontSize: '14px' }}
                                      value="warning"
                                    >
                                      Warning
                                    </MenuItem>
                                    <MenuItem
                                      sx={{ fontSize: '14px' }}
                                      value="error"
                                    >
                                      Error
                                    </MenuItem>
                                    <MenuItem
                                      sx={{ fontSize: '14px' }}
                                      value="critical"
                                    >
                                      Critical
                                    </MenuItem>
                                  </Select>
                                </Box>
                              ) : (
                                <>
                                  {value === 'true' || value === 'false' ? (
                                    <FormControl>
                                      <FormLabel
                                        id="demo-row-radio-buttons-group-label"
                                        sx={(theme) => ({
                                          fontSize: '14px',
                                          color: 'text.primary',
                                        })}
                                      >
                                        {' '}
                                        {getSettingsName(key)}
                                      </FormLabel>
                                      <RadioGroup
                                        row
                                        aria-labelledby="demo-row-radio-buttons-group-label"
                                        name={key}
                                        value={value}
                                        onChange={(e) => handleChange(e, key)}
                                      >
                                        <FormControlLabel
                                          value="true"
                                          disabled={isDisabled}
                                          control={<Radio />}
                                          label={
                                            <Typography
                                              sx={{ fontSize: '14px' }}
                                            >
                                              True
                                            </Typography>
                                          }
                                        />
                                        <FormControlLabel
                                          value="false"
                                          disabled={isDisabled}
                                          control={<Radio />}
                                          label={
                                            <Typography
                                              sx={{ fontSize: '14px' }}
                                            >
                                              False
                                            </Typography>
                                          }
                                        />
                                      </RadioGroup>
                                    </FormControl>
                                  ) : (
                                    <>
                                      <InputLabel
                                        variant="standard"
                                        htmlFor="uncontrolled-native"
                                        sx={{
                                          fontSize: '14px',
                                          mb: 1,
                                          color: 'text.primary',
                                        }}
                                      >
                                        {getLabelName(key)}
                                      </InputLabel>
                                      <Input
                                        sx={{
                                          px: 2,
                                          py: 0.5,
                                          width: '360px',
                                          height: '32px',
                                          border: '1px solid #303067',
                                          borderRadius: '60px',
                                          fontSize: '14px',
                                          color: (theme) =>
                                            theme.palette.text.secondary,
                                        }}
                                        disabled={isDisabled}
                                        autoComplete="off"
                                        onKeyDown={handleKeypress}
                                        name={key}
                                        onChange={(e) => onInputChange(e, key)}
                                        value={value}
                                        disableUnderline
                                        placeholder={key}
                                      />
                                    </>
                                  )}
                                </>
                              )}
                            </>
                          )}
                        </Box>
                      )
                    })}

                    {!isDisabled && (
                      <Stack
                        spacing={2}
                        direction="row"
                        sx={{ float: 'right' }}
                      >
                        <Button
                          variant="outlined"
                          onClick={() => cancelButton()}
                          sx={(theme) => ({
                            padding: '8px 20px',
                            border: '1px solid #6473FF',
                            borderRadius: '60px',
                            color: 'white',
                            fontSize: '14px',
                            textTransform: 'capitalize',
                            width: '77px',
                            height: '32px',
                          })}
                        >
                          Cancel
                        </Button>
                        <Button
                          var
                          type="submit"
                          sx={(theme) => ({
                            background: '#5552FF',
                            borderRadius: '60px',
                            color: 'white',
                            padding: '8px 30px',
                            fontSize: '14px',
                            textTransform: 'capitalize',
                            width: '63px',
                            height: '32px',
                          })}
                        >
                          Save
                        </Button>
                      </Stack>
                    )}
                  </form>
                </Grid>
              </Grid>
            </Grid>
          </Grid>
        </Box>
      ) : (
        <Box sx={{ width: '100%' }}>
          <Skeleton />
          <Skeleton animation="wave" />
          <Skeleton animation={false} />
        </Box>
      )
      }
    </Container >
  )
}

export default SettingsCard<|MERGE_RESOLUTION|>--- conflicted
+++ resolved
@@ -68,14 +68,7 @@
   const [subMenu, setSubMenu] = useState([])
   const [resultKey, setResultKey] = useState('sdk')
   const [resultOutput, setResultOutput] = useState()
-<<<<<<< HEAD
   const [settings_result, setSettingsResult] = useState(useSelector((state) => state.settingsResults.settingsList))
-  const callSocketApi = useSelector((state) => state.common.callSocketApi)
-=======
-  const settings_result = useSelector(
-    (state) => state.settingsResults.settingsList
-  )
->>>>>>> 1ca71c08
   const menuCallResult = useSelector((state) => state.dataRes.popupData)
   const [openSnackbar, setOpenSnackbar] = useState(false)
   const [snackbarMessage, setSnackbarMessage] = useState(null)
@@ -138,7 +131,6 @@
         [resultKey]: resultOutput,
       },
     }
-<<<<<<< HEAD
     const resOut = updateData['client'][resultKey]
     setResultOutput(resOut)
     setResultKey(resultKey)
@@ -149,25 +141,6 @@
       ...currValue,
       [resultKey]: resultOutput
     }))
-=======
-    dispatch(updateSettings(updateData)).then((action) => {
-      if (action.type === updateSettings.fulfilled.type) {
-        setOpenSnackbar(true)
-        setSnackbarMessage('Settings Updated Successfully')
-        setValueChange(false)
-        setClientDetail((currValue) => ({
-          ...currValue,
-          [resultKey]: resultOutput,
-        }))
-        setRestoreData(resultOutput)
-      } else if (action.type === updateSettings.rejected.type) {
-        setOpenSnackbar(true)
-        setSnackbarMessage(
-          'Something went wrong and could not settings updated!'
-        )
-      }
-    })
->>>>>>> 1ca71c08
     setHandle('')
   }
 
@@ -287,29 +260,8 @@
       setSettingsResult(currValue => ({
         ...currValue,
         [accName]: {
-<<<<<<< HEAD
           ...currValue[accName],
           [resultKey]: resultOutput
-=======
-          [resultKey]: resultOutput,
-        },
-      }
-      dispatch(updateSettings(updateData)).then((action) => {
-        if (action.type === updateSettings.fulfilled.type) {
-          setOpenSnackbar(true)
-          setSnackbarMessage('Settings Updated Successfully')
-          setValueChange(false)
-          setClientDetail((currValue) => ({
-            ...currValue,
-            [resultKey]: resultOutput,
-          }))
-          setRestoreData(resultOutput)
-        } else if (action.type === updateSettings.rejected.type) {
-          setOpenSnackbar(true)
-          setSnackbarMessage(
-            'Something went wrong and could not settings updated!'
-          )
->>>>>>> 1ca71c08
         }
       }))
       setOpenSnackbar(true)
