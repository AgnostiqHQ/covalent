--- conflicted
+++ resolved
@@ -62,15 +62,6 @@
         },
     )
 
-<<<<<<< HEAD
-    app_log.warning("Moving to Fast API soon - stay tuned!!")
-    try:
-        # ignore response
-        requests.post(get_ui_url(ui_server.WEBHOOK_PATH), data=result_update, timeout=1)
-    except requests.exceptions.RequestException:
-        # catch all requests-related exceptions
-        app_log.warning("Unable to send result update to UI server.")
-=======
     app_log.debug("Moving to Fast API soon - stay tuned!!")
     # try:
     #     # ignore response
@@ -78,7 +69,6 @@
     # except requests.exceptions.RequestException:
     #     # catch all requests-related exceptions
     #     app_log.debug("Unable to send result update to UI server.")
->>>>>>> a1a87708
 
 
 def send_draw_request(lattice) -> None:
