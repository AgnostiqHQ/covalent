# Copyright 2021 Agnostiq Inc.
#
# This file is part of Covalent.
#
# Licensed under the GNU Affero General Public License 3.0 (the "License").
# A copy of the License may be obtained with this software package or at
#
#      https://www.gnu.org/licenses/agpl-3.0.en.html
#
# Use of this file is prohibited except in compliance with the License. Any
# modifications or derivative works of this file must retain this copyright
# notice, and modified files must contain a notice indicating that they have
# been altered from the originals.
#
# Covalent is distributed in the hope that it will be useful, but WITHOUT
# ANY WARRANTY; without even the implied warranty of MERCHANTABILITY or
# FITNESS FOR A PARTICULAR PURPOSE. See the License for more details.
#
# Relief from the License may be granted by purchasing a commercial license.

import argparse
import os

import socketio
import uvicorn
from fastapi import Request
from fastapi.templating import Jinja2Templates

from covalent._data_store.datastore import DataStore
from covalent._shared_files import logger
from covalent._shared_files.config import get_config
from covalent_dispatcher._service.app_dask import DaskCluster
from covalent_ui.api.main import app as fastapi_app
from covalent_ui.api.main import sio
from covalent_ui.api.v1.utils.log_handler import log_config

# read env vars configuring server
COVALENT_SERVER_IFACE_ANY = os.getenv("COVALENT_SERVER_IFACE_ANY", "False").lower() in (
    "true",
    "1",
    "t",
)

WEBHOOK_PATH = "/api/webhook"
WEBAPP_PATH = "webapp/build"
STATIC_FILES = {"": WEBAPP_PATH, "/": f"{WEBAPP_PATH}/index.html"}

# Log configuration
app_log = logger.app_log
log_stack_info = logger.log_stack_info
templates = Jinja2Templates(directory=WEBAPP_PATH)


@fastapi_app.get("/{rest_of_path}")
def get_home(request: Request, rest_of_path: str):
    return templates.TemplateResponse("index.html", {"request": request})


socketio_app = socketio.ASGIApp(
    sio,
    static_files=STATIC_FILES,
)
fastapi_app.mount("/", socketio_app)


if __name__ == "__main__":
    ap = argparse.ArgumentParser()

    ap.add_argument("-p", "--port", required=False, help="Server port number.")
    ap.add_argument(
        "-d",
        "--develop",
        required=False,
        action="store_true",
        help="Start the server in developer mode.",
    )
    ap.add_argument(
        "--no-cluster",
        dest="cluster",
        action="store_false",
        required=False,
        help="Start Covalent server without Dask",
    )
    ap.set_defaults(cluster=True)

    args, unknown = ap.parse_known_args()

    # port to be specified by cli
    if args.port:
        port = int(args.port)
    else:
        port = int(get_config("dispatcher.port"))

<<<<<<< HEAD
    host = "0.0.0.0"
=======
    host = get_config("dispatcher.address") if not COVALENT_SERVER_IFACE_ANY else "0.0.0.0"
>>>>>>> 79952e6e

    DEBUG = True if args.develop is True else False
    # reload = True if args.develop is True else False
    RELOAD = False

    # Start dask if no-cluster flag is not specified (covalent stop auto terminates all child processes of this)
    if args.cluster:
        dask_cluster = DaskCluster(name="LocalDaskCluster", logger=app_log)
        dask_cluster.start()

    # Initialize the database
    DataStore(initialize_db=True)

    # Start covalent main app
<<<<<<< HEAD
    uvicorn.run("app:fastapi_app", host=host, port=port, debug=DEBUG, reload=RELOAD)
=======
    uvicorn.run(
        "app:fastapi_app",
        host=host,
        port=port,
        debug=DEBUG,
        reload=RELOAD,
        log_config=log_config(),
    )
>>>>>>> 79952e6e
<|MERGE_RESOLUTION|>--- conflicted
+++ resolved
@@ -91,11 +91,7 @@
     else:
         port = int(get_config("dispatcher.port"))
 
-<<<<<<< HEAD
-    host = "0.0.0.0"
-=======
     host = get_config("dispatcher.address") if not COVALENT_SERVER_IFACE_ANY else "0.0.0.0"
->>>>>>> 79952e6e
 
     DEBUG = True if args.develop is True else False
     # reload = True if args.develop is True else False
@@ -110,9 +106,6 @@
     DataStore(initialize_db=True)
 
     # Start covalent main app
-<<<<<<< HEAD
-    uvicorn.run("app:fastapi_app", host=host, port=port, debug=DEBUG, reload=RELOAD)
-=======
     uvicorn.run(
         "app:fastapi_app",
         host=host,
@@ -120,5 +113,4 @@
         debug=DEBUG,
         reload=RELOAD,
         log_config=log_config(),
-    )
->>>>>>> 79952e6e
+    )