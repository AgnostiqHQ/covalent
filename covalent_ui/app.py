# Copyright 2021 Agnostiq Inc.
#
# This file is part of Covalent.
#
# Licensed under the GNU Affero General Public License 3.0 (the "License").
# A copy of the License may be obtained with this software package or at
#
#      https://www.gnu.org/licenses/agpl-3.0.en.html
#
# Use of this file is prohibited except in compliance with the License. Any
# modifications or derivative works of this file must retain this copyright
# notice, and modified files must contain a notice indicating that they have
# been altered from the originals.
#
# Covalent is distributed in the hope that it will be useful, but WITHOUT
# ANY WARRANTY; without even the implied warranty of MERCHANTABILITY or
# FITNESS FOR A PARTICULAR PURPOSE. See the License for more details.
#
# Relief from the License may be granted by purchasing a commercial license.

import os
from datetime import datetime
from logging.handlers import DEFAULT_TCP_LOGGING_PORT
from pathlib import Path

import networkx as nx
import simplejson
import tailer
from flask import Flask, jsonify, make_response, request, send_from_directory
from flask_cors import CORS
from flask_socketio import SocketIO

import covalent.executor as covalent_executor
from covalent._results_manager import Result
from covalent._results_manager import results_manager as rm
from covalent._shared_files.config import get_config
from covalent._shared_files.util_classes import Status

WEBHOOK_PATH = "/api/webhook"
WEBAPP_PATH = "webapp/build"

app = Flask(__name__, static_folder=WEBAPP_PATH)
# allow cross-origin requests when API and static files are served separately
CORS(app)
socketio = SocketIO(app, cors_allowed_origins="*")


@app.route(WEBHOOK_PATH, methods=["POST"])
def handle_result_update():
    result_update = request.get_json(force=True)
    socketio.emit("result-update", result_update)
    return jsonify({"ok": True})


@app.route("/api/draw", methods=["POST"])
def handle_draw_request():
    draw_request = request.get_json(force=True)

    socketio.emit("draw-request", draw_request)
    return jsonify({"ok": True})


@app.route("/api/results")
def list_results():
    path = request.args["resultsDir"]
    dispatch_ids = [dir for dir in os.listdir(path) if os.path.isdir(os.path.join(path, dir))]
    return jsonify(dispatch_ids)


def encode_result(obj):
    if isinstance(obj, Status):
        return obj.STATUS
    if isinstance(obj, datetime):
        return obj.isoformat()
    return str(obj)


def extract_graph_node(node):
    # doc string
    f = node.get("function")
    if f is not None:
        node["doc"] = node["function"].get_deserialized().__doc__

    # metadata
    extract_executor_info(node.get("metadata"))

    # prevent JSON encoding
    node["kwargs"] = encode_dict(node.get("kwargs"))

    # remove unused fields
    node.pop("function", None)
    node.pop("node_name", None)

    return node


def encode_dict(d):
    """Avoid JSON encoding when python str() suffices"""
    if not isinstance(d, dict):
        return d
    return {k: str(v) for (k, v) in d.items()}


def extract_executor_info(metadata):
    # executor details
    try:
<<<<<<< HEAD
        executor = metadata["executor"]
        executor = _executor_manager.get_executor(name=executor)
=======
        backend = metadata["backend"]
        executor = covalent_executor._executor_manager.get_executor(name=backend)
>>>>>>> bd628da7
        if executor is not None:
            # extract attributes
            metadata["executor"] = encode_dict(executor.__dict__)
            if not isinstance(executor, str):
                # if not named, replace with class name
                metadata["executor"] = f"<{executor.__class__.__name__}>"
    except (KeyError, AttributeError) as e:
        pass


def extract_graph(graph):
    graph = nx.json_graph.node_link_data(graph)
    nodes = list(map(extract_graph_node, graph["nodes"]))
    return {
        "nodes": nodes,
        "links": graph["links"],
    }


@app.route("/api/results/<dispatch_id>")
def fetch_result(dispatch_id):
    results_dir = request.args["resultsDir"]

    result = rm.get_result(dispatch_id, results_dir=results_dir)
    extract_executor_info(result.lattice.metadata)

    response = {
        "dispatch_id": result.dispatch_id,
        "status": result.status,
        "result": result.result,
        "start_time": result.start_time,
        "end_time": result.end_time,
        "results_dir": result.results_dir,
        "lattice": {
            "function_string": result.lattice.workflow_function_string,
            "doc": result.lattice.__doc__,
            "name": result.lattice.__name__,
            "kwargs": encode_dict(result.lattice.kwargs),
            "metadata": result.lattice.metadata,
        },
        "graph": extract_graph(result.lattice.transport_graph._graph),
    }

    # Use simplejson/ignore_nan=True to handle NaN/Infinity constants
    response = simplejson.dumps(response, default=encode_result, ignore_nan=True)

    return app.response_class(response, status=200, mimetype="application/json")


@app.route("/api/logoutput/<dispatch_id>")
def fetch_file(dispatch_id):
    path = request.args.get("path")
    n = int(request.args.get("n", 10))

    if not Path(path).expanduser().is_absolute():
        path = os.path.join(get_config("dispatcher.results_dir"), dispatch_id, path)

    try:
        lines = tailer.tail(open(path), n)
    except Exception as ex:
        return make_response(jsonify({"message": str(ex)}), 404)

    return jsonify({"lines": lines})


# catch-all: serve web app static files
@app.route("/", defaults={"path": ""})
@app.route("/<path:path>")
def serve(path):
    if path != "" and os.path.exists(app.static_folder + "/" + path):
        # static file
        return send_from_directory(app.static_folder, path)
    else:
        # handle all other routes inside web app
        return send_from_directory(app.static_folder, "index.html")


if __name__ == "__main__":
    socketio.run(app)<|MERGE_RESOLUTION|>--- conflicted
+++ resolved
@@ -104,13 +104,9 @@
 def extract_executor_info(metadata):
     # executor details
     try:
-<<<<<<< HEAD
-        executor = metadata["executor"]
-        executor = _executor_manager.get_executor(name=executor)
-=======
-        backend = metadata["backend"]
-        executor = covalent_executor._executor_manager.get_executor(name=backend)
->>>>>>> bd628da7
+
+        executor = covalent_executor._executor_manager.get_executor(name=metadata["executor"])
+
         if executor is not None:
             # extract attributes
             metadata["executor"] = encode_dict(executor.__dict__)
