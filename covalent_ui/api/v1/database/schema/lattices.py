# Copyright 2021 Agnostiq Inc.
#
# This file is part of Covalent.
#
# Licensed under the Apache License 2.0 (the "License"). A copy of the
# License may be obtained with this software package or at
#
#     https://www.apache.org/licenses/LICENSE-2.0
#
# Use of this file is prohibited except in compliance with the License.
# Unless required by applicable law or agreed to in writing, software
# distributed under the License is distributed on an "AS IS" BASIS,
# WITHOUT WARRANTIES OR CONDITIONS OF ANY KIND, either express or implied.
# See the License for the specific language governing permissions and
# limitations under the License.

"""Lattices schema"""
from sqlalchemy import Boolean, Column, DateTime, Integer, String, Text, func

from covalent_ui.api.v1.database.config.db import Base


class Lattice(Base):
    """Lattice

    Attributes:
        id: primary key id
        dispatch_id: id of the dispatch
        electron_id: id of node if the lattice is actually a sublattice
        name: name of the lattice function
        status: workflow status
        electron_num: Total number of electron in a workflow
        completed_electron_num: Total number of completed electron in a workflow
        storage_type: Storage backend type for data files ("local", "s3")
        storage_path: Bucket name (dispatch_id)
        function_filename: Name of the file containing the serialized function
        function_string_filename: Name of the file containing the function string
        error_filename: Name of the file containing an error message for the electron
        results_filename: Name of the file containing the serialized output
        inputs_filename: Name of the file containing the serialized input data
        is_active: Status of the record, 1: active and 0: inactive
        created_at: created timestamp
        updated_at: updated timestamp
        started_at: started timestamp
        completed_at: completed timestamp
    """

    __tablename__ = "lattices"
    id = Column(Integer, primary_key=True)
    dispatch_id = Column(String(64), nullable=False)

    # id of node if the lattice is actually a sublattice
    electron_id = Column(Integer)

    # name of the lattice function
    name = Column(Text, nullable=False)

    # name of the file containing the lattice function's docstring
    docstring_filename = Column(Text)

    # Workflow status
    status = Column(String(24), nullable=False)

    # Number of nodes in the lattice
    electron_num = Column(Integer, nullable=False)

    # Number of completed nodes in the lattice
    completed_electron_num = Column(Integer, nullable=False)

    # Storage backend type for data files ("local", "s3")
    storage_type = Column(Text)

    # Bucket name (dispatch_id)
    storage_path = Column(Text)

    # Name of the file containing the serialized function
    function_filename = Column(Text)

    # Name of the file containing the function string
    function_string_filename = Column(Text)

    # Short name describing the executor ("local", "dask", etc)
    executor = Column(Text)

<<<<<<< HEAD
    # JSONified executor attributes
    executor_data = Column(Text)

    # Short name describing the workflow executor ("local", "dask", etc)
    workflow_executor = Column(Text)

    # JSONified executor attributes
    workflow_executor_data = Column(Text)

=======
    # Short name describing the workflow executor ("local", "dask", etc)
    workflow_executor = Column(Text)

>>>>>>> 314e859d
    # Name of the file containing an error message for the workflow
    error_filename = Column(Text)

    # Name of the file containing the serialized input data
    inputs_filename = Column(Text)

    # Name of the file containing the serialized named args
    named_args_filename = Column(Text)

    # Name of the file containing the serialized named kwargs
    named_kwargs_filename = Column(Text)

    # name of the file containing the serialized output
    results_filename = Column(Text)

    # Name of the file containing the default electron dependencies
    deps_filename = Column(Text)

    # Name of the file containing the default list of callables before electrons are executed
    call_before_filename = Column(Text)

    # Name of the file containing the default list of callables after electrons are executed
    call_after_filename = Column(Text)

    # Name of the file containing the set of cova imports
    cova_imports_filename = Column(Text)

    # Name of the file containing the set of lattice imports
    lattice_imports_filename = Column(Text)

    # Results directory (will be deprecated soon)
    results_dir = Column(Text)

    # Dispatch id of the root lattice in a hierarchy of sublattices
    root_dispatch_id = Column(String(64), nullable=True)

    # Name of the column which signifies soft deletion of a lattice
    is_active = Column(Boolean, nullable=False, default=True)

    # Timestamps
    created_at = Column(DateTime, nullable=False, server_default=func.now())
    updated_at = Column(DateTime, nullable=False, onupdate=func.now(), server_default=func.now())
    started_at = Column(DateTime)
    completed_at = Column(DateTime)<|MERGE_RESOLUTION|>--- conflicted
+++ resolved
@@ -82,21 +82,9 @@
     # Short name describing the executor ("local", "dask", etc)
     executor = Column(Text)
 
-<<<<<<< HEAD
-    # JSONified executor attributes
-    executor_data = Column(Text)
-
     # Short name describing the workflow executor ("local", "dask", etc)
     workflow_executor = Column(Text)
 
-    # JSONified executor attributes
-    workflow_executor_data = Column(Text)
-
-=======
-    # Short name describing the workflow executor ("local", "dask", etc)
-    workflow_executor = Column(Text)
-
->>>>>>> 314e859d
     # Name of the file containing an error message for the workflow
     error_filename = Column(Text)
 
