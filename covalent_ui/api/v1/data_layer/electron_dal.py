--- conflicted
+++ resolved
@@ -18,15 +18,10 @@
 #
 # Relief from the License may be granted by purchasing a commercial license.
 
-<<<<<<< HEAD
 import uuid
-from datetime import timezone
 
 from fastapi import HTTPException
-=======
-
 from sqlalchemy import extract
->>>>>>> a8c1b0c6
 from sqlalchemy.sql import func
 
 from covalent._results_manager.results_manager import get_result
