--- conflicted
+++ resolved
@@ -93,57 +93,8 @@
     with Session(db.engine) as session:
         lattice = Lattices(session)
         lattice_data = lattice.get_lattices_id_storage_file(dispatch_id)
-        if lattice_data is not None:
-            handler = FileHandler(lattice_data["directory"])
-            if name == "result":
-                response, python_object = handler.read_from_serialized(
-                    lattice_data["results_filename"]
-                )
-                return LatticeFileResponse(data=str(response), python_object=python_object)
-            if name == "inputs":
-                response, python_object = handler.read_from_serialized(
-                    lattice_data["inputs_filename"]
-                )
-                return LatticeFileResponse(data=response, python_object=python_object)
-            elif name == "function_string":
-                response = handler.read_from_text(lattice_data["function_string_filename"])
-                return LatticeFileResponse(data=response)
-            elif name == "executor":
-                executor_name = lattice_data["executor"]
-                executor_data = json.loads(lattice_data["executor_data"])
-                # executor_data = handler.read_from_serialized(lattice_data["executor_data_filename"])
-                return LatticeExecutorResponse(
-                    executor_name=executor_name, executor_details=executor_data
-                )
-            elif name == "workflow_executor":
-                executor_name = lattice_data["workflow_executor"]
-                executor_data = json.loads(lattice_data["workflow_executor_data"])
-                # executor_data = handler.read_from_serialized(
-                #     lattice_data["workflow_executor_data_filename"]
-                # )
-                return LatticeWorkflowExecutorResponse(
-                    workflow_executor_name=executor_name, workflow_executor_details=executor_data
-                )
-            elif name == "error":
-                response = handler.read_from_text(lattice_data["error_filename"])
-                return LatticeFileResponse(data=response)
-            elif name == "function":
-                response, python_object = handler.read_from_serialized(
-                    lattice_data["function_filename"]
-                )
-                return LatticeFileResponse(data=response, python_object=python_object)
-<<<<<<< HEAD
-            # elif name == "transport_graph":
-            #     response = handler.read_from_pickle(lattice_data["transport_graph_filename"])
-            #     return LatticeFileResponse(data=response)
-            else:
-                return LatticeFileResponse(data=None)
-=======
-            elif name == "transport_graph":
-                response = handler.read_from_pickle(lattice_data["transport_graph_filename"])
-                return LatticeFileResponse(data=response)
->>>>>>> 265092f3
-        else:
+
+        if lattice_data is None:
             raise HTTPException(
                 status_code=400,
                 detail=[
@@ -154,6 +105,56 @@
                     }
                 ],
             )
+
+        handler = FileHandler(lattice_data["directory"])
+        if name == "result":
+            response, python_object = handler.read_from_serialized(
+                lattice_data["results_filename"]
+            )
+            return LatticeFileResponse(data=str(response), python_object=python_object)
+
+        if name == "inputs":
+            response, python_object = handler.read_from_serialized(lattice_data["inputs_filename"])
+            return LatticeFileResponse(data=response, python_object=python_object)
+
+        elif name == "function_string":
+            response = handler.read_from_text(lattice_data["function_string_filename"])
+            return LatticeFileResponse(data=response)
+
+        elif name == "executor":
+            executor_name = lattice_data["executor"]
+            executor_data = json.loads(lattice_data["executor_data"])
+            # executor_data = handler.read_from_serialized(lattice_data["executor_data_filename"])
+            return LatticeExecutorResponse(
+                executor_name=executor_name, executor_details=executor_data
+            )
+
+        elif name == "workflow_executor":
+            executor_name = lattice_data["workflow_executor"]
+            executor_data = json.loads(lattice_data["workflow_executor_data"])
+            # executor_data = handler.read_from_serialized(
+            #     lattice_data["workflow_executor_data_filename"]
+            # )
+            return LatticeWorkflowExecutorResponse(
+                workflow_executor_name=executor_name, workflow_executor_details=executor_data
+            )
+
+        elif name == "error":
+            response = handler.read_from_text(lattice_data["error_filename"])
+            return LatticeFileResponse(data=response)
+
+        elif name == "function":
+            response, python_object = handler.read_from_serialized(
+                lattice_data["function_filename"]
+            )
+            return LatticeFileResponse(data=response, python_object=python_object)
+
+        # elif name == "transport_graph":
+        #     response = handler.read_from_pickle(lattice_data["transport_graph_filename"])
+        #     return LatticeFileResponse(data=response)
+
+        else:
+            return LatticeFileResponse(data=None)
 
 
 @routes.get("/{dispatch_id}/sublattices", response_model=SubLatticeDetailResponse)
