# Copyright 2021 Agnostiq Inc.
#
# This file is part of Covalent.
#
# Licensed under the GNU Affero General Public License 3.0 (the "License").
# A copy of the License may be obtained with this software package or at
#
#      https://www.gnu.org/licenses/agpl-3.0.en.html
#
# Use of this file is prohibited except in compliance with the License. Any
# modifications or derivative works of this file must retain this copyright
# notice, and modified files must contain a notice indicating that they have
# been altered from the originals.
#
# Covalent is distributed in the hope that it will be useful, but WITHOUT
# ANY WARRANTY; without even the implied warranty of MERCHANTABILITY or
# FITNESS FOR A PARTICULAR PURPOSE. See the License for more details.
#
# Relief from the License may be granted by purchasing a commercial license.

"""Electrons Route"""

import uuid

from fastapi import APIRouter, HTTPException
from sqlalchemy.orm import Session

import covalent_ui.api.v1.database.config.db as db
from covalent_ui.api.v1.data_layer.electron_dal import Electrons
from covalent_ui.api.v1.models.electrons_model import (
    ElectronExecutorResponse,
    ElectronFileOutput,
    ElectronFileResponse,
    ElectronResponse,
)
from covalent_ui.api.v1.utils.file_handle import FileHandler

routes: APIRouter = APIRouter()


@routes.get("/{dispatch_id}/electron/{electron_id}", response_model=ElectronResponse)
def get_electron_details(dispatch_id: uuid.UUID, electron_id: int):
    """Get Electron Details

    Args:
        electron_id: To fetch electron data with the provided electron id.

    Returns:
        Returns the electron details
    """
    with Session(db.engine) as session:
        electron = Electrons(session)
        result = electron.get_electrons_id(dispatch_id, electron_id)
        if result is None:
            raise HTTPException(
                status_code=400,
                detail=[
                    {
                        "loc": ["path", "dispatch_id"],
                        "msg": f"Dispatch ID {dispatch_id} or Electron ID does not exist",
                        "type": None,
                    }
                ],
            )
        return ElectronResponse(
            id=result["id"],
            node_id=result["transport_graph_node_id"],
            parent_lattice_id=result["parent_lattice_id"],
            type=result["type"],
            storage_path=result["storage_path"],
            name=result["name"],
            status=result["status"],
            started_at=result["started_at"],
            ended_at=result["completed_at"],
            runtime=result["runtime"],
            description="",
        )


@routes.get("/{dispatch_id}/electron/{electron_id}/details/{name}")
def get_electron_file(dispatch_id: uuid.UUID, electron_id: int, name: ElectronFileOutput):
    """
    Get Electron details
    Args:
        dispatch_id: Dispatch id of lattice/sublattice
        electron_id: Transport graph node id of a electron
        name: refers file type, like inputs, function_string, function, executor, result, value, key,
        stdout, deps, call_before, call_after, error, info
    Returns:
        Returns electron details based on the given name
    """
<<<<<<< HEAD
    with Session(db.engine) as session:
=======

    with Session(engine) as session:
>>>>>>> 1ccd9b64
        electron = Electrons(session)
        result = electron.get_electrons_id(dispatch_id, electron_id)
        if result is not None:
            handler = FileHandler(result["storage_path"])
            if name == "inputs":
<<<<<<< HEAD
                response, python_object = electron.get_electron_inputs(
=======
                response, python_object = get_electron_inputs(
>>>>>>> 1ccd9b64
                    dispatch_id=dispatch_id, electron_id=electron_id
                )
                return ElectronFileResponse(data=str(response), python_object=str(python_object))
            elif name == "function_string":
                response = handler.read_from_text(result["function_string_filename"])
                return ElectronFileResponse(data=response)
            elif name == "function":
                response, python_object = handler.read_from_pickle(result["function_filename"])
                return ElectronFileResponse(data=response, python_object=python_object)
            elif name == "executor":
                executor_name = result["executor"]
                executor_data = handler.read_from_pickle(result["executor_data_filename"])
                return ElectronExecutorResponse(
                    executor_name=executor_name, executor_details=executor_data
                )
            elif name == "result":
                response, python_object = handler.read_from_pickle(result["results_filename"])
                return ElectronFileResponse(data=str(response), python_object=python_object)
            elif name == "value":
                response = handler.read_from_pickle(result["value_filename"])
                return ElectronFileResponse(data=str(response))
            elif name == "stdout":
                response = handler.read_from_text(result["stdout_filename"])
                return ElectronFileResponse(data=response)
            elif name == "deps":
                response = handler.read_from_pickle(result["deps_filename"])
                return ElectronFileResponse(data=response)
            elif name == "call_before":
                response = handler.read_from_pickle(result["call_before_filename"])
                return ElectronFileResponse(data=response)
            elif name == "call_after":
                response = handler.read_from_pickle(result["call_after_filename"])
                return ElectronFileResponse(data=response)
            elif name == "error":
                # Error and stderr won't be both populated if `error`
                # is only used for fatal dispatcher-executor interaction errors
                error_response = handler.read_from_text(result["error_filename"])
                stderr_response = handler.read_from_text(result["stderr_filename"])
                response = stderr_response + error_response
                return ElectronFileResponse(data=response)
        else:
            raise HTTPException(
                status_code=400,
                detail=[
                    {
                        "loc": ["path", "dispatch_id"],
                        "msg": f"Dispatch ID {dispatch_id} or Electron ID does not exist",
                        "type": None,
                    }
                ],
            )<|MERGE_RESOLUTION|>--- conflicted
+++ resolved
@@ -89,22 +89,14 @@
     Returns:
         Returns electron details based on the given name
     """
-<<<<<<< HEAD
-    with Session(db.engine) as session:
-=======
 
     with Session(engine) as session:
->>>>>>> 1ccd9b64
         electron = Electrons(session)
         result = electron.get_electrons_id(dispatch_id, electron_id)
         if result is not None:
             handler = FileHandler(result["storage_path"])
             if name == "inputs":
-<<<<<<< HEAD
-                response, python_object = electron.get_electron_inputs(
-=======
                 response, python_object = get_electron_inputs(
->>>>>>> 1ccd9b64
                     dispatch_id=dispatch_id, electron_id=electron_id
                 )
                 return ElectronFileResponse(data=str(response), python_object=str(python_object))
