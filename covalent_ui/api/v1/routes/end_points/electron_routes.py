# Copyright 2021 Agnostiq Inc.
#
# This file is part of Covalent.
#
# Licensed under the GNU Affero General Public License 3.0 (the "License").
# A copy of the License may be obtained with this software package or at
#
#      https://www.gnu.org/licenses/agpl-3.0.en.html
#
# Use of this file is prohibited except in compliance with the License. Any
# modifications or derivative works of this file must retain this copyright
# notice, and modified files must contain a notice indicating that they have
# been altered from the originals.
#
# Covalent is distributed in the hope that it will be useful, but WITHOUT
# ANY WARRANTY; without even the implied warranty of MERCHANTABILITY or
# FITNESS FOR A PARTICULAR PURPOSE. See the License for more details.
#
# Relief from the License may be granted by purchasing a commercial license.

"""Electrons Route"""

import uuid

from fastapi import APIRouter, HTTPException
from sqlalchemy.orm import Session

import covalent_ui.api.v1.database.config.db as db
from covalent._results_manager.results_manager import get_result
from covalent_ui.api.v1.data_layer.electron_dal import Electrons
from covalent_ui.api.v1.models.electrons_model import (
    ElectronExecutorResponse,
    ElectronFileOutput,
    ElectronFileResponse,
    ElectronResponse,
)
from covalent_ui.api.v1.utils.file_handle import FileHandler, validate_data

routes: APIRouter = APIRouter()


@routes.get("/{dispatch_id}/electron/{electron_id}", response_model=ElectronResponse)
def get_electron_details(dispatch_id: uuid.UUID, electron_id: int):
    """Get Electron Details

    Args:
        electron_id: To fetch electron data with the provided electron id.

    Returns:
        Returns the electron details
    """
    with Session(db.engine) as session:
        electron = Electrons(session)
        result = electron.get_electrons_id(dispatch_id, electron_id)
        if result is None:
            raise HTTPException(
                status_code=400,
                detail=[
                    {
                        "loc": ["path", "dispatch_id"],
                        "msg": f"Dispatch ID {dispatch_id} or Electron ID does not exist",
                        "type": None,
                    }
                ],
            )
        return ElectronResponse(
            id=result["id"],
            node_id=result["transport_graph_node_id"],
            parent_lattice_id=result["parent_lattice_id"],
            type=result["type"],
            storage_path=result["storage_path"],
            name=result["name"],
            status=result["status"],
            started_at=result["started_at"],
            ended_at=result["completed_at"],
            runtime=result["runtime"],
            description="",
        )


def get_electron_inputs(dispatch_id: uuid.UUID, electron_id: int) -> str:
    """
    Get Electron Inputs
    Args:
        dispatch_id: Dispatch id of lattice/sublattice
        electron_id: Transport graph node id of a electron
    Returns:
        Returns the inputs data from Result object
    """
    from covalent_dispatcher._core.execution import _get_task_inputs as get_task_inputs

    result_object = get_result(dispatch_id=str(dispatch_id), wait=False)
<<<<<<< HEAD
    with Session(db.engine) as session:
=======

    with Session(engine) as session:
>>>>>>> 79952e6e
        electron = Electrons(session)
        result = electron.get_electrons_id(dispatch_id, electron_id)
        inputs = get_task_inputs(
            node_id=electron_id, node_name=result.name, result_object=result_object
        )
        return validate_data(inputs)


@routes.get("/{dispatch_id}/electron/{electron_id}/details/{name}")
def get_electron_file(dispatch_id: uuid.UUID, electron_id: int, name: ElectronFileOutput):
    """
    Get Electron details
    Args:
        dispatch_id: Dispatch id of lattice/sublattice
        electron_id: Transport graph node id of a electron
        name: refers file type, like inputs, function_string, function, executor, result, value, key,
        stdout, deps, call_before, call_after, error, info
    Returns:
        Returns electron details based on the given name
    """
    if name == "inputs":
<<<<<<< HEAD
        response = get_electron_inputs(dispatch_id=dispatch_id, electron_id=electron_id)
        return ElectronFileResponse(data=response)
    with Session(db.engine) as session:
=======
        response, python_object = get_electron_inputs(
            dispatch_id=dispatch_id, electron_id=electron_id
        )
        return ElectronFileResponse(data=str(response), python_object=str(python_object))
    with Session(engine) as session:
>>>>>>> 79952e6e
        electron = Electrons(session)
        result = electron.get_electrons_id(dispatch_id, electron_id)
        if result is not None:
            handler = FileHandler(result["storage_path"])
            if name == "function_string":
                response = handler.read_from_text(result["function_string_filename"])
                return ElectronFileResponse(data=response)
            elif name == "function":
                response, python_object = handler.read_from_pickle(result["function_filename"])
                return ElectronFileResponse(data=response, python_object=python_object)
            elif name == "executor":
                executor_name = result["executor"]
                executor_data = handler.read_from_pickle(result["executor_data_filename"])
                return ElectronExecutorResponse(
                    executor_name=executor_name, executor_details=executor_data
                )
            elif name == "result":
                response, python_object = handler.read_from_pickle(result["results_filename"])
                return ElectronFileResponse(data=str(response), python_object=python_object)
            elif name == "value":
                response = handler.read_from_pickle(result["value_filename"])
                return ElectronFileResponse(data=str(response))
            elif name == "stdout":
                response = handler.read_from_text(result["stdout_filename"])
                return ElectronFileResponse(data=response)
            elif name == "deps":
                response = handler.read_from_pickle(result["deps_filename"])
                return ElectronFileResponse(data=response)
            elif name == "call_before":
                response = handler.read_from_pickle(result["call_before_filename"])
                return ElectronFileResponse(data=response)
            elif name == "call_after":
                response = handler.read_from_pickle(result["call_after_filename"])
                return ElectronFileResponse(data=response)
            elif name == "error":
                response = handler.read_from_text(result["stderr_filename"])
                return ElectronFileResponse(data=response)
            elif name == "info":
                response = handler.read_from_text(result["info_filename"])
                return ElectronFileResponse(data=response)
            else:
                return ElectronFileResponse(data=None)
        else:
            raise HTTPException(
                status_code=400,
                detail=[
                    {
                        "loc": ["path", "dispatch_id"],
                        "msg": f"Dispatch ID {dispatch_id} or Electron ID does not exist",
                        "type": None,
                    }
                ],
            )<|MERGE_RESOLUTION|>--- conflicted
+++ resolved
@@ -25,9 +25,9 @@
 from fastapi import APIRouter, HTTPException
 from sqlalchemy.orm import Session
 
-import covalent_ui.api.v1.database.config.db as db
 from covalent._results_manager.results_manager import get_result
 from covalent_ui.api.v1.data_layer.electron_dal import Electrons
+from covalent_ui.api.v1.database.config.db import engine
 from covalent_ui.api.v1.models.electrons_model import (
     ElectronExecutorResponse,
     ElectronFileOutput,
@@ -49,7 +49,7 @@
     Returns:
         Returns the electron details
     """
-    with Session(db.engine) as session:
+    with Session(engine) as session:
         electron = Electrons(session)
         result = electron.get_electrons_id(dispatch_id, electron_id)
         if result is None:
@@ -90,12 +90,8 @@
     from covalent_dispatcher._core.execution import _get_task_inputs as get_task_inputs
 
     result_object = get_result(dispatch_id=str(dispatch_id), wait=False)
-<<<<<<< HEAD
-    with Session(db.engine) as session:
-=======
 
     with Session(engine) as session:
->>>>>>> 79952e6e
         electron = Electrons(session)
         result = electron.get_electrons_id(dispatch_id, electron_id)
         inputs = get_task_inputs(
@@ -117,17 +113,11 @@
         Returns electron details based on the given name
     """
     if name == "inputs":
-<<<<<<< HEAD
-        response = get_electron_inputs(dispatch_id=dispatch_id, electron_id=electron_id)
-        return ElectronFileResponse(data=response)
-    with Session(db.engine) as session:
-=======
         response, python_object = get_electron_inputs(
             dispatch_id=dispatch_id, electron_id=electron_id
         )
         return ElectronFileResponse(data=str(response), python_object=str(python_object))
     with Session(engine) as session:
->>>>>>> 79952e6e
         electron = Electrons(session)
         result = electron.get_electrons_id(dispatch_id, electron_id)
         if result is not None:
