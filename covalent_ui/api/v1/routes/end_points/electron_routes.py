# Copyright 2021 Agnostiq Inc.
#
# This file is part of Covalent.
#
# Licensed under the Apache License 2.0 (the "License"). A copy of the
# License may be obtained with this software package or at
#
#     https://www.apache.org/licenses/LICENSE-2.0
#
# Use of this file is prohibited except in compliance with the License.
# Unless required by applicable law or agreed to in writing, software
# distributed under the License is distributed on an "AS IS" BASIS,
# WITHOUT WARRANTIES OR CONDITIONS OF ANY KIND, either express or implied.
# See the License for the specific language governing permissions and
# limitations under the License.

"""Electrons Route"""

import json
import uuid
from typing import List, Optional

from fastapi import APIRouter, HTTPException, Query
from sqlalchemy.orm import Session

<<<<<<< HEAD
from covalent._shared_files.defaults import WAIT_EDGE_NAME
from covalent_dispatcher._core.data_modules import graph as core_graph
from covalent_dispatcher._dal.result import get_result_object
=======
import covalent_ui.api.v1.database.config.db as db
from covalent._results_manager.results_manager import get_result
from covalent_dispatcher._core.execution import _get_task_inputs as get_task_inputs
>>>>>>> 265092f3
from covalent_ui.api.v1.data_layer.electron_dal import Electrons
from covalent_ui.api.v1.models.electrons_model import (
    ElectronExecutorResponse,
    ElectronFileOutput,
    ElectronFileResponse,
    ElectronResponse,
    Job,
    JobDetails,
    JobDetailsResponse,
    JobsResponse,
)
from covalent_ui.api.v1.utils.file_handle import FileHandler, validate_data
from covalent_ui.api.v1.utils.models_helper import JobsSortBy, SortDirection

routes: APIRouter = APIRouter()


@routes.get("/{dispatch_id}/electron/{electron_id}", response_model=ElectronResponse)
def get_electron_details(dispatch_id: uuid.UUID, electron_id: int):
    """Get Electron Details

    Args:
        electron_id: To fetch electron data with the provided electron id.

    Returns:
        Returns the electron details
    """
    with Session(db.engine) as session:
        electron = Electrons(session)
        result = electron.get_electrons_id(dispatch_id, electron_id)
        if result is None:
            raise HTTPException(
                status_code=400,
                detail=[
                    {
                        "loc": ["path", "dispatch_id"],
                        "msg": f"Dispatch ID {dispatch_id} or Electron ID does not exist",
                        "type": None,
                    }
                ],
            )
        qelectron = {
            "total_quantum_calls": electron.get_total_quantum_calls(
                dispatch_id, result["transport_graph_node_id"], result["qelectron_data_exists"]
            ),
            "avg_quantum_calls": electron.get_avg_quantum_calls(
                dispatch_id=dispatch_id,
                is_qa_electron=result["qelectron_data_exists"],
                node_id=result["transport_graph_node_id"],
            ),
        }
        return ElectronResponse(
            id=result["id"],
            node_id=result["transport_graph_node_id"],
            parent_lattice_id=result["parent_lattice_id"],
            type=result["type"],
            storage_path=result["storage_path"],
            name=result["name"],
            status=result["status"],
            started_at=result["started_at"],
            ended_at=result["completed_at"],
            runtime=result["runtime"],
            description="",
            qelectron_data_exists=bool(result["qelectron_data_exists"]),
            qelectron=qelectron if bool(result["qelectron_data_exists"]) else None,
        )


def _get_abstract_task_inputs(dispatch_id: str, node_id: int) -> dict:
    """Return placeholders for the required inputs for a task execution.

    Args:
        dispatch_id: id of the current dispatch
        node_id: Node id of this task in the transport graph.
        node_name: Name of the node.

    Returns: inputs: Input dictionary to be passed to the task with
        `node_id` placeholders for args, kwargs. These are to be
        resolved to their values later.
    """

    abstract_task_input = {"args": [], "kwargs": {}}

    in_edges = core_graph.get_incoming_edges(dispatch_id, node_id)
    for edge in in_edges:
        parent = edge["source"]

        d = edge["attrs"]

        if d["edge_name"] != WAIT_EDGE_NAME:
            if d["param_type"] == "arg":
                abstract_task_input["args"].append((parent, d["arg_index"]))
            elif d["param_type"] == "kwarg":
                key = d["edge_name"]
                abstract_task_input["kwargs"][key] = parent

    sorted_args = sorted(abstract_task_input["args"], key=lambda x: x[1])
    abstract_task_input["args"] = [x[0] for x in sorted_args]

    return abstract_task_input


# Domain: data
def get_electron_inputs(dispatch_id: uuid.UUID, electron_id: int) -> str:
    """
    Get Electron Inputs
    Args:
        dispatch_id: Dispatch id of lattice/sublattice
        electron_id: Transport graph node id of a electron
    Returns:
        Returns the inputs data from Result object
    """

    abstract_inputs = _get_abstract_task_inputs(dispatch_id=str(dispatch_id), node_id=electron_id)

    # Resolve node ids to object strings
    input_assets = {"args": [], "kwargs": {}}

<<<<<<< HEAD
    with Session(engine) as session:
        result_object = get_result_object(str(dispatch_id), bare=True)
        tg = result_object.lattice.transport_graph
        for arg in abstract_inputs["args"]:
            node = tg.get_node(node_id=arg, session=session)
            asset = node.get_asset(key="output", session=session)
            input_assets["args"].append(asset)
        for k, v in abstract_inputs["kwargs"].items():
            node = tg.get_node(node_id=v, session=session)
            asset = node.get_asset(key="output", session=session)
            input_assets["kwargs"][k] = asset

    # For now we load the picklefile from the object store into memory, but once
    # TransportableObjects are no longer pickled we will be
    # able to load the byte range for the object string.
    input_args = [asset.load_data() for asset in input_assets["args"]]
    input_kwargs = {k: asset.load_data() for k, asset in input_assets["kwargs"].items()}
    return validate_data({"args": input_args, "kwargs": input_kwargs})
=======
    with Session(db.engine) as session:
        electron = Electrons(session)
        result = electron.get_electrons_id(dispatch_id, electron_id)
        inputs = get_task_inputs(
            node_id=electron_id, node_name=result.name, result_object=result_object
        )
        return validate_data(inputs)
>>>>>>> 265092f3


@routes.get("/{dispatch_id}/electron/{electron_id}/details/{name}")
def get_electron_file(dispatch_id: uuid.UUID, electron_id: int, name: ElectronFileOutput):
    """
    Get Electron details
    Args:
        dispatch_id: Dispatch id of lattice/sublattice
        electron_id: Transport graph node id of a electron
        name: refers file type, like inputs, function_string, function, executor, result, value, key,
        stdout, deps, call_before, call_after, error, info
    Returns:
        Returns electron details based on the given name
    """

    with Session(db.engine) as session:
        electron = Electrons(session)
        result = electron.get_electrons_id(dispatch_id, electron_id)
        if result is not None:
            handler = FileHandler(result["storage_path"])
            if name == "inputs":
                response, python_object = get_electron_inputs(
                    dispatch_id=dispatch_id, electron_id=electron_id
                )
                return ElectronFileResponse(data=str(response), python_object=str(python_object))
            elif name == "function_string":
                response = handler.read_from_text(result["function_string_filename"])
                return ElectronFileResponse(data=response)
            elif name == "function":
                response, python_object = handler.read_from_serialized(result["function_filename"])
                return ElectronFileResponse(data=response, python_object=python_object)
            elif name == "executor":
                executor_name = result["executor"]
                executor_data = json.loads(result["executor_data"])
                # executor_data = handler.read_from_serialized(result["executor_data_filename"])
                return ElectronExecutorResponse(
                    executor_name=executor_name, executor_details=executor_data
                )
            elif name == "result":
                response, python_object = handler.read_from_serialized(result["results_filename"])
                return ElectronFileResponse(data=str(response), python_object=python_object)
            elif name == "value":
                response = handler.read_from_serialized(result["value_filename"])
                return ElectronFileResponse(data=str(response))
            elif name == "stdout":
                response = handler.read_from_text(result["stdout_filename"])
                return ElectronFileResponse(data=response)
            elif name == "deps":
                response = handler.read_from_serialized(result["deps_filename"])
                return ElectronFileResponse(data=response)
            elif name == "call_before":
                response = handler.read_from_serialized(result["call_before_filename"])
                return ElectronFileResponse(data=response)
            elif name == "call_after":
                response = handler.read_from_serialized(result["call_after_filename"])
                return ElectronFileResponse(data=response)
            elif name == "error":
                # Error and stderr won't be both populated if `error`
                # is only used for fatal dispatcher-executor interaction errors
                error_response = handler.read_from_text(result["error_filename"])
                stderr_response = handler.read_from_text(result["stderr_filename"])
                response = stderr_response + error_response
                return ElectronFileResponse(data=response)
            else:
                return ElectronFileResponse(data=None)
        else:
            raise HTTPException(
                status_code=400,
                detail=[
                    {
                        "loc": ["path", "dispatch_id"],
                        "msg": f"Dispatch ID {dispatch_id} or Electron ID does not exist",
                        "type": None,
                    }
                ],
            )


@routes.get("/{dispatch_id}/electron/{electron_id}/jobs", response_model=List[Job])
def get_electron_jobs(
    dispatch_id: uuid.UUID,
    electron_id: int,
    sort_by: Optional[JobsSortBy] = JobsSortBy.START_TIME,
    sort_direction: Optional[SortDirection] = SortDirection.DESCENDING,
    count: Optional[int] = None,
    offset: Optional[int] = Query(0),
) -> List[Job]:
    """Get Electron Jobs List

    Args:
        dispatch_id: To fetch electron data with dispatch id
        electron_id: To fetch electron data with the provided electron id.

    Returns:
        Returns the list of electron jobs
    """
    with Session(db.engine) as session:
        electron = Electrons(session)
        jobs_response: JobsResponse = electron.get_jobs(
            dispatch_id=dispatch_id,
            electron_id=electron_id,
            sort_by=sort_by,
            sort_direction=sort_direction,
            count=count,
            offset=offset,
        )
        if jobs_response.data is None:
            raise HTTPException(
                status_code=422,
                detail=[{"msg": jobs_response.msg}],
            )
        return jobs_response.data


@routes.get("/{dispatch_id}/electron/{electron_id}/jobs/{job_id}", response_model=JobDetails)
def get_electron_job_overview(dispatch_id: uuid.UUID, electron_id: int, job_id: str) -> JobDetails:
    """Get Electron Job Detail

    Args:
        dispatch_id: To fetch electron data with dispatch id
        electron_id: To fetch electron data with the provided electron id.
        job_id: To fetch appropriate job details with job id

    Returns:
        Returns the electron job details
    """
    with Session(db.engine) as session:
        electron = Electrons(session)
        job_response: JobDetailsResponse = electron.get_job_detail(
            dispatch_id, electron_id, job_id
        )
        if job_response.data is None:
            raise HTTPException(
                status_code=422,
                detail=[{"msg": job_response.msg}],
            )

        return job_response.data<|MERGE_RESOLUTION|>--- conflicted
+++ resolved
@@ -23,15 +23,10 @@
 from fastapi import APIRouter, HTTPException, Query
 from sqlalchemy.orm import Session
 
-<<<<<<< HEAD
+import covalent_ui.api.v1.database.config.db as db
 from covalent._shared_files.defaults import WAIT_EDGE_NAME
 from covalent_dispatcher._core.data_modules import graph as core_graph
 from covalent_dispatcher._dal.result import get_result_object
-=======
-import covalent_ui.api.v1.database.config.db as db
-from covalent._results_manager.results_manager import get_result
-from covalent_dispatcher._core.execution import _get_task_inputs as get_task_inputs
->>>>>>> 265092f3
 from covalent_ui.api.v1.data_layer.electron_dal import Electrons
 from covalent_ui.api.v1.models.electrons_model import (
     ElectronExecutorResponse,
@@ -150,8 +145,7 @@
     # Resolve node ids to object strings
     input_assets = {"args": [], "kwargs": {}}
 
-<<<<<<< HEAD
-    with Session(engine) as session:
+    with Session(db.engine) as session:
         result_object = get_result_object(str(dispatch_id), bare=True)
         tg = result_object.lattice.transport_graph
         for arg in abstract_inputs["args"]:
@@ -169,15 +163,6 @@
     input_args = [asset.load_data() for asset in input_assets["args"]]
     input_kwargs = {k: asset.load_data() for k, asset in input_assets["kwargs"].items()}
     return validate_data({"args": input_args, "kwargs": input_kwargs})
-=======
-    with Session(db.engine) as session:
-        electron = Electrons(session)
-        result = electron.get_electrons_id(dispatch_id, electron_id)
-        inputs = get_task_inputs(
-            node_id=electron_id, node_name=result.name, result_object=result_object
-        )
-        return validate_data(inputs)
->>>>>>> 265092f3
 
 
 @routes.get("/{dispatch_id}/electron/{electron_id}/details/{name}")
@@ -196,54 +181,7 @@
     with Session(db.engine) as session:
         electron = Electrons(session)
         result = electron.get_electrons_id(dispatch_id, electron_id)
-        if result is not None:
-            handler = FileHandler(result["storage_path"])
-            if name == "inputs":
-                response, python_object = get_electron_inputs(
-                    dispatch_id=dispatch_id, electron_id=electron_id
-                )
-                return ElectronFileResponse(data=str(response), python_object=str(python_object))
-            elif name == "function_string":
-                response = handler.read_from_text(result["function_string_filename"])
-                return ElectronFileResponse(data=response)
-            elif name == "function":
-                response, python_object = handler.read_from_serialized(result["function_filename"])
-                return ElectronFileResponse(data=response, python_object=python_object)
-            elif name == "executor":
-                executor_name = result["executor"]
-                executor_data = json.loads(result["executor_data"])
-                # executor_data = handler.read_from_serialized(result["executor_data_filename"])
-                return ElectronExecutorResponse(
-                    executor_name=executor_name, executor_details=executor_data
-                )
-            elif name == "result":
-                response, python_object = handler.read_from_serialized(result["results_filename"])
-                return ElectronFileResponse(data=str(response), python_object=python_object)
-            elif name == "value":
-                response = handler.read_from_serialized(result["value_filename"])
-                return ElectronFileResponse(data=str(response))
-            elif name == "stdout":
-                response = handler.read_from_text(result["stdout_filename"])
-                return ElectronFileResponse(data=response)
-            elif name == "deps":
-                response = handler.read_from_serialized(result["deps_filename"])
-                return ElectronFileResponse(data=response)
-            elif name == "call_before":
-                response = handler.read_from_serialized(result["call_before_filename"])
-                return ElectronFileResponse(data=response)
-            elif name == "call_after":
-                response = handler.read_from_serialized(result["call_after_filename"])
-                return ElectronFileResponse(data=response)
-            elif name == "error":
-                # Error and stderr won't be both populated if `error`
-                # is only used for fatal dispatcher-executor interaction errors
-                error_response = handler.read_from_text(result["error_filename"])
-                stderr_response = handler.read_from_text(result["stderr_filename"])
-                response = stderr_response + error_response
-                return ElectronFileResponse(data=response)
-            else:
-                return ElectronFileResponse(data=None)
-        else:
+        if result is None:
             raise HTTPException(
                 status_code=400,
                 detail=[
@@ -254,6 +192,52 @@
                     }
                 ],
             )
+        handler = FileHandler(result["storage_path"])
+        if name == "inputs":
+            response, python_object = get_electron_inputs(
+                dispatch_id=dispatch_id, electron_id=electron_id
+            )
+            return ElectronFileResponse(data=str(response), python_object=str(python_object))
+        elif name == "function_string":
+            response = handler.read_from_text(result["function_string_filename"])
+            return ElectronFileResponse(data=response)
+        elif name == "function":
+            response, python_object = handler.read_from_serialized(result["function_filename"])
+            return ElectronFileResponse(data=response, python_object=python_object)
+        elif name == "executor":
+            executor_name = result["executor"]
+            executor_data = json.loads(result["executor_data"])
+            # executor_data = handler.read_from_serialized(result["executor_data_filename"])
+            return ElectronExecutorResponse(
+                executor_name=executor_name, executor_details=executor_data
+            )
+        elif name == "result":
+            response, python_object = handler.read_from_serialized(result["results_filename"])
+            return ElectronFileResponse(data=str(response), python_object=python_object)
+        elif name == "value":
+            response = handler.read_from_serialized(result["value_filename"])
+            return ElectronFileResponse(data=str(response))
+        elif name == "stdout":
+            response = handler.read_from_text(result["stdout_filename"])
+            return ElectronFileResponse(data=response)
+        elif name == "deps":
+            response = handler.read_from_serialized(result["deps_filename"])
+            return ElectronFileResponse(data=response)
+        elif name == "call_before":
+            response = handler.read_from_serialized(result["call_before_filename"])
+            return ElectronFileResponse(data=response)
+        elif name == "call_after":
+            response = handler.read_from_serialized(result["call_after_filename"])
+            return ElectronFileResponse(data=response)
+        elif name == "error":
+            # Error and stderr won't be both populated if `error`
+            # is only used for fatal dispatcher-executor interaction errors
+            error_response = handler.read_from_text(result["error_filename"])
+            stderr_response = handler.read_from_text(result["stderr_filename"])
+            response = stderr_response + error_response
+            return ElectronFileResponse(data=response)
+        else:
+            return ElectronFileResponse(data=None)
 
 
 @routes.get("/{dispatch_id}/electron/{electron_id}/jobs", response_model=List[Job])
