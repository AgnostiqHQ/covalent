# Copyright 2021 Agnostiq Inc.
#
# This file is part of Covalent.
#
# Licensed under the GNU Affero General Public License 3.0 (the "License").
# A copy of the License may be obtained with this software package or at
#
#      https://www.gnu.org/licenses/agpl-3.0.en.html
#
# Use of this file is prohibited except in compliance with the License. Any
# modifications or derivative works of this file must retain this copyright
# notice, and modified files must contain a notice indicating that they have
# been altered from the originals.
#
# Covalent is distributed in the hope that it will be useful, but WITHOUT
# ANY WARRANTY; without even the implied warranty of MERCHANTABILITY or
# FITNESS FOR A PARTICULAR PURPOSE. See the License for more details.
#
# Relief from the License may be granted by purchasing a commercial license.

"""Electrons Route"""

import uuid

from fastapi import APIRouter, HTTPException
from sqlalchemy.orm import Session

import covalent_ui.api.v1.database.config.db as db
from covalent_ui.api.v1.data_layer.electron_dal import Electrons
from covalent_ui.api.v1.models.electrons_model import (
    ElectronExecutorResponse,
    ElectronFileOutput,
    ElectronFileResponse,
    ElectronResponse,
)
from covalent_ui.api.v1.utils.file_handle import FileHandler

routes: APIRouter = APIRouter()


def text_processor(handler: FileHandler, file_name):
    return handler.read_from_text(file_name)


def pickle_processor(handler: FileHandler, file_name):
    return handler.read_from_pickle(file_name)


@routes.get("/{dispatch_id}/electron/{electron_id}", response_model=ElectronResponse)
def get_electron_details(dispatch_id: uuid.UUID, electron_id: int):
    """Get Electron Details

    Args:
        electron_id: To fetch electron data with the provided electron id.

    Returns:
        Returns the electron details
    """
    with Session(db.engine) as session:
        electron = Electrons(session)
        result = electron.get_electrons_id(dispatch_id, electron_id)
        if result is None:
            raise HTTPException(
                status_code=400,
                detail=[
                    {
                        "loc": ["path", "dispatch_id"],
                        "msg": f"Dispatch ID {dispatch_id} or Electron ID does not exist",
                        "type": None,
                    }
                ],
            )
        return ElectronResponse(
            id=result["id"],
            node_id=result["transport_graph_node_id"],
            parent_lattice_id=result["parent_lattice_id"],
            type=result["type"],
            storage_path=result["storage_path"],
            name=result["name"],
            status=result["status"],
            started_at=result["started_at"],
            ended_at=result["completed_at"],
            runtime=result["runtime"],
            description="",
        )


@routes.get("/{dispatch_id}/electron/{electron_id}/details/{name}")
def get_electron_file(dispatch_id: uuid.UUID, electron_id: int, name: ElectronFileOutput):
    """
    Get Electron details
    Args:
        dispatch_id: Dispatch id of lattice/sublattice
        electron_id: Transport graph node id of a electron
        name: refers file type, like inputs, function_string, function, executor, result, value, key,
        stdout, deps, call_before, call_after, error, info
    Returns:
        Returns electron details based on the given name
    """
    try:
        with Session(db.engine) as session:
            electron = Electrons(session)
            result = electron.get_electrons_id(dispatch_id, electron_id)
            if result is None:
                raise HTTPException(
                    status_code=400,
                    detail=[
                        {
                            "loc": ["path", "dispatch_id"],
                            "msg": f"Dispatch ID {dispatch_id} or Electron ID does not exist",
                            "type": None,
                        }
                    ],
                )
<<<<<<< HEAD
=======
            elif name == "result":
                response, python_object = handler.read_from_pickle(result["results_filename"])
                return ElectronFileResponse(data=str(response), python_object=python_object)
            elif name == "value":
                response = handler.read_from_pickle(result["value_filename"])
                return ElectronFileResponse(data=str(response))
            elif name == "stdout":
                response = handler.read_from_text(result["stdout_filename"])
                return ElectronFileResponse(data=response)
            elif name == "deps":
                response = handler.read_from_pickle(result["deps_filename"])
                return ElectronFileResponse(data=response)
            elif name == "call_before":
                response = handler.read_from_pickle(result["call_before_filename"])
                return ElectronFileResponse(data=response)
            elif name == "call_after":
                response = handler.read_from_pickle(result["call_after_filename"])
                return ElectronFileResponse(data=response)
            elif name == "error":
                # Error and stderr won't be both populated if `error`
                # is only used for fatal dispatcher-executor interaction errors
                error_response = handler.read_from_text(result["error_filename"])
                stderr_response = handler.read_from_text(result["stderr_filename"])
                response = stderr_response + error_response
                return ElectronFileResponse(data=response)
>>>>>>> d5d7da16
            else:
                handler = FileHandler(result["storage_path"])
                if name == "inputs":
                    response, python_object = electron.get_electron_inputs(
                        dispatch_id=dispatch_id, electron_id=electron_id
                    )
                    return ElectronFileResponse(
                        data=str(response), python_object=str(python_object)
                    )
                types_switch = {
                    "function_string": {
                        "func": text_processor,
                        "params": [handler, result["function_string_filename"]],
                    },
                    "function": {
                        "func": pickle_processor,
                        "params": [handler, result["function_filename"]],
                    },
                    "executor": {
                        "func": pickle_processor,
                        "params": [handler, result["executor_data_filename"]],
                    },
                    "result": {
                        "func": pickle_processor,
                        "params": [handler, result["results_filename"]],
                    },
                    "value": {
                        "func": pickle_processor,
                        "params": [handler, result["value_filename"]],
                    },
                    "stdout": {
                        "func": text_processor,
                        "params": [handler, result["stdout_filename"]],
                    },
                    "deps": {
                        "func": pickle_processor,
                        "params": [handler, result["deps_filename"]],
                    },
                    "call_before": {
                        "func": pickle_processor,
                        "params": [handler, result["call_before_filename"]],
                    },
                    "call_after": {
                        "func": pickle_processor,
                        "params": [handler, result["call_after_filename"]],
                    },
                    "error": {
                        "func": text_processor,
                        "params": [handler, result["stderr_filename"]],
                    },
                    "info": {"func": text_processor, "params": [handler, result["info_filename"]]},
                }
                switcher = types_switch.get(name)
                if name in ["result", "function"]:
                    response, python_object = switcher["func"](*switcher["params"])
                    return ElectronFileResponse(data=response, python_object=python_object)
                elif name == "executor":
                    executor_name = result["executor"]
                    executor_data = switcher["func"](*switcher["params"])
                    return ElectronExecutorResponse(
                        executor_name=executor_name, executor_details=executor_data
                    )
                else:
                    response = switcher["func"](*switcher["params"])
                    return ElectronFileResponse(data=response)
    except Exception as exc:
        raise HTTPException(
            status_code=400,
            detail=[
                {
                    "loc": ["path", "dispatch_id"],
                    "msg": f"Dispatch ID {dispatch_id} or Electron ID does not exist",
                    "type": None,
                }
            ],
        ) from exc<|MERGE_RESOLUTION|>--- conflicted
+++ resolved
@@ -26,6 +26,7 @@
 from sqlalchemy.orm import Session
 
 import covalent_ui.api.v1.database.config.db as db
+from covalent._results_manager.results_manager import get_result
 from covalent_ui.api.v1.data_layer.electron_dal import Electrons
 from covalent_ui.api.v1.models.electrons_model import (
     ElectronExecutorResponse,
@@ -33,7 +34,7 @@
     ElectronFileResponse,
     ElectronResponse,
 )
-from covalent_ui.api.v1.utils.file_handle import FileHandler
+from covalent_ui.api.v1.utils.file_handle import FileHandler, validate_data
 
 routes: APIRouter = APIRouter()
 
@@ -85,6 +86,28 @@
         )
 
 
+def get_electron_inputs(dispatch_id: uuid.UUID, electron_id: int) -> str:
+    """
+    Get Electron Inputs
+    Args:
+        dispatch_id: Dispatch id of lattice/sublattice
+        electron_id: Transport graph node id of a electron
+    Returns:
+        Returns the inputs data from Result object
+    """
+    from covalent_dispatcher._core.execution import _get_task_inputs as get_task_inputs
+
+    result_object = get_result(dispatch_id=str(dispatch_id), wait=False)
+
+    with Session(db.engine) as session:
+        electron = Electrons(session)
+        result = electron.get_electrons_id(dispatch_id, electron_id)
+        inputs = get_task_inputs(
+            node_id=electron_id, node_name=result.name, result_object=result_object
+        )
+        return validate_data(inputs)
+
+
 @routes.get("/{dispatch_id}/electron/{electron_id}/details/{name}")
 def get_electron_file(dispatch_id: uuid.UUID, electron_id: int, name: ElectronFileOutput):
     """
@@ -97,23 +120,29 @@
     Returns:
         Returns electron details based on the given name
     """
-    try:
-        with Session(db.engine) as session:
-            electron = Electrons(session)
-            result = electron.get_electrons_id(dispatch_id, electron_id)
-            if result is None:
-                raise HTTPException(
-                    status_code=400,
-                    detail=[
-                        {
-                            "loc": ["path", "dispatch_id"],
-                            "msg": f"Dispatch ID {dispatch_id} or Electron ID does not exist",
-                            "type": None,
-                        }
-                    ],
+
+    with Session(db.engine) as session:
+        electron = Electrons(session)
+        result = electron.get_electrons_id(dispatch_id, electron_id)
+        if result is not None:
+            handler = FileHandler(result["storage_path"])
+            if name == "inputs":
+                response, python_object = get_electron_inputs(
+                    dispatch_id=dispatch_id, electron_id=electron_id
                 )
-<<<<<<< HEAD
-=======
+                return ElectronFileResponse(data=str(response), python_object=str(python_object))
+            elif name == "function_string":
+                response = handler.read_from_text(result["function_string_filename"])
+                return ElectronFileResponse(data=response)
+            elif name == "function":
+                response, python_object = handler.read_from_pickle(result["function_filename"])
+                return ElectronFileResponse(data=response, python_object=python_object)
+            elif name == "executor":
+                executor_name = result["executor"]
+                executor_data = handler.read_from_pickle(result["executor_data_filename"])
+                return ElectronExecutorResponse(
+                    executor_name=executor_name, executor_details=executor_data
+                )
             elif name == "result":
                 response, python_object = handler.read_from_pickle(result["results_filename"])
                 return ElectronFileResponse(data=str(response), python_object=python_object)
@@ -139,80 +168,16 @@
                 stderr_response = handler.read_from_text(result["stderr_filename"])
                 response = stderr_response + error_response
                 return ElectronFileResponse(data=response)
->>>>>>> d5d7da16
             else:
-                handler = FileHandler(result["storage_path"])
-                if name == "inputs":
-                    response, python_object = electron.get_electron_inputs(
-                        dispatch_id=dispatch_id, electron_id=electron_id
-                    )
-                    return ElectronFileResponse(
-                        data=str(response), python_object=str(python_object)
-                    )
-                types_switch = {
-                    "function_string": {
-                        "func": text_processor,
-                        "params": [handler, result["function_string_filename"]],
-                    },
-                    "function": {
-                        "func": pickle_processor,
-                        "params": [handler, result["function_filename"]],
-                    },
-                    "executor": {
-                        "func": pickle_processor,
-                        "params": [handler, result["executor_data_filename"]],
-                    },
-                    "result": {
-                        "func": pickle_processor,
-                        "params": [handler, result["results_filename"]],
-                    },
-                    "value": {
-                        "func": pickle_processor,
-                        "params": [handler, result["value_filename"]],
-                    },
-                    "stdout": {
-                        "func": text_processor,
-                        "params": [handler, result["stdout_filename"]],
-                    },
-                    "deps": {
-                        "func": pickle_processor,
-                        "params": [handler, result["deps_filename"]],
-                    },
-                    "call_before": {
-                        "func": pickle_processor,
-                        "params": [handler, result["call_before_filename"]],
-                    },
-                    "call_after": {
-                        "func": pickle_processor,
-                        "params": [handler, result["call_after_filename"]],
-                    },
-                    "error": {
-                        "func": text_processor,
-                        "params": [handler, result["stderr_filename"]],
-                    },
-                    "info": {"func": text_processor, "params": [handler, result["info_filename"]]},
-                }
-                switcher = types_switch.get(name)
-                if name in ["result", "function"]:
-                    response, python_object = switcher["func"](*switcher["params"])
-                    return ElectronFileResponse(data=response, python_object=python_object)
-                elif name == "executor":
-                    executor_name = result["executor"]
-                    executor_data = switcher["func"](*switcher["params"])
-                    return ElectronExecutorResponse(
-                        executor_name=executor_name, executor_details=executor_data
-                    )
-                else:
-                    response = switcher["func"](*switcher["params"])
-                    return ElectronFileResponse(data=response)
-    except Exception as exc:
-        raise HTTPException(
-            status_code=400,
-            detail=[
-                {
-                    "loc": ["path", "dispatch_id"],
-                    "msg": f"Dispatch ID {dispatch_id} or Electron ID does not exist",
-                    "type": None,
-                }
-            ],
-        ) from exc+                return ElectronFileResponse(data=None)
+        else:
+            raise HTTPException(
+                status_code=400,
+                detail=[
+                    {
+                        "loc": ["path", "dispatch_id"],
+                        "msg": f"Dispatch ID {dispatch_id} or Electron ID does not exist",
+                        "type": None,
+                    }
+                ],
+            )