--- conflicted
+++ resolved
@@ -25,7 +25,7 @@
 
 import cloudpickle as pickle
 
-from covalent._workflow.transport import TransportableObject
+from covalent._workflow.transport import TransportableObject, _TransportGraph
 
 
 def transportable_object(obj):
@@ -41,82 +41,55 @@
     return None
 
 
-<<<<<<< HEAD
-def is_list(unpickled_object):
-    """
-    Check if the unpickled object is of type list or not
-    if its list, convert and return the object as string
-    """
-    return "".join([obj for obj in unpickled_object]) if unpickled_object else ""
-
-
-def is_dict(unpickled_object):
-    """
-    Check if the unpickled object is of type dict or not
-    if its dict, convert and return the object as string
-    """
-    if bool(unpickled_object):
-        if "type" in unpickled_object:
-            return str(unpickled_object)
-        deserialized_dict = TransportableObject.deserialize_dict(unpickled_object)
-        to_transportable_object = TransportableObject(deserialized_dict)
-        object_bytes = transportable_object(to_transportable_object)
-        return (str(deserialized_dict), f"import pickle{object_bytes}")
-    return None
-
-
-def is_transportable_object(unpickled_object):
-    """
-    Check if the unpickled object is transportable object or not
-    if its transportable object, convert and return the object as string
-    """
-    object_bytes = transportable_object(unpickled_object)
-    res = unpickled_object.object_string
-    return (
-        json.dumps(res),
-        f"import pickle{object_bytes}",
-    )
-
-
-def is_transport_graph(unpickled_object):
-    """
-    Check if the unpickled object is transport graph or not
-    if its transport graph, convert and return the object as string
-    """
-    return str(unpickled_object.__dict__)
-
-
-def is_str(unpickled_object):
-    """
-    Check if the unpickled object is string or not
-    """
-    return unpickled_object
-
-
-def is_none(_):
-    """
-    Check if the unpickled object is string or not
-    """
-    return "None"
-
-
-types_switch = {
-    "list": is_list,
-    "dict": is_dict,
-    "TransportableObject": is_transportable_object,
-    "_TransportGraph": is_transport_graph,
-    "str": is_str,
-    "NoneType": is_none,
-}
-
-
-=======
->>>>>>> d5d7da16
 def validate_data(unpickled_object):
     """Validate unpickled object"""
-    object_type = type(unpickled_object).__name__
-    switcher = types_switch.get(object_type, unpickled_object)
-    return switcher(unpickled_object)
+    if isinstance(unpickled_object, list):
+        if not (unpickled_object):
+            return ""
+        else:
+            list_str = "".join([obj for obj in unpickled_object])
+            return list_str
+    if isinstance(unpickled_object, dict):
+        args_array = []
+        kwargs_array = {}
+        if bool(unpickled_object):
+            if "type" in unpickled_object:
+                return unpickled_object
+            for obj in unpickled_object["args"]:
+                args_array.append(obj.object_string) if obj is not None else None
+
+            for obj in unpickled_object["kwargs"]:
+                kwargs_array[obj] = (
+                    unpickled_object["kwargs"][obj].object_string
+                    if unpickled_object["kwargs"][obj] is not None
+                    else None
+                )
+
+            to_transportable_object = TransportableObject(
+                {"args": tuple(args_array), "kwargs": kwargs_array}
+            )
+            object_bytes = transportable_object(to_transportable_object)
+            return (
+                str(({"args": tuple(args_array), "kwargs": kwargs_array})),
+                f"import pickle{object_bytes}",
+            )
+        else:
+            return None
+    elif isinstance(unpickled_object, str):
+        return (
+            unpickled_object if (unpickled_object != "" or unpickled_object is not None) else None
+        )
+    elif isinstance(unpickled_object, TransportableObject):
+        object_bytes = transportable_object(unpickled_object)
+        res = unpickled_object.object_string
+        return (
+            json.dumps(res),
+            f"import pickle{object_bytes}",
+        )
+    elif isinstance(unpickled_object, _TransportGraph):
+        return str(unpickled_object.__dict__)
+    else:
+        return unpickled_object, unpickled_object
 
 
 class FileHandler:
