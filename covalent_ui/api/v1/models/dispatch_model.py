# Copyright 2021 Agnostiq Inc.
#
# This file is part of Covalent.
#
# Licensed under the GNU Affero General Public License 3.0 (the "License").
# A copy of the License may be obtained with this software package or at
#
#      https://www.gnu.org/licenses/agpl-3.0.en.html
#
# Use of this file is prohibited except in compliance with the License. Any
# modifications or derivative works of this file must retain this copyright
# notice, and modified files must contain a notice indicating that they have
# been altered from the originals.
#
# Covalent is distributed in the hope that it will be useful, but WITHOUT
# ANY WARRANTY; without even the implied warranty of MERCHANTABILITY or
# FITNESS FOR A PARTICULAR PURPOSE. See the License for more details.
#
# Relief from the License may be granted by purchasing a commercial license.

"""Dispatch request and response model"""


from datetime import datetime
from typing import List, Optional, Union
from uuid import UUID

from pydantic import BaseModel, conint

from covalent_ui.api.v1.utils.models_helper import SortBy, SortDirection
from covalent_ui.api.v1.utils.status import Status


class DispatchSummaryRequest(BaseModel):
    """Dispatch Summary Request model"""

    count: conint(gt=0, lt=100)
    offset: Optional[conint(gt=-1)] = 0
    sort_by: Optional[SortBy] = SortBy.STARTED
    search: Optional[str] = ""
    direction: Optional[SortDirection] = SortDirection.DESCENDING
    filter: Optional[Status] = Status.ALL


class DispatchModule(BaseModel):
    """Dispatch Modeule Validation"""

    dispatch_id: str
    lattice_name: str
    runtime: Optional[Union[int, None]]
    total_electrons: Optional[Union[int, None]]
    total_electrons_completed: Optional[Union[int, None]]
    started_at: Optional[Union[datetime, None]]
    ended_at: Optional[Union[datetime, None]]
    status: Status
    updated_at: Optional[Union[datetime, None]]

    class Config:
        from_attributes = True
<<<<<<< HEAD
        orm_mode = True
=======
>>>>>>> bcf54e0c


class DispatchResponse(BaseModel):
    """Dispatch Response Model"""

    items: List[DispatchModule]
    total_count: int

    class Config:
        """Configure example for openAPI"""

        json_schema_extra = {
            "example": {
                "dispatches": [
                    {
                        "dispatch_id": "1b44989a-1c65-4148-959e-00062a34ac16",
                        "lattice_name": "testing content",
                        "runtime": 1,
                        "started_time": "2022-06-13T07:45:02.114328+00:00",
                        "end_time": "2022-06-13T07:45:02.216474+00:00",
                        "status": "COMPLETED",
                    }
                ],
                "total_count": 10,
            }
        }


class DeleteDispatchesRequest(BaseModel):
    """Dashboard delete request model"""

    dispatches: Optional[List[UUID]] = None


class DeleteAllDispatchesRequest(BaseModel):
    """Dashboard delete all request model"""

    status_filter: Optional[Status] = Status.ALL
    search_string: Optional[str] = ""


class DeleteDispatchesResponse(BaseModel):
    """Dashboard metadate model"""

    success_items: List[UUID]
    failure_items: Union[List[UUID], None] = None
    message: Union[str, None] = None


class DispatchDashBoardResponse(BaseModel):
    """Dashboard metadate model"""

    total_jobs: Union[int, None] = None
    total_jobs_running: Union[int, None] = None
    total_jobs_completed: Union[int, None] = None
    total_jobs_failed: Union[int, None] = None
    total_jobs_cancelled: Union[int, None] = None
    total_jobs_new_object: Union[int, None] = None
    latest_running_task_status: Union[Status, None] = None
    total_dispatcher_duration: Union[int, None] = None

    class Config:
        """Configure example for openAPI"""

        json_schema_extra = {
            "example": {
                "total_jobs": 5,
                "total_jobs_running": 5,
                "total_jobs_completed": 20,
                "total_jobs_failed": 3,
                "total_jobs_cancelled": 0,
                "total_jobs_new_object": 1,
                "latest_running_task_status": "COMPLETED",
                "total_dispatcher_duration": 90,
            }
        }<|MERGE_RESOLUTION|>--- conflicted
+++ resolved
@@ -57,10 +57,6 @@
 
     class Config:
         from_attributes = True
-<<<<<<< HEAD
-        orm_mode = True
-=======
->>>>>>> bcf54e0c
 
 
 class DispatchResponse(BaseModel):
