--- conflicted
+++ resolved
@@ -76,7 +76,6 @@
     workflow_executor_details: dict = None
 
 
-<<<<<<< HEAD
 class GraphNodes(BaseModel):
 
     id: int = None
@@ -109,10 +108,10 @@
 
 class GraphResponse(BaseModel):
     """Graph Response Model"""
-=======
+
+
 class LatticeFileOutput(str, Enum):
     """Lattices file names"""
->>>>>>> 8ee9453d
 
     RESULT = "result"
     FUNCTION_STRING = "function_string"
