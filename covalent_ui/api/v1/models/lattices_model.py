# Copyright 2021 Agnostiq Inc.
#
# This file is part of Covalent.
#
# Licensed under the GNU Affero General Public License 3.0 (the "License").
# A copy of the License may be obtained with this software package or at
#
#      https://www.gnu.org/licenses/agpl-3.0.en.html
#
# Use of this file is prohibited except in compliance with the License. Any
# modifications or derivative works of this file must retain this copyright
# notice, and modified files must contain a notice indicating that they have
# been altered from the originals.
#
# Covalent is distributed in the hope that it will be useful, but WITHOUT
# ANY WARRANTY; without even the implied warranty of MERCHANTABILITY or
# FITNESS FOR A PARTICULAR PURPOSE. See the License for more details.
#
# Relief from the License may be granted by purchasing a commercial license.

"""Lattice request and response model"""

from datetime import datetime
from enum import Enum
from typing import Union

from pydantic import BaseModel


class LatticeDetailResponse(BaseModel):
    """Lattices details model"""

    dispatch_id: Union[str, None] = None
    status: Union[str, None] = None
    total_electrons: Union[int, None] = None
    total_electrons_completed: Union[int, None] = None
    started_at: Union[datetime, None] = None
    ended_at: Union[datetime, None] = None
    directory: Union[str, None] = None
    description: Union[str, None] = None
    runtime: Union[int, None] = None
    updated_at: Union[datetime, None] = None


class LatticeFileResponse(BaseModel):
    """Lattices File Response Model"""

    data: Union[str, None] = None


class LatticeExecutorResponse(BaseModel):
    """Lattices File Response Model"""

    executor_name: Union[str, None] = None
    executor_details: Union[dict, None] = None


class LatticeWorkflowExecutorResponse(BaseModel):
    """Lattices File Response Model"""

    workflow_executor_name: Union[str, None] = None
    workflow_executor_details: Union[dict, None] = None


class LatticeFileOutput(str, Enum):
    """Lattices file names"""

<<<<<<< HEAD
    dispatch_id: Union[str, None] = None
    graph: Union[dict, None] = None


class ElectronResponse(BaseModel):
    """Electron Response Model"""

    id: Union[int, None] = None
    node_id: Union[int, None] = None
    parent_lattice_id: Union[int, None] = None
    type: Union[str, None] = None
    storage_path: Union[str, None] = None
    name: Union[str, None] = None
    status: Union[str, None] = None
    started_at: Union[datetime, None] = None
    ended_at: Union[datetime, None] = None
    runtime: Union[int, None] = None
    description: Union[str, None] = None


class ElectronFileResponse(BaseModel):
    """Electron Response Model"""

    data: Union[str, None] = None


class ElectronExecutorResponse(BaseModel):
    """Lattices File Response Model"""

    executor_name: Union[str, None] = None
    executor_details: Union[dict, None] = None


class ElectronErrorResponse(BaseModel):
    """Eelctron Error Response Model"""

    data: Union[str, None] = None


class ElectronFunctionResponse(BaseModel):
    """Electron Function Response Model"""

    data: Union[str, None] = None


class FileOutput(str, Enum):
=======
>>>>>>> 8ee9453d
    RESULT = "result"
    FUNCTION_STRING = "function_string"
    INPUTS = "inputs"
    ERROR = "error"
    EXECUTOR = "executor"
    WORKFLOW_EXECUTOR = "workflow_executor"
    FUNCTION = "function"
    TRANSPORT_GRAPH = "transport_graph"<|MERGE_RESOLUTION|>--- conflicted
+++ resolved
@@ -65,55 +65,6 @@
 class LatticeFileOutput(str, Enum):
     """Lattices file names"""
 
-<<<<<<< HEAD
-    dispatch_id: Union[str, None] = None
-    graph: Union[dict, None] = None
-
-
-class ElectronResponse(BaseModel):
-    """Electron Response Model"""
-
-    id: Union[int, None] = None
-    node_id: Union[int, None] = None
-    parent_lattice_id: Union[int, None] = None
-    type: Union[str, None] = None
-    storage_path: Union[str, None] = None
-    name: Union[str, None] = None
-    status: Union[str, None] = None
-    started_at: Union[datetime, None] = None
-    ended_at: Union[datetime, None] = None
-    runtime: Union[int, None] = None
-    description: Union[str, None] = None
-
-
-class ElectronFileResponse(BaseModel):
-    """Electron Response Model"""
-
-    data: Union[str, None] = None
-
-
-class ElectronExecutorResponse(BaseModel):
-    """Lattices File Response Model"""
-
-    executor_name: Union[str, None] = None
-    executor_details: Union[dict, None] = None
-
-
-class ElectronErrorResponse(BaseModel):
-    """Eelctron Error Response Model"""
-
-    data: Union[str, None] = None
-
-
-class ElectronFunctionResponse(BaseModel):
-    """Electron Function Response Model"""
-
-    data: Union[str, None] = None
-
-
-class FileOutput(str, Enum):
-=======
->>>>>>> 8ee9453d
     RESULT = "result"
     FUNCTION_STRING = "function_string"
     INPUTS = "inputs"
