--- conflicted
+++ resolved
@@ -40,11 +40,7 @@
         args: ["--profile", "black"]
 
   - repo: https://github.com/psf/black
-<<<<<<< HEAD
-    rev: 22.10.0
-=======
     rev: 23.1.0
->>>>>>> 0c53ec77
     hooks:
       - id: black
         language_version: python3.8
@@ -61,11 +57,7 @@
           )$
 
   - repo: https://github.com/pre-commit/mirrors-prettier
-<<<<<<< HEAD
-    rev: v3.0.0-alpha.2
-=======
     rev: v3.0.0-alpha.4
->>>>>>> 0c53ec77
     hooks:
       - id: prettier
         types: [yaml]
