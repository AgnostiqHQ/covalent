--- conflicted
+++ resolved
@@ -128,24 +128,16 @@
         electron_num=0,
         completed_electron_num=0,
     )
-<<<<<<< HEAD
-
-    def _get_data_store(self, initialize_db=False):
-        return MockDataStore(lattice, tmp_path)
-
-    mocker.patch.object(DispatchDB, "_get_data_store", _get_data_store)
-    mocker.patch("covalent_dispatcher._service.app.result_from", return_value={})
-    response = client.get(
-        f"/api/result/{DISPATCH_ID}", query_string={"wait": True, "status_only": True}
-    )
-=======
     with test_db.session() as session:
         session.add(lattice)
         session.commit()
     mocker.patch("covalent_dispatcher._service.app.result_from", side_effect=FileNotFoundError())
     mocker.patch("covalent_dispatcher._service.app.workflow_db", test_db)
-    response = client.get(f"/api/result/{DISPATCH_ID}")
->>>>>>> ea223147
+
+    response = client.get(
+        f"/api/result/{DISPATCH_ID}", query_string={"wait": True, "status_only": True}
+    )
+
     assert response.status_code == 503
 
 
