--- conflicted
+++ resolved
@@ -198,12 +198,8 @@
     os.remove("/tmp/testdb.sqlite")
 
 
-<<<<<<< HEAD
-def test_get_result_dispatch_id_not_found(mocker, test_db_file, client, tmp_path):
-=======
 def test_get_result_dispatch_id_not_found(mocker, test_db_file, client):
     """Test the get-result endpoint and that 404 is returned if the dispatch ID is not found in the database."""
->>>>>>> 7acfa45d
     mocker.patch("covalent_dispatcher._service.app._result_from", return_value={})
     mocker.patch("covalent_dispatcher._service.app.workflow_db", test_db_file)
     mocker.patch("covalent_dispatcher._service.app.Lattice", MockLattice)
