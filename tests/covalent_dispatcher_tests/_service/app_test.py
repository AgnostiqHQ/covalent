# Copyright 2021 Agnostiq Inc.
#
# This file is part of Covalent.
#
# Licensed under the GNU Affero General Public License 3.0 (the "License").
# A copy of the License may be obtained with this software package or at
#
#      https://www.gnu.org/licenses/agpl-3.0.en.html
#
# Use of this file is prohibited except in compliance with the License. Any
# modifications or derivative works of this file must retain this copyright
# notice, and modified files must contain a notice indicating that they have
# been altered from the originals.
#
# Covalent is distributed in the hope that it will be useful, but WITHOUT
# ANY WARRANTY; without even the implied warranty of MERCHANTABILITY or
# FITNESS FOR A PARTICULAR PURPOSE. See the License for more details.
#
# Relief from the License may be granted by purchasing a commercial license.

"""Unit tests for the FastAPI app."""

import json
import os
from datetime import datetime

import pytest
from fastapi.testclient import TestClient
from sqlalchemy import create_engine
from sqlalchemy.orm import Session

from covalent._data_store import models
from covalent._data_store.datastore import DataStore
from covalent._data_store.models import Lattice
from covalent._results_manager.result import Result
from covalent_dispatcher._db.dispatchdb import DispatchDB
from covalent_ui.app import fastapi_app as fast_app

DISPATCH_ID = "f34671d1-48f2-41ce-89d9-9a8cb5c60e5d"


@pytest.fixture
def app():
    yield fast_app


@pytest.fixture
def client():
    with TestClient(fast_app) as c:
        yield c


@pytest.fixture
def test_db():
    """Instantiate and return an in-memory database."""

    return DataStore(
        db_URL="sqlite+pysqlite:///:memory:",
        initialize_db=True,
    )


@pytest.fixture
def test_db_file():
    """Instantiate and return a database."""

    return DataStore(
        db_URL="sqlite+pysqlite:////tmp/testdb.sqlite",
        initialize_db=True,
    )


class MockDataStore:
    def __init__(self, lattice, dbpath):
        engine = create_engine("sqlite+pysqlite:///" + str(dbpath / "workflow_db.sqlite"))
        models.Base.metadata.create_all(engine)
        session = Session(engine)
        if lattice:
            session.add(lattice)
        session.commit()
        self.engine = engine


def test_submit(mocker, app, client):
    mocker.patch("covalent_dispatcher.run_dispatcher", return_value=DISPATCH_ID)
    response = client.post("/api/submit", data=json.dumps({}))
    assert response.json() == DISPATCH_ID


def test_cancel(app, client):
    response = client.post("/api/cancel", data=DISPATCH_ID.encode("utf-8"))
    assert response.json() == f"Dispatch {DISPATCH_ID} cancelled."


def test_db_path(mocker, app, client):
    dbpath = "/Users/root/covalent/results.db"

    def __init__(self, dbpath=dbpath):
        self._dbpath = dbpath

    mocker.patch.object(DispatchDB, "__init__", __init__)
    response = client.get("/api/db-path")
    result = response.json().replace("\\", "").replace('"', "")
    assert result == dbpath


def test_get_result(mocker, app, client, test_db_file, tmp_path):
    lattice = Lattice(
        status=str(Result.COMPLETED),
        dispatch_id=DISPATCH_ID,
        name="test-lattice",
        created_at=datetime.now(),
        updated_at=datetime.now(),
        is_active=False,
        electron_num=0,
        completed_electron_num=0,
    )

    with test_db_file.session() as session:
        session.add(lattice)
        session.commit()

    mocker.patch("covalent_dispatcher._service.app.result_from", return_value={})
    mocker.patch("covalent_dispatcher._service.app.engine", test_db_file.engine)
    response = client.get(f"/api/result/{DISPATCH_ID}")
    result = response.json()
    assert result["id"] == DISPATCH_ID
    assert result["status"] == str(Result.COMPLETED)
    os.remove("/tmp/testdb.sqlite")


def test_get_result_503(mocker, app, client, test_db_file, tmp_path):
    lattice = Lattice(
        status=str(Result.NEW_OBJ),
        dispatch_id=DISPATCH_ID,
        name="test-lattice",
        created_at=datetime.now(),
        updated_at=datetime.now(),
        is_active=False,
        electron_num=0,
        completed_electron_num=0,
    )
    with test_db_file.session() as session:
        session.add(lattice)
        session.commit()
    mocker.patch("covalent_dispatcher._service.app.result_from", side_effect=FileNotFoundError())
<<<<<<< HEAD
    mocker.patch("covalent_dispatcher._service.app.workflow_db", test_db)

    response = client.get(
        f"/api/result/{DISPATCH_ID}", query_string={"wait": True, "status_only": True}
    )

=======
    mocker.patch("covalent_dispatcher._service.app.engine", test_db_file.engine)
    response = client.get(f"/api/result/{DISPATCH_ID}")
>>>>>>> cb868f5e
    assert response.status_code == 503
    os.remove("/tmp/testdb.sqlite")


def test_get_result_dispatch_id_not_found(mocker, app, client, tmp_path):
    def _get_data_store(self, initialize_db=False):
        return MockDataStore(None, tmp_path)

    mocker.patch.object(DispatchDB, "_get_data_store", _get_data_store)
    mocker.patch("covalent_dispatcher._service.app.result_from", return_value={})
    response = client.get(f"/api/result/{DISPATCH_ID}")
    assert response.status_code == 404<|MERGE_RESOLUTION|>--- conflicted
+++ resolved
@@ -144,17 +144,10 @@
         session.add(lattice)
         session.commit()
     mocker.patch("covalent_dispatcher._service.app.result_from", side_effect=FileNotFoundError())
-<<<<<<< HEAD
     mocker.patch("covalent_dispatcher._service.app.workflow_db", test_db)
-
     response = client.get(
         f"/api/result/{DISPATCH_ID}", query_string={"wait": True, "status_only": True}
     )
-
-=======
-    mocker.patch("covalent_dispatcher._service.app.engine", test_db_file.engine)
-    response = client.get(f"/api/result/{DISPATCH_ID}")
->>>>>>> cb868f5e
     assert response.status_code == 503
     os.remove("/tmp/testdb.sqlite")
 
