# Copyright 2021 Agnostiq Inc.
#
# This file is part of Covalent.
#
# Licensed under the GNU Affero General Public License 3.0 (the "License").
# A copy of the License may be obtained with this software package or at
#
#      https://www.gnu.org/licenses/agpl-3.0.en.html
#
# Use of this file is prohibited except in compliance with the License. Any
# modifications or derivative works of this file must retain this copyright
# notice, and modified files must contain a notice indicating that they have
# been altered from the originals.
#
# Covalent is distributed in the hope that it will be useful, but WITHOUT
# ANY WARRANTY; without even the implied warranty of MERCHANTABILITY or
# FITNESS FOR A PARTICULAR PURPOSE. See the License for more details.
#
# Relief from the License may be granted by purchasing a commercial license.

"""
Tests for the core functionality of the dispatcher.
"""


from typing import Dict, List
from unittest.mock import AsyncMock, call

import cloudpickle as pickle
import pytest

import covalent as ct
from covalent._results_manager import Result
from covalent._workflow.lattice import Lattice
from covalent_dispatcher._core.dispatcher import (
    _get_abstract_task_inputs,
    _get_initial_tasks_and_deps,
    _handle_cancelled_node,
    _handle_completed_node,
    _handle_failed_node,
    _plan_workflow,
    _run_planned_workflow,
    cancel_dispatch,
    run_dispatch,
    run_workflow,
)
from covalent_dispatcher._db.datastore import DataStore

TEST_RESULTS_DIR = "/tmp/results"


@pytest.fixture
def test_db():
    """Instantiate and return an in-memory database."""

    return DataStore(
        db_URL="sqlite+pysqlite:///:memory:",
        initialize_db=True,
    )


def get_mock_result() -> Result:
    """Construct a mock result object corresponding to a lattice."""

    import sys

    @ct.electron(executor="local")
    def task(x):
        print(f"stdout: {x}")
        print("Error!", file=sys.stderr)
        return x

    @ct.lattice
    def pipeline(x):
        res1 = task(x)
        res2 = task(res1)
        return res2

    pipeline.build_graph(x="absolute")
    received_workflow = Lattice.deserialize_from_json(pipeline.serialize_to_json())
    result_object = Result(received_workflow, "pipeline_workflow")

    return result_object


def test_plan_workflow():
    """Test workflow planning method."""

    @ct.electron
    def task(x):
        return x

    @ct.lattice
    def workflow(x):
        return task(x)

    workflow.metadata["schedule"] = True
    received_workflow = Lattice.deserialize_from_json(workflow.serialize_to_json())
    result_object = Result(received_workflow, "asdf")
    _plan_workflow(result_object=result_object)

    # Updated transport graph post planning
    updated_tg = pickle.loads(result_object.lattice.transport_graph.serialize(metadata_only=True))

    assert updated_tg["lattice_metadata"]["schedule"]


def test_get_abstract_task_inputs():
    """Test _get_abstract_task_inputs for both dicts and list parameter types"""

    @ct.electron
    def list_task(arg: List):
        return len(arg)

    @ct.electron
    def dict_task(arg: Dict):
        return len(arg)

    @ct.electron
    def multivariable_task(x, y):
        return x, y

    @ct.lattice
    def list_workflow(arg):
        return list_task(arg)

    @ct.lattice
    def dict_workflow(arg):
        return dict_task(arg)

    #    1   2
    #     \   \
    #      0   3
    #     / /\/
    #     4   5

    @ct.electron
    def identity(x):
        return x

    @ct.lattice
    def multivar_workflow(x, y):
        electron_x = identity(x)
        electron_y = identity(y)
        res1 = multivariable_task(electron_x, electron_y)
        res2 = multivariable_task(electron_y, electron_x)
        res3 = multivariable_task(electron_y, electron_x)
        res4 = multivariable_task(electron_x, electron_y)
        return 1

    # list-type inputs

    # Nodes 0=task, 1=:electron_list:, 2=1, 3=2, 4=3
    list_workflow.build_graph([1, 2, 3])
    abstract_args = [2, 3, 4]
    tg = list_workflow.transport_graph

    result_object = Result(lattice=list_workflow, dispatch_id="asdf")
    abs_task_inputs = _get_abstract_task_inputs(1, tg.get_node_value(1, "name"), result_object)

    expected_inputs = {"args": abstract_args, "kwargs": {}}

    assert abs_task_inputs == expected_inputs

    # dict-type inputs

    # Nodes 0=task, 1=:electron_dict:, 2=1, 3=2
    dict_workflow.build_graph({"a": 1, "b": 2})
    abstract_args = {"a": 2, "b": 3}
    tg = dict_workflow.transport_graph

    result_object = Result(lattice=dict_workflow, dispatch_id="asdf")
    task_inputs = _get_abstract_task_inputs(1, tg.get_node_value(1, "name"), result_object)
    expected_inputs = {"args": [], "kwargs": abstract_args}

    assert task_inputs == expected_inputs

    # Check arg order
    multivar_workflow.build_graph(1, 2)
    received_lattice = Lattice.deserialize_from_json(multivar_workflow.serialize_to_json())
    result_object = Result(lattice=received_lattice, dispatch_id="asdf")
    tg = received_lattice.transport_graph

<<<<<<< HEAD
    assert list(tg._graph.nodes) == [0, 1, 2, 3, 4, 5, 6, 7, 8, 9, 10, 11, 12, 13, 14, 15, 16]
=======
    assert list(tg._graph.nodes) == list(range(17))
>>>>>>> 7ed373b2
    tg.set_node_value(0, "output", ct.TransportableObject(1))
    tg.set_node_value(2, "output", ct.TransportableObject(2))

    task_inputs = _get_abstract_task_inputs(4, tg.get_node_value(4, "name"), result_object)
    assert task_inputs["args"] == [0, 2]

    task_inputs = _get_abstract_task_inputs(5, tg.get_node_value(5, "name"), result_object)
    assert task_inputs["args"] == [2, 0]

    task_inputs = _get_abstract_task_inputs(6, tg.get_node_value(6, "name"), result_object)
    assert task_inputs["args"] == [2, 0]

    task_inputs = _get_abstract_task_inputs(7, tg.get_node_value(7, "name"), result_object)
    assert task_inputs["args"] == [0, 2]


@pytest.mark.asyncio
async def test_handle_completed_node(mocker):
    """Unit test for completed node handler"""
    pending_parents = {}

    result_object = get_mock_result()

    # tg edges are (1, 0), (0, 2)
    pending_parents[0] = 1
    pending_parents[1] = 0
    pending_parents[2] = 1

    mock_upsert_lattice = mocker.patch(
        "covalent_dispatcher._core.dispatcher.datasvc.upsert_lattice_data"
    )

    node_result = {"node_id": 1, "status": Result.COMPLETED}

    next_nodes = await _handle_completed_node(result_object, 1, pending_parents)
    assert next_nodes == [0]
    assert pending_parents == {0: 0, 1: 0, 2: 1}


@pytest.mark.asyncio
async def test_handle_failed_node(mocker):
    """Unit test for failed node handler"""
    pending_parents = {}

    result_object = get_mock_result()
    # tg edges are (1, 0), (0, 2)

    mock_upsert_lattice = mocker.patch(
        "covalent_dispatcher._core.dispatcher.datasvc.upsert_lattice_data"
    )
    await _handle_failed_node(result_object, 1)

    mock_upsert_lattice.assert_called()


@pytest.mark.asyncio
async def test_handle_cancelled_node(mocker):
    """Unit test for cancelled node handler"""
    pending_parents = {}

    result_object = get_mock_result()
    # tg edges are (1, 0), (0, 2)

    mock_upsert_lattice = mocker.patch(
        "covalent_dispatcher._core.dispatcher.datasvc.upsert_lattice_data"
    )

    node_result = {"node_id": 1, "status": Result.CANCELLED}

    await _handle_cancelled_node(result_object, 1)
    assert result_object._task_cancelled is True
    mock_upsert_lattice.assert_called()


@pytest.mark.asyncio
async def test_get_initial_tasks_and_deps(mocker):
    """Test internal function for initializing status_queue and pending_parents"""
    pending_parents = {}

    result_object = get_mock_result()
    num_tasks, initial_nodes, pending_parents = await _get_initial_tasks_and_deps(result_object)

    assert initial_nodes == [1, 4]
    assert pending_parents == {0: 1, 1: 0, 2: 1, 3: 1, 4: 0, 5: 1, 6: 4}
    assert num_tasks == len(result_object.lattice.transport_graph._graph.nodes)


@pytest.mark.asyncio
async def test_run_dispatch(mocker):
    """
    Test running a mock dispatch
    """
    res = get_mock_result()
    mocker.patch(
        "covalent_dispatcher._core.dispatcher.datasvc.get_result_object", return_value=res
    )
    mock_run = mocker.patch("covalent_dispatcher._core.dispatcher.run_workflow")
    run_dispatch(res.dispatch_id)
    mock_run.assert_called_with(res)


@pytest.mark.asyncio
async def test_run_workflow_normal(mocker):
    """
    Test a normal workflow execution
    """
    import asyncio

    result_object = get_mock_result()
    msg_queue = asyncio.Queue()
    mocker.patch(
        "covalent_dispatcher._core.dispatcher.datasvc.get_status_queue", return_value=msg_queue
    )
    mocker.patch("covalent_dispatcher._core.dispatcher._plan_workflow")
    mocker.patch(
        "covalent_dispatcher._core.dispatcher._run_planned_workflow", return_value=result_object
    )
    mock_persist = mocker.patch("covalent_dispatcher._core.dispatcher.datasvc.persist_result")
    mock_unregister = mocker.patch(
        "covalent_dispatcher._core.dispatcher.datasvc.finalize_dispatch"
    )
    await run_workflow(result_object)

    mock_persist.assert_awaited_with(result_object.dispatch_id)
    mock_unregister.assert_called_with(result_object.dispatch_id)


@pytest.mark.asyncio
async def test_run_completed_workflow(mocker):
    """
    Test run completed workflow
    """
    import asyncio

    result_object = get_mock_result()
    result_object._status = Result.COMPLETED
    msg_queue = asyncio.Queue()
    mock_get_status_queue = mocker.patch(
        "covalent_dispatcher._core.dispatcher.datasvc.get_status_queue", return_value=msg_queue
    )
    mock_unregister = mocker.patch(
        "covalent_dispatcher._core.dispatcher.datasvc.finalize_dispatch"
    )
    mock_plan = mocker.patch("covalent_dispatcher._core.dispatcher._plan_workflow")
    mocker.patch(
        "covalent_dispatcher._core.dispatcher._run_planned_workflow", return_value=result_object
    )
    mocker.patch("covalent_dispatcher._core.dispatcher.datasvc.persist_result")

    await run_workflow(result_object)

    mock_plan.assert_not_called()
    mock_get_status_queue.assert_not_called()
    mock_unregister.assert_called_with(result_object.dispatch_id)


@pytest.mark.asyncio
async def test_run_workflow_exception(mocker):
    """
    Test any exception raised when running workflow
    """
    import asyncio

    result_object = get_mock_result()
    msg_queue = asyncio.Queue()

    mocker.patch(
        "covalent_dispatcher._core.dispatcher.datasvc.get_status_queue", return_value=msg_queue
    )
    mock_unregister = mocker.patch(
        "covalent_dispatcher._core.dispatcher.datasvc.finalize_dispatch"
    )
    mocker.patch("covalent_dispatcher._core.dispatcher._plan_workflow")
    mocker.patch(
        "covalent_dispatcher._core.dispatcher._run_planned_workflow",
        return_value=result_object,
        side_effect=RuntimeError("Error"),
    )
    mock_persist = mocker.patch("covalent_dispatcher._core.dispatcher.datasvc.persist_result")

    result = await run_workflow(result_object)

    assert result.status == Result.FAILED
    mock_persist.assert_awaited_with(result_object.dispatch_id)
    mock_unregister.assert_called_with(result_object.dispatch_id)


@pytest.mark.asyncio
async def test_run_planned_workflow_cancelled_update(mocker):
    """
    Test run planned workflow with cancelled update
    """
    import asyncio

    result_object = get_mock_result()

    mocker.patch("covalent_dispatcher._core.dispatcher.datasvc.upsert_lattice_data")
    tasks_left = 1
    initial_nodes = [0]
    pending_deps = {0: 0}

    mocker.patch(
        "covalent_dispatcher._core.dispatcher._get_initial_tasks_and_deps",
        return_value=(tasks_left, initial_nodes, pending_deps),
    )

    mock_submit_task = mocker.patch("covalent_dispatcher._core.dispatcher._submit_task")

    def side_effect(result_object, node_id):
        result_object._task_cancelled = True

    mock_handle_cancelled = mocker.patch(
        "covalent_dispatcher._core.dispatcher._handle_cancelled_node", side_effect=side_effect
    )
    status_queue = asyncio.Queue()
    status_queue.put_nowait((0, Result.CANCELLED))
    await _run_planned_workflow(result_object, status_queue)
    assert mock_submit_task.await_count == 1
    mock_handle_cancelled.assert_awaited_with(result_object, 0)


@pytest.mark.asyncio
async def test_run_planned_workflow_failed_update(mocker):
    """
    Test run planned workflow with mocking a failed job update
    """
    import asyncio

    result_object = get_mock_result()

    mocker.patch("covalent_dispatcher._core.dispatcher.datasvc.upsert_lattice_data")
    tasks_left = 1
    initial_nodes = [0]
    pending_deps = {0: 0}

    mocker.patch(
        "covalent_dispatcher._core.dispatcher._get_initial_tasks_and_deps",
        return_value=(tasks_left, initial_nodes, pending_deps),
    )

    mock_submit_task = mocker.patch("covalent_dispatcher._core.dispatcher._submit_task")

    def side_effect(result_object, node_id):
        result_object._task_failed = True

    mock_handle_failed = mocker.patch(
        "covalent_dispatcher._core.dispatcher._handle_failed_node", side_effect=side_effect
    )
    status_queue = asyncio.Queue()
    status_queue.put_nowait((0, Result.FAILED))
    await _run_planned_workflow(result_object, status_queue)
    assert mock_submit_task.await_count == 1
    mock_handle_failed.assert_awaited_with(result_object, 0)


@pytest.mark.asyncio
async def test_cancel_dispatch(mocker):
    """Test cancelling a dispatch, including sub-lattices"""
    res = get_mock_result()
    sub_res = get_mock_result()

    sub_dispatch_id = "sub_pipeline_workflow"
    sub_res._dispatch_id = sub_dispatch_id

    def mock_get_result_object(dispatch_id):
        objs = {res._dispatch_id: res, sub_res._dispatch_id: sub_res}
        return objs[dispatch_id]

    mock_data_cancel = mocker.patch("covalent_dispatcher._core.dispatcher.set_cancel_requested")

    mock_runner = mocker.patch("covalent_dispatcher._core.dispatcher.runner")
    mock_runner.cancel_tasks = AsyncMock()

    mocker.patch(
        "covalent_dispatcher._core.dispatcher.datasvc.get_result_object", mock_get_result_object
    )

    res._initialize_nodes()
    sub_res._initialize_nodes()

    tg = res.lattice.transport_graph
    tg.set_node_value(2, "sub_dispatch_id", sub_dispatch_id)
    sub_tg = sub_res.lattice.transport_graph

    await cancel_dispatch("pipeline_workflow")

    task_ids = list(tg._graph.nodes)
    sub_task_ids = list(sub_tg._graph.nodes)

    calls = [call("pipeline_workflow", task_ids), call(sub_dispatch_id, sub_task_ids)]
    mock_data_cancel.assert_has_awaits(calls)
    mock_runner.cancel_tasks.assert_has_awaits(calls)


@pytest.mark.asyncio
async def test_cancel_dispatch_with_task_ids(mocker):
    """Test cancelling a dispatch, including sub-lattices and with task ids"""
    res = get_mock_result()
    sub_res = get_mock_result()

    sub_dispatch_id = "sub_pipeline_workflow"
    sub_res._dispatch_id = sub_dispatch_id

    def mock_get_result_object(dispatch_id):
        objs = {res._dispatch_id: res, sub_res._dispatch_id: sub_res}
        return objs[dispatch_id]

    mock_data_cancel = mocker.patch("covalent_dispatcher._core.dispatcher.set_cancel_requested")

    mock_runner = mocker.patch("covalent_dispatcher._core.dispatcher.runner")
    mock_runner.cancel_tasks = AsyncMock()

    mocker.patch(
        "covalent_dispatcher._core.dispatcher.datasvc.get_result_object", mock_get_result_object
    )
    mock_app_log = mocker.patch("covalent_dispatcher._core.dispatcher.app_log.debug")

    res._initialize_nodes()
    sub_res._initialize_nodes()

    tg = res.lattice.transport_graph
    tg.set_node_value(2, "sub_dispatch_id", sub_dispatch_id)
    sub_tg = sub_res.lattice.transport_graph
    task_ids = list(tg._graph.nodes)
    sub_task_ids = list(sub_tg._graph.nodes)

    await cancel_dispatch("pipeline_workflow", task_ids)

    calls = [call("pipeline_workflow", task_ids), call(sub_dispatch_id, sub_task_ids)]
    mock_data_cancel.assert_has_awaits(calls)
    mock_runner.cancel_tasks.assert_has_awaits(calls)
    assert mock_app_log.call_count == 2<|MERGE_RESOLUTION|>--- conflicted
+++ resolved
@@ -181,11 +181,7 @@
     result_object = Result(lattice=received_lattice, dispatch_id="asdf")
     tg = received_lattice.transport_graph
 
-<<<<<<< HEAD
-    assert list(tg._graph.nodes) == [0, 1, 2, 3, 4, 5, 6, 7, 8, 9, 10, 11, 12, 13, 14, 15, 16]
-=======
     assert list(tg._graph.nodes) == list(range(17))
->>>>>>> 7ed373b2
     tg.set_node_value(0, "output", ct.TransportableObject(1))
     tg.set_node_value(2, "output", ct.TransportableObject(2))
 
