--- conflicted
+++ resolved
@@ -86,11 +86,7 @@
     """Test that get_executor returns the correct executor"""
 
     executor_manager_mock = mocker.patch("covalent_dispatcher._core.runner._executor_manager")
-<<<<<<< HEAD
-    executor = get_executor(0, ["local", {"mock-key": "mock-value"}], "mock-loop", "mock-pool")
-=======
     executor = get_executor(["local", {"mock-key": "mock-value"}], "mock-loop", "mock-pool")
->>>>>>> 85732fb4
     assert executor_manager_mock.get_executor.mock_calls == [
         call("local"),
         call().from_dict({"mock-key": "mock-value"}),
