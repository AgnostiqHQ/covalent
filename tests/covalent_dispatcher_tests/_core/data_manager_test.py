# Copyright 2021 Agnostiq Inc.
#
# This file is part of Covalent.
#
# Licensed under the GNU Affero General Public License 3.0 (the "License").
# A copy of the License may be obtained with this software package or at
#
#      https://www.gnu.org/licenses/agpl-3.0.en.html
#
# Use of this file is prohibited except in compliance with the License. Any
# modifications or derivative works of this file must retain this copyright
# notice, and modified files must contain a notice indicating that they have
# been altered from the originals.
#
# Covalent is distributed in the hope that it will be useful, but WITHOUT
# ANY WARRANTY; without even the implied warranty of MERCHANTABILITY or
# FITNESS FOR A PARTICULAR PURPOSE. See the License for more details.
#
# Relief from the License may be granted by purchasing a commercial license.

"""
Tests for the core functionality of the dispatcher.
"""


from unittest.mock import AsyncMock, MagicMock

import pytest

import covalent as ct
from covalent._results_manager import Result
from covalent._shared_files.defaults import sublattice_prefix
from covalent._shared_files.util_classes import RESULT_STATUS
from covalent._workflow.lattice import Lattice
from covalent_dispatcher._core.data_manager import (
    _dispatch_status_queues,
    _get_result_object_from_new_lattice,
    _get_result_object_from_old_result,
    _handle_built_sublattice,
    _register_result_object,
    _registered_dispatches,
    _update_parent_electron,
    finalize_dispatch,
    generate_node_result,
    get_result_object,
    get_status_queue,
    initialize_result_object,
    make_derived_dispatch,
    make_dispatch,
    make_sublattice_dispatch,
    persist_result,
    update_node_result,
    upsert_lattice_data,
)
from covalent_dispatcher._db.datastore import DataStore

TEST_RESULTS_DIR = "/tmp/results"


@pytest.fixture
def test_db():
    """Instantiate and return an in-memory database."""

    return DataStore(
        db_URL="sqlite+pysqlite:///:memory:",
        initialize_db=True,
    )


def get_mock_result() -> Result:
    """Construct a mock result object corresponding to a lattice."""

    import sys

    @ct.electron(executor="local")
    def task(x):
        print(f"stdout: {x}")
        print("Error!", file=sys.stderr)
        return x

    @ct.lattice
    def pipeline(x):
        res1 = task(x)
        res2 = task(res1)
        return res2

    pipeline.build_graph(x="absolute")
    received_workflow = Lattice.deserialize_from_json(pipeline.serialize_to_json())
    result_object = Result(received_workflow, "pipeline_workflow")

    return result_object


@pytest.mark.asyncio
async def test_handle_built_sublattice(mocker):
    """Test the handle_built_sublattice function."""

    get_result_object_mock = mocker.patch(
        "covalent_dispatcher._core.data_manager.get_result_object", return_value="mock-result"
    )
    make_sublattice_dispatch_mock = mocker.patch(
        "covalent_dispatcher._core.data_manager.make_sublattice_dispatch",
        return_value="mock-sub-dispatch-id",
    )
    mock_node_result = generate_node_result(
        node_id=0,
        node_name="mock_node_name",
        status=RESULT_STATUS.COMPLETED,
    )

    await _handle_built_sublattice("mock-dispatch-id", mock_node_result)
    get_result_object_mock.assert_called_with("mock-dispatch-id")
    make_sublattice_dispatch_mock.assert_called_with("mock-result", mock_node_result)
<<<<<<< HEAD
    assert mock_node_result["status"] == RESULT_STATUS.DISPATCHING
=======
    assert mock_node_result["status"] == RESULT_STATUS.DISPATCHING_SUBLATTICE
>>>>>>> 85732fb4
    assert mock_node_result["start_time"] is not None
    assert mock_node_result["end_time"] is None
    assert mock_node_result["sub_dispatch_id"] == "mock-sub-dispatch-id"


@pytest.mark.asyncio
async def test_handle_built_sublattice_exception(mocker):
    """Test the handle_built_sublattice function exception case."""

    get_result_object_mock = mocker.patch(
        "covalent_dispatcher._core.data_manager.get_result_object", side_effect=Exception
    )
    make_sublattice_dispatch_mock = mocker.patch(
        "covalent_dispatcher._core.data_manager.make_sublattice_dispatch",
        return_value="mock-sub-dispatch-id",
    )
    mock_node_result = generate_node_result(
        node_id=0,
        node_name="mock_node_name",
        status=RESULT_STATUS.COMPLETED,
    )

    await _handle_built_sublattice("mock-dispatch-id", mock_node_result)
    mock_node_result["error"]
    get_result_object_mock.assert_called_with("mock-dispatch-id")
    make_sublattice_dispatch_mock.assert_not_called()
    assert mock_node_result["status"] == RESULT_STATUS.FAILED
    assert "exception" in mock_node_result["error"].lower()


def test_initialize_result_object(mocker, test_db):
    """Test the `initialize_result_object` function"""

    @ct.electron
    def task(x):
        return x

    @ct.lattice
    def workflow(x):
        return task(x)

    workflow.build_graph(1)
    json_lattice = workflow.serialize_to_json()
    mocker.patch("covalent_dispatcher._db.upsert.workflow_db", return_value=test_db)
    mocker.patch("covalent_dispatcher._db.write_result_to_db.workflow_db", return_value=test_db)
    result_object = get_mock_result()

    mock_persist = mocker.patch("covalent_dispatcher._db.update.persist")

    sub_result_object = initialize_result_object(
        json_lattice=json_lattice, parent_result_object=result_object, parent_electron_id=5
    )

    mock_persist.assert_called_with(sub_result_object, electron_id=5)
    assert sub_result_object._root_dispatch_id == result_object.dispatch_id


@pytest.mark.parametrize(
    "node_name, node_status, sub_dispatch_id, detail",
    [
        (
            f"{sublattice_prefix}workflow",
            RESULT_STATUS.COMPLETED,
            "mock-sub-dispatch-id",
            {"sub_dispatch_id": "mock-sub-dispatch-id"},
        ),
        (f"{sublattice_prefix}workflow", RESULT_STATUS.COMPLETED, None, {}),
        ("mock-node-name", RESULT_STATUS.COMPLETED, None, {}),
        ("mock-node-name", RESULT_STATUS.FAILED, None, {}),
        ("mock-node-name", RESULT_STATUS.CANCELLED, None, {}),
    ],
)
@pytest.mark.asyncio
async def test_update_node_result(mocker, node_name, node_status, sub_dispatch_id, detail):
    """Check that update_node_result pushes the correct status updates"""

    status_queue = AsyncMock()

    result_object = get_mock_result()
    mock_update_node = mocker.patch("covalent_dispatcher._db.update._node")
    mocker.patch(
        "covalent_dispatcher._core.data_manager.get_status_queue", return_value=status_queue
    )
    handle_built_sublattice_mock = mocker.patch(
        "covalent_dispatcher._core.data_manager._handle_built_sublattice"
    )

    node_result = {
        "node_id": 0,
        "node_name": node_name,
        "status": node_status,
        "sub_dispatch_id": sub_dispatch_id,
    }
    await update_node_result(result_object, node_result)

    status_queue.put.assert_awaited_with((0, node_status, detail))
    mock_update_node.assert_called_with(result_object, **node_result)

    if (
        node_status == RESULT_STATUS.COMPLETED
        and sub_dispatch_id is None
        and node_name.startswith(sublattice_prefix)
    ):
        handle_built_sublattice_mock.assert_called_with(result_object.dispatch_id, node_result)
    else:
        handle_built_sublattice_mock.assert_not_called()


@pytest.mark.asyncio
async def test_update_node_result_handles_db_exceptions(mocker):
    """Check that update_node_result handles db write failures"""

    status_queue = AsyncMock()

    result_object = get_mock_result()
    mock_update_node = mocker.patch(
        "covalent_dispatcher._db.update._node", side_effect=RuntimeError()
    )
    mocker.patch(
        "covalent_dispatcher._core.data_manager.get_status_queue", return_value=status_queue
    )
    node_result = {
        "node_id": 0,
        "node_name": "mock_node_name",
        "status": RESULT_STATUS.COMPLETED,
        "sub_dispatch_id": None,
    }
    await update_node_result(result_object, node_result)

    status_queue.put.assert_awaited_with((0, RESULT_STATUS.FAILED, {}))


@pytest.mark.asyncio
async def test_make_dispatch(mocker):
    res = get_mock_result()
    mock_init_result = mocker.patch(
        "covalent_dispatcher._core.data_manager.initialize_result_object", return_value=res
    )
    mock_register = mocker.patch(
        "covalent_dispatcher._core.data_manager._register_result_object", return_value=res
    )
    json_lattice = '{"workflow_function": "asdf"}'
    dispatch_id = await make_dispatch(json_lattice)
    assert dispatch_id == res.dispatch_id
    mock_register.assert_called_with(res)


@pytest.mark.asyncio
async def test_make_sublattice_dispatch(mocker):
    """Test the make sublattice dispatch method."""

    mock_result_object = get_mock_result()
    output_mock = MagicMock()
    mock_node_result = {"node_id": 0, "output": output_mock}
    load_electron_record_mock = mocker.patch(
        "covalent_dispatcher._db.load.electron_record", return_value={"id": "mock-electron-id"}
    )
    make_dispatch_mock = mocker.patch(
        "covalent_dispatcher._core.data_manager.make_dispatch", return_value="mock-dispatch-id"
    )

    res = await make_sublattice_dispatch(mock_result_object, mock_node_result)
    assert res == "mock-dispatch-id"
    load_electron_record_mock.assert_called_with(
        mock_result_object.dispatch_id, mock_node_result["node_id"]
    )
    make_dispatch_mock.assert_called_with(
        output_mock.object_string, mock_result_object, "mock-electron-id"
    )


@pytest.mark.parametrize("reuse", [True, False])
def test_get_result_object_from_new_lattice(mocker, reuse):
    """Test the get result object from new lattice json function."""
    lattice_mock = mocker.patch("covalent_dispatcher._core.data_manager.Lattice")
    result_object_mock = mocker.patch("covalent_dispatcher._core.data_manager.Result")
    transport_graph_ops_mock = mocker.patch(
        "covalent_dispatcher._core.data_manager.TransportGraphOps"
    )
    old_result_mock = MagicMock()
    res = _get_result_object_from_new_lattice(
        json_lattice="mock-lattice",
        old_result_object=old_result_mock,
        reuse_previous_results=reuse,
    )
    assert res == result_object_mock.return_value
    lattice_mock.deserialize_from_json.assert_called_with("mock-lattice")
    result_object_mock()._initialize_nodes.assert_called_with()

    if reuse:
        transport_graph_ops_mock().get_reusable_nodes.assert_called_with(
            result_object_mock().lattice.transport_graph
        )
        transport_graph_ops_mock().copy_nodes_from.assert_called_once_with(
            old_result_mock.lattice.transport_graph,
            transport_graph_ops_mock().get_reusable_nodes.return_value,
        )

    else:
        transport_graph_ops_mock().get_reusable_nodes.assert_not_called()
        transport_graph_ops_mock().copy_nodes_from.assert_not_called()


@pytest.mark.parametrize("reuse", [True, False])
def test_get_result_object_from_old_result(mocker, reuse):
    """Test the get result object from old result function."""
    result_object_mock = mocker.patch("covalent_dispatcher._core.data_manager.Result")
    old_result_mock = MagicMock()
    res = _get_result_object_from_old_result(
        old_result_object=old_result_mock,
        reuse_previous_results=reuse,
    )
    assert res == result_object_mock.return_value

    if reuse:
        result_object_mock()._initialize_nodes.assert_not_called()
    else:
        result_object_mock()._initialize_nodes.assert_called_with()

    assert res._num_nodes == old_result_mock._num_nodes


@pytest.mark.parametrize("reuse", [True, False])
def test_make_derived_dispatch_from_lattice(mocker, reuse):
    """Test the make derived dispatch function."""

    def mock_func():
        pass

    mock_old_result = MagicMock()
    mock_new_result = MagicMock()
    mock_new_result.dispatch_id = "mock-redispatch-id"
    mock_new_result.lattice.transport_graph._graph.nodes = ["mock-nodes"]
    load_get_result_object_mock = mocker.patch(
        "covalent_dispatcher._core.data_manager.load", return_value=mock_old_result
    )
    get_result_object_from_new_lattice_mock = mocker.patch(
        "covalent_dispatcher._core.data_manager._get_result_object_from_new_lattice",
        return_value=mock_new_result,
    )
    get_result_object_from_old_result_mock = mocker.patch(
        "covalent_dispatcher._core.data_manager._get_result_object_from_old_result"
    )
    update_mock = mocker.patch("covalent_dispatcher._core.data_manager.update")
    register_result_object_mock = mocker.patch(
        "covalent_dispatcher._core.data_manager._register_result_object"
    )
    mock_electron_updates = {"mock-electron-id": mock_func}
    redispatch_id = make_derived_dispatch(
        parent_dispatch_id="mock-dispatch-id",
        json_lattice="mock-json-lattice",
        electron_updates=mock_electron_updates,
        reuse_previous_results=reuse,
    )
    load_get_result_object_mock.called_once_with("mock-dispatch-id", wait=reuse)
    get_result_object_from_new_lattice_mock.called_once_with(
        "mock-json-lattice", mock_old_result, reuse
    )
    get_result_object_from_old_result_mock.assert_not_called()
    mock_new_result.lattice.transport_graph.apply_electron_updates.assert_called_once_with(
        mock_electron_updates
    )
    update_mock().persist.called_once_with(mock_new_result)
    register_result_object_mock.assert_called_once_with(mock_new_result)
    assert redispatch_id == "mock-redispatch-id"
    assert mock_new_result.lattice.transport_graph.dirty_nodes == ["mock-nodes"]


@pytest.mark.parametrize("reuse", [True, False])
def test_make_derived_dispatch_from_old_result(mocker, reuse):
    """Test the make derived dispatch function."""
    mock_old_result = MagicMock()
    mock_new_result = MagicMock()
    mock_new_result.dispatch_id = "mock-redispatch-id"
    mock_new_result.lattice.transport_graph._graph.nodes = ["mock-nodes"]
    load_get_result_object_mock = mocker.patch(
        "covalent_dispatcher._core.data_manager.load", return_value=mock_old_result
    )
    get_result_object_from_new_lattice_mock = mocker.patch(
        "covalent_dispatcher._core.data_manager._get_result_object_from_new_lattice",
    )
    get_result_object_from_old_result_mock = mocker.patch(
        "covalent_dispatcher._core.data_manager._get_result_object_from_old_result",
        return_value=mock_new_result,
    )
    update_mock = mocker.patch("covalent_dispatcher._core.data_manager.update")
    register_result_object_mock = mocker.patch(
        "covalent_dispatcher._core.data_manager._register_result_object"
    )
    redispatch_id = make_derived_dispatch(
        parent_dispatch_id="mock-dispatch-id",
        reuse_previous_results=reuse,
    )
    load_get_result_object_mock.called_once_with("mock-dispatch-id", wait=reuse)
    get_result_object_from_new_lattice_mock.assert_not_called()
    get_result_object_from_old_result_mock.called_once_with(mock_old_result, reuse)
    mock_new_result.lattice.transport_graph.apply_electron_updates.assert_called_once_with({})
    update_mock().persist.called_once_with(mock_new_result)
    register_result_object_mock.assert_called_once_with(mock_new_result)
    assert redispatch_id == "mock-redispatch-id"
    assert mock_new_result.lattice.transport_graph.dirty_nodes == ["mock-nodes"]


def test_get_result_object(mocker):
    """
    Test get result object
    """
    result_object = get_mock_result()
    dispatch_id = result_object.dispatch_id
    _registered_dispatches[dispatch_id] = result_object
    assert get_result_object(dispatch_id) is result_object
    del _registered_dispatches[dispatch_id]


def test_register_result_object(mocker):
    """
    Test registering a result object
    """
    result_object = get_mock_result()
    dispatch_id = result_object.dispatch_id
    _register_result_object(result_object)
    assert _registered_dispatches[dispatch_id] is result_object
    del _registered_dispatches[dispatch_id]


def test_unregister_result_object(mocker):
    """
    Test unregistering a result object from lattice
    """
    result_object = get_mock_result()
    dispatch_id = result_object.dispatch_id
    _registered_dispatches[dispatch_id] = result_object
    finalize_dispatch(dispatch_id)
    assert dispatch_id not in _registered_dispatches


def test_get_status_queue():
    """
    Test querying the dispatch status from the queue
    """
    import asyncio

    dispatch_id = "dispatch"
    q = asyncio.Queue()
    _dispatch_status_queues[dispatch_id] = q
    assert get_status_queue(dispatch_id) is q


@pytest.mark.asyncio
async def test_persist_result(mocker):
    """
    Test persisting the result object
    """
    result_object = get_mock_result()

    mock_get_result = mocker.patch(
        "covalent_dispatcher._core.data_manager.get_result_object", return_value=result_object
    )
    mock_update_parent = mocker.patch(
        "covalent_dispatcher._core.data_manager._update_parent_electron"
    )
    mock_persist = mocker.patch("covalent_dispatcher._core.data_manager.update.persist")

    await persist_result(result_object.dispatch_id)
    mock_update_parent.assert_awaited_with(result_object)
    mock_persist.assert_called_with(result_object)


@pytest.mark.parametrize(
    "sub_status,mapped_status",
    [
        (RESULT_STATUS.COMPLETED, RESULT_STATUS.COMPLETED),
        (RESULT_STATUS.POSTPROCESSING_FAILED, RESULT_STATUS.FAILED),
    ],
)
@pytest.mark.asyncio
async def test_update_parent_electron(mocker, sub_status, mapped_status):
    """
    Test updating parent electron data
    """
    parent_result_obj = get_mock_result()
    sub_result_obj = get_mock_result()
    eid = 5
    parent_dispatch_id = (parent_result_obj.dispatch_id,)
    parent_node_id = 2
    sub_result_obj._electron_id = eid
    sub_result_obj._status = sub_status
    sub_result_obj._result = 42

    mock_node_result = {
        "node_id": parent_node_id,
        "end_time": sub_result_obj._end_time,
        "status": mapped_status,
        "output": sub_result_obj._result,
        "error": sub_result_obj._error,
    }

    mocker.patch(
        "covalent_dispatcher._core.data_manager.generate_node_result",
        return_value=mock_node_result,
    )

    mock_update_node = mocker.patch("covalent_dispatcher._core.data_manager.update_node_result")
    mocker.patch(
        "covalent_dispatcher._core.data_manager.resolve_electron_id",
        return_value=(parent_dispatch_id, parent_node_id),
    )
    mock_get_res = mocker.patch(
        "covalent_dispatcher._core.data_manager.get_result_object", return_value=parent_result_obj
    )
    load_mock = mocker.patch("covalent_dispatcher._core.data_manager.load")
    load_mock.sublattice_dispatch_id.return_value = "mock-sub-dispatch-id"
    await _update_parent_electron(sub_result_obj)

    mock_get_res.assert_called_with(parent_dispatch_id)
    mock_update_node.assert_awaited_with(parent_result_obj, mock_node_result)


def test_upsert_lattice_data(mocker):
    """
    Test updating lattice data in database
    """
    result_object = get_mock_result()
    mocker.patch(
        "covalent_dispatcher._core.data_manager.get_result_object", return_value=result_object
    )
    mock_upsert_lattice = mocker.patch("covalent_dispatcher._db.upsert.lattice_data")
    upsert_lattice_data(result_object.dispatch_id)
    mock_upsert_lattice.assert_called_with(result_object)<|MERGE_RESOLUTION|>--- conflicted
+++ resolved
@@ -111,11 +111,7 @@
     await _handle_built_sublattice("mock-dispatch-id", mock_node_result)
     get_result_object_mock.assert_called_with("mock-dispatch-id")
     make_sublattice_dispatch_mock.assert_called_with("mock-result", mock_node_result)
-<<<<<<< HEAD
-    assert mock_node_result["status"] == RESULT_STATUS.DISPATCHING
-=======
     assert mock_node_result["status"] == RESULT_STATUS.DISPATCHING_SUBLATTICE
->>>>>>> 85732fb4
     assert mock_node_result["start_time"] is not None
     assert mock_node_result["end_time"] is None
     assert mock_node_result["sub_dispatch_id"] == "mock-sub-dispatch-id"
