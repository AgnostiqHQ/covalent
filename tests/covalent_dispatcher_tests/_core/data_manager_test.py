# Copyright 2021 Agnostiq Inc.
#
# This file is part of Covalent.
#
# Licensed under the GNU Affero General Public License 3.0 (the "License").
# A copy of the License may be obtained with this software package or at
#
#      https://www.gnu.org/licenses/agpl-3.0.en.html
#
# Use of this file is prohibited except in compliance with the License. Any
# modifications or derivative works of this file must retain this copyright
# notice, and modified files must contain a notice indicating that they have
# been altered from the originals.
#
# Covalent is distributed in the hope that it will be useful, but WITHOUT
# ANY WARRANTY; without even the implied warranty of MERCHANTABILITY or
# FITNESS FOR A PARTICULAR PURPOSE. See the License for more details.
#
# Relief from the License may be granted by purchasing a commercial license.

"""
Tests for the core functionality of the dispatcher.
"""


from unittest.mock import MagicMock

import pytest

import covalent as ct
from covalent._results_manager import Result
from covalent._shared_files.util_classes import RESULT_STATUS
from covalent._workflow.lattice import Lattice
from covalent_dispatcher._core.data_manager import (
    _get_result_object_from_new_lattice,
    _get_result_object_from_old_result,
    _make_sublattice_dispatch,
    _register_result_object,
    _update_parent_electron,
    finalize_dispatch,
    get_result_object,
    initialize_result_object,
    make_derived_dispatch,
    make_dispatch,
    persist_result,
    update_node_result,
)
from covalent_dispatcher._db.datastore import DataStore

TEST_RESULTS_DIR = "/tmp/results"


@pytest.fixture
def test_db():
    """Instantiate and return an in-memory database."""

    return DataStore(
        db_URL="sqlite+pysqlite:///:memory:",
        initialize_db=True,
    )


def get_mock_result() -> Result:
    """Construct a mock result object corresponding to a lattice."""

    import sys

    @ct.electron(executor="local")
    def task(x):
        print(f"stdout: {x}")
        print("Error!", file=sys.stderr)
        return x

    @ct.lattice
    def pipeline(x):
        res1 = task(x)
        res2 = task(res1)
        return res2

    pipeline.build_graph(x="absolute")
    received_workflow = Lattice.deserialize_from_json(pipeline.serialize_to_json())
    result_object = Result(received_workflow, "pipeline_workflow")

    return result_object


def test_initialize_result_object(mocker, test_db):
    """Test the `initialize_result_object` function"""

    @ct.electron
    def task(x):
        return x

    @ct.lattice
    def workflow(x):
        return task(x)

    workflow.build_graph(1)
    json_lattice = workflow.serialize_to_json()
    mocker.patch("covalent_dispatcher._db.upsert.workflow_db", return_value=test_db)
    mocker.patch("covalent_dispatcher._db.write_result_to_db.workflow_db", return_value=test_db)
    result_object = get_mock_result()

    mock_persist = mocker.patch("covalent_dispatcher._db.update.persist")

    sub_result_object = initialize_result_object(
        json_lattice=json_lattice, parent_result_object=result_object, parent_electron_id=5
    )

    mock_persist.assert_called_with(sub_result_object, electron_id=5)
    assert sub_result_object._root_dispatch_id == result_object.dispatch_id


@pytest.mark.parametrize(
    "node_status,node_type,output_status,sub_id",
    [
        (Result.COMPLETED, "function", Result.COMPLETED, ""),
        (Result.FAILED, "function", Result.FAILED, ""),
        (Result.CANCELLED, "function", Result.CANCELLED, ""),
        (Result.COMPLETED, "sublattice", RESULT_STATUS.DISPATCHING, ""),
        (Result.COMPLETED, "sublattice", RESULT_STATUS.COMPLETED, "asdf"),
        (Result.FAILED, "sublattice", Result.FAILED, ""),
        (Result.CANCELLED, "sublattice", Result.CANCELLED, ""),
    ],
)
@pytest.mark.asyncio
async def test_update_node_result(mocker, node_status, node_type, output_status, sub_id):
    """Check that update_node_result pushes the correct status updates"""

    result_object = get_mock_result()
    node_result = {"node_id": 0, "status": node_status}
    mock_update_node = mocker.patch("covalent_dispatcher._dal.result.Result._update_node")
    node_info = {"type": node_type, "sub_dispatch_id": sub_id, "status": Result.NEW_OBJ}
    mocker.patch(
        "covalent_dispatcher._core.data_manager.get_electron_attributes", return_value=node_info
    )

    mock_notify = mocker.patch(
        "covalent_dispatcher._core.dispatcher.notify_node_status",
    )

    mock_get_result = mocker.patch(
        "covalent_dispatcher._core.data_manager.get_result_object", return_value=result_object
    )

    mock_make_dispatch = mocker.patch(
        "covalent_dispatcher._core.data_manager._make_sublattice_dispatch",
        return_value=sub_id,
    )

    await update_node_result(result_object.dispatch_id, node_result)
    detail = {"sub_dispatch_id": sub_id} if sub_id else {}
    mock_notify.assert_awaited_with(result_object.dispatch_id, 0, output_status, detail)

    if node_status == Result.COMPLETED and node_type == "sublattice" and not sub_id:
        mock_make_dispatch.assert_awaited()
    else:
        mock_make_dispatch.assert_not_awaited()


@pytest.mark.parametrize(
    "node_status,old_status",
    [
        (Result.COMPLETED, Result.RUNNING),
        (Result.COMPLETED, Result.COMPLETED),
        (Result.FAILED, Result.COMPLETED),
    ],
)
@pytest.mark.asyncio
async def test_update_node_result_filters_illegal_updates(mocker, node_status, old_status):
    """Check that update_node_result pushes the correct status updates"""

    result_object = get_mock_result()
    node_result = {"node_id": 0, "status": node_status}
    mock_update_node = mocker.patch("covalent_dispatcher._dal.result.Result._update_node")
    node_info = {"type": "function", "sub_dispatch_id": "", "status": old_status}
    mocker.patch(
        "covalent_dispatcher._core.data_manager.get_electron_attributes", return_value=node_info
    )

    mock_notify = mocker.patch(
        "covalent_dispatcher._core.dispatcher.notify_node_status",
    )

    mock_get_result = mocker.patch(
        "covalent_dispatcher._core.data_manager.get_result_object", return_value=result_object
    )

    mocker.patch(
        "covalent_dispatcher._core.data_manager._make_sublattice_dispatch",
    )

    await update_node_result(result_object.dispatch_id, node_result)

    if old_status == node_status or RESULT_STATUS.is_terminal(old_status):
        mock_notify.assert_not_awaited()
    else:
        mock_notify.assert_awaited()


@pytest.mark.asyncio
async def test_update_node_result_handles_keyerrors(mocker):
    """Check that update_node_result handles invalid dispatch id or node id"""

    result_object = get_mock_result()
    node_result = {"node_id": -5, "status": RESULT_STATUS.COMPLETED}
    mock_update_node = mocker.patch("covalent_dispatcher._dal.result.Result._update_node")
    node_info = {"type": "function", "sub_dispatch_id": "", "status": RESULT_STATUS.RUNNING}
    mocker.patch(
        "covalent_dispatcher._core.data_manager.get_electron_attributes", side_effect=KeyError()
    )

    mock_notify = mocker.patch(
        "covalent_dispatcher._core.dispatcher.notify_node_status",
    )

    await update_node_result(result_object.dispatch_id, node_result)

    mock_notify.assert_not_awaited()


@pytest.mark.asyncio
async def test_update_node_result_handles_subl_exceptions(mocker):
    """Check that update_node_result pushes the correct status updates"""

    result_object = get_mock_result()
    node_type = "sublattice"
    sub_id = ""
    node_result = {"node_id": 0, "status": Result.COMPLETED}
    mock_update_node = mocker.patch("covalent_dispatcher._dal.result.Result._update_node")
    node_info = {"type": node_type, "sub_dispatch_id": sub_id, "status": Result.NEW_OBJ}
    mocker.patch(
        "covalent_dispatcher._core.data_manager.get_electron_attributes", return_value=node_info
    )
    mock_notify = mocker.patch(
        "covalent_dispatcher._core.dispatcher.notify_node_status",
    )

    mock_get_result = mocker.patch(
        "covalent_dispatcher._core.data_manager.get_result_object", return_value=result_object
    )

    mock_make_dispatch = mocker.patch(
        "covalent_dispatcher._core.data_manager._make_sublattice_dispatch",
        side_effect=RuntimeError(),
    )

    mocker.patch("traceback.TracebackException.from_exception", return_value="error")

    await update_node_result(result_object.dispatch_id, node_result)
    output_status = Result.FAILED
    mock_notify.assert_awaited_with(result_object.dispatch_id, 0, output_status, {})
    mock_make_dispatch.assert_awaited()


@pytest.mark.asyncio
async def test_update_node_result_handles_db_exceptions(mocker):
    """Check that update_node_result handles db write failures"""

    result_object = get_mock_result()
    result_object._update_node = MagicMock(side_effect=RuntimeError())
    mock_get_result = mocker.patch(
        "covalent_dispatcher._core.data_manager.get_result_object", return_value=result_object
    )
    mock_notify = mocker.patch(
        "covalent_dispatcher._core.dispatcher.notify_node_status",
    )

    node_result = {"node_id": 0, "status": Result.COMPLETED}
    await update_node_result(result_object.dispatch_id, node_result)

    mock_notify.assert_awaited_with(result_object.dispatch_id, 0, Result.FAILED, {})


@pytest.mark.asyncio
async def test_make_dispatch(mocker):
    res = get_mock_result()
    mock_init_result = mocker.patch(
        "covalent_dispatcher._core.data_manager.initialize_result_object", return_value=res
    )
    mock_register = mocker.patch(
        "covalent_dispatcher._core.data_manager._register_result_object", return_value=res
    )
    json_lattice = '{"workflow_function": "asdf"}'
    dispatch_id = await make_dispatch(json_lattice)

    assert dispatch_id == res.dispatch_id
    mock_register.assert_called_with(res)


@pytest.mark.parametrize("reuse", [True, False])
def test_get_result_object_from_new_lattice(mocker, reuse):
    """Test the get result object from new lattice json function."""
    lattice_mock = mocker.patch("covalent_dispatcher._core.data_manager.Lattice")
    result_object_mock = mocker.patch("covalent_dispatcher._core.data_manager.Result")
    update_mock = mocker.patch("covalent_dispatcher._core.data_manager.update")
    old_result_mock = MagicMock()
    get_result_mock = mocker.patch(
        "covalent_dispatcher._core.data_manager.get_result_object_from_db",
        return_value=old_result_mock,
    )
    mock_get_reusable_nodes = MagicMock()
    mock_copy_nodes_from = MagicMock()
    mocker.patch(
        "covalent_dispatcher._dal.tg_ops.TransportGraphOps.get_reusable_nodes",
        mock_get_reusable_nodes,
    )
    mocker.patch(
        "covalent_dispatcher._dal.tg_ops.TransportGraphOps.copy_nodes_from",
        mock_copy_nodes_from,
    )

    res = _get_result_object_from_new_lattice(
        json_lattice="mock-lattice",
        old_result_object=old_result_mock,
        reuse_previous_results=reuse,
    )
    lattice_mock.deserialize_from_json.assert_called_with("mock-lattice")
    update_mock.persist.assert_called()

    if reuse:
<<<<<<< HEAD
        mock_get_reusable_nodes.assert_called()
        mock_copy_nodes_from.assert_called()

    else:
        mock_get_reusable_nodes.assert_not_called()
        mock_copy_nodes_from.assert_not_called()
=======
        transport_graph_ops_mock().get_reusable_nodes.assert_called_with(
            result_object_mock().lattice.transport_graph
        )
        transport_graph_ops_mock().copy_nodes_from.assert_called_once_with(
            result_object_mock().lattice.transport_graph,
            transport_graph_ops_mock().get_reusable_nodes.return_value,
        )

    else:
        transport_graph_ops_mock().get_reusable_nodes.assert_not_called()
        transport_graph_ops_mock().copy_nodes_from.assert_not_called()
>>>>>>> 76088cd4


@pytest.mark.parametrize("reuse", [True, False])
def test_get_result_object_from_old_result(mocker, reuse):
    """Test the get result object from old result function."""
    result_object_mock = mocker.patch("covalent_dispatcher._core.data_manager.Result")
    old_result_mock = MagicMock()
    get_result_mock = mocker.patch(
        "covalent_dispatcher._core.data_manager.get_result_object_from_db",
        return_value=old_result_mock,
    )
    update_mock = mocker.patch("covalent_dispatcher._core.data_manager.update")
    res = _get_result_object_from_old_result(
        old_result_object=old_result_mock,
        reuse_previous_results=reuse,
    )
    update_mock.persist.assert_called()

    if reuse:
        result_object_mock()._initialize_nodes.assert_not_called()
    else:
        result_object_mock()._initialize_nodes.assert_called_with()

    assert res._num_nodes == old_result_mock._num_nodes


@pytest.mark.parametrize("reuse", [True, False])
@pytest.mark.asyncio
async def test_make_derived_dispatch_from_lattice(mocker, reuse):
    """Test the make derived dispatch function."""

    def mock_func():
        pass

    mock_old_result = MagicMock()
    mock_new_result = MagicMock()
    mock_apply_electron_updates = MagicMock()
    mock_new_result.dispatch_id = "mock-redispatch-id"
    mock_new_result.lattice.transport_graph._graph.nodes = ["mock-nodes"]
    get_result_mock = mocker.patch(
        "covalent_dispatcher._core.data_manager.get_result_object_from_db",
        return_value=mock_old_result,
    )
    get_result_object_from_new_lattice_mock = mocker.patch(
        "covalent_dispatcher._core.data_manager._get_result_object_from_new_lattice",
        return_value=mock_new_result,
    )
    get_result_object_from_old_result_mock = mocker.patch(
        "covalent_dispatcher._core.data_manager._get_result_object_from_old_result"
    )
    register_result_object_mock = mocker.patch(
        "covalent_dispatcher._core.data_manager._register_result_object"
    )

    mocker.patch(
        "covalent_dispatcher._dal.tg_ops.TransportGraphOps.apply_electron_updates",
        mock_apply_electron_updates,
    )
    mock_electron_updates = {"mock-electron-id": mock_func}
    redispatch_id = await make_derived_dispatch(
        parent_dispatch_id="mock-dispatch-id",
        json_lattice="mock-json-lattice",
        electron_updates=mock_electron_updates,
        reuse_previous_results=reuse,
    )
    get_result_mock.called_once_with(dispatch_id="mock-dispatch-id", bare=False)

    get_result_object_from_new_lattice_mock.called_once_with(
        "mock-json-lattice", mock_old_result, reuse
    )
    get_result_object_from_old_result_mock.assert_not_called()

    mock_apply_electron_updates.assert_called_once_with(mock_electron_updates)
    register_result_object_mock.assert_called_once_with(mock_new_result)
    assert redispatch_id == "mock-redispatch-id"


@pytest.mark.parametrize("reuse", [True, False])
@pytest.mark.asyncio
async def test_make_derived_dispatch_from_old_result(mocker, reuse):
    """Test the make derived dispatch function."""
    mock_old_result = MagicMock()
    mock_new_result = MagicMock()
    mock_apply_electron_updates = MagicMock()
    mock_new_result.dispatch_id = "mock-redispatch-id"
    mock_new_result.lattice.transport_graph._graph.nodes = ["mock-nodes"]

    get_result_mock = mocker.patch(
        "covalent_dispatcher._core.data_manager.get_result_object_from_db",
        return_value=mock_old_result,
    )

    get_result_object_from_new_lattice_mock = mocker.patch(
        "covalent_dispatcher._core.data_manager._get_result_object_from_new_lattice",
    )
    get_result_object_from_old_result_mock = mocker.patch(
        "covalent_dispatcher._core.data_manager._get_result_object_from_old_result",
        return_value=mock_new_result,
    )
    update_mock = mocker.patch("covalent_dispatcher._core.data_manager.update")
    register_result_object_mock = mocker.patch(
        "covalent_dispatcher._core.data_manager._register_result_object"
    )
    mocker.patch(
        "covalent_dispatcher._dal.tg_ops.TransportGraphOps.apply_electron_updates",
        mock_apply_electron_updates,
    )

    redispatch_id = await make_derived_dispatch(
        parent_dispatch_id="mock-dispatch-id",
        reuse_previous_results=reuse,
    )
    get_result_mock.called_once_with(dispatch_id="mock-dispatch-id", bare=False)
    get_result_object_from_new_lattice_mock.assert_not_called()
    get_result_object_from_old_result_mock.called_once_with(mock_old_result, reuse)
    mock_apply_electron_updates.assert_called_once_with({})
    update_mock().persist.called_once_with(mock_new_result)
    register_result_object_mock.assert_called_once_with(mock_new_result)
    assert redispatch_id == "mock-redispatch-id"


def test_get_result_object(mocker):
    result_object = MagicMock()
    result_object.dispatch_id = "dispatch_1"
    mocker.patch(
        "covalent_dispatcher._core.data_manager.get_result_object_from_db",
        return_value=result_object,
    )

    dispatch_id = result_object.dispatch_id
    _registered_dispatches = {}
    mocker.patch(
        "covalent_dispatcher._core.data_manager._registered_dispatches",
        _registered_dispatches,
    )
    _registered_dispatches[dispatch_id] = result_object
    assert get_result_object(dispatch_id) is result_object


@pytest.mark.parametrize("stateless", [False, True])
def test_register_result_object(mocker, stateless):

    result_object = get_mock_result()
    srvres_obj = MagicMock()
    dispatch_id = result_object.dispatch_id
    mocker.patch(
        "covalent_dispatcher._core.data_manager.STATELESS",
        stateless,
    )
    mock_get_res_from_db = mocker.patch(
        "covalent_dispatcher._core.data_manager.get_result_object_from_db", return_value=srvres_obj
    )
    _registered_dispatches = {}
    mocker.patch(
        "covalent_dispatcher._core.data_manager._registered_dispatches",
        _registered_dispatches,
    )

    _register_result_object(result_object)
    if not stateless:
        assert _registered_dispatches[dispatch_id] is srvres_obj
        del _registered_dispatches[dispatch_id]
    else:
        assert dispatch_id not in _registered_dispatches


@pytest.mark.parametrize("stateless", [False, True])
def test_unregister_result_object(mocker, stateless):
    result_object = get_mock_result()
    dispatch_id = result_object.dispatch_id
    mocker.patch(
        "covalent_dispatcher._core.data_manager.STATELESS",
        stateless,
    )
    _registered_dispatches = {dispatch_id: result_object}
    mocker.patch(
        "covalent_dispatcher._core.data_manager._registered_dispatches",
        _registered_dispatches,
    )
    _registered_dispatches[dispatch_id] = result_object
    finalize_dispatch(dispatch_id)
    if not stateless:
        assert dispatch_id not in _registered_dispatches


@pytest.mark.asyncio
async def test_persist_result(mocker):
    result_object = MagicMock()

    mock_get_result = mocker.patch(
        "covalent_dispatcher._core.data_manager.get_result_object", return_value=result_object
    )
    mock_update_parent = mocker.patch(
        "covalent_dispatcher._core.data_manager._update_parent_electron"
    )

    await persist_result(result_object.dispatch_id)
    mock_update_parent.assert_awaited_with(result_object)


@pytest.mark.parametrize(
    "sub_status,mapped_status",
    [(Result.COMPLETED, Result.COMPLETED), (Result.POSTPROCESSING_FAILED, Result.FAILED)],
)
@pytest.mark.asyncio
async def test_update_parent_electron(mocker, sub_status, mapped_status):
    import datetime

    mock_res = get_mock_result()
    parent_result_obj = MagicMock()
    sub_result_obj = MagicMock()
    eid = 5

    parent_result_obj.dispatch_id = mock_res.dispatch_id

    parent_dispatch_id = (parent_result_obj.dispatch_id,)
    parent_node_id = 2
    sub_result_obj._electron_id = eid
    sub_result_obj.status = sub_status
    sub_result_obj._result = 42
    sub_result_obj._error = ""
    sub_result_obj._end_time = datetime.datetime.now()

    mock_node_result = {
        "node_id": parent_node_id,
        "end_time": sub_result_obj._end_time,
        "status": mapped_status,
        "output": sub_result_obj._result,
        "error": sub_result_obj._error,
    }

    mock_gen_node_result = mocker.patch(
        "covalent_dispatcher._core.data_manager.generate_node_result",
        return_value=mock_node_result,
    )

    mock_update_node = mocker.patch("covalent_dispatcher._core.data_manager.update_node_result")
    mock_resolve_eid = mocker.patch(
        "covalent_dispatcher._core.data_manager.resolve_electron_id",
        return_value=(parent_dispatch_id, parent_node_id),
    )
    mock_get_res = mocker.patch(
        "covalent_dispatcher._core.data_manager.get_result_object",
        return_value=parent_result_obj,
    )

    await _update_parent_electron(sub_result_obj)

    mock_get_res.assert_called_with(parent_dispatch_id)
    mock_update_node.assert_awaited_with(parent_result_obj.dispatch_id, mock_node_result)


@pytest.mark.asyncio
async def test_make_sublattice_dispatch(mocker):

    node_result = {"node_id": 0, "status": Result.COMPLETED}

    output_json = "lattice_json"
    mock_node = MagicMock()
    mock_node._electron_id = 5
    print("DEBUG:", mock_node)

    mock_bg_output = MagicMock()
    mock_bg_output.object_string = output_json

    result_object = MagicMock()
    result_object.dispatch_id = "dispatch"
    result_object.lattice.transport_graph.get_node = MagicMock(return_value=mock_node)
    print("DEBUG:", result_object.lattice.transport_graph.get_node())
    mocker.patch(
        "covalent_dispatcher._core.data_manager.get_electron_attribute",
        return_value=mock_bg_output,
    )
    mock_make_dispatch = mocker.patch("covalent_dispatcher._core.data_manager.make_dispatch")
    await _make_sublattice_dispatch(result_object, node_result)

    mock_make_dispatch.assert_awaited_with("lattice_json", result_object, mock_node._electron_id)<|MERGE_RESOLUTION|>--- conflicted
+++ resolved
@@ -33,7 +33,6 @@
 from covalent._workflow.lattice import Lattice
 from covalent_dispatcher._core.data_manager import (
     _get_result_object_from_new_lattice,
-    _get_result_object_from_old_result,
     _make_sublattice_dispatch,
     _register_result_object,
     _update_parent_electron,
@@ -319,50 +318,12 @@
     update_mock.persist.assert_called()
 
     if reuse:
-<<<<<<< HEAD
         mock_get_reusable_nodes.assert_called()
         mock_copy_nodes_from.assert_called()
 
     else:
         mock_get_reusable_nodes.assert_not_called()
         mock_copy_nodes_from.assert_not_called()
-=======
-        transport_graph_ops_mock().get_reusable_nodes.assert_called_with(
-            result_object_mock().lattice.transport_graph
-        )
-        transport_graph_ops_mock().copy_nodes_from.assert_called_once_with(
-            result_object_mock().lattice.transport_graph,
-            transport_graph_ops_mock().get_reusable_nodes.return_value,
-        )
-
-    else:
-        transport_graph_ops_mock().get_reusable_nodes.assert_not_called()
-        transport_graph_ops_mock().copy_nodes_from.assert_not_called()
->>>>>>> 76088cd4
-
-
-@pytest.mark.parametrize("reuse", [True, False])
-def test_get_result_object_from_old_result(mocker, reuse):
-    """Test the get result object from old result function."""
-    result_object_mock = mocker.patch("covalent_dispatcher._core.data_manager.Result")
-    old_result_mock = MagicMock()
-    get_result_mock = mocker.patch(
-        "covalent_dispatcher._core.data_manager.get_result_object_from_db",
-        return_value=old_result_mock,
-    )
-    update_mock = mocker.patch("covalent_dispatcher._core.data_manager.update")
-    res = _get_result_object_from_old_result(
-        old_result_object=old_result_mock,
-        reuse_previous_results=reuse,
-    )
-    update_mock.persist.assert_called()
-
-    if reuse:
-        result_object_mock()._initialize_nodes.assert_not_called()
-    else:
-        result_object_mock()._initialize_nodes.assert_called_with()
-
-    assert res._num_nodes == old_result_mock._num_nodes
 
 
 @pytest.mark.parametrize("reuse", [True, False])
@@ -378,6 +339,11 @@
     mock_apply_electron_updates = MagicMock()
     mock_new_result.dispatch_id = "mock-redispatch-id"
     mock_new_result.lattice.transport_graph._graph.nodes = ["mock-nodes"]
+
+    mocker.patch(
+        "covalent_dispatcher._core.data_manager.export_serialized_result",
+        return_value={"lattice": "lattice_json"},
+    )
     get_result_mock = mocker.patch(
         "covalent_dispatcher._core.data_manager.get_result_object_from_db",
         return_value=mock_old_result,
@@ -386,9 +352,7 @@
         "covalent_dispatcher._core.data_manager._get_result_object_from_new_lattice",
         return_value=mock_new_result,
     )
-    get_result_object_from_old_result_mock = mocker.patch(
-        "covalent_dispatcher._core.data_manager._get_result_object_from_old_result"
-    )
+
     register_result_object_mock = mocker.patch(
         "covalent_dispatcher._core.data_manager._register_result_object"
     )
@@ -406,10 +370,9 @@
     )
     get_result_mock.called_once_with(dispatch_id="mock-dispatch-id", bare=False)
 
-    get_result_object_from_new_lattice_mock.called_once_with(
+    get_result_object_from_new_lattice_mock.assert_called_once_with(
         "mock-json-lattice", mock_old_result, reuse
     )
-    get_result_object_from_old_result_mock.assert_not_called()
 
     mock_apply_electron_updates.assert_called_once_with(mock_electron_updates)
     register_result_object_mock.assert_called_once_with(mock_new_result)
@@ -430,12 +393,13 @@
         "covalent_dispatcher._core.data_manager.get_result_object_from_db",
         return_value=mock_old_result,
     )
+    mocker.patch(
+        "covalent_dispatcher._core.data_manager.export_serialized_result",
+        return_value={"lattice": "lattice_json"},
+    )
 
     get_result_object_from_new_lattice_mock = mocker.patch(
         "covalent_dispatcher._core.data_manager._get_result_object_from_new_lattice",
-    )
-    get_result_object_from_old_result_mock = mocker.patch(
-        "covalent_dispatcher._core.data_manager._get_result_object_from_old_result",
         return_value=mock_new_result,
     )
     update_mock = mocker.patch("covalent_dispatcher._core.data_manager.update")
@@ -452,8 +416,10 @@
         reuse_previous_results=reuse,
     )
     get_result_mock.called_once_with(dispatch_id="mock-dispatch-id", bare=False)
-    get_result_object_from_new_lattice_mock.assert_not_called()
-    get_result_object_from_old_result_mock.called_once_with(mock_old_result, reuse)
+    get_result_object_from_new_lattice_mock.assert_called_once_with(
+        "lattice_json", mock_old_result, reuse
+    )
+
     mock_apply_electron_updates.assert_called_once_with({})
     update_mock().persist.called_once_with(mock_new_result)
     register_result_object_mock.assert_called_once_with(mock_new_result)
