# Copyright 2021 Agnostiq Inc.
#
# This file is part of Covalent.
#
# Licensed under the Apache License 2.0 (the "License"). A copy of the
# License may be obtained with this software package or at
#
#     https://www.apache.org/licenses/LICENSE-2.0
#
# Use of this file is prohibited except in compliance with the License.
# Unless required by applicable law or agreed to in writing, software
# distributed under the License is distributed on an "AS IS" BASIS,
# WITHOUT WARRANTIES OR CONDITIONS OF ANY KIND, either express or implied.
# See the License for the specific language governing permissions and
# limitations under the License.

<<<<<<< HEAD
# """
# Tests for the core functionality of the dispatcher.
# """


# from unittest.mock import AsyncMock, MagicMock

# import pytest

# import covalent as ct
# from covalent._results_manager import Result
# from covalent._shared_files.defaults import sublattice_prefix
# from covalent._shared_files.util_classes import RESULT_STATUS
# from covalent._workflow.lattice import Lattice
# from covalent_dispatcher._core.data_manager import (
#     _dispatch_status_queues,
#     _get_result_object_from_new_lattice,
#     _get_result_object_from_old_result,
#     _handle_built_sublattice,
#     _register_result_object,
#     _registered_dispatches,
#     _update_parent_electron,
#     finalize_dispatch,
#     generate_node_result,
#     get_result_object,
#     get_status_queue,
#     initialize_result_object,
#     make_derived_dispatch,
#     make_dispatch,
#     make_sublattice_dispatch,
#     persist_result,
#     update_node_result,
#     upsert_lattice_data,
# )
# from covalent_dispatcher._db.datastore import DataStore

# TEST_RESULTS_DIR = "/tmp/results"


# @pytest.fixture
# def test_db():
#     """Instantiate and return an in-memory database."""

#     return DataStore(
#         db_URL="sqlite+pysqlite:///:memory:",
#         initialize_db=True,
#     )


# def get_mock_result() -> Result:
#     """Construct a mock result object corresponding to a lattice."""

#     import sys

#     @ct.electron(executor="local")
#     def task(x):
#         print(f"stdout: {x}")
#         print("Error!", file=sys.stderr)
#         return x

#     @ct.lattice
#     def pipeline(x):
#         res1 = task(x)
#         res2 = task(res1)
#         return res2

#     pipeline.build_graph(x="absolute")
#     received_workflow = Lattice.deserialize_from_json(pipeline.serialize_to_json())
#     result_object = Result(received_workflow, "pipeline_workflow")

#     return result_object


# @pytest.mark.asyncio
# async def test_handle_built_sublattice(mocker):
#     """Test the handle_built_sublattice function."""

#     get_result_object_mock = mocker.patch(
#         "covalent_dispatcher._core.data_manager.get_result_object", return_value="mock-result"
#     )
#     make_sublattice_dispatch_mock = mocker.patch(
#         "covalent_dispatcher._core.data_manager.make_sublattice_dispatch",
#         return_value="mock-sub-dispatch-id",
#     )
#     mock_node_result = generate_node_result(
#         node_id=0,
#         node_name="mock_node_name",
#         status=RESULT_STATUS.COMPLETED,
#     )

#     await _handle_built_sublattice("mock-dispatch-id", mock_node_result)
#     get_result_object_mock.assert_called_with("mock-dispatch-id")
#     make_sublattice_dispatch_mock.assert_called_with("mock-result", mock_node_result)
#     assert mock_node_result["status"] == RESULT_STATUS.DISPATCHING_SUBLATTICE
#     assert mock_node_result["start_time"] is not None
#     assert mock_node_result["end_time"] is None
#     assert mock_node_result["sub_dispatch_id"] == "mock-sub-dispatch-id"


# @pytest.mark.asyncio
# async def test_handle_built_sublattice_exception(mocker):
#     """Test the handle_built_sublattice function exception case."""

#     get_result_object_mock = mocker.patch(
#         "covalent_dispatcher._core.data_manager.get_result_object", side_effect=Exception
#     )
#     make_sublattice_dispatch_mock = mocker.patch(
#         "covalent_dispatcher._core.data_manager.make_sublattice_dispatch",
#         return_value="mock-sub-dispatch-id",
#     )
#     mock_node_result = generate_node_result(
#         node_id=0,
#         node_name="mock_node_name",
#         status=RESULT_STATUS.COMPLETED,
#     )

#     await _handle_built_sublattice("mock-dispatch-id", mock_node_result)
#     mock_node_result["error"]
#     get_result_object_mock.assert_called_with("mock-dispatch-id")
#     make_sublattice_dispatch_mock.assert_not_called()
#     assert mock_node_result["status"] == RESULT_STATUS.FAILED
#     assert "exception" in mock_node_result["error"].lower()


# def test_initialize_result_object(mocker, test_db):
#     """Test the `initialize_result_object` function"""

#     @ct.electron
#     def task(x):
#         return x

#     @ct.lattice
#     def workflow(x):
#         return task(x)

#     workflow.build_graph(1)
#     json_lattice = workflow.serialize_to_json()
#     mocker.patch("covalent_dispatcher._db.upsert.workflow_db", return_value=test_db)
#     mocker.patch("covalent_dispatcher._db.write_result_to_db.workflow_db", return_value=test_db)
#     result_object = get_mock_result()

#     mock_persist = mocker.patch("covalent_dispatcher._db.update.persist")

#     sub_result_object = initialize_result_object(
#         json_lattice=json_lattice, parent_result_object=result_object, parent_electron_id=5
#     )

#     mock_persist.assert_called_with(sub_result_object, electron_id=5)
#     assert sub_result_object._root_dispatch_id == result_object.dispatch_id


# @pytest.mark.parametrize(
#     "node_name, node_status, sub_dispatch_id, detail",
#     [
#         (
#             f"{sublattice_prefix}workflow",
#             RESULT_STATUS.COMPLETED,
#             "mock-sub-dispatch-id",
#             {"sub_dispatch_id": "mock-sub-dispatch-id"},
#         ),
#         (f"{sublattice_prefix}workflow", RESULT_STATUS.COMPLETED, None, {}),
#         ("mock-node-name", RESULT_STATUS.COMPLETED, None, {}),
#         ("mock-node-name", RESULT_STATUS.FAILED, None, {}),
#         ("mock-node-name", RESULT_STATUS.CANCELLED, None, {}),
#     ],
# )
# @pytest.mark.asyncio
# async def test_update_node_result(mocker, node_name, node_status, sub_dispatch_id, detail):
#     """Check that update_node_result pushes the correct status updates"""

#     status_queue = AsyncMock()

#     result_object = get_mock_result()
#     mock_update_node = mocker.patch("covalent_dispatcher._db.update._node")
#     mocker.patch(
#         "covalent_dispatcher._core.data_manager.get_status_queue", return_value=status_queue
#     )
#     handle_built_sublattice_mock = mocker.patch(
#         "covalent_dispatcher._core.data_manager._handle_built_sublattice"
#     )

#     node_result = {
#         "node_id": 0,
#         "node_name": node_name,
#         "status": node_status,
#         "sub_dispatch_id": sub_dispatch_id,
#     }
#     await update_node_result(result_object, node_result)

#     status_queue.put.assert_awaited_with((0, node_status, detail))
#     mock_update_node.assert_called_with(result_object, **node_result)

#     if (
#         node_status == RESULT_STATUS.COMPLETED
#         and sub_dispatch_id is None
#         and node_name.startswith(sublattice_prefix)
#     ):
#         handle_built_sublattice_mock.assert_called_with(result_object.dispatch_id, node_result)
#     else:
#         handle_built_sublattice_mock.assert_not_called()


# @pytest.mark.asyncio
# async def test_update_node_result_handles_db_exceptions(mocker):
#     """Check that update_node_result handles db write failures"""

#     status_queue = AsyncMock()

#     result_object = get_mock_result()
#     mock_update_node = mocker.patch(
#         "covalent_dispatcher._db.update._node", side_effect=RuntimeError()
#     )
#     mocker.patch(
#         "covalent_dispatcher._core.data_manager.get_status_queue", return_value=status_queue
#     )
#     node_result = {
#         "node_id": 0,
#         "node_name": "mock_node_name",
#         "status": RESULT_STATUS.COMPLETED,
#         "sub_dispatch_id": None,
#     }
#     await update_node_result(result_object, node_result)

#     status_queue.put.assert_awaited_with((0, RESULT_STATUS.FAILED, {}))


# @pytest.mark.asyncio
# async def test_make_dispatch(mocker):
#     res = get_mock_result()
#     mock_init_result = mocker.patch(
#         "covalent_dispatcher._core.data_manager.initialize_result_object", return_value=res
#     )
#     mock_register = mocker.patch(
#         "covalent_dispatcher._core.data_manager._register_result_object", return_value=res
#     )
#     json_lattice = '{"workflow_function": "asdf"}'
#     dispatch_id = await make_dispatch(json_lattice)
#     assert dispatch_id == res.dispatch_id
#     mock_register.assert_called_with(res)


# @pytest.mark.asyncio
# async def test_make_sublattice_dispatch(mocker):
#     """Test the make sublattice dispatch method."""

#     mock_result_object = get_mock_result()
#     output_mock = MagicMock()
#     mock_node_result = {"node_id": 0, "output": output_mock}
#     load_electron_record_mock = mocker.patch(
#         "covalent_dispatcher._db.load.electron_record", return_value={"id": "mock-electron-id"}
#     )
#     make_dispatch_mock = mocker.patch(
#         "covalent_dispatcher._core.data_manager.make_dispatch", return_value="mock-dispatch-id"
#     )

#     res = await make_sublattice_dispatch(mock_result_object, mock_node_result)
#     assert res == "mock-dispatch-id"
#     load_electron_record_mock.assert_called_with(
#         mock_result_object.dispatch_id, mock_node_result["node_id"]
#     )
#     make_dispatch_mock.assert_called_with(
#         output_mock.object_string, mock_result_object, "mock-electron-id"
#     )


# @pytest.mark.parametrize("reuse", [True, False])
# def test_get_result_object_from_new_lattice(mocker, reuse):
#     """Test the get result object from new lattice json function."""
#     lattice_mock = mocker.patch("covalent_dispatcher._core.data_manager.Lattice")
#     result_object_mock = mocker.patch("covalent_dispatcher._core.data_manager.Result")
#     transport_graph_ops_mock = mocker.patch(
#         "covalent_dispatcher._core.data_manager.TransportGraphOps"
#     )
#     old_result_mock = MagicMock()
#     res = _get_result_object_from_new_lattice(
#         json_lattice="mock-lattice",
#         old_result_object=old_result_mock,
#         reuse_previous_results=reuse,
#     )
#     assert res == result_object_mock.return_value
#     lattice_mock.deserialize_from_json.assert_called_with("mock-lattice")
#     result_object_mock()._initialize_nodes.assert_called_with()

#     if reuse:
#         transport_graph_ops_mock().get_reusable_nodes.assert_called_with(
#             result_object_mock().lattice.transport_graph
#         )
#         transport_graph_ops_mock().copy_nodes_from.assert_called_once_with(
#             old_result_mock.lattice.transport_graph,
#             transport_graph_ops_mock().get_reusable_nodes.return_value,
#         )

#     else:
#         transport_graph_ops_mock().get_reusable_nodes.assert_not_called()
#         transport_graph_ops_mock().copy_nodes_from.assert_not_called()


# @pytest.mark.parametrize("reuse", [True, False])
# def test_get_result_object_from_old_result(mocker, reuse):
#     """Test the get result object from old result function."""
#     result_object_mock = mocker.patch("covalent_dispatcher._core.data_manager.Result")
#     old_result_mock = MagicMock()
#     res = _get_result_object_from_old_result(
#         old_result_object=old_result_mock,
#         reuse_previous_results=reuse,
#     )
#     assert res == result_object_mock.return_value

#     if reuse:
#         result_object_mock()._initialize_nodes.assert_not_called()
#     else:
#         result_object_mock()._initialize_nodes.assert_called_with()

#     assert res._num_nodes == old_result_mock._num_nodes


# @pytest.mark.parametrize("reuse", [True, False])
# def test_make_derived_dispatch_from_lattice(mocker, reuse):
#     """Test the make derived dispatch function."""

#     def mock_func():
#         pass

#     mock_old_result = MagicMock()
#     mock_new_result = MagicMock()
#     mock_new_result.dispatch_id = "mock-redispatch-id"
#     mock_new_result.lattice.transport_graph._graph.nodes = ["mock-nodes"]
#     load_get_result_object_mock = mocker.patch(
#         "covalent_dispatcher._core.data_manager.load", return_value=mock_old_result
#     )
#     get_result_object_from_new_lattice_mock = mocker.patch(
#         "covalent_dispatcher._core.data_manager._get_result_object_from_new_lattice",
#         return_value=mock_new_result,
#     )
#     get_result_object_from_old_result_mock = mocker.patch(
#         "covalent_dispatcher._core.data_manager._get_result_object_from_old_result"
#     )
#     update_mock = mocker.patch("covalent_dispatcher._core.data_manager.update")
#     register_result_object_mock = mocker.patch(
#         "covalent_dispatcher._core.data_manager._register_result_object"
#     )
#     mock_electron_updates = {"mock-electron-id": mock_func}
#     redispatch_id = make_derived_dispatch(
#         parent_dispatch_id="mock-dispatch-id",
#         json_lattice="mock-json-lattice",
#         electron_updates=mock_electron_updates,
#         reuse_previous_results=reuse,
#     )
#     load_get_result_object_mock.called_once_with("mock-dispatch-id", wait=reuse)
#     get_result_object_from_new_lattice_mock.called_once_with(
#         "mock-json-lattice", mock_old_result, reuse
#     )
#     get_result_object_from_old_result_mock.assert_not_called()
#     mock_new_result.lattice.transport_graph.apply_electron_updates.assert_called_once_with(
#         mock_electron_updates
#     )
#     update_mock().persist.called_once_with(mock_new_result)
#     register_result_object_mock.assert_called_once_with(mock_new_result)
#     assert redispatch_id == "mock-redispatch-id"
#     assert mock_new_result.lattice.transport_graph.dirty_nodes == ["mock-nodes"]


# @pytest.mark.parametrize("reuse", [True, False])
# def test_make_derived_dispatch_from_old_result(mocker, reuse):
#     """Test the make derived dispatch function."""
#     mock_old_result = MagicMock()
#     mock_new_result = MagicMock()
#     mock_new_result.dispatch_id = "mock-redispatch-id"
#     mock_new_result.lattice.transport_graph._graph.nodes = ["mock-nodes"]
#     load_get_result_object_mock = mocker.patch(
#         "covalent_dispatcher._core.data_manager.load", return_value=mock_old_result
#     )
#     get_result_object_from_new_lattice_mock = mocker.patch(
#         "covalent_dispatcher._core.data_manager._get_result_object_from_new_lattice",
#     )
#     get_result_object_from_old_result_mock = mocker.patch(
#         "covalent_dispatcher._core.data_manager._get_result_object_from_old_result",
#         return_value=mock_new_result,
#     )
#     update_mock = mocker.patch("covalent_dispatcher._core.data_manager.update")
#     register_result_object_mock = mocker.patch(
#         "covalent_dispatcher._core.data_manager._register_result_object"
#     )
#     redispatch_id = make_derived_dispatch(
#         parent_dispatch_id="mock-dispatch-id",
#         reuse_previous_results=reuse,
#     )
#     load_get_result_object_mock.called_once_with("mock-dispatch-id", wait=reuse)
#     get_result_object_from_new_lattice_mock.assert_not_called()
#     get_result_object_from_old_result_mock.called_once_with(mock_old_result, reuse)
#     mock_new_result.lattice.transport_graph.apply_electron_updates.assert_called_once_with({})
#     update_mock().persist.called_once_with(mock_new_result)
#     register_result_object_mock.assert_called_once_with(mock_new_result)
#     assert redispatch_id == "mock-redispatch-id"
#     assert mock_new_result.lattice.transport_graph.dirty_nodes == ["mock-nodes"]


# def test_get_result_object(mocker):
#     """
#     Test get result object
#     """
#     result_object = get_mock_result()
#     dispatch_id = result_object.dispatch_id
#     _registered_dispatches[dispatch_id] = result_object
#     assert get_result_object(dispatch_id) is result_object
#     del _registered_dispatches[dispatch_id]


# def test_register_result_object(mocker):
#     """
#     Test registering a result object
#     """
#     result_object = get_mock_result()
#     dispatch_id = result_object.dispatch_id
#     _register_result_object(result_object)
#     assert _registered_dispatches[dispatch_id] is result_object
#     del _registered_dispatches[dispatch_id]


# def test_unregister_result_object(mocker):
#     """
#     Test unregistering a result object from lattice
#     """
#     result_object = get_mock_result()
#     dispatch_id = result_object.dispatch_id
#     _registered_dispatches[dispatch_id] = result_object
#     finalize_dispatch(dispatch_id)
#     assert dispatch_id not in _registered_dispatches


# def test_get_status_queue():
#     """
#     Test querying the dispatch status from the queue
#     """
#     import asyncio

#     dispatch_id = "dispatch"
#     q = asyncio.Queue()
#     _dispatch_status_queues[dispatch_id] = q
#     assert get_status_queue(dispatch_id) is q


# @pytest.mark.asyncio
# async def test_persist_result(mocker):
#     """
#     Test persisting the result object
#     """
#     result_object = get_mock_result()

#     mock_get_result = mocker.patch(
#         "covalent_dispatcher._core.data_manager.get_result_object", return_value=result_object
#     )
#     mock_update_parent = mocker.patch(
#         "covalent_dispatcher._core.data_manager._update_parent_electron"
#     )
#     mock_persist = mocker.patch("covalent_dispatcher._core.data_manager.update.persist")

#     await persist_result(result_object.dispatch_id)
#     mock_update_parent.assert_awaited_with(result_object)
#     mock_persist.assert_called_with(result_object)


# @pytest.mark.parametrize(
#     "sub_status,mapped_status",
#     [
#         (RESULT_STATUS.COMPLETED, RESULT_STATUS.COMPLETED),
#         (RESULT_STATUS.POSTPROCESSING_FAILED, RESULT_STATUS.FAILED),
#     ],
# )
# @pytest.mark.asyncio
# async def test_update_parent_electron(mocker, sub_status, mapped_status):
#     """
#     Test updating parent electron data
#     """
#     parent_result_obj = get_mock_result()
#     sub_result_obj = get_mock_result()
#     eid = 5
#     parent_dispatch_id = (parent_result_obj.dispatch_id,)
#     parent_node_id = 2
#     sub_result_obj._electron_id = eid
#     sub_result_obj._status = sub_status
#     sub_result_obj._result = 42

#     mock_node_result = {
#         "node_id": parent_node_id,
#         "end_time": sub_result_obj._end_time,
#         "status": mapped_status,
#         "output": sub_result_obj._result,
#         "error": sub_result_obj._error,
#     }

#     mocker.patch(
#         "covalent_dispatcher._core.data_manager.generate_node_result",
#         return_value=mock_node_result,
#     )

#     mock_update_node = mocker.patch("covalent_dispatcher._core.data_manager.update_node_result")
#     mocker.patch(
#         "covalent_dispatcher._core.data_manager.resolve_electron_id",
#         return_value=(parent_dispatch_id, parent_node_id),
#     )
#     mock_get_res = mocker.patch(
#         "covalent_dispatcher._core.data_manager.get_result_object", return_value=parent_result_obj
#     )
#     load_mock = mocker.patch("covalent_dispatcher._core.data_manager.load")
#     load_mock.sublattice_dispatch_id.return_value = "mock-sub-dispatch-id"
#     await _update_parent_electron(sub_result_obj)

#     mock_get_res.assert_called_with(parent_dispatch_id)
#     mock_update_node.assert_awaited_with(parent_result_obj, mock_node_result)


# def test_upsert_lattice_data(mocker):
#     """
#     Test updating lattice data in database
#     """
#     result_object = get_mock_result()
#     mocker.patch(
#         "covalent_dispatcher._core.data_manager.get_result_object", return_value=result_object
#     )
#     mock_upsert_lattice = mocker.patch("covalent_dispatcher._db.upsert.lattice_data")
#     upsert_lattice_data(result_object.dispatch_id)
#     mock_upsert_lattice.assert_called_with(result_object)
=======
"""
Tests for the core functionality of the dispatcher.
"""


from unittest.mock import AsyncMock, MagicMock

import pytest

import covalent as ct
from covalent._results_manager import Result
from covalent._shared_files.defaults import sublattice_prefix
from covalent._shared_files.util_classes import RESULT_STATUS
from covalent._workflow.lattice import Lattice
from covalent_dispatcher._core.data_manager import (
    _dispatch_status_queues,
    _get_result_object_from_new_lattice,
    _get_result_object_from_old_result,
    _handle_built_sublattice,
    _register_result_object,
    _registered_dispatches,
    _update_parent_electron,
    finalize_dispatch,
    generate_node_result,
    get_result_object,
    get_status_queue,
    initialize_result_object,
    make_derived_dispatch,
    make_dispatch,
    make_sublattice_dispatch,
    persist_result,
    update_node_result,
    upsert_lattice_data,
)
from covalent_dispatcher._db.datastore import DataStore

TEST_RESULTS_DIR = "/tmp/results"


@pytest.fixture
def test_db():
    """Instantiate and return an in-memory database."""

    return DataStore(
        db_URL="sqlite+pysqlite:///:memory:",
        initialize_db=True,
    )


def get_mock_result() -> Result:
    """Construct a mock result object corresponding to a lattice."""

    import sys

    @ct.electron(executor="local")
    def task(x):
        print(f"stdout: {x}")
        print("Error!", file=sys.stderr)
        return x

    @ct.lattice
    def pipeline(x):
        res1 = task(x)
        res2 = task(res1)
        return res2

    pipeline.build_graph(x="absolute")
    received_workflow = Lattice.deserialize_from_json(pipeline.serialize_to_json())
    result_object = Result(received_workflow, "pipeline_workflow")

    return result_object


@pytest.mark.asyncio
async def test_handle_built_sublattice(mocker):
    """Test the handle_built_sublattice function."""

    get_result_object_mock = mocker.patch(
        "covalent_dispatcher._core.data_manager.get_result_object", return_value="mock-result"
    )
    make_sublattice_dispatch_mock = mocker.patch(
        "covalent_dispatcher._core.data_manager.make_sublattice_dispatch",
        return_value="mock-sub-dispatch-id",
    )
    mock_node_result = generate_node_result(
        dispatch_id="mock-dispatch-id",
        node_id=0,
        node_name="mock_node_name",
        status=RESULT_STATUS.COMPLETED,
    )

    await _handle_built_sublattice("mock-dispatch-id", mock_node_result)
    get_result_object_mock.assert_called_with("mock-dispatch-id")
    make_sublattice_dispatch_mock.assert_called_with("mock-result", mock_node_result)
    assert mock_node_result["status"] == RESULT_STATUS.DISPATCHING_SUBLATTICE
    assert mock_node_result["start_time"] is not None
    assert mock_node_result["end_time"] is None
    assert mock_node_result["sub_dispatch_id"] == "mock-sub-dispatch-id"


@pytest.mark.asyncio
async def test_handle_built_sublattice_exception(mocker):
    """Test the handle_built_sublattice function exception case."""

    get_result_object_mock = mocker.patch(
        "covalent_dispatcher._core.data_manager.get_result_object", side_effect=Exception
    )
    make_sublattice_dispatch_mock = mocker.patch(
        "covalent_dispatcher._core.data_manager.make_sublattice_dispatch",
        return_value="mock-sub-dispatch-id",
    )
    mock_node_result = generate_node_result(
        dispatch_id="mock-dispatch-id",
        node_id=0,
        node_name="mock_node_name",
        status=RESULT_STATUS.COMPLETED,
    )

    await _handle_built_sublattice("mock-dispatch-id", mock_node_result)
    mock_node_result["error"]
    get_result_object_mock.assert_called_with("mock-dispatch-id")
    make_sublattice_dispatch_mock.assert_not_called()
    assert mock_node_result["status"] == RESULT_STATUS.FAILED
    assert "exception" in mock_node_result["error"].lower()


def test_initialize_result_object(mocker, test_db):
    """Test the `initialize_result_object` function"""

    @ct.electron
    def task(x):
        return x

    @ct.lattice
    def workflow(x):
        return task(x)

    workflow.build_graph(1)
    json_lattice = workflow.serialize_to_json()
    mocker.patch("covalent_dispatcher._db.upsert.workflow_db", return_value=test_db)
    mocker.patch("covalent_dispatcher._db.write_result_to_db.workflow_db", return_value=test_db)
    result_object = get_mock_result()

    mock_persist = mocker.patch("covalent_dispatcher._db.update.persist")

    sub_result_object = initialize_result_object(
        json_lattice=json_lattice, parent_result_object=result_object, parent_electron_id=5
    )

    mock_persist.assert_called_with(sub_result_object, electron_id=5)
    assert sub_result_object._root_dispatch_id == result_object.dispatch_id


@pytest.mark.parametrize(
    "node_name, node_status, sub_dispatch_id, detail",
    [
        (
            f"{sublattice_prefix}workflow",
            RESULT_STATUS.COMPLETED,
            "mock-sub-dispatch-id",
            {"sub_dispatch_id": "mock-sub-dispatch-id"},
        ),
        (f"{sublattice_prefix}workflow", RESULT_STATUS.COMPLETED, None, {}),
        ("mock-node-name", RESULT_STATUS.COMPLETED, None, {}),
        ("mock-node-name", RESULT_STATUS.FAILED, None, {}),
        ("mock-node-name", RESULT_STATUS.CANCELLED, None, {}),
    ],
)
@pytest.mark.asyncio
async def test_update_node_result(mocker, node_name, node_status, sub_dispatch_id, detail):
    """Check that update_node_result pushes the correct status updates"""

    status_queue = AsyncMock()

    result_object = get_mock_result()
    mock_update_node = mocker.patch("covalent_dispatcher._db.update._node")
    mocker.patch(
        "covalent_dispatcher._core.data_manager.get_status_queue", return_value=status_queue
    )
    handle_built_sublattice_mock = mocker.patch(
        "covalent_dispatcher._core.data_manager._handle_built_sublattice"
    )

    node_result = {
        "node_id": 0,
        "node_name": node_name,
        "status": node_status,
        "sub_dispatch_id": sub_dispatch_id,
    }
    await update_node_result(result_object, node_result)

    status_queue.put.assert_awaited_with((0, node_status, detail))
    mock_update_node.assert_called_with(result_object, **node_result)

    if (
        node_status == RESULT_STATUS.COMPLETED
        and sub_dispatch_id is None
        and node_name.startswith(sublattice_prefix)
    ):
        handle_built_sublattice_mock.assert_called_with(result_object.dispatch_id, node_result)
    else:
        handle_built_sublattice_mock.assert_not_called()


@pytest.mark.asyncio
async def test_update_node_result_handles_db_exceptions(mocker):
    """Check that update_node_result handles db write failures"""

    status_queue = AsyncMock()

    result_object = get_mock_result()
    mock_update_node = mocker.patch(
        "covalent_dispatcher._db.update._node", side_effect=RuntimeError()
    )
    mocker.patch(
        "covalent_dispatcher._core.data_manager.get_status_queue", return_value=status_queue
    )
    node_result = {
        "node_id": 0,
        "node_name": "mock_node_name",
        "status": RESULT_STATUS.COMPLETED,
        "sub_dispatch_id": None,
    }
    await update_node_result(result_object, node_result)

    status_queue.put.assert_awaited_with((0, RESULT_STATUS.FAILED, {}))


@pytest.mark.asyncio
async def test_make_dispatch(mocker):
    res = get_mock_result()
    mock_init_result = mocker.patch(
        "covalent_dispatcher._core.data_manager.initialize_result_object", return_value=res
    )
    mock_register = mocker.patch(
        "covalent_dispatcher._core.data_manager._register_result_object", return_value=res
    )
    json_lattice = '{"workflow_function": "asdf"}'
    dispatch_id = await make_dispatch(json_lattice)
    assert dispatch_id == res.dispatch_id
    mock_register.assert_called_with(res)


@pytest.mark.asyncio
async def test_make_sublattice_dispatch(mocker):
    """Test the make sublattice dispatch method."""

    mock_result_object = get_mock_result()
    output_mock = MagicMock()
    mock_node_result = {"node_id": 0, "output": output_mock}
    load_electron_record_mock = mocker.patch(
        "covalent_dispatcher._db.load.electron_record", return_value={"id": "mock-electron-id"}
    )
    make_dispatch_mock = mocker.patch(
        "covalent_dispatcher._core.data_manager.make_dispatch", return_value="mock-dispatch-id"
    )

    res = await make_sublattice_dispatch(mock_result_object, mock_node_result)
    assert res == "mock-dispatch-id"
    load_electron_record_mock.assert_called_with(
        mock_result_object.dispatch_id, mock_node_result["node_id"]
    )
    make_dispatch_mock.assert_called_with(
        output_mock.object_string, mock_result_object, "mock-electron-id"
    )


@pytest.mark.parametrize("reuse", [True, False])
def test_get_result_object_from_new_lattice(mocker, reuse):
    """Test the get result object from new lattice json function."""
    lattice_mock = mocker.patch("covalent_dispatcher._core.data_manager.Lattice")
    result_object_mock = mocker.patch("covalent_dispatcher._core.data_manager.Result")
    transport_graph_ops_mock = mocker.patch(
        "covalent_dispatcher._core.data_manager.TransportGraphOps"
    )
    old_result_mock = MagicMock()
    res = _get_result_object_from_new_lattice(
        json_lattice="mock-lattice",
        old_result_object=old_result_mock,
        reuse_previous_results=reuse,
    )
    assert res == result_object_mock.return_value
    lattice_mock.deserialize_from_json.assert_called_with("mock-lattice")
    result_object_mock()._initialize_nodes.assert_called_with()

    if reuse:
        transport_graph_ops_mock().get_reusable_nodes.assert_called_with(
            result_object_mock().lattice.transport_graph
        )
        transport_graph_ops_mock().copy_nodes_from.assert_called_once_with(
            old_result_mock.lattice.transport_graph,
            transport_graph_ops_mock().get_reusable_nodes.return_value,
        )

    else:
        transport_graph_ops_mock().get_reusable_nodes.assert_not_called()
        transport_graph_ops_mock().copy_nodes_from.assert_not_called()


@pytest.mark.parametrize("reuse", [True, False])
def test_get_result_object_from_old_result(mocker, reuse):
    """Test the get result object from old result function."""
    result_object_mock = mocker.patch("covalent_dispatcher._core.data_manager.Result")
    old_result_mock = MagicMock()
    res = _get_result_object_from_old_result(
        old_result_object=old_result_mock,
        reuse_previous_results=reuse,
    )
    assert res == result_object_mock.return_value

    if reuse:
        result_object_mock()._initialize_nodes.assert_not_called()
    else:
        result_object_mock()._initialize_nodes.assert_called_with()

    assert res._num_nodes == old_result_mock._num_nodes


@pytest.mark.parametrize("reuse", [True, False])
def test_make_derived_dispatch_from_lattice(mocker, reuse):
    """Test the make derived dispatch function."""

    def mock_func():
        pass

    mock_old_result = MagicMock()
    mock_new_result = MagicMock()
    mock_new_result.dispatch_id = "mock-redispatch-id"
    mock_new_result.lattice.transport_graph._graph.nodes = ["mock-nodes"]
    load_get_result_object_mock = mocker.patch(
        "covalent_dispatcher._core.data_manager.load", return_value=mock_old_result
    )
    get_result_object_from_new_lattice_mock = mocker.patch(
        "covalent_dispatcher._core.data_manager._get_result_object_from_new_lattice",
        return_value=mock_new_result,
    )
    get_result_object_from_old_result_mock = mocker.patch(
        "covalent_dispatcher._core.data_manager._get_result_object_from_old_result"
    )
    update_mock = mocker.patch("covalent_dispatcher._core.data_manager.update")
    register_result_object_mock = mocker.patch(
        "covalent_dispatcher._core.data_manager._register_result_object"
    )
    mock_electron_updates = {"mock-electron-id": mock_func}
    redispatch_id = make_derived_dispatch(
        parent_dispatch_id="mock-dispatch-id",
        json_lattice="mock-json-lattice",
        electron_updates=mock_electron_updates,
        reuse_previous_results=reuse,
    )
    load_get_result_object_mock.called_once_with("mock-dispatch-id", wait=reuse)
    get_result_object_from_new_lattice_mock.called_once_with(
        "mock-json-lattice", mock_old_result, reuse
    )
    get_result_object_from_old_result_mock.assert_not_called()
    mock_new_result.lattice.transport_graph.apply_electron_updates.assert_called_once_with(
        mock_electron_updates
    )
    update_mock().persist.called_once_with(mock_new_result)
    register_result_object_mock.assert_called_once_with(mock_new_result)
    assert redispatch_id == "mock-redispatch-id"
    assert mock_new_result.lattice.transport_graph.dirty_nodes == ["mock-nodes"]


@pytest.mark.parametrize("reuse", [True, False])
def test_make_derived_dispatch_from_old_result(mocker, reuse):
    """Test the make derived dispatch function."""
    mock_old_result = MagicMock()
    mock_new_result = MagicMock()
    mock_new_result.dispatch_id = "mock-redispatch-id"
    mock_new_result.lattice.transport_graph._graph.nodes = ["mock-nodes"]
    load_get_result_object_mock = mocker.patch(
        "covalent_dispatcher._core.data_manager.load", return_value=mock_old_result
    )
    get_result_object_from_new_lattice_mock = mocker.patch(
        "covalent_dispatcher._core.data_manager._get_result_object_from_new_lattice",
    )
    get_result_object_from_old_result_mock = mocker.patch(
        "covalent_dispatcher._core.data_manager._get_result_object_from_old_result",
        return_value=mock_new_result,
    )
    update_mock = mocker.patch("covalent_dispatcher._core.data_manager.update")
    register_result_object_mock = mocker.patch(
        "covalent_dispatcher._core.data_manager._register_result_object"
    )
    redispatch_id = make_derived_dispatch(
        parent_dispatch_id="mock-dispatch-id",
        reuse_previous_results=reuse,
    )
    load_get_result_object_mock.called_once_with("mock-dispatch-id", wait=reuse)
    get_result_object_from_new_lattice_mock.assert_not_called()
    get_result_object_from_old_result_mock.called_once_with(mock_old_result, reuse)
    mock_new_result.lattice.transport_graph.apply_electron_updates.assert_called_once_with({})
    update_mock().persist.called_once_with(mock_new_result)
    register_result_object_mock.assert_called_once_with(mock_new_result)
    assert redispatch_id == "mock-redispatch-id"
    assert mock_new_result.lattice.transport_graph.dirty_nodes == ["mock-nodes"]


def test_get_result_object(mocker):
    """
    Test get result object
    """
    result_object = get_mock_result()
    dispatch_id = result_object.dispatch_id
    _registered_dispatches[dispatch_id] = result_object
    assert get_result_object(dispatch_id) is result_object
    del _registered_dispatches[dispatch_id]


def test_register_result_object(mocker):
    """
    Test registering a result object
    """
    result_object = get_mock_result()
    dispatch_id = result_object.dispatch_id
    _register_result_object(result_object)
    assert _registered_dispatches[dispatch_id] is result_object
    del _registered_dispatches[dispatch_id]


def test_unregister_result_object(mocker):
    """
    Test unregistering a result object from lattice
    """
    result_object = get_mock_result()
    dispatch_id = result_object.dispatch_id
    _registered_dispatches[dispatch_id] = result_object
    finalize_dispatch(dispatch_id)
    assert dispatch_id not in _registered_dispatches


def test_get_status_queue():
    """
    Test querying the dispatch status from the queue
    """
    import asyncio

    dispatch_id = "dispatch"
    q = asyncio.Queue()
    _dispatch_status_queues[dispatch_id] = q
    assert get_status_queue(dispatch_id) is q


@pytest.mark.asyncio
async def test_persist_result(mocker):
    """
    Test persisting the result object
    """
    result_object = get_mock_result()

    mock_get_result = mocker.patch(
        "covalent_dispatcher._core.data_manager.get_result_object", return_value=result_object
    )
    mock_update_parent = mocker.patch(
        "covalent_dispatcher._core.data_manager._update_parent_electron"
    )
    mock_persist = mocker.patch("covalent_dispatcher._core.data_manager.update.persist")

    await persist_result(result_object.dispatch_id)
    mock_update_parent.assert_awaited_with(result_object)
    mock_persist.assert_called_with(result_object)


@pytest.mark.parametrize(
    "sub_status,mapped_status",
    [
        (RESULT_STATUS.COMPLETED, RESULT_STATUS.COMPLETED),
        (RESULT_STATUS.POSTPROCESSING_FAILED, RESULT_STATUS.FAILED),
    ],
)
@pytest.mark.asyncio
async def test_update_parent_electron(mocker, sub_status, mapped_status):
    """
    Test updating parent electron data
    """
    parent_result_obj = get_mock_result()
    sub_result_obj = get_mock_result()
    eid = 5
    parent_dispatch_id = (parent_result_obj.dispatch_id,)
    parent_node_id = 2
    sub_result_obj._electron_id = eid
    sub_result_obj._status = sub_status
    sub_result_obj._result = 42

    mock_node_result = {
        "node_id": parent_node_id,
        "end_time": sub_result_obj._end_time,
        "status": mapped_status,
        "output": sub_result_obj._result,
        "error": sub_result_obj._error,
    }

    mocker.patch(
        "covalent_dispatcher._core.data_manager.generate_node_result",
        return_value=mock_node_result,
    )

    mock_update_node = mocker.patch("covalent_dispatcher._core.data_manager.update_node_result")
    mocker.patch(
        "covalent_dispatcher._core.data_manager.resolve_electron_id",
        return_value=(parent_dispatch_id, parent_node_id),
    )
    mock_get_res = mocker.patch(
        "covalent_dispatcher._core.data_manager.get_result_object", return_value=parent_result_obj
    )
    load_mock = mocker.patch("covalent_dispatcher._core.data_manager.load")
    load_mock.sublattice_dispatch_id.return_value = "mock-sub-dispatch-id"
    await _update_parent_electron(sub_result_obj)

    mock_get_res.assert_called_with(parent_dispatch_id)
    mock_update_node.assert_awaited_with(parent_result_obj, mock_node_result)


def test_upsert_lattice_data(mocker):
    """
    Test updating lattice data in database
    """
    result_object = get_mock_result()
    mocker.patch(
        "covalent_dispatcher._core.data_manager.get_result_object", return_value=result_object
    )
    mock_upsert_lattice = mocker.patch("covalent_dispatcher._db.upsert.lattice_data")
    upsert_lattice_data(result_object.dispatch_id)
    mock_upsert_lattice.assert_called_with(result_object)
>>>>>>> 6885bb27
<|MERGE_RESOLUTION|>--- conflicted
+++ resolved
@@ -14,7 +14,6 @@
 # See the License for the specific language governing permissions and
 # limitations under the License.
 
-<<<<<<< HEAD
 # """
 # Tests for the core functionality of the dispatcher.
 # """
@@ -100,6 +99,7 @@
 #         return_value="mock-sub-dispatch-id",
 #     )
 #     mock_node_result = generate_node_result(
+#         dispatch_id="mock-dispatch-id",
 #         node_id=0,
 #         node_name="mock_node_name",
 #         status=RESULT_STATUS.COMPLETED,
@@ -126,6 +126,7 @@
 #         return_value="mock-sub-dispatch-id",
 #     )
 #     mock_node_result = generate_node_result(
+#         dispatch_id="mock-dispatch-id",
 #         node_id=0,
 #         node_name="mock_node_name",
 #         status=RESULT_STATUS.COMPLETED,
@@ -537,531 +538,4 @@
 #     )
 #     mock_upsert_lattice = mocker.patch("covalent_dispatcher._db.upsert.lattice_data")
 #     upsert_lattice_data(result_object.dispatch_id)
-#     mock_upsert_lattice.assert_called_with(result_object)
-=======
-"""
-Tests for the core functionality of the dispatcher.
-"""
-
-
-from unittest.mock import AsyncMock, MagicMock
-
-import pytest
-
-import covalent as ct
-from covalent._results_manager import Result
-from covalent._shared_files.defaults import sublattice_prefix
-from covalent._shared_files.util_classes import RESULT_STATUS
-from covalent._workflow.lattice import Lattice
-from covalent_dispatcher._core.data_manager import (
-    _dispatch_status_queues,
-    _get_result_object_from_new_lattice,
-    _get_result_object_from_old_result,
-    _handle_built_sublattice,
-    _register_result_object,
-    _registered_dispatches,
-    _update_parent_electron,
-    finalize_dispatch,
-    generate_node_result,
-    get_result_object,
-    get_status_queue,
-    initialize_result_object,
-    make_derived_dispatch,
-    make_dispatch,
-    make_sublattice_dispatch,
-    persist_result,
-    update_node_result,
-    upsert_lattice_data,
-)
-from covalent_dispatcher._db.datastore import DataStore
-
-TEST_RESULTS_DIR = "/tmp/results"
-
-
-@pytest.fixture
-def test_db():
-    """Instantiate and return an in-memory database."""
-
-    return DataStore(
-        db_URL="sqlite+pysqlite:///:memory:",
-        initialize_db=True,
-    )
-
-
-def get_mock_result() -> Result:
-    """Construct a mock result object corresponding to a lattice."""
-
-    import sys
-
-    @ct.electron(executor="local")
-    def task(x):
-        print(f"stdout: {x}")
-        print("Error!", file=sys.stderr)
-        return x
-
-    @ct.lattice
-    def pipeline(x):
-        res1 = task(x)
-        res2 = task(res1)
-        return res2
-
-    pipeline.build_graph(x="absolute")
-    received_workflow = Lattice.deserialize_from_json(pipeline.serialize_to_json())
-    result_object = Result(received_workflow, "pipeline_workflow")
-
-    return result_object
-
-
-@pytest.mark.asyncio
-async def test_handle_built_sublattice(mocker):
-    """Test the handle_built_sublattice function."""
-
-    get_result_object_mock = mocker.patch(
-        "covalent_dispatcher._core.data_manager.get_result_object", return_value="mock-result"
-    )
-    make_sublattice_dispatch_mock = mocker.patch(
-        "covalent_dispatcher._core.data_manager.make_sublattice_dispatch",
-        return_value="mock-sub-dispatch-id",
-    )
-    mock_node_result = generate_node_result(
-        dispatch_id="mock-dispatch-id",
-        node_id=0,
-        node_name="mock_node_name",
-        status=RESULT_STATUS.COMPLETED,
-    )
-
-    await _handle_built_sublattice("mock-dispatch-id", mock_node_result)
-    get_result_object_mock.assert_called_with("mock-dispatch-id")
-    make_sublattice_dispatch_mock.assert_called_with("mock-result", mock_node_result)
-    assert mock_node_result["status"] == RESULT_STATUS.DISPATCHING_SUBLATTICE
-    assert mock_node_result["start_time"] is not None
-    assert mock_node_result["end_time"] is None
-    assert mock_node_result["sub_dispatch_id"] == "mock-sub-dispatch-id"
-
-
-@pytest.mark.asyncio
-async def test_handle_built_sublattice_exception(mocker):
-    """Test the handle_built_sublattice function exception case."""
-
-    get_result_object_mock = mocker.patch(
-        "covalent_dispatcher._core.data_manager.get_result_object", side_effect=Exception
-    )
-    make_sublattice_dispatch_mock = mocker.patch(
-        "covalent_dispatcher._core.data_manager.make_sublattice_dispatch",
-        return_value="mock-sub-dispatch-id",
-    )
-    mock_node_result = generate_node_result(
-        dispatch_id="mock-dispatch-id",
-        node_id=0,
-        node_name="mock_node_name",
-        status=RESULT_STATUS.COMPLETED,
-    )
-
-    await _handle_built_sublattice("mock-dispatch-id", mock_node_result)
-    mock_node_result["error"]
-    get_result_object_mock.assert_called_with("mock-dispatch-id")
-    make_sublattice_dispatch_mock.assert_not_called()
-    assert mock_node_result["status"] == RESULT_STATUS.FAILED
-    assert "exception" in mock_node_result["error"].lower()
-
-
-def test_initialize_result_object(mocker, test_db):
-    """Test the `initialize_result_object` function"""
-
-    @ct.electron
-    def task(x):
-        return x
-
-    @ct.lattice
-    def workflow(x):
-        return task(x)
-
-    workflow.build_graph(1)
-    json_lattice = workflow.serialize_to_json()
-    mocker.patch("covalent_dispatcher._db.upsert.workflow_db", return_value=test_db)
-    mocker.patch("covalent_dispatcher._db.write_result_to_db.workflow_db", return_value=test_db)
-    result_object = get_mock_result()
-
-    mock_persist = mocker.patch("covalent_dispatcher._db.update.persist")
-
-    sub_result_object = initialize_result_object(
-        json_lattice=json_lattice, parent_result_object=result_object, parent_electron_id=5
-    )
-
-    mock_persist.assert_called_with(sub_result_object, electron_id=5)
-    assert sub_result_object._root_dispatch_id == result_object.dispatch_id
-
-
-@pytest.mark.parametrize(
-    "node_name, node_status, sub_dispatch_id, detail",
-    [
-        (
-            f"{sublattice_prefix}workflow",
-            RESULT_STATUS.COMPLETED,
-            "mock-sub-dispatch-id",
-            {"sub_dispatch_id": "mock-sub-dispatch-id"},
-        ),
-        (f"{sublattice_prefix}workflow", RESULT_STATUS.COMPLETED, None, {}),
-        ("mock-node-name", RESULT_STATUS.COMPLETED, None, {}),
-        ("mock-node-name", RESULT_STATUS.FAILED, None, {}),
-        ("mock-node-name", RESULT_STATUS.CANCELLED, None, {}),
-    ],
-)
-@pytest.mark.asyncio
-async def test_update_node_result(mocker, node_name, node_status, sub_dispatch_id, detail):
-    """Check that update_node_result pushes the correct status updates"""
-
-    status_queue = AsyncMock()
-
-    result_object = get_mock_result()
-    mock_update_node = mocker.patch("covalent_dispatcher._db.update._node")
-    mocker.patch(
-        "covalent_dispatcher._core.data_manager.get_status_queue", return_value=status_queue
-    )
-    handle_built_sublattice_mock = mocker.patch(
-        "covalent_dispatcher._core.data_manager._handle_built_sublattice"
-    )
-
-    node_result = {
-        "node_id": 0,
-        "node_name": node_name,
-        "status": node_status,
-        "sub_dispatch_id": sub_dispatch_id,
-    }
-    await update_node_result(result_object, node_result)
-
-    status_queue.put.assert_awaited_with((0, node_status, detail))
-    mock_update_node.assert_called_with(result_object, **node_result)
-
-    if (
-        node_status == RESULT_STATUS.COMPLETED
-        and sub_dispatch_id is None
-        and node_name.startswith(sublattice_prefix)
-    ):
-        handle_built_sublattice_mock.assert_called_with(result_object.dispatch_id, node_result)
-    else:
-        handle_built_sublattice_mock.assert_not_called()
-
-
-@pytest.mark.asyncio
-async def test_update_node_result_handles_db_exceptions(mocker):
-    """Check that update_node_result handles db write failures"""
-
-    status_queue = AsyncMock()
-
-    result_object = get_mock_result()
-    mock_update_node = mocker.patch(
-        "covalent_dispatcher._db.update._node", side_effect=RuntimeError()
-    )
-    mocker.patch(
-        "covalent_dispatcher._core.data_manager.get_status_queue", return_value=status_queue
-    )
-    node_result = {
-        "node_id": 0,
-        "node_name": "mock_node_name",
-        "status": RESULT_STATUS.COMPLETED,
-        "sub_dispatch_id": None,
-    }
-    await update_node_result(result_object, node_result)
-
-    status_queue.put.assert_awaited_with((0, RESULT_STATUS.FAILED, {}))
-
-
-@pytest.mark.asyncio
-async def test_make_dispatch(mocker):
-    res = get_mock_result()
-    mock_init_result = mocker.patch(
-        "covalent_dispatcher._core.data_manager.initialize_result_object", return_value=res
-    )
-    mock_register = mocker.patch(
-        "covalent_dispatcher._core.data_manager._register_result_object", return_value=res
-    )
-    json_lattice = '{"workflow_function": "asdf"}'
-    dispatch_id = await make_dispatch(json_lattice)
-    assert dispatch_id == res.dispatch_id
-    mock_register.assert_called_with(res)
-
-
-@pytest.mark.asyncio
-async def test_make_sublattice_dispatch(mocker):
-    """Test the make sublattice dispatch method."""
-
-    mock_result_object = get_mock_result()
-    output_mock = MagicMock()
-    mock_node_result = {"node_id": 0, "output": output_mock}
-    load_electron_record_mock = mocker.patch(
-        "covalent_dispatcher._db.load.electron_record", return_value={"id": "mock-electron-id"}
-    )
-    make_dispatch_mock = mocker.patch(
-        "covalent_dispatcher._core.data_manager.make_dispatch", return_value="mock-dispatch-id"
-    )
-
-    res = await make_sublattice_dispatch(mock_result_object, mock_node_result)
-    assert res == "mock-dispatch-id"
-    load_electron_record_mock.assert_called_with(
-        mock_result_object.dispatch_id, mock_node_result["node_id"]
-    )
-    make_dispatch_mock.assert_called_with(
-        output_mock.object_string, mock_result_object, "mock-electron-id"
-    )
-
-
-@pytest.mark.parametrize("reuse", [True, False])
-def test_get_result_object_from_new_lattice(mocker, reuse):
-    """Test the get result object from new lattice json function."""
-    lattice_mock = mocker.patch("covalent_dispatcher._core.data_manager.Lattice")
-    result_object_mock = mocker.patch("covalent_dispatcher._core.data_manager.Result")
-    transport_graph_ops_mock = mocker.patch(
-        "covalent_dispatcher._core.data_manager.TransportGraphOps"
-    )
-    old_result_mock = MagicMock()
-    res = _get_result_object_from_new_lattice(
-        json_lattice="mock-lattice",
-        old_result_object=old_result_mock,
-        reuse_previous_results=reuse,
-    )
-    assert res == result_object_mock.return_value
-    lattice_mock.deserialize_from_json.assert_called_with("mock-lattice")
-    result_object_mock()._initialize_nodes.assert_called_with()
-
-    if reuse:
-        transport_graph_ops_mock().get_reusable_nodes.assert_called_with(
-            result_object_mock().lattice.transport_graph
-        )
-        transport_graph_ops_mock().copy_nodes_from.assert_called_once_with(
-            old_result_mock.lattice.transport_graph,
-            transport_graph_ops_mock().get_reusable_nodes.return_value,
-        )
-
-    else:
-        transport_graph_ops_mock().get_reusable_nodes.assert_not_called()
-        transport_graph_ops_mock().copy_nodes_from.assert_not_called()
-
-
-@pytest.mark.parametrize("reuse", [True, False])
-def test_get_result_object_from_old_result(mocker, reuse):
-    """Test the get result object from old result function."""
-    result_object_mock = mocker.patch("covalent_dispatcher._core.data_manager.Result")
-    old_result_mock = MagicMock()
-    res = _get_result_object_from_old_result(
-        old_result_object=old_result_mock,
-        reuse_previous_results=reuse,
-    )
-    assert res == result_object_mock.return_value
-
-    if reuse:
-        result_object_mock()._initialize_nodes.assert_not_called()
-    else:
-        result_object_mock()._initialize_nodes.assert_called_with()
-
-    assert res._num_nodes == old_result_mock._num_nodes
-
-
-@pytest.mark.parametrize("reuse", [True, False])
-def test_make_derived_dispatch_from_lattice(mocker, reuse):
-    """Test the make derived dispatch function."""
-
-    def mock_func():
-        pass
-
-    mock_old_result = MagicMock()
-    mock_new_result = MagicMock()
-    mock_new_result.dispatch_id = "mock-redispatch-id"
-    mock_new_result.lattice.transport_graph._graph.nodes = ["mock-nodes"]
-    load_get_result_object_mock = mocker.patch(
-        "covalent_dispatcher._core.data_manager.load", return_value=mock_old_result
-    )
-    get_result_object_from_new_lattice_mock = mocker.patch(
-        "covalent_dispatcher._core.data_manager._get_result_object_from_new_lattice",
-        return_value=mock_new_result,
-    )
-    get_result_object_from_old_result_mock = mocker.patch(
-        "covalent_dispatcher._core.data_manager._get_result_object_from_old_result"
-    )
-    update_mock = mocker.patch("covalent_dispatcher._core.data_manager.update")
-    register_result_object_mock = mocker.patch(
-        "covalent_dispatcher._core.data_manager._register_result_object"
-    )
-    mock_electron_updates = {"mock-electron-id": mock_func}
-    redispatch_id = make_derived_dispatch(
-        parent_dispatch_id="mock-dispatch-id",
-        json_lattice="mock-json-lattice",
-        electron_updates=mock_electron_updates,
-        reuse_previous_results=reuse,
-    )
-    load_get_result_object_mock.called_once_with("mock-dispatch-id", wait=reuse)
-    get_result_object_from_new_lattice_mock.called_once_with(
-        "mock-json-lattice", mock_old_result, reuse
-    )
-    get_result_object_from_old_result_mock.assert_not_called()
-    mock_new_result.lattice.transport_graph.apply_electron_updates.assert_called_once_with(
-        mock_electron_updates
-    )
-    update_mock().persist.called_once_with(mock_new_result)
-    register_result_object_mock.assert_called_once_with(mock_new_result)
-    assert redispatch_id == "mock-redispatch-id"
-    assert mock_new_result.lattice.transport_graph.dirty_nodes == ["mock-nodes"]
-
-
-@pytest.mark.parametrize("reuse", [True, False])
-def test_make_derived_dispatch_from_old_result(mocker, reuse):
-    """Test the make derived dispatch function."""
-    mock_old_result = MagicMock()
-    mock_new_result = MagicMock()
-    mock_new_result.dispatch_id = "mock-redispatch-id"
-    mock_new_result.lattice.transport_graph._graph.nodes = ["mock-nodes"]
-    load_get_result_object_mock = mocker.patch(
-        "covalent_dispatcher._core.data_manager.load", return_value=mock_old_result
-    )
-    get_result_object_from_new_lattice_mock = mocker.patch(
-        "covalent_dispatcher._core.data_manager._get_result_object_from_new_lattice",
-    )
-    get_result_object_from_old_result_mock = mocker.patch(
-        "covalent_dispatcher._core.data_manager._get_result_object_from_old_result",
-        return_value=mock_new_result,
-    )
-    update_mock = mocker.patch("covalent_dispatcher._core.data_manager.update")
-    register_result_object_mock = mocker.patch(
-        "covalent_dispatcher._core.data_manager._register_result_object"
-    )
-    redispatch_id = make_derived_dispatch(
-        parent_dispatch_id="mock-dispatch-id",
-        reuse_previous_results=reuse,
-    )
-    load_get_result_object_mock.called_once_with("mock-dispatch-id", wait=reuse)
-    get_result_object_from_new_lattice_mock.assert_not_called()
-    get_result_object_from_old_result_mock.called_once_with(mock_old_result, reuse)
-    mock_new_result.lattice.transport_graph.apply_electron_updates.assert_called_once_with({})
-    update_mock().persist.called_once_with(mock_new_result)
-    register_result_object_mock.assert_called_once_with(mock_new_result)
-    assert redispatch_id == "mock-redispatch-id"
-    assert mock_new_result.lattice.transport_graph.dirty_nodes == ["mock-nodes"]
-
-
-def test_get_result_object(mocker):
-    """
-    Test get result object
-    """
-    result_object = get_mock_result()
-    dispatch_id = result_object.dispatch_id
-    _registered_dispatches[dispatch_id] = result_object
-    assert get_result_object(dispatch_id) is result_object
-    del _registered_dispatches[dispatch_id]
-
-
-def test_register_result_object(mocker):
-    """
-    Test registering a result object
-    """
-    result_object = get_mock_result()
-    dispatch_id = result_object.dispatch_id
-    _register_result_object(result_object)
-    assert _registered_dispatches[dispatch_id] is result_object
-    del _registered_dispatches[dispatch_id]
-
-
-def test_unregister_result_object(mocker):
-    """
-    Test unregistering a result object from lattice
-    """
-    result_object = get_mock_result()
-    dispatch_id = result_object.dispatch_id
-    _registered_dispatches[dispatch_id] = result_object
-    finalize_dispatch(dispatch_id)
-    assert dispatch_id not in _registered_dispatches
-
-
-def test_get_status_queue():
-    """
-    Test querying the dispatch status from the queue
-    """
-    import asyncio
-
-    dispatch_id = "dispatch"
-    q = asyncio.Queue()
-    _dispatch_status_queues[dispatch_id] = q
-    assert get_status_queue(dispatch_id) is q
-
-
-@pytest.mark.asyncio
-async def test_persist_result(mocker):
-    """
-    Test persisting the result object
-    """
-    result_object = get_mock_result()
-
-    mock_get_result = mocker.patch(
-        "covalent_dispatcher._core.data_manager.get_result_object", return_value=result_object
-    )
-    mock_update_parent = mocker.patch(
-        "covalent_dispatcher._core.data_manager._update_parent_electron"
-    )
-    mock_persist = mocker.patch("covalent_dispatcher._core.data_manager.update.persist")
-
-    await persist_result(result_object.dispatch_id)
-    mock_update_parent.assert_awaited_with(result_object)
-    mock_persist.assert_called_with(result_object)
-
-
-@pytest.mark.parametrize(
-    "sub_status,mapped_status",
-    [
-        (RESULT_STATUS.COMPLETED, RESULT_STATUS.COMPLETED),
-        (RESULT_STATUS.POSTPROCESSING_FAILED, RESULT_STATUS.FAILED),
-    ],
-)
-@pytest.mark.asyncio
-async def test_update_parent_electron(mocker, sub_status, mapped_status):
-    """
-    Test updating parent electron data
-    """
-    parent_result_obj = get_mock_result()
-    sub_result_obj = get_mock_result()
-    eid = 5
-    parent_dispatch_id = (parent_result_obj.dispatch_id,)
-    parent_node_id = 2
-    sub_result_obj._electron_id = eid
-    sub_result_obj._status = sub_status
-    sub_result_obj._result = 42
-
-    mock_node_result = {
-        "node_id": parent_node_id,
-        "end_time": sub_result_obj._end_time,
-        "status": mapped_status,
-        "output": sub_result_obj._result,
-        "error": sub_result_obj._error,
-    }
-
-    mocker.patch(
-        "covalent_dispatcher._core.data_manager.generate_node_result",
-        return_value=mock_node_result,
-    )
-
-    mock_update_node = mocker.patch("covalent_dispatcher._core.data_manager.update_node_result")
-    mocker.patch(
-        "covalent_dispatcher._core.data_manager.resolve_electron_id",
-        return_value=(parent_dispatch_id, parent_node_id),
-    )
-    mock_get_res = mocker.patch(
-        "covalent_dispatcher._core.data_manager.get_result_object", return_value=parent_result_obj
-    )
-    load_mock = mocker.patch("covalent_dispatcher._core.data_manager.load")
-    load_mock.sublattice_dispatch_id.return_value = "mock-sub-dispatch-id"
-    await _update_parent_electron(sub_result_obj)
-
-    mock_get_res.assert_called_with(parent_dispatch_id)
-    mock_update_node.assert_awaited_with(parent_result_obj, mock_node_result)
-
-
-def test_upsert_lattice_data(mocker):
-    """
-    Test updating lattice data in database
-    """
-    result_object = get_mock_result()
-    mocker.patch(
-        "covalent_dispatcher._core.data_manager.get_result_object", return_value=result_object
-    )
-    mock_upsert_lattice = mocker.patch("covalent_dispatcher._db.upsert.lattice_data")
-    upsert_lattice_data(result_object.dispatch_id)
-    mock_upsert_lattice.assert_called_with(result_object)
->>>>>>> 6885bb27
+#     mock_upsert_lattice.assert_called_with(result_object)