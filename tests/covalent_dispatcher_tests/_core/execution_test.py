# Copyright 2021 Agnostiq Inc.
#
# This file is part of Covalent.
#
# Licensed under the GNU Affero General Public License 3.0 (the "License").
# A copy of the License may be obtained with this software package or at
#
#      https://www.gnu.org/licenses/agpl-3.0.en.html
#
# Use of this file is prohibited except in compliance with the License. Any
# modifications or derivative works of this file must retain this copyright
# notice, and modified files must contain a notice indicating that they have
# been altered from the originals.
#
# Covalent is distributed in the hope that it will be useful, but WITHOUT
# ANY WARRANTY; without even the implied warranty of MERCHANTABILITY or
# FITNESS FOR A PARTICULAR PURPOSE. See the License for more details.
#
# Relief from the License may be granted by purchasing a commercial license.

"""
Tests for the core functionality of the dispatcher.
"""


import cloudpickle as pickle
import pytest

import covalent as ct
from covalent._data_store.datastore import DataStore
from covalent._results_manager import Result
from covalent._results_manager.utils import _db_path
from covalent._workflow.lattice import Lattice
from covalent_dispatcher._core.execution import (
    _gather_deps,
    _get_task_inputs,
    _plan_workflow,
    _post_process,
    _run_task,
)

TEST_RESULTS_DIR = "/tmp/results"


@ct.electron
def a(x):
    return x, x**2


@ct.lattice
def p(x):
    result, b = a(x=x)
    for _ in range(1):
        result, b = a(x=result)
    return b, result


@pytest.fixture
def sublattice_workflow():
    @ct.electron
    @ct.lattice
    def sublattice(x):
        res = a(x)
        return res

    @ct.lattice
    def parent_workflow(x):
        res = sublattice(x)
        return res

    parent_workflow.build_graph(x=1)
    return parent_workflow


def get_mock_result() -> Result:
    """Construct a mock result object corresponding to a lattice."""

    import sys

    @ct.electron
    def task(x):
        print(f"stdout: {x}")
        print("Error!", file=sys.stderr)
        return x

    @ct.lattice(results_dir=TEST_RESULTS_DIR)
    def pipeline(x):
        return task(x)

    pipeline.build_graph(x="absolute")

    return Result(
        lattice=pipeline,
        results_dir=pipeline.metadata["results_dir"],
    )


def test_plan_workflow():
    """Test workflow planning method."""

    mock_result = get_mock_result()
    mock_result.lattice.metadata["schedule"] = True
    _plan_workflow(result_object=mock_result)

    # Updated transport graph post planning
    updated_tg = pickle.loads(mock_result.lattice.transport_graph.serialize(metadata_only=True))

    assert updated_tg["lattice_metadata"]["schedule"]


def test_post_process():
    """Test post-processing of results."""

    import covalent as ct

    @ct.electron
    def construct_cu_slab(x):
        return x

    @ct.electron
    def compute_system_energy(x):
        return x

    @ct.electron
    def construct_n_molecule(x):
        return x

    @ct.electron
    def get_relaxed_slab(x):
        return x

    @ct.lattice
    def compute_energy():
        N2 = construct_n_molecule(1)
        e_N2 = compute_system_energy(N2)

        slab = construct_cu_slab(2)
        e_slab = compute_system_energy(slab)

        relaxed_slab = get_relaxed_slab(3)
        e_relaxed_slab = compute_system_energy(relaxed_slab)

        return (N2, e_N2, slab, e_slab, relaxed_slab, e_relaxed_slab)

    compute_energy.build_graph()

    node_outputs = {
        "construct_n_molecule(0)": 1,
        ":parameter:1(1)": 1,
        "compute_system_energy(2)": 1,
        "construct_cu_slab(3)": 2,
        ":parameter:2(4)": 2,
        "compute_system_energy(5)": 2,
        "get_relaxed_slab(6)": 3,
        ":parameter:3(7)": 3,
        "compute_system_energy(8)": 3,
    }

<<<<<<< HEAD
    execution_result = _post_process(compute_energy, node_outputs)
=======
    encoded_node_outputs = {
        k: ct.TransportableObject.make_transportable(v) for k, v in node_outputs.items()
    }

    execution_result = _post_process(compute_energy, encoded_node_outputs, order)
>>>>>>> 2d6a2a99

    assert execution_result == compute_energy()


def test_result_post_process():
    """Test client-side post-processing of results."""

    import covalent as ct

    @ct.electron
    def construct_cu_slab(x):
        return x

    @ct.electron
    def compute_system_energy(x):
        return x

    @ct.electron
    def construct_n_molecule(x):
        return x

    @ct.electron
    def get_relaxed_slab(x):
        return x

    @ct.lattice
    def compute_energy():
        N2 = construct_n_molecule(1)
        e_N2 = compute_system_energy(N2)

        slab = construct_cu_slab(2)
        e_slab = compute_system_energy(slab)

        relaxed_slab = get_relaxed_slab(3)
        e_relaxed_slab = compute_system_energy(relaxed_slab)

        return (N2, e_N2, slab, e_slab, relaxed_slab, e_relaxed_slab)

    compute_energy.build_graph()

    node_outputs = {
        "construct_n_molecule(0)": 1,
        ":parameter:1(1)": 1,
        "compute_system_energy(2)": 1,
        "construct_cu_slab(3)": 2,
        ":parameter:2(4)": 2,
        "compute_system_energy(5)": 2,
        "get_relaxed_slab(6)": 3,
        ":parameter:3(7)": 3,
        "compute_system_energy(8)": 3,
    }

    encoded_node_outputs = {
        k: ct.TransportableObject.make_transportable(v) for k, v in node_outputs.items()
    }

    res = Result(compute_energy, compute_energy.metadata["results_dir"])
    res._initialize_nodes()

    for i, v in enumerate(encoded_node_outputs.values()):
        compute_energy.transport_graph.set_node_value(i, "output", v)

    res._status = Result.PENDING_POSTPROCESSING
    res._dispatch_id = "MOCK"
    res.persist(DataStore(db_URL=f"sqlite+pysqlite:///{_db_path()}", initialize_db=True))
    execution_result = res.post_process()

    assert execution_result == compute_energy()


def test_get_task_inputs():
    """Test _get_task_inputs for both dicts and list parameter types"""

    @ct.electron
    def list_task(arg: []):
        return len(arg)

    @ct.electron
    def dict_task(arg: dict):
        return len(arg)

    @ct.lattice
    def list_workflow(arg):
        return list_task(arg)

    @ct.lattice
    def dict_workflow(arg):
        return dict_task(arg)

    # list-type inputs

    list_workflow.build_graph([1, 2, 3])
    serialized_args = [ct.TransportableObject(i) for i in [1, 2, 3]]
    tg = list_workflow.transport_graph
    # Nodes 0=task, 1=:electron_list:, 2=1, 3=2, 4=3
    tg.set_node_value(2, "output", ct.TransportableObject(1))
    tg.set_node_value(3, "output", ct.TransportableObject(2))
    tg.set_node_value(4, "output", ct.TransportableObject(3))

    result_object = Result(lattice=list_workflow, results_dir="/tmp", dispatch_id="asdf")
    task_inputs = _get_task_inputs(1, tg.get_node_value(1, "name"), result_object)

    expected_inputs = {"args": [], "kwargs": {"x": ct.TransportableObject(serialized_args)}}

    assert (
        task_inputs["kwargs"]["x"].get_deserialized()
        == expected_inputs["kwargs"]["x"].get_deserialized()
    )

    # dict-type inputs

    dict_workflow.build_graph({"a": 1, "b": 2})
    serialized_args = {"a": ct.TransportableObject(1), "b": ct.TransportableObject(2)}
    tg = dict_workflow.transport_graph
    # Nodes 0=task, 1=:electron_dict:, 2=1, 3=2
    tg.set_node_value(2, "output", ct.TransportableObject(1))
    tg.set_node_value(3, "output", ct.TransportableObject(2))

    result_object = Result(lattice=dict_workflow, results_dir="/tmp", dispatch_id="asdf")
    task_inputs = _get_task_inputs(1, tg.get_node_value(1, "name"), result_object)
    expected_inputs = {"args": [], "kwargs": {"x": ct.TransportableObject(serialized_args)}}

    assert (
        task_inputs["kwargs"]["x"].get_deserialized()
        == expected_inputs["kwargs"]["x"].get_deserialized()
    )


def test_gather_deps():
    """Test internal _gather_deps for assembling deps into call_before and
    call_after"""

    def square(x):
        return x * x

    @ct.electron(deps_bash=ct.DepsBash("ls -l"), call_after=[ct.DepsCall(square, [3])])
    def task(x):
        return x

    @ct.lattice
    def workflow(x):
        return task(x)

    workflow.build_graph(5)

    received_workflow = Lattice.deserialize_from_json(workflow.serialize_to_json())
    result_object = Result(received_workflow, "/tmp", "asdf")

    before, after = _gather_deps(result_object, 0)
    assert len(before) == 1
    assert len(after) == 1


def test_run_task(mocker, sublattice_workflow):
    """Note: This is not a full unit test for the _run_task method. Rather, this is intended to test the diff introduced to write the sublattice electron id in the Database."""

    import asyncio

    # class MockResult:
    #     dispatch_id = "test"
    # def mock_func():
    #     return MockResult()
    # class MockSerializedCallable:
    #     def get_deserialized(self):
    #         return mock_func

    from concurrent.futures import ThreadPoolExecutor

    tasks_pool = ThreadPoolExecutor()

    write_sublattice_electron_id_mock = mocker.patch(
        "covalent_dispatcher._core.execution.write_sublattice_electron_id"
    )
    ct.dispatch(sublattice_workflow)(1)

<<<<<<< HEAD
    asyncio.run(
        _run_task(
            node_id=1,
            dispatch_id="parent_dispatch_id",
            results_dir="/tmp",
            inputs=pickle.dumps({"args": [], "kwargs": {"x": 1}}),
            serialized_callable=sublattice_workflow.transport_graph.get_node_value(
                0,
                "function",
            ),
            selected_executor=pickle.dumps(LocalExecutor()),
            call_before=[],
            call_after=[],
            node_name=":sublattice:sublattice",
        )
=======
    _run_task(
        node_id=1,
        dispatch_id="parent_dispatch_id",
        results_dir="/tmp",
        inputs={"args": [], "kwargs": {"x": ct.TransportableObject(1)}},
        serialized_callable=sublattice_workflow.transport_graph.get_node_value(
            0,
            "function",
        ),
        selected_executor=["local", {}],
        call_before=[],
        call_after=[],
        node_name=":sublattice:sublattice",
        tasks_pool=tasks_pool,
        workflow_executor=["local", {}],
>>>>>>> 2d6a2a99
    )
    write_sublattice_electron_id_mock.assert_called_once()<|MERGE_RESOLUTION|>--- conflicted
+++ resolved
@@ -156,15 +156,11 @@
         "compute_system_energy(8)": 3,
     }
 
-<<<<<<< HEAD
-    execution_result = _post_process(compute_energy, node_outputs)
-=======
     encoded_node_outputs = {
         k: ct.TransportableObject.make_transportable(v) for k, v in node_outputs.items()
     }
 
-    execution_result = _post_process(compute_energy, encoded_node_outputs, order)
->>>>>>> 2d6a2a99
+    execution_result = _post_process(compute_energy, encoded_node_outputs)
 
     assert execution_result == compute_energy()
 
@@ -239,7 +235,7 @@
     """Test _get_task_inputs for both dicts and list parameter types"""
 
     @ct.electron
-    def list_task(arg: []):
+    def list_task(arg: list):
         return len(arg)
 
     @ct.electron
@@ -331,47 +327,26 @@
     #     def get_deserialized(self):
     #         return mock_func
 
-    from concurrent.futures import ThreadPoolExecutor
-
-    tasks_pool = ThreadPoolExecutor()
-
     write_sublattice_electron_id_mock = mocker.patch(
         "covalent_dispatcher._core.execution.write_sublattice_electron_id"
     )
     ct.dispatch(sublattice_workflow)(1)
 
-<<<<<<< HEAD
     asyncio.run(
         _run_task(
             node_id=1,
             dispatch_id="parent_dispatch_id",
             results_dir="/tmp",
-            inputs=pickle.dumps({"args": [], "kwargs": {"x": 1}}),
+            inputs={"args": [], "kwargs": {"x": ct.TransportableObject(1)}},
             serialized_callable=sublattice_workflow.transport_graph.get_node_value(
                 0,
                 "function",
             ),
-            selected_executor=pickle.dumps(LocalExecutor()),
+            selected_executor=["local", {}],
             call_before=[],
             call_after=[],
             node_name=":sublattice:sublattice",
+            workflow_executor=["local", {}],
         )
-=======
-    _run_task(
-        node_id=1,
-        dispatch_id="parent_dispatch_id",
-        results_dir="/tmp",
-        inputs={"args": [], "kwargs": {"x": ct.TransportableObject(1)}},
-        serialized_callable=sublattice_workflow.transport_graph.get_node_value(
-            0,
-            "function",
-        ),
-        selected_executor=["local", {}],
-        call_before=[],
-        call_after=[],
-        node_name=":sublattice:sublattice",
-        tasks_pool=tasks_pool,
-        workflow_executor=["local", {}],
->>>>>>> 2d6a2a99
     )
     write_sublattice_electron_id_mock.assert_called_once()