# Copyright 2021 Agnostiq Inc.
#
# This file is part of Covalent.
#
# Licensed under the GNU Affero General Public License 3.0 (the "License").
# A copy of the License may be obtained with this software package or at
#
#      https://www.gnu.org/licenses/agpl-3.0.en.html
#
# Use of this file is prohibited except in compliance with the License. Any
# modifications or derivative works of this file must retain this copyright
# notice, and modified files must contain a notice indicating that they have
# been altered from the originals.
#
# Covalent is distributed in the hope that it will be useful, but WITHOUT
# ANY WARRANTY; without even the implied warranty of MERCHANTABILITY or
# FITNESS FOR A PARTICULAR PURPOSE. See the License for more details.
#
# Relief from the License may be granted by purchasing a commercial license.

"""
Integration test for the dispatcher.
"""

from concurrent.futures import ThreadPoolExecutor

import pytest

import covalent_dispatcher as dispatcher
from covalent._data_store.datastore import DataStore
from covalent._results_manager import results_manager as rm
from covalent._results_manager.utils import _db_path
from covalent._shared_files.defaults import parameter_prefix
from covalent_dispatcher._db.dispatchdb import DispatchDB

from .data import TEST_RESULTS_DIR, get_mock_result, get_mock_result_2, get_mock_result_3


@pytest.mark.parametrize(
    "mock_result,expected_res, expected_node_outputs",
    [
        (get_mock_result, 1, {"identity(0)": 1, f"{parameter_prefix}1(1)": 1}),
        (
            get_mock_result_2,
            1,
            {
                "product(0)": 1,
                f"{parameter_prefix}1(1)": 1,
                f"{parameter_prefix}1(2)": 1,
                "identity(3)": 1,
            },
        ),
        (
            get_mock_result_3,
            1,
            {"pipeline(0)": 1, f"{parameter_prefix}1(1)": 1, f"{parameter_prefix}1(2)": 1},
        ),
    ],
)
def test_dispatcher_flow(mock_result, expected_res, expected_node_outputs):
    """Integration test that given a results object, plans and executes the workflow on the
    default local executor.
    """

    workflow_pool = ThreadPoolExecutor()
    task_pool = ThreadPoolExecutor()

    mock_result_object = mock_result()
    serialized_lattice = mock_result_object.lattice.serialize_to_json()

    dispatch_id = dispatcher.run_dispatcher(
        json_lattice=serialized_lattice, workflow_pool=workflow_pool, tasks_pool=task_pool
    )
    result = dispatcher.get_result(wait=True, dispatch_id=dispatch_id)
    assert result.dispatch_id == dispatch_id
    assert result.result == expected_res
<<<<<<< HEAD
    print(f"expected_node_outputs: {expected_node_outputs}")
    assert (
        result.get_all_node_outputs(
            db=DataStore(db_URL=f"sqlite+pysqlite:///{_db_path()}", initialize_db=True)
        )
        == expected_node_outputs
    )
=======
    node_outputs = {k: v.get_deserialized() for k, v in result.get_all_node_outputs().items()}
    assert node_outputs == expected_node_outputs
>>>>>>> c1b5790c

    rm._delete_result(
        dispatch_id=dispatch_id, results_dir=TEST_RESULTS_DIR, remove_parent_directory=True
    )

    workflow_pool.shutdown()
    task_pool.shutdown()<|MERGE_RESOLUTION|>--- conflicted
+++ resolved
@@ -74,7 +74,6 @@
     result = dispatcher.get_result(wait=True, dispatch_id=dispatch_id)
     assert result.dispatch_id == dispatch_id
     assert result.result == expected_res
-<<<<<<< HEAD
     print(f"expected_node_outputs: {expected_node_outputs}")
     assert (
         result.get_all_node_outputs(
@@ -82,10 +81,6 @@
         )
         == expected_node_outputs
     )
-=======
-    node_outputs = {k: v.get_deserialized() for k, v in result.get_all_node_outputs().items()}
-    assert node_outputs == expected_node_outputs
->>>>>>> c1b5790c
 
     rm._delete_result(
         dispatch_id=dispatch_id, results_dir=TEST_RESULTS_DIR, remove_parent_directory=True
