--- conflicted
+++ resolved
@@ -52,11 +52,6 @@
 
 
 @pytest.mark.asyncio
-<<<<<<< HEAD
-async def test_cancel_running_dispatch(mocker):
-    mock_cancel_workflow = mocker.patch("covalent_dispatcher._core.cancel_dispatch")
-    await cancel_running_dispatch(DISPATCH_ID)
-=======
 async def test_run_redispatch(mocker):
     """Test the run redispatch function."""
     make_derived_dispatch_mock = mocker.patch(
@@ -71,5 +66,4 @@
 def test_cancel_running_dispatch(mocker):
     mock_cancel_workflow = mocker.patch("covalent_dispatcher._core.cancel_workflow")
     cancel_running_dispatch(DISPATCH_ID)
->>>>>>> e8085bba
     mock_cancel_workflow.assert_called_once_with(DISPATCH_ID)