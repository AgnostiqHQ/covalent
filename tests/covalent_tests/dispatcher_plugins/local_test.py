# Copyright 2023 Agnostiq Inc.
#
# This file is part of Covalent.
#
# Licensed under the GNU Affero General Public License 3.0 (the "License").
# A copy of the License may be obtained with this software package or at
#
#      https://www.gnu.org/licenses/agpl-3.0.en.html
#
# Use of this file is prohibited except in compliance with the License. Any
# modifications or derivative works of this file must retain this copyright
# notice, and modified files must contain a notice indicating that they have
# been altered from the originals.
#
# Covalent is distributed in the hope that it will be useful, but WITHOUT
# ANY WARRANTY; without even the implied warranty of MERCHANTABILITY or
# FITNESS FOR A PARTICULAR PURPOSE. See the License for more details.
#
# Relief from the License may be granted by purchasing a commercial license.


"""Unit tests for local module in dispatcher_plugins."""


import pytest
from requests import Response
from requests.exceptions import ConnectionError, HTTPError

import covalent as ct
<<<<<<< HEAD
from covalent._dispatcher_plugins.local import LocalDispatcher
=======
from covalent._dispatcher_plugins.local import LocalDispatcher, get_redispatch_request_body


def test_get_redispatch_request_body_null_arguments():
    """Test the get request body function with null arguments."""

    @ct.electron
    def identity(a):
        return a

    @ct.electron
    def add(a, b):
        return a + b

    response = get_redispatch_request_body(
        "mock-dispatch-id",
    )
    assert response == {
        "json_lattice": None,
        "dispatch_id": "mock-dispatch-id",
        "electron_updates": {},
        "reuse_previous_results": False,
    }


def test_get_redispatch_request_body_args_kwargs(mocker):
    """Test the get request body function when args/kwargs is not null."""
    mock_electron = MagicMock()
    get_result_mock = mocker.patch("covalent._dispatcher_plugins.local.get_result")
    get_result_mock().lattice.serialize_to_json.return_value = "mock-json-lattice"

    response = get_redispatch_request_body(
        "mock-dispatch-id",
        new_args=[1, 2],
        new_kwargs={"a": 1, "b": 2},
        replace_electrons={"mock-task-id": mock_electron},
    )
    assert response == {
        "json_lattice": "mock-json-lattice",
        "dispatch_id": "mock-dispatch-id",
        "electron_updates": {"mock-task-id": mock_electron.electron_object.as_transportable_dict},
        "reuse_previous_results": False,
    }
    get_result_mock().lattice.build_graph.assert_called_once_with(*[1, 2], **{"a": 1, "b": 2})


@pytest.mark.parametrize("is_pending", [True, False])
@pytest.mark.parametrize(
    "replace_electrons, expected_arg",
    [(None, {}), ({"mock-electron-1": "mock-electron-2"}, {"mock-electron-1": "mock-electron-2"})],
)
def test_redispatch(mocker, replace_electrons, expected_arg, is_pending):
    """Test the local re-dispatch function."""

    mocker.patch("covalent._dispatcher_plugins.local.get_config", return_value="mock-config")
    requests_mock = mocker.patch("covalent._dispatcher_plugins.local.requests")
    get_request_body_mock = mocker.patch(
        "covalent._dispatcher_plugins.local.get_redispatch_request_body",
        return_value={"mock-request-body"},
    )

    local_dispatcher = LocalDispatcher()
    func = local_dispatcher.redispatch(
        "mock-dispatch-id", replace_electrons=replace_electrons, is_pending=is_pending
    )
    func()
    requests_mock.post.assert_called_once_with(
        "http://mock-config:mock-config/api/redispatch",
        json={"mock-request-body"},
        params={"is_pending": is_pending},
        timeout=5,
    )
    requests_mock.post().raise_for_status.assert_called_once()
    requests_mock.post().content.decode().strip().replace.assert_called_once_with('"', "")

    get_request_body_mock.assert_called_once_with("mock-dispatch-id", (), {}, expected_arg, False)
>>>>>>> b6bb6b93


def test_redispatch_unreachable(mocker):
    """Test the local re-dispatch function when the server is unreachable."""

    mock_dispatch_id = "mock-dispatch-id"
    dummy_dispatcher_addr = "http://localhost:12345"

    message = f"The Covalent server cannot be reached at {dummy_dispatcher_addr}. Local servers can be started using `covalent start` in the terminal. If you are using a remote Covalent server, contact your systems administrator to report an outage."

    mock_print = mocker.patch("covalent._dispatcher_plugins.local.print")

    LocalDispatcher.redispatch(mock_dispatch_id, dispatcher_addr=dummy_dispatcher_addr)()

    mock_print.assert_called_once_with(message)


def test_dispatching_a_non_lattice():
    """test dispatching a non-lattice"""

    @ct.electron
    def task(a, b, c):
        return a + b + c

    @ct.electron
    @ct.lattice
    def workflow(a, b):
        return task(a, b, c=4)

    with pytest.raises(
        TypeError, match="Dispatcher expected a Lattice, received <class 'function'> instead."
    ):
        LocalDispatcher.dispatch(workflow)(1, 2)


def test_dispatch_when_no_server_is_running(mocker):
    """test dispatching a lattice when no server is running"""

    # the test suite is using another port, thus, with the dummy address below
    # the covalent server is not running in some sense.
    dummy_dispatcher_addr = "http://localhost:12345"

    message = f"The Covalent server cannot be reached at {dummy_dispatcher_addr}. Local servers can be started using `covalent start` in the terminal. If you are using a remote Covalent server, contact your systems administrator to report an outage."

    @ct.electron
    def task(a, b, c):
        return a + b + c

    @ct.lattice
    def workflow(a, b):
        return task(a, b, c=4)

<<<<<<< HEAD
    with pytest.raises(
        ConnectionError,
        match="The Covalent server cannot be reached",
    ):
        LocalDispatcher.dispatch(workflow, dispatcher_addr=dummy_dispatcher_addr)(1, 2)
=======
    mock_print = mocker.patch("covalent._dispatcher_plugins.local.print")

    LocalDispatcher.dispatch(workflow, dispatcher_addr=dummy_dispatcher_addr)(1, 2)

    mock_print.assert_called_once_with(message)
>>>>>>> b6bb6b93


def test_dispatcher_submit_api(mocker):
    """test dispatching a lattice with submit api"""

    @ct.electron
    def task(a, b, c):
        return a + b + c

    @ct.lattice
    def workflow(a, b):
        return task(a, b, c=4)

    # test when api raises an implicit error
    r = Response()
    r.status_code = 404
    r.url = "http://dummy"
    r.reason = "dummy reason"

    mocker.patch("covalent._api.apiclient.requests.Session.post", return_value=r)

    with pytest.raises(HTTPError, match="404 Client Error: dummy reason for url: http://dummy"):
        dispatch_id = LocalDispatcher.submit(workflow)(1, 2)
        assert dispatch_id is None

    # test when api doesn't raise an implicit error
    r = Response()
    r.status_code = 201
    r.url = "http://dummy"
    r._content = b"abcde"

    mocker.patch("covalent._api.apiclient.requests.Session.post", return_value=r)

    dispatch_id = LocalDispatcher.submit(workflow)(1, 2)
    assert dispatch_id == "abcde"<|MERGE_RESOLUTION|>--- conflicted
+++ resolved
@@ -27,101 +27,7 @@
 from requests.exceptions import ConnectionError, HTTPError
 
 import covalent as ct
-<<<<<<< HEAD
 from covalent._dispatcher_plugins.local import LocalDispatcher
-=======
-from covalent._dispatcher_plugins.local import LocalDispatcher, get_redispatch_request_body
-
-
-def test_get_redispatch_request_body_null_arguments():
-    """Test the get request body function with null arguments."""
-
-    @ct.electron
-    def identity(a):
-        return a
-
-    @ct.electron
-    def add(a, b):
-        return a + b
-
-    response = get_redispatch_request_body(
-        "mock-dispatch-id",
-    )
-    assert response == {
-        "json_lattice": None,
-        "dispatch_id": "mock-dispatch-id",
-        "electron_updates": {},
-        "reuse_previous_results": False,
-    }
-
-
-def test_get_redispatch_request_body_args_kwargs(mocker):
-    """Test the get request body function when args/kwargs is not null."""
-    mock_electron = MagicMock()
-    get_result_mock = mocker.patch("covalent._dispatcher_plugins.local.get_result")
-    get_result_mock().lattice.serialize_to_json.return_value = "mock-json-lattice"
-
-    response = get_redispatch_request_body(
-        "mock-dispatch-id",
-        new_args=[1, 2],
-        new_kwargs={"a": 1, "b": 2},
-        replace_electrons={"mock-task-id": mock_electron},
-    )
-    assert response == {
-        "json_lattice": "mock-json-lattice",
-        "dispatch_id": "mock-dispatch-id",
-        "electron_updates": {"mock-task-id": mock_electron.electron_object.as_transportable_dict},
-        "reuse_previous_results": False,
-    }
-    get_result_mock().lattice.build_graph.assert_called_once_with(*[1, 2], **{"a": 1, "b": 2})
-
-
-@pytest.mark.parametrize("is_pending", [True, False])
-@pytest.mark.parametrize(
-    "replace_electrons, expected_arg",
-    [(None, {}), ({"mock-electron-1": "mock-electron-2"}, {"mock-electron-1": "mock-electron-2"})],
-)
-def test_redispatch(mocker, replace_electrons, expected_arg, is_pending):
-    """Test the local re-dispatch function."""
-
-    mocker.patch("covalent._dispatcher_plugins.local.get_config", return_value="mock-config")
-    requests_mock = mocker.patch("covalent._dispatcher_plugins.local.requests")
-    get_request_body_mock = mocker.patch(
-        "covalent._dispatcher_plugins.local.get_redispatch_request_body",
-        return_value={"mock-request-body"},
-    )
-
-    local_dispatcher = LocalDispatcher()
-    func = local_dispatcher.redispatch(
-        "mock-dispatch-id", replace_electrons=replace_electrons, is_pending=is_pending
-    )
-    func()
-    requests_mock.post.assert_called_once_with(
-        "http://mock-config:mock-config/api/redispatch",
-        json={"mock-request-body"},
-        params={"is_pending": is_pending},
-        timeout=5,
-    )
-    requests_mock.post().raise_for_status.assert_called_once()
-    requests_mock.post().content.decode().strip().replace.assert_called_once_with('"', "")
-
-    get_request_body_mock.assert_called_once_with("mock-dispatch-id", (), {}, expected_arg, False)
->>>>>>> b6bb6b93
-
-
-def test_redispatch_unreachable(mocker):
-    """Test the local re-dispatch function when the server is unreachable."""
-
-    mock_dispatch_id = "mock-dispatch-id"
-    dummy_dispatcher_addr = "http://localhost:12345"
-
-    message = f"The Covalent server cannot be reached at {dummy_dispatcher_addr}. Local servers can be started using `covalent start` in the terminal. If you are using a remote Covalent server, contact your systems administrator to report an outage."
-
-    mock_print = mocker.patch("covalent._dispatcher_plugins.local.print")
-
-    LocalDispatcher.redispatch(mock_dispatch_id, dispatcher_addr=dummy_dispatcher_addr)()
-
-    mock_print.assert_called_once_with(message)
 
 
 def test_dispatching_a_non_lattice():
@@ -148,8 +54,9 @@
     # the test suite is using another port, thus, with the dummy address below
     # the covalent server is not running in some sense.
     dummy_dispatcher_addr = "http://localhost:12345"
-
-    message = f"The Covalent server cannot be reached at {dummy_dispatcher_addr}. Local servers can be started using `covalent start` in the terminal. If you are using a remote Covalent server, contact your systems administrator to report an outage."
+    endpoint = "/api/v1/dispatchv2/register"
+    url = dummy_dispatcher_addr + endpoint
+    message = f"The Covalent server cannot be reached at {url}. Local servers can be started using `covalent start` in the terminal. If you are using a remote Covalent server, contact your systems administrator to report an outage."
 
     @ct.electron
     def task(a, b, c):
@@ -159,19 +66,12 @@
     def workflow(a, b):
         return task(a, b, c=4)
 
-<<<<<<< HEAD
-    with pytest.raises(
-        ConnectionError,
-        match="The Covalent server cannot be reached",
-    ):
+    mock_print = mocker.patch("covalent._api.apiclient.print")
+
+    with pytest.raises(ConnectionError):
         LocalDispatcher.dispatch(workflow, dispatcher_addr=dummy_dispatcher_addr)(1, 2)
-=======
-    mock_print = mocker.patch("covalent._dispatcher_plugins.local.print")
-
-    LocalDispatcher.dispatch(workflow, dispatcher_addr=dummy_dispatcher_addr)(1, 2)
 
     mock_print.assert_called_once_with(message)
->>>>>>> b6bb6b93
 
 
 def test_dispatcher_submit_api(mocker):
