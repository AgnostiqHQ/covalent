--- conflicted
+++ resolved
@@ -21,94 +21,13 @@
 
 """Unit tests for local module in dispatcher_plugins."""
 
-<<<<<<< HEAD
-=======
-from unittest.mock import MagicMock
 
 import pytest
 from requests import Response
 from requests.exceptions import HTTPError
->>>>>>> 017fc103
 
 import covalent as ct
-from covalent._dispatcher_plugins.local import get_redispatch_request_body
-
-
-def test_get_redispatch_request_body_null_arguments():
-    """Test the get request body function with null arguments."""
-
-    @ct.electron
-    def identity(a):
-        return a
-
-    @ct.electron
-    def add(a, b):
-        return a + b
-
-    response = get_redispatch_request_body(
-        "mock-dispatch-id",
-    )
-    assert response == {
-        "json_lattice": None,
-        "dispatch_id": "mock-dispatch-id",
-        "electron_updates": {},
-        "reuse_previous_results": False,
-<<<<<<< HEAD
-    }
-=======
-    }
-
-
-def test_get_redispatch_request_body_args_kwargs(mocker):
-    """Test the get request body function when args/kwargs is not null."""
-    mock_electron = MagicMock()
-    get_result_mock = mocker.patch("covalent._dispatcher_plugins.local.get_result")
-    get_result_mock().lattice.serialize_to_json.return_value = "mock-json-lattice"
-
-    response = get_redispatch_request_body(
-        "mock-dispatch-id",
-        new_args=[1, 2],
-        new_kwargs={"a": 1, "b": 2},
-        replace_electrons={"mock-task-id": mock_electron},
-    )
-    assert response == {
-        "json_lattice": "mock-json-lattice",
-        "dispatch_id": "mock-dispatch-id",
-        "electron_updates": {"mock-task-id": mock_electron.electron_object.as_transportable_dict},
-        "reuse_previous_results": False,
-    }
-    get_result_mock().lattice.build_graph.assert_called_once_with(*[1, 2], **{"a": 1, "b": 2})
-
-
-@pytest.mark.parametrize("is_pending", [True, False])
-@pytest.mark.parametrize(
-    "replace_electrons,expected_arg",
-    [(None, {}), ({"mock-electron-1": "mock-electron-2"}, {"mock-electron-1": "mock-electron-2"})],
-)
-def test_redispatch(mocker, replace_electrons, expected_arg, is_pending):
-    """Test the local re-dispatch function."""
-
-    mocker.patch("covalent._dispatcher_plugins.local.get_config", return_value="mock-config")
-    requests_mock = mocker.patch("covalent._dispatcher_plugins.local.requests")
-    get_request_body_mock = mocker.patch(
-        "covalent._dispatcher_plugins.local.get_redispatch_request_body",
-        return_value={"mock-request-body"},
-    )
-
-    local_dispatcher = LocalDispatcher()
-    func = local_dispatcher.redispatch(
-        "mock-dispatch-id", replace_electrons=replace_electrons, is_pending=is_pending
-    )
-    func()
-    requests_mock.post.assert_called_once_with(
-        "http://mock-config:mock-config/api/redispatch",
-        json={"mock-request-body"},
-        params={"is_pending": is_pending},
-    )
-    requests_mock.post().raise_for_status.assert_called_once()
-    requests_mock.post().content.decode().strip().replace.assert_called_once_with('"', "")
-
-    get_request_body_mock.assert_called_once_with("mock-dispatch-id", (), {}, expected_arg, False)
+from covalent._dispatcher_plugins.local import LocalDispatcher
 
 
 def test_dispatching_a_non_lattice():
@@ -146,7 +65,7 @@
 
     with pytest.raises(
         ConnectionError,
-        match=f"The Covalent dispatcher server is not running at {dummy_dispatcher_addr}.",
+        match="The Covalent dispatcher server cannot be reached",
     ):
         LocalDispatcher.dispatch(workflow, dispatcher_addr=dummy_dispatcher_addr)(1, 2)
 
@@ -168,7 +87,7 @@
     r.url = "http://dummy"
     r.reason = "dummy reason"
 
-    mocker.patch("covalent._dispatcher_plugins.local.requests.post", return_value=r)
+    mocker.patch("covalent._api.apiclient.requests.post", return_value=r)
 
     with pytest.raises(HTTPError, match="404 Client Error: dummy reason for url: http://dummy"):
         dispatch_id = LocalDispatcher.dispatch(workflow)(1, 2)
@@ -180,8 +99,7 @@
     r.url = "http://dummy"
     r._content = b"abcde"
 
-    mocker.patch("covalent._dispatcher_plugins.local.requests.post", return_value=r)
+    mocker.patch("covalent._api.apiclient.requests.post", return_value=r)
 
     dispatch_id = LocalDispatcher.dispatch(workflow)(1, 2)
-    assert dispatch_id == "abcde"
->>>>>>> 017fc103
+    assert dispatch_id == "abcde"