--- conflicted
+++ resolved
@@ -25,12 +25,8 @@
 
 import covalent as ct
 from covalent._workflow.transport import TransportableObject
-<<<<<<< HEAD
 from covalent.executor.executor_plugins.local import LocalExecutor
 from covalent_dispatcher.utils import wrapper_fn
-=======
-from covalent.executor.executor_plugins.local import LocalExecutor, wrapper_fn
->>>>>>> 2d6a2a99
 
 
 def test_local_executor_passes_results_dir(mocker):
@@ -49,17 +45,9 @@
         le = LocalExecutor()
         assembled_fn = partial(wrapper_fn, TransportableObject(simple_task), [], [])
         le.execute(
-<<<<<<< HEAD
             function=assembled_fn,
-            args={"x": 1},
-            kwargs={"y": 2},
-=======
-            function=TransportableObject(simple_task),
-            args=[],
-            kwargs={"x": TransportableObject(1), "y": TransportableObject(2)},
-            call_before=[],
-            call_after=[],
->>>>>>> 2d6a2a99
+            args={"x": TransportableObject(1)},
+            kwargs={"y": TransportableObject(2)},
             dispatch_id=-1,
             results_dir=tmp_dir,
             node_id=0,
