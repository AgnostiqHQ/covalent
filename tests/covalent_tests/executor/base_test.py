--- conflicted
+++ resolved
@@ -448,7 +448,6 @@
     me.run.assert_called_once_with(assembled_callable, args, kwargs, task_metadata)
     me.setup.assert_called_once_with(task_metadata=task_metadata)
     me.teardown.assert_called_once_with(task_metadata=task_metadata)
-<<<<<<< HEAD
     assert me.tasks_left == 1
 
     me.setup = AsyncMock()
@@ -593,7 +592,6 @@
     )
 
     assert result.get_deserialized() == 5
-=======
 
 
 def test_executor_from_dict_makes_deepcopy():
@@ -605,5 +603,4 @@
     object_dict = me.to_dict()
     me = me.from_dict(object_dict)
     me._state = "runtime_state"
-    assert "_state" not in object_dict["attributes"]
->>>>>>> 65439627
+    assert "_state" not in object_dict["attributes"]