--- conflicted
+++ resolved
@@ -176,10 +176,6 @@
     cm_write_config = mocker.patch(
         "covalent._shared_files.config.ServerConfigManager.write_config"
     )
-<<<<<<< HEAD
-
-    set_config(CMType.SERVER, "mock_section.mock_variable", "mock_value")
-=======
 
     set_config(CMType.SERVER, "mock_section.mock_variable", "mock_value")
 
@@ -196,23 +192,11 @@
     )
 
     set_config(CMType.CLIENT, {"mock_section.mock_variable": "mock_value"})
->>>>>>> 2c01d415
 
     cm_set_mock.assert_called_once_with("mock_section.mock_variable", "mock_value")
     cm_write_config.call_count == 2
 
 
-<<<<<<< HEAD
-def test_set_client_config_dict_key(mocker):
-    """Test the set_config method when the input is a dictionary."""
-
-    cm_set_mock = mocker.patch("covalent._shared_files.config.ClientConfigManager.set")
-    cm_write_config = mocker.patch(
-        "covalent._shared_files.config.ClientConfigManager.write_config"
-    )
-
-    set_config(CMType.CLIENT, {"mock_section.mock_variable": "mock_value"})
-=======
 def test_set_server_config_dict_key(mocker):
     """Test the set_config method when the input is a dictionary."""
 
@@ -222,29 +206,11 @@
     )
 
     set_config(CMType.SERVER, {"mock_section.mock_variable": "mock_value"})
->>>>>>> 2c01d415
 
     cm_set_mock.assert_called_once_with("mock_section.mock_variable", "mock_value")
     cm_write_config.call_count == 2
 
 
-<<<<<<< HEAD
-def test_set_server_config_dict_key(mocker):
-    """Test the set_config method when the input is a dictionary."""
-
-    cm_set_mock = mocker.patch("covalent._shared_files.config.ServerConfigManager.set")
-    cm_write_config = mocker.patch(
-        "covalent._shared_files.config.ServerConfigManager.write_config"
-    )
-
-    set_config(CMType.SERVER, {"mock_section.mock_variable": "mock_value"})
-
-    cm_set_mock.assert_called_once_with("mock_section.mock_variable", "mock_value")
-    cm_write_config.call_count == 2
-
-
-=======
->>>>>>> 2c01d415
 def test_generate_default_client_config(mocker):
     """Tests that the default client configuration was loaded."""
 
@@ -315,7 +281,6 @@
 
 def test_generate_default_client_config():
     """Test that the default client configuration was loaded."""
-<<<<<<< HEAD
 
     cm = ClientConfigManager()
     cm.generate_default_config(DEFAULT_CLIENT_CONFIG)
@@ -338,35 +303,8 @@
     cm_read_config = mocker.patch("covalent._shared_files.config.ClientConfigManager.read_config")
     reload_config(CMType.CLIENT)
     cm_read_config.assert_called_once_with()
-=======
-
-    cm = ClientConfigManager()
-    cm.generate_default_config(DEFAULT_CLIENT_CONFIG)
-    assert cm.config_data == DEFAULT_CLIENT_CONFIG
-    assert cm.config_data is not DEFAULT_SERVER_CONFIG
-
-
-def test_generate_default_server_config():
-    """Test that the default server configuration was loaded."""
-
-    cm = ServerConfigManager()
-    cm.generate_default_config(DEFAULT_SERVER_CONFIG)
-    assert cm.config_data == DEFAULT_SERVER_CONFIG
-    assert cm.config_data is not DEFAULT_CLIENT_CONFIG
-
->>>>>>> 2c01d415
-
-def test_reload_client_config(mocker):
-    """Test the client reload_config method."""
-
-<<<<<<< HEAD
-=======
-    cm_read_config = mocker.patch("covalent._shared_files.config.ClientConfigManager.read_config")
-    reload_config(CMType.CLIENT)
-    cm_read_config.assert_called_once_with()
-
-
->>>>>>> 2c01d415
+
+
 def test_reload_server_config(mocker):
     """Test the server reload_config method."""
 
@@ -403,73 +341,6 @@
 
 def test_client_get_config():
     """Test client config retrieval function."""
-<<<<<<< HEAD
-
-    from covalent._shared_files.config import ClientConfigManager
-
-    cm = ClientConfigManager()
-
-    # Case 1 - Empty list
-    assert get_config(CMType.CLIENT, entries=[]) == cm.config_data
-
-    # Case 2 - List with one item
-    assert get_config(CMType.CLIENT, entries=["server.port"]) == cm.config_data["server"]["port"]
-
-    # Case 3 - String
-    assert get_config(CMType.CLIENT, entries="server.port") == cm.config_data["server"]["port"]
-
-    # Case 4 - List with > 1 items
-
-    test_list = ["server.address", "server.port"]
-
-    assert get_config(CMType.CLIENT, entries=test_list) == {
-        "server.address": cm.config_data["server"]["address"],
-        "server.port": cm.config_data["server"]["port"],
-    }
-
-
-def test_server_get_config():
-    """Test client config retrieval function."""
-
-    from covalent._shared_files.config import ServerConfigManager
-
-    cm = ServerConfigManager()
-
-    # Case 1 - Empty list
-    assert get_config(CMType.SERVER, entries=[]) == cm.config_data
-
-    # Case 2 - List with one item
-    assert get_config(CMType.SERVER, entries=["service.port"]) == cm.config_data["service"]["port"]
-
-    # Case 3 - String
-    assert get_config(CMType.SERVER, entries="service.port") == cm.config_data["service"]["port"]
-
-    # Case 4 - List with > 1 items
-
-    test_list = ["service.address", "service.port"]
-
-    assert get_config(CMType.SERVER, entries=test_list) == {
-        "service.address": cm.config_data["service"]["address"],
-        "service.port": cm.config_data["service"]["port"],
-    }
-
-
-def test_write_client_config(mocker):
-    """Test the write_config method for client config manager."""
-
-    cm = ClientConfigManager()
-    toml_dump_mock = mocker.patch("covalent._shared_files.config.toml.dump")
-    open_mock = mocker.patch("covalent._shared_files.config.open")
-    mock_file = open_mock.return_value.__enter__.return_value
-    cm.write_config()
-    toml_dump_mock.assert_called_once_with(cm.config_data, mock_file)
-    open_mock.assert_called_once_with(cm.config_file, "w")
-
-
-def test_write_server_config(mocker):
-    """Test the write_config method for server config manager."""
-
-=======
 
     from covalent._shared_files.config import ClientConfigManager
 
@@ -537,7 +408,6 @@
 def test_write_server_config(mocker):
     """Test the write_config method for server config manager."""
 
->>>>>>> 2c01d415
     cm = ServerConfigManager()
     toml_dump_mock = mocker.patch("covalent._shared_files.config.toml.dump")
     open_mock = mocker.patch("covalent._shared_files.config.open")
@@ -569,29 +439,6 @@
     }
 
 
-<<<<<<< HEAD
-def test_client_config_manager_set(mocker):
-    """Test the set method in client config manager."""
-
-    cm = ClientConfigManager()
-    cm.config_data = {"mock_section": {"mock_dir": "initial_value"}}
-    cm.set("mock_section.mock_dir", "final_value")
-    assert cm.config_data == {"mock_section": {"mock_dir": "final_value"}}
-
-    cm.set("mock_section.new_mock_dir", "mock_value")
-    assert cm.config_data == {
-        "mock_section": {"mock_dir": "final_value", "new_mock_dir": "mock_value"}
-    }
-
-    cm.set("new_mock_section.new_mock_dir", "mock_value")
-    assert cm.config_data == {
-        "mock_section": {"mock_dir": "final_value", "new_mock_dir": "mock_value"},
-        "new_mock_section": {"new_mock_dir": {"new_mock_dir": "mock_value"}},
-    }
-
-
-=======
->>>>>>> 2c01d415
 def test_server_config_manager_set(mocker):
     """Test the set method in server config manager."""
 
