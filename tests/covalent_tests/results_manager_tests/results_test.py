--- conflicted
+++ resolved
@@ -37,10 +37,7 @@
 from covalent._results_manager.result import Result
 from covalent._results_manager.write_result_to_db import load_file
 from covalent._workflow.lattice import Lattice as LatticeClass
-<<<<<<< HEAD
-=======
 from covalent.executor import LocalExecutor
->>>>>>> cdcce41c
 
 TEMP_RESULTS_DIR = "/tmp/results"
 
@@ -76,11 +73,7 @@
     def task_2(x, y):
         return x + y
 
-<<<<<<< HEAD
-    @ct.lattice(executor="dask", workflow_executor="ssh")
-=======
     @ct.lattice(executor=le, workflow_executor=le)
->>>>>>> cdcce41c
     def workflow_1(a, b):
         res_1 = task_1(a, b)
         return task_2(res_1, b)
@@ -108,31 +101,6 @@
         electron_rows = session.query(Electron).all()
         electron_dependency_rows = session.query(ElectronDependency).all()
 
-<<<<<<< HEAD
-    # Check that lattice record is as expected
-    assert lattice_row.dispatch_id == "dispatch_1"
-    assert isinstance(lattice_row.created_at, dt)
-    assert lattice_row.started_at is None
-    assert isinstance(lattice_row.updated_at, dt) and isinstance(lattice_row.created_at, dt)
-    assert lattice_row.completed_at is None
-    assert lattice_row.status == "NEW_OBJECT"
-    assert lattice_row.name == "workflow_1"
-    assert lattice_row.electron_id is None
-    assert lattice_row.executor == "dask"
-    assert lattice_row.workflow_executor == "ssh"
-
-    lattice_storage_path = Path(lattice_row.storage_path)
-    assert Path(lattice_row.storage_path) == Path(TEMP_RESULTS_DIR) / "dispatch_1"
-
-    workflow_function = load_file(
-        storage_path=lattice_storage_path, filename=lattice_row.function_filename
-    ).get_deserialized()
-    assert workflow_function(1, 2) == 4
-    assert load_file(storage_path=lattice_storage_path, filename=lattice_row.error_filename) == ""
-    assert (
-        load_file(
-            storage_path=lattice_storage_path, filename=lattice_row.results_filename
-=======
         # Check that lattice record is as expected
         assert lattice_row.dispatch_id == "dispatch_1"
         assert isinstance(lattice_row.created_at, dt)
@@ -150,7 +118,6 @@
 
         workflow_function = load_file(
             storage_path=lattice_storage_path, filename=lattice_row.function_filename
->>>>>>> cdcce41c
         ).get_deserialized()
         assert workflow_function(1, 2) == 4
         assert (
@@ -163,30 +130,9 @@
             is None
         )
 
-<<<<<<< HEAD
-    saved_named_args = load_file(
-        storage_path=lattice_storage_path, filename=lattice_row.named_args_filename
-    )
-
-    saved_named_kwargs = load_file(
-        storage_path=lattice_storage_path, filename=lattice_row.named_kwargs_filename
-    )
-    saved_named_args_raw = {k: v.get_deserialized() for k, v in saved_named_args.items()}
-    saved_named_kwargs_raw = {k: v.get_deserialized() for k, v in saved_named_kwargs.items()}
-
-    assert saved_named_args_raw == {}
-    assert saved_named_kwargs_raw == {"a": 1, "b": 2}
-
-    # Check that the electron records are as expected
-    for electron in electron_rows:
-        assert electron.status == "NEW_OBJECT"
-        assert electron.parent_lattice_id == 1
-        assert electron.started_at is None and electron.completed_at is None
-=======
         executor_data = load_file(
             storage_path=lattice_storage_path, filename=lattice_row.executor_data_filename
         )
->>>>>>> cdcce41c
 
         assert executor_data["short_name"] == le.short_name()
         assert executor_data["attributes"] == le.__dict__
@@ -231,11 +177,6 @@
                 executor_data = load_file(
                     storage_path=electron.storage_path, filename=electron.executor_data_filename
                 )
-<<<<<<< HEAD
-                == []
-            )
-=======
->>>>>>> cdcce41c
 
                 assert executor_data["short_name"] == le.short_name()
                 assert executor_data["attributes"] == le.__dict__
