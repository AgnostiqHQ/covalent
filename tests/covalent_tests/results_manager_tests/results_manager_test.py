--- conflicted
+++ resolved
@@ -21,99 +21,7 @@
 """Tests for results manager."""
 
 
-<<<<<<< HEAD
 from covalent._results_manager.results_manager import cancel
-=======
-import pytest
-import requests
-
-from covalent._results_manager import wait
-from covalent._results_manager.results_manager import (
-    _get_result_from_dispatcher,
-    cancel,
-    get_result,
-)
-from covalent._shared_files.config import get_config
->>>>>>> b6bb6b93
-
-
-def test_get_result_unreachable_dispatcher(mocker):
-    """
-    Test that get_result returns None when
-    the dispatcher server is unreachable.
-    """
-    mock_dispatch_id = "mock_dispatch_id"
-
-    mocker.patch(
-        "covalent._results_manager.results_manager._get_result_from_dispatcher",
-        side_effect=requests.exceptions.ConnectionError,
-    )
-
-    assert get_result(mock_dispatch_id) is None
-
-
-# @pytest.mark.parametrize(
-#     "dispatcher_addr",
-#     [
-#         "http://" + get_config("dispatcher.address") + ":" + str(get_config("dispatcher.port")),
-#         "http://localhost:48008",
-#     ],
-# )
-# def test_get_result_from_dispatcher(mocker, dispatcher_addr):
-#     retries = 10
-#     getconn_mock = mocker.patch("urllib3.connectionpool.HTTPConnectionPool._get_conn")
-#     mocker.patch("requests.Response.json", return_value=True)
-#     headers = HTTPMessage()
-#     headers.add_header("Retry-After", "2")
-
-#     mock_response = [Mock(status=503, msg=headers)] * (retries - 1)
-#     mock_response.append(Mock(status=200, msg=HTTPMessage()))
-#     getconn_mock.return_value.getresponse.side_effect = mock_response
-#     dispatch_id = "9d1b308b-4763-4990-ae7f-6a6e36d35893"
-#     _get_result_from_dispatcher(
-#         dispatch_id, wait=wait.LONG, dispatcher_addr=dispatcher_addr, status_only=False
-#     )
-#     assert (
-#         getconn_mock.return_value.request.mock_calls
-#         == [
-#             call(
-#                 "GET",
-#                 f"/api/result/{dispatch_id}?wait=True&status_only=False",
-#                 body=None,
-#                 headers=ANY,
-#             ),
-#         ]
-#         * retries
-#     )
-
-
-def test_get_result_from_dispatcher_unreachable(mocker):
-    """
-    Test that _get_result_from_dispatcher raises an exception when
-    the dispatcher server is unreachable.
-    """
-
-    # TODO: Will need to edit this once `_get_result_from_dispatcher` is fixed
-    # to actually throw an exception when the dispatcher server is unreachable
-    # instead of just hanging.
-
-    mock_dispatcher_addr = "mock_dispatcher_addr"
-    mock_dispatch_id = "mock_dispatch_id"
-
-    message = f"The Covalent server cannot be reached at {mock_dispatcher_addr}. Local servers can be started using `covalent start` in the terminal. If you are using a remote Covalent server, contact your systems administrator to report an outage."
-
-    mocker.patch("covalent._results_manager.results_manager.HTTPAdapter")
-    mock_session = mocker.patch("covalent._results_manager.results_manager.requests.Session")
-    mock_session.return_value.get.side_effect = requests.exceptions.ConnectionError
-
-    mock_print = mocker.patch("covalent._results_manager.results_manager.print")
-
-    with pytest.raises(requests.exceptions.ConnectionError):
-        _get_result_from_dispatcher(
-            mock_dispatch_id, wait=wait.LONG, dispatcher_addr=mock_dispatcher_addr
-        )
-
-    mock_print.assert_called_once_with(message)
 
 
 def test_cancel_with_single_task_id(mocker):
