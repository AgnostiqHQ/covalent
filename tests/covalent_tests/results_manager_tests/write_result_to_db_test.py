# Copyright 2021 Agnostiq Inc.
#
# This file is part of Covalent.
#
# Licensed under the GNU Affero General Public License 3.0 (the "License").
# A copy of the License may be obtained with this software package or at
#
#      https://www.gnu.org/licenses/agpl-3.0.en.html
#
# Use of this file is prohibited except in compliance with the License. Any
# modifications or derivative works of this file must retain this copyright
# notice, and modified files must contain a notice indicating that they have
# been altered from the originals.
#
# Covalent is distributed in the hope that it will be useful, but WITHOUT
# ANY WARRANTY; without even the implied warranty of MERCHANTABILITY or
# FITNESS FOR A PARTICULAR PURPOSE. See the License for more details.
#
# Relief from the License may be granted by purchasing a commercial license.

"""Unit tests for the module used to write the decomposed result object to the database."""

from datetime import datetime as dt
from datetime import timezone

import pytest
from sqlalchemy.orm import Session

import covalent as ct
from covalent._data_store.datastore import DataStore
from covalent._data_store.models import Electron, ElectronDependency, Lattice
from covalent._results_manager.write_result_to_db import (
    MissingElectronRecordError,
    MissingLatticeRecordError,
    get_electron_type,
    insert_electron_dependency_data,
    insert_electrons_data,
    insert_lattices_data,
    update_electrons_data,
    update_lattices_data,
    write_sublattice_electron_id,
)
from covalent._shared_files.defaults import (
    arg_prefix,
    attr_prefix,
    electron_dict_prefix,
    electron_list_prefix,
    generator_prefix,
    parameter_prefix,
    prefix_separator,
    sublattice_prefix,
    subscript_prefix,
)

STORAGE_TYPE = "local"
FUNCTION_FILENAME = "dispatch_source.pkl"
FUNCTION_STRING_FILENAME = "dispatch_source.py"
EXECUTOR_FILENAME = "executor.pkl"
ERROR_FILENAME = "error.txt"
INPUTS_FILENAME = "inputs.pkl"
RESULTS_FILENAME = "results.pkl"
VALUE_FILENAME = "value.pkl"
STDOUT_FILENAME = "stdout.log"
STDERR_FILENAME = "stderr.log"
INFO_FILENAME = "info.log"
KEY_FILENAME = "key.pkl"
TRANSPORT_GRAPH_FILENAME = "transport_graph.pkl"
DEPS_FILENAME = "deps.pkl"
CALL_BEFORE_FILENAME = "call_before.pkl"
CALL_AFTER_FILENAME = "call_after.pkl"


@pytest.fixture
def db():
    """Instantiate and return an in-memory database."""

    return DataStore(
        db_URL="sqlite+pysqlite:///:memory:",
        initialize_db=True,
    )


@pytest.fixture
def workflow_lattice():
    @ct.electron
    def task_1(x, y):
        return x * y

    @ct.electron
    def sublattice_task(z):
        return z

    @ct.electron
    @ct.lattice
    def task_2(z):
        return sublattice_task(z)

    @ct.lattice
    def workflow_1(a, b):
        res_1 = task_1(a, b)
        return task_2(res_1, b)

    workflow_1.build_graph(a=1, b=2)

    return workflow_1


def get_lattice_kwargs(
    dispatch_id="dispatch_1",
    name="workflow_1",
    status="RUNNING",
    storage_type=STORAGE_TYPE,
    storage_path="results/dispatch_1/",
    function_filename=FUNCTION_FILENAME,
    function_string_filename=FUNCTION_STRING_FILENAME,
    executor_filename=EXECUTOR_FILENAME,
    error_filename=ERROR_FILENAME,
    inputs_filename=INPUTS_FILENAME,
    results_filename=RESULTS_FILENAME,
    transport_graph_filename=TRANSPORT_GRAPH_FILENAME,
    created_at=None,
    updated_at=None,
    started_at=None,
    completed_at=None,
):
    """Create lattice kwargs."""

    return {
        "dispatch_id": dispatch_id,
        "name": name,
        "status": status,
        "storage_type": storage_type,
        "storage_path": storage_path,
        "function_filename": function_filename,
        "function_string_filename": function_string_filename,
        "executor_filename": executor_filename,
        "error_filename": error_filename,
        "inputs_filename": inputs_filename,
        "results_filename": results_filename,
        "transport_graph_filename": transport_graph_filename,
        "created_at": created_at,
        "updated_at": updated_at,
        "started_at": started_at,
        "completed_at": completed_at,
    }


def get_electron_kwargs(
    parent_dispatch_id="dispatch_1",
    transport_graph_node_id=0,
    type=parameter_prefix.strip(prefix_separator),
    name=f"{parameter_prefix}0",
    status="NEW_OBJ",
    storage_type=STORAGE_TYPE,
    storage_path="results/dispatch_1/node_0/",
    function_filename=FUNCTION_STRING_FILENAME,
    function_string_filename=FUNCTION_STRING_FILENAME,
    executor_filename=EXECUTOR_FILENAME,
    results_filename=RESULTS_FILENAME,
    value_filename=VALUE_FILENAME,
    attribute_name=None,
    key_filename=KEY_FILENAME,
    stdout_filename=STDOUT_FILENAME,
    stderr_filename=STDERR_FILENAME,
    info_filename=INFO_FILENAME,
    deps_filename=DEPS_FILENAME,
    call_before_filename=CALL_BEFORE_FILENAME,
    call_after_filename=CALL_AFTER_FILENAME,
    created_at=None,
    updated_at=None,
    started_at=None,
    completed_at=None,
):
    """Create electron kwargs."""

    return {
        "parent_dispatch_id": parent_dispatch_id,
        "transport_graph_node_id": transport_graph_node_id,
        "type": type,
        "name": name,
        "status": status,
        "storage_type": storage_type,
        "storage_path": storage_path,
        "function_filename": function_filename,
        "function_string_filename": function_string_filename,
        "executor_filename": executor_filename,
        "results_filename": results_filename,
        "value_filename": value_filename,
        "attribute_name": attribute_name,
        "key_filename": key_filename,
        "stdout_filename": stdout_filename,
        "stderr_filename": stderr_filename,
        "info_filename": info_filename,
        "deps_filename": deps_filename,
        "call_before_filename": call_before_filename,
        "call_after_filename": call_after_filename,
        "created_at": created_at,
        "updated_at": updated_at,
        "started_at": started_at,
        "completed_at": completed_at,
    }


def test_insert_lattices_data(db):
    """Test the function that inserts the lattices data in the DB."""

    lattice_ids = []
    timestamps = []

    for i in range(2):
        cur_time = dt.now(timezone.utc)
        timestamps.append(cur_time)
        lattice_args = get_lattice_kwargs(
            dispatch_id=f"dispatch_{i + 1}",
            name=f"workflow_{i + 1}",
            storage_path=f"results/dispatch_{i+1}/",
            created_at=cur_time,
            updated_at=cur_time,
            started_at=cur_time,
        )
        lattice_id = insert_lattices_data(db=db, **lattice_args)
        lattice_ids.append(lattice_id)

    assert lattice_ids == [1, 2]

    with Session(db.engine) as session:
        rows = session.query(Lattice).all()

    for i, lattice in enumerate(rows):
        assert lattice.id == i + 1
        assert lattice.dispatch_id == f"dispatch_{i + 1}"
        assert lattice.name == f"workflow_{i + 1}"
        assert lattice.status == "RUNNING"
        assert lattice.storage_type == STORAGE_TYPE
        assert lattice.storage_path == f"results/dispatch_{i+1}/"
        assert lattice.function_filename == FUNCTION_FILENAME
        assert lattice.function_string_filename == FUNCTION_STRING_FILENAME
        assert lattice.executor_filename == EXECUTOR_FILENAME
        assert lattice.error_filename == ERROR_FILENAME
        assert lattice.inputs_filename == INPUTS_FILENAME
        assert lattice.results_filename == RESULTS_FILENAME
        assert (
            lattice.created_at.strftime("%m/%d/%Y, %H:%M:%S")
            == lattice.updated_at.strftime("%m/%d/%Y, %H:%M:%S")
            == lattice.started_at.strftime("%m/%d/%Y, %H:%M:%S")
            == timestamps[i].strftime("%m/%d/%Y, %H:%M:%S")
        )
        assert lattice.completed_at is None
        assert lattice.is_active

        with Session(db.engine) as session:
            rows = session.query(Lattice).where(Lattice.dispatch_id == "dispatch_3").all()

        assert not rows


def test_insert_electrons_data(db):
    """Test the function that inserts the electron data to the Electrons table."""

    cur_time = dt.now(timezone.utc)
    insert_lattices_data(
        db=db, **get_lattice_kwargs(created_at=cur_time, updated_at=cur_time, started_at=cur_time)
    )

    electron_kwargs = {
        **get_electron_kwargs(
            created_at=cur_time,
            updated_at=cur_time,
        )
    }

    electron_id = insert_electrons_data(db=db, **electron_kwargs)
    assert electron_id == 1

    with Session(db.engine) as session:
        rows = session.query(Electron).all()

    assert len(rows) == 1

    for electron in rows:
        for key, value in electron_kwargs.items():
            if key == "parent_dispatch_id":
                assert electron.parent_lattice_id == 1
            elif key in ["created_at", "updated_at"]:
                assert getattr(electron, key).strftime("%m/%d/%Y, %H:%M:%S") == value.strftime(
                    "%m/%d/%Y, %H:%M:%S"
                )
            else:
                assert getattr(electron, key) == value
<<<<<<< HEAD
            assert electron.key_filename == KEY_FILENAME
=======
        assert electron.is_active
>>>>>>> 675f9479

    electron_id = insert_electrons_data(db=db, **electron_kwargs)
    assert electron_id == 2


def test_insert_electrons_data_missing_lattice_record(db):
    """Test the function that inserts the electron data to the Electrons table."""

    cur_time = dt.now(timezone.utc)
    electron_kwargs = {
        **get_electron_kwargs(
            created_at=cur_time,
            updated_at=cur_time,
        )
    }
    with pytest.raises(MissingLatticeRecordError):
        insert_electrons_data(db=db, **electron_kwargs)


def test_insert_electron_dependency_data(db, workflow_lattice):
    """Test the function that adds the electron dependencies of the lattice to the DB."""

    cur_time = dt.now(timezone.utc)
    insert_lattices_data(
        db=db, **get_lattice_kwargs(created_at=cur_time, updated_at=cur_time, started_at=cur_time)
    )

    electron_ids = []
    cur_time = dt.now(timezone.utc)
    for (name, node_id) in [
        ("task_1", 0),
        (":parameter:1", 1),
        (":parameter:2", 2),
        (":sublattice:task_2", 3),
        (":parameter:2", 4),
    ]:
        electron_kwargs = get_electron_kwargs(
            name=name,
            transport_graph_node_id=node_id,
            created_at=cur_time,
            updated_at=cur_time,
        )
        electron_ids.append(insert_electrons_data(db=db, **electron_kwargs))

    dependency_ids = insert_electron_dependency_data(
        db=db, dispatch_id="dispatch_1", lattice=workflow_lattice
    )

    assert dependency_ids == [1, 2, 3, 4]

    with Session(db.engine) as session:
        rows = session.query(ElectronDependency).all()

    for electron_dependency in rows:
        if electron_dependency.electron_id == 4 and electron_dependency.parent_electron_id == 1:
            assert electron_dependency.edge_name == "arg[0]"
            assert electron_dependency.arg_index == 0
            assert electron_dependency.parameter_type == "arg"

        elif electron_dependency.electron_id == 1 and electron_dependency.parent_electron_id == 2:
            assert electron_dependency.edge_name == "x"
            assert electron_dependency.arg_index == 0
            assert electron_dependency.parameter_type == "arg"

        elif electron_dependency.electron_id == 1 and electron_dependency.parent_electron_id == 3:
            assert electron_dependency.edge_name == "y"
            assert electron_dependency.arg_index == 1
            assert electron_dependency.parameter_type == "arg"

        elif electron_dependency.electron_id == 4 and electron_dependency.parent_electron_id == 5:
            assert electron_dependency.edge_name == "arg[1]"
            assert electron_dependency.arg_index == 1
            assert electron_dependency.parameter_type == "arg"

        assert electron_dependency.is_active
        assert electron_dependency.updated_at is not None


def test_update_lattices_data(db):
    """Test the function that updates the lattice data."""

    cur_time = dt.now(timezone.utc)
    with pytest.raises(MissingLatticeRecordError):
        update_lattices_data(
            db=db,
            dispatch_id="dispatch_1",
            status="COMPLETED",
            started_at=cur_time,
            updated_at=cur_time,
            completed_at=cur_time,
        )

    insert_lattices_data(
        db=db, **get_lattice_kwargs(created_at=cur_time, updated_at=cur_time, started_at=cur_time)
    )
    update_lattices_data(
        db=db,
        dispatch_id="dispatch_1",
        status="COMPLETED",
        updated_at=cur_time,
        completed_at=cur_time,
    )

    with Session(db.engine) as session:
        rows = session.query(Lattice).all()

    for lattice in rows:
        assert lattice.status == "COMPLETED"
        assert (
            lattice.updated_at.strftime("%m/%d/%Y, %H:%M:%S")
            == lattice.completed_at.strftime("%m/%d/%Y, %H:%M:%S")
            == cur_time.strftime("%m/%d/%Y, %H:%M:%S")
            == lattice.started_at.strftime("%m/%d/%Y, %H:%M:%S")
        )
        assert lattice.id == 1


def test_update_electrons_data(db):
    """Test the function that updates the data in the Electrons table."""

    insert_lattices_data(
        db=db,
        **get_lattice_kwargs(
            created_at=dt.now(timezone.utc),
            updated_at=dt.now(timezone.utc),
            started_at=dt.now(timezone.utc),
        ),
    )

    with pytest.raises(MissingElectronRecordError):
        update_electrons_data(
            db=db,
            parent_dispatch_id="dispatch_1",
            transport_graph_node_id=0,
            status="RUNNING",
            started_at=dt.now(timezone.utc),
            updated_at=dt.now(timezone.utc),
            completed_at=None,
        )

    insert_electrons_data(
        db=db,
        **get_electron_kwargs(created_at=dt.now(timezone.utc), updated_at=dt.now(timezone.utc)),
    )
    cur_time = dt.now(timezone.utc)
    update_electrons_data(
        db=db,
        parent_dispatch_id="dispatch_1",
        transport_graph_node_id=0,
        status="RUNNING",
        started_at=cur_time,
        updated_at=cur_time,
        completed_at=None,
    )

    with Session(db.engine) as session:
        rows = session.query(Electron).all()

    for electron in rows:
        assert electron.status == "RUNNING"
        assert (
            electron.started_at.strftime("%m/%d/%Y, %H:%M:%S")
            == electron.updated_at.strftime("%m/%d/%Y, %H:%M:%S")
            == cur_time.strftime("%m/%d/%Y, %H:%M:%S")
        )


@pytest.mark.parametrize(
    "node_name,electron_type",
    [
        (f"{parameter_prefix}0", parameter_prefix.strip(prefix_separator)),
        (f"{arg_prefix}1", arg_prefix.strip(prefix_separator)),
        (f"{attr_prefix}2", attr_prefix.strip(prefix_separator)),
        (f"{electron_dict_prefix}3", electron_dict_prefix.strip(prefix_separator)),
        (f"{electron_list_prefix}4", electron_list_prefix.strip(prefix_separator)),
        (f"{generator_prefix}5", generator_prefix.strip(prefix_separator)),
        (f"{sublattice_prefix}sometask", sublattice_prefix.strip(prefix_separator)),
        (f"{subscript_prefix}6", subscript_prefix.strip(prefix_separator)),
        ("regular_task", "function"),
    ],
)
def test_get_electron_type(node_name, electron_type):
    """Test that given an electron node, the correct electron type is returned."""

    assert get_electron_type(node_name) == electron_type


def test_write_sublattice_electron_id(db):
    """Test that the sublattice electron id is written in the lattice record."""

    # Create lattice record.
    cur_time = dt.now(timezone.utc)
    insert_lattices_data(
        db=db, **get_lattice_kwargs(created_at=cur_time, updated_at=cur_time, started_at=cur_time)
    )

    # Create electron records.
    electron_ids = []
    cur_time = dt.now(timezone.utc)
    for (name, node_id) in [
        ("task_1", 0),
        (":parameter:1", 1),
        (":parameter:2", 2),
        (":sublattice:task_2", 3),  # Sublattice node id
        (":parameter:2", 4),
    ]:
        electron_kwargs = get_electron_kwargs(
            name=name,
            transport_graph_node_id=node_id,
            created_at=cur_time,
            updated_at=cur_time,
        )
        electron_ids.append(insert_electrons_data(db=db, **electron_kwargs))

    # Create sublattice record.
    cur_time = dt.now(timezone.utc)
    insert_lattices_data(
        db=db,
        **get_lattice_kwargs(
            dispatch_id="dispatch_2", created_at=cur_time, updated_at=cur_time, started_at=cur_time
        ),
    )

    # Update sublattice record electron id
    write_sublattice_electron_id(
        db=db,
        parent_dispatch_id="dispatch_1",
        sublattice_node_id=3,
        sublattice_dispatch_id="dispatch_2",
    )

    # Assert that the electron id has indeed been written.
    with Session(db.engine) as session:
        rows = session.query(Lattice).all()

    assert rows[0].dispatch_id == "dispatch_1"
    assert rows[0].electron_id is None

    assert rows[1].dispatch_id == "dispatch_2"
    assert rows[1].electron_id == electron_ids[3]<|MERGE_RESOLUTION|>--- conflicted
+++ resolved
@@ -287,11 +287,8 @@
                 )
             else:
                 assert getattr(electron, key) == value
-<<<<<<< HEAD
             assert electron.key_filename == KEY_FILENAME
-=======
         assert electron.is_active
->>>>>>> 675f9479
 
     electron_id = insert_electrons_data(db=db, **electron_kwargs)
     assert electron_id == 2
