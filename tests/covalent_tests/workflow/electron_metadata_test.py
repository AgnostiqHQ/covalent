# Copyright 2021 Agnostiq Inc.
#
# This file is part of Covalent.
#
# Licensed under the GNU Affero General Public License 3.0 (the "License").
# A copy of the License may be obtained with this software package or at
#
#      https://www.gnu.org/licenses/agpl-3.0.en.html
#
# Use of this file is prohibited except in compliance with the License. Any
# modifications or derivative works of this file must retain this copyright
# notice, and modified files must contain a notice indicating that they have
# been altered from the originals.
#
# Covalent is distributed in the hope that it will be useful, but WITHOUT
# ANY WARRANTY; without even the implied warranty of MERCHANTABILITY or
# FITNESS FOR A PARTICULAR PURPOSE. See the License for more details.
#
# Relief from the License may be granted by purchasing a commercial license.

"""Unit tests to test whether electrons inherit lattice metadata correctly"""


from covalent._workflow.transport import _TransportGraph

from covalent._shared_files.defaults import get_default_executor, postprocess_prefix


def test_electrons_get_lattice_metadata_1():
    """case 1: test explicit electron metadata always wins"""
    import covalent as ct

    electron_bash_dep = ct.DepsBash(["yum install rustc"])
    lattice_bash_dep = ct.DepsBash(["yum install kernel"])
    ft_before = ct.fs.FileTransfer("/home/ubuntu/src_file", "/home/ubuntu/dest_file")

    # Construct tasks as "electrons"
    @ct.electron(executor="electron_executor", deps_bash=electron_bash_dep, files=[ft_before])
    def task(x):
        return x

    # Construct a workflow of tasks
    @ct.lattice(executor="awslambda", deps_bash=lattice_bash_dep)
    def hello_world(x):
        """This is a basic hello world dispatch"""
        return task(x)

    # Dispatch the workflow
    hello_world.build_graph(1)

    data = hello_world.transport_graph.serialize_to_json()
    # data = json.loads(data)

<<<<<<< HEAD
    tg = _TransportGraph()
    tg.deserialize_from_json(data)
    metadata = tg.get_node_value(0, "metadata")
    assert metadata["executor"] == "electron_executor"
    assert metadata["deps"]["bash"] == electron_bash_dep.to_dict()
    assert len(metadata["call_before"]) == 2
    assert len(metadata["call_after"]) == 0
=======
    for node_data in data["nodes"]:
        if node_data["name"].startswith(postprocess_prefix):
            assert node_data["metadata"]["executor"] == get_default_executor()
        elif "parameter" not in node_data["name"]:
            assert node_data["metadata"]["executor"] == "electron_executor"
            assert node_data["metadata"]["deps"]["bash"] == electron_bash_dep.to_dict()
            assert len(node_data["metadata"]["call_before"]) == 2
            assert len(node_data["metadata"]["call_after"]) == 0
>>>>>>> 79b77e82


def test_electrons_get_lattice_metadata_2():
    """case 2: electron with unset metadata inherits lattice metadata"""
    import covalent as ct

    electron_bash_dep = ct.DepsBash(["yum install rustc"])
    lattice_bash_dep = ct.DepsBash(["yum install kernel"])
    ft_after = ct.fs.FileTransfer(
        "/home/ubuntu/src_file", "/home/ubuntu/dest_file", order=ct.fs.Order.AFTER
    )

    # Construct tasks as "electrons"
    @ct.electron(files=[ft_after])
    def task(x):
        return x

    # Construct a workflow of tasks
    @ct.lattice(executor="lattice_executor", deps_bash=lattice_bash_dep)
    def hello_world(x):
        """This is a basic hello world dispatch"""
        return task(x)

    # Dispatch the workflow
    hello_world.build_graph(1)

    data = hello_world.transport_graph.serialize_to_json()
<<<<<<< HEAD

    tg = _TransportGraph()
    tg.deserialize_from_json(data)
    metadata = tg.get_node_value(0, "metadata")
    assert metadata["executor"] == "lattice_executor"
    assert metadata["deps"]["bash"] == lattice_bash_dep.to_dict()
    assert len(metadata["call_before"]) == 1
    assert len(metadata["call_after"]) == 1
=======
    data = json.loads(data)

    for node_data in data["nodes"]:
        if node_data["name"].startswith(postprocess_prefix):
            assert node_data["metadata"]["executor"] == get_default_executor()
        elif "parameter" not in node_data["name"]:
            assert node_data["metadata"]["executor"] == "lattice_executor"
            assert node_data["metadata"]["deps"]["bash"] == lattice_bash_dep.to_dict()
            assert len(node_data["metadata"]["call_before"]) == 1
            assert len(node_data["metadata"]["call_after"]) == 1
>>>>>>> 79b77e82


def test_electrons_get_lattice_metadata_3():
    """case 3: check that default metadata applies if both electron
    and lattice metadata are unset"""

    from dataclasses import asdict

    import covalent as ct
    from covalent._shared_files.defaults import DefaultMetadataValues

    DEFAULT_METADATA_VALUES = asdict(DefaultMetadataValues())
    electron_bash_dep = ct.DepsBash(["yum install rustc"])
    lattice_bash_dep = ct.DepsBash(["yum install kernel"])

    # Construct tasks as "electrons"
    @ct.electron
    def task(x):
        return x

    # Construct a workflow of tasks
    @ct.lattice
    def hello_world(x):
        """This is a basic hello world dispatch"""
        return task(x)

    # Dispatch the workflow
    hello_world.build_graph(1)

    node_meta = hello_world.transport_graph.get_node_value(0, "metadata")
    node_meta["executor"] == DEFAULT_METADATA_VALUES["executor"]<|MERGE_RESOLUTION|>--- conflicted
+++ resolved
@@ -21,9 +21,8 @@
 """Unit tests to test whether electrons inherit lattice metadata correctly"""
 
 
+from covalent._shared_files.defaults import get_default_executor, postprocess_prefix
 from covalent._workflow.transport import _TransportGraph
-
-from covalent._shared_files.defaults import get_default_executor, postprocess_prefix
 
 
 def test_electrons_get_lattice_metadata_1():
@@ -51,24 +50,18 @@
     data = hello_world.transport_graph.serialize_to_json()
     # data = json.loads(data)
 
-<<<<<<< HEAD
     tg = _TransportGraph()
     tg.deserialize_from_json(data)
-    metadata = tg.get_node_value(0, "metadata")
-    assert metadata["executor"] == "electron_executor"
-    assert metadata["deps"]["bash"] == electron_bash_dep.to_dict()
-    assert len(metadata["call_before"]) == 2
-    assert len(metadata["call_after"]) == 0
-=======
-    for node_data in data["nodes"]:
-        if node_data["name"].startswith(postprocess_prefix):
-            assert node_data["metadata"]["executor"] == get_default_executor()
-        elif "parameter" not in node_data["name"]:
-            assert node_data["metadata"]["executor"] == "electron_executor"
-            assert node_data["metadata"]["deps"]["bash"] == electron_bash_dep.to_dict()
-            assert len(node_data["metadata"]["call_before"]) == 2
-            assert len(node_data["metadata"]["call_after"]) == 0
->>>>>>> 79b77e82
+    for node_id in tg._graph.nodes:
+        metadata = tg.get_node_value(node_id, "metadata")
+        node_name = tg.get_node_value(node_id, "name")
+        if node_name.startswith(postprocess_prefix):
+            assert metadata["executor"] == get_default_executor()
+        elif "parameter" not in node_name:
+            assert metadata["executor"] == "electron_executor"
+            assert metadata["deps"]["bash"] == electron_bash_dep.to_dict()
+            assert len(metadata["call_before"]) == 2
+            assert len(metadata["call_after"]) == 0
 
 
 def test_electrons_get_lattice_metadata_2():
@@ -96,7 +89,6 @@
     hello_world.build_graph(1)
 
     data = hello_world.transport_graph.serialize_to_json()
-<<<<<<< HEAD
 
     tg = _TransportGraph()
     tg.deserialize_from_json(data)
@@ -105,18 +97,6 @@
     assert metadata["deps"]["bash"] == lattice_bash_dep.to_dict()
     assert len(metadata["call_before"]) == 1
     assert len(metadata["call_after"]) == 1
-=======
-    data = json.loads(data)
-
-    for node_data in data["nodes"]:
-        if node_data["name"].startswith(postprocess_prefix):
-            assert node_data["metadata"]["executor"] == get_default_executor()
-        elif "parameter" not in node_data["name"]:
-            assert node_data["metadata"]["executor"] == "lattice_executor"
-            assert node_data["metadata"]["deps"]["bash"] == lattice_bash_dep.to_dict()
-            assert len(node_data["metadata"]["call_before"]) == 1
-            assert len(node_data["metadata"]["call_after"]) == 1
->>>>>>> 79b77e82
 
 
 def test_electrons_get_lattice_metadata_3():
