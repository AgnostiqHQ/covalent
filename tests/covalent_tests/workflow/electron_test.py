# Copyright 2021 Agnostiq Inc.
#
# This file is part of Covalent.
#
# Licensed under the GNU Affero General Public License 3.0 (the "License").
# A copy of the License may be obtained with this software package or at
#
#      https://www.gnu.org/licenses/agpl-3.0.en.html
#
# Use of this file is prohibited except in compliance with the License. Any
# modifications or derivative works of this file must retain this copyright
# notice, and modified files must contain a notice indicating that they have
# been altered from the originals.
#
# Covalent is distributed in the hope that it will be useful, but WITHOUT
# ANY WARRANTY; without even the implied warranty of MERCHANTABILITY or
# FITNESS FOR A PARTICULAR PURPOSE. See the License for more details.
#
# Relief from the License may be granted by purchasing a commercial license.

"""Unit tests for electron"""

import covalent as ct
from covalent._shared_files.context_managers import active_lattice_manager
from covalent._workflow.electron import Electron
from covalent._workflow.transport import TransportableObject, _TransportGraph


@ct.electron
def task_1(a):
    import time

    time.sleep(3)
    return a**2


@ct.electron
def task_2(x, y):
    return x * y


@ct.electron
def task_3(b):
    return b**3


@ct.lattice
def workflow():
    res_1 = task_1(2)
    res_2 = task_2(res_1, 3)
    res_3 = task_3(5).wait_for(res_1)

    return task_2(res_2, res_3)


def test_wait_for_building():
    """Test to check whether the graph is built correctly with `wait_for`."""

    workflow.build_graph()
    assert workflow.transport_graph.get_edge_data(0, 4)[0]["wait_for"]
    assert workflow.transport_graph.get_edge_data(0, 4)[0]["edge_name"] == "!waiting_edge"


def test_wait_for_post_processing():
    """Test to check post processing with `wait_for` works fine."""

    workflow.build_graph()
    with active_lattice_manager.claim(workflow):
        workflow.post_processing = True
<<<<<<< HEAD
        workflow.electron_outputs = [(0, 4), (2, 12), (4, 125), (6, 1500)]
        assert workflow.workflow_function() == 1500


def test_injected_inputs_are_not_in_tg():
    """Test that arguments to electrons injected by calldeps aren't
    added to the transport graph"""

    def identity(y):
        return y

    calldep = ct.DepsCall(identity, args=[5], retval_keyword="y")

    @ct.electron(call_before=[calldep])
    def task(x, y=0):
        return (x, y)

    @ct.lattice
    def workflow(x):
        return task(x)

    workflow.build_graph(2)
    g = workflow.transport_graph._graph

    assert list(g.nodes) == [0, 1]
    assert list(g.edges) == [(1, 0, 0)]
=======
        workflow.electron_outputs = [
            (0, TransportableObject(4)),
            (2, TransportableObject(12)),
            (4, TransportableObject(125)),
            (6, TransportableObject(1500)),
        ]
        assert workflow.workflow_function.get_deserialized()() == 1500


def test_electron_add_collection_node():
    """Test `to_decoded_electron_collection` in `Electron.add_collection_node`"""

    def f(x):
        return x

    e = Electron(f)
    tg = _TransportGraph()
    node_id = e.add_collection_node_to_graph(tg, prefix=":")
    collection_fn = tg.get_node_value(node_id, "function").get_deserialized()

    collection = [
        TransportableObject.make_transportable(1),
        TransportableObject.make_transportable(2),
    ]

    assert collection_fn(x=collection) == [1, 2]
>>>>>>> c1b5790c
<|MERGE_RESOLUTION|>--- conflicted
+++ resolved
@@ -67,34 +67,6 @@
     workflow.build_graph()
     with active_lattice_manager.claim(workflow):
         workflow.post_processing = True
-<<<<<<< HEAD
-        workflow.electron_outputs = [(0, 4), (2, 12), (4, 125), (6, 1500)]
-        assert workflow.workflow_function() == 1500
-
-
-def test_injected_inputs_are_not_in_tg():
-    """Test that arguments to electrons injected by calldeps aren't
-    added to the transport graph"""
-
-    def identity(y):
-        return y
-
-    calldep = ct.DepsCall(identity, args=[5], retval_keyword="y")
-
-    @ct.electron(call_before=[calldep])
-    def task(x, y=0):
-        return (x, y)
-
-    @ct.lattice
-    def workflow(x):
-        return task(x)
-
-    workflow.build_graph(2)
-    g = workflow.transport_graph._graph
-
-    assert list(g.nodes) == [0, 1]
-    assert list(g.edges) == [(1, 0, 0)]
-=======
         workflow.electron_outputs = [
             (0, TransportableObject(4)),
             (2, TransportableObject(12)),
@@ -121,4 +93,27 @@
     ]
 
     assert collection_fn(x=collection) == [1, 2]
->>>>>>> c1b5790c
+
+
+def test_injected_inputs_are_not_in_tg():
+    """Test that arguments to electrons injected by calldeps aren't
+    added to the transport graph"""
+
+    def identity(y):
+        return y
+
+    calldep = ct.DepsCall(identity, args=[5], retval_keyword="y")
+
+    @ct.electron(call_before=[calldep])
+    def task(x, y=0):
+        return (x, y)
+
+    @ct.lattice
+    def workflow(x):
+        return task(x)
+
+    workflow.build_graph(2)
+    g = workflow.transport_graph._graph
+
+    assert list(g.nodes) == [0, 1]
+    assert list(g.edges) == [(1, 0, 0)]