# Copyright 2021 Agnostiq Inc.
#
# This file is part of Covalent.
#
# Licensed under the Apache License 2.0 (the "License"). A copy of the
# License may be obtained with this software package or at
#
#     https://www.apache.org/licenses/LICENSE-2.0
#
# Use of this file is prohibited except in compliance with the License.
# Unless required by applicable law or agreed to in writing, software
# distributed under the License is distributed on an "AS IS" BASIS,
# WITHOUT WARRANTIES OR CONDITIONS OF ANY KIND, either express or implied.
# See the License for the specific language governing permissions and
# limitations under the License.

"""Unit tests for electron"""

import json
from unittest.mock import MagicMock

import pytest

import covalent as ct
from covalent._shared_files.context_managers import active_lattice_manager
from covalent._shared_files.defaults import WAIT_EDGE_NAME, sublattice_prefix
from covalent._shared_files.schemas.result import ResultSchema
from covalent._shared_files.util_classes import RESULT_STATUS
from covalent._workflow.electron import (
    Electron,
    _build_sublattice_graph,
    filter_null_metadata,
    get_serialized_function_str,
    to_decoded_electron_collection,
)
from covalent._workflow.lattice import Lattice
from covalent._workflow.transport import TransportableObject, _TransportGraph, encode_metadata
from covalent.executor.executor_plugins.local import LocalExecutor


@ct.electron
def task_1(a):
    import time

    time.sleep(3)
    return a**2


@ct.electron
def task_2(x, y):
    return x * y


@ct.electron
def task_3(b):
    return b**3


@ct.lattice
def workflow():
    res_1 = task_1(2)
    res_2 = task_2(res_1, 3)
    res_3 = ct.wait(task_3(5), res_1)

    return task_2(res_2, res_3)


@ct.lattice
def workflow_2():
    res_1 = task_1(2)
    res_2 = task_2(res_1, 3)
    res_3 = task_3(res_1)
    ct.wait(res_3, [res_1])

    return res_3


<<<<<<< HEAD
=======
@pytest.mark.skip(reason="Will be re-enabled next PR")
>>>>>>> 314e859d
def test_build_sublattice_graph(mocker):
    """
    Test building a sublattice graph
    """
    dispatch_id = "test_build_sublattice_graph"
<<<<<<< HEAD
=======

    @ct.electron
    def task(x):
        return x

    @ct.lattice
    def workflow(x):
        return task(x)

    parent_metadata = {
        "executor": "parent_executor",
        "executor_data": {},
        "workflow_executor": "my_postprocessor",
        "workflow_executor_data": {},
        "deps": {"bash": None, "pip": None},
        "call_before": [],
        "call_after": [],
        "triggers": "mock-trigger",
        "results_dir": None,
    }
    mock_environ = {
        "COVALENT_DISPATCH_ID": dispatch_id,
        "COVALENT_DISPATCHER_URL": "http://localhost:48008",
    }

    mock_manifest = MagicMock()
    mock_manifest.json = MagicMock(return_value=dispatch_id)

    def mock_register(manifest, *args, **kwargs):
        return manifest

    mocker.patch(
        "covalent._dispatcher_plugins.local.LocalDispatcher.register_manifest",
        mock_register,
    )

    mock_upload_assets = mocker.patch(
        "covalent._dispatcher_plugins.local.LocalDispatcher.upload_assets",
    )

    mocker.patch("os.environ", mock_environ)

    json_manifest = _build_sublattice_graph(workflow, json.dumps(parent_metadata), 1)

    manifest = ResultSchema.parse_raw(json_manifest)

    mock_upload_assets.assert_called()

    assert len(manifest.lattice.transport_graph.nodes) == 3

    lat = manifest.lattice
    assert lat.metadata.executor == parent_metadata["executor"]
    assert lat.metadata.executor_data == parent_metadata["executor_data"]

    assert lat.metadata.workflow_executor == parent_metadata["workflow_executor"]
    assert lat.metadata.workflow_executor_data == parent_metadata["workflow_executor_data"]

    # lattice = Lattice.deserialize_from_json(json_lattice)


@pytest.mark.skip(reason="Will be re-enabled next PR")
def test_build_sublattice_graph_fallback(mocker):
    """
    Test falling back to monolithic sublattice dispatch
    """
    dispatch_id = "test_build_sublattice_graph"
>>>>>>> 314e859d

    @ct.electron
    def task(x):
        return x

    @ct.lattice
    def workflow(x):
        return task(x)

    parent_metadata = {
        "executor": "parent_executor",
        "executor_data": {},
        "workflow_executor": "my_postprocessor",
        "workflow_executor_data": {},
        "deps": {"bash": None, "pip": None},
        "call_before": [],
        "call_after": [],
        "triggers": "mock-trigger",
        "results_dir": None,
    }
    mock_environ = {
        "COVALENT_DISPATCH_ID": dispatch_id,
        "COVALENT_DISPATCHER_URL": "http://localhost:48008",
    }

    mock_manifest = MagicMock()
    mock_manifest.json = MagicMock(return_value=dispatch_id)

    def mock_register(manifest, *args, **kwargs):
        return manifest

    mocker.patch(
        "covalent._dispatcher_plugins.local.LocalDispatcher.register_manifest",
        mock_register,
    )

    mock_upload_assets = mocker.patch(
        "covalent._dispatcher_plugins.local.LocalDispatcher.upload_assets",
    )

    mocker.patch("os.environ", mock_environ)

    json_manifest = _build_sublattice_graph(workflow, json.dumps(parent_metadata), 1)

    manifest = ResultSchema.parse_raw(json_manifest)

    mock_upload_assets.assert_called()

    assert len(manifest.lattice.transport_graph.nodes) == 3

    lat = manifest.lattice
    assert lat.metadata.executor == parent_metadata["executor"]
    assert lat.metadata.executor_data == parent_metadata["executor_data"]

    assert lat.metadata.workflow_executor == parent_metadata["workflow_executor"]
    assert lat.metadata.workflow_executor_data == parent_metadata["workflow_executor_data"]


def test_build_sublattice_graph_fallback(mocker):
    """
    Test falling back to monolithic sublattice dispatch
    """
    dispatch_id = "test_build_sublattice_graph"

    @ct.electron
    def task(x):
        return x

    @ct.lattice
    def workflow(x):
        return task(x)

    parent_metadata = {
        "executor": "parent_executor",
        "executor_data": {},
        "workflow_executor": "my_postprocessor",
        "workflow_executor_data": {},
        "deps": {"bash": None, "pip": None},
        "call_before": [],
        "call_after": [],
        "triggers": "mock-trigger",
        "results_dir": None,
    }

    # Omit the required environment variables
    mock_environ = {}

    mock_reg = mocker.patch(
        "covalent._dispatcher_plugins.local.LocalDispatcher.register_manifest",
    )

    mock_upload_assets = mocker.patch(
        "covalent._dispatcher_plugins.local.LocalDispatcher.upload_assets",
    )

    mocker.patch("os.environ", mock_environ)

    # Omit the required environment variables
    mock_environ = {}

    mock_reg = mocker.patch(
        "covalent._dispatcher_plugins.local.LocalDispatcher.register_manifest",
    )

    mock_upload_assets = mocker.patch(
        "covalent._dispatcher_plugins.local.LocalDispatcher.upload_assets",
    )

    mocker.patch("os.environ", mock_environ)

    json_lattice = _build_sublattice_graph(workflow, json.dumps(parent_metadata), 1)

    lattice = Lattice.deserialize_from_json(json_lattice)

    mock_reg.assert_not_called()
    mock_upload_assets.assert_not_called()

    assert list(lattice.transport_graph._graph.nodes) == list(range(3))
    for k in lattice.metadata.keys():
        # results_dir will be deprecated soon
        if k == "triggers":
            assert lattice.metadata[k] is None
        elif k != "results_dir":
            assert parent_metadata[k] == lattice.metadata[k]


def test_wait_for_building():
    """Test to check whether the graph is built correctly with `wait_for`."""

    workflow.build_graph()
    assert workflow.transport_graph.get_edge_data(0, 4)[0]["edge_name"] == WAIT_EDGE_NAME


def test_wait_for_post_processing():
    """Test to check post processing with `wait` works fine."""

    workflow.build_graph()
    with active_lattice_manager.claim(workflow):
        workflow.post_processing = True
        workflow.electron_outputs = [
            4,
            12,
            125,
            1500,
        ]
        assert workflow.workflow_function.get_deserialized()() == 1500


def test_wait_for_post_processing_when_returning_waiting_electron():
    """Test to check post processing with `wait` works fine when returning
    an electron with incoming wait_for edges"""

    workflow_2.build_graph()
    with active_lattice_manager.claim(workflow_2):
        workflow_2.post_processing = True
        workflow_2.electron_outputs = [
            4,
            12,
            64,
        ]
        assert workflow_2.workflow_function.get_deserialized()() == 64


def test_collection_node_helper_electron():
    """Unit test for `to_decoded_electron_collection`"""

    list_collection = [
        TransportableObject.make_transportable(1),
        TransportableObject.make_transportable(2),
    ]

    dict_collection = {"a": list_collection[0], "b": list_collection[1]}
    assert to_decoded_electron_collection(x=list_collection) == [1, 2]

    assert to_decoded_electron_collection(x=dict_collection) == {"a": 1, "b": 2}


def test_electron_add_collection_node():
    """Test `to_decoded_electron_collection` in `Electron.add_collection_node`"""

    def f(x):
        return x

    e = Electron(f)
    tg = _TransportGraph()
    node_id = e.add_collection_node_to_graph(tg, prefix=":")
    collection_fn = tg.get_node_value(node_id, "function").get_deserialized()

    collection = [
        TransportableObject.make_transportable(1),
        TransportableObject.make_transportable(2),
    ]

    assert collection_fn(x=collection) == [1, 2]


def test_injected_inputs_are_not_in_tg():
    """Test that arguments to electrons injected by calldeps aren't
    added to the transport graph"""

    def identity(y):
        return y

    calldep = ct.DepsCall(identity, args=[5], retval_keyword="y")

    @ct.electron(call_before=[calldep])
    def task(x, y=0):
        return (x, y)

    @ct.lattice
    def workflow(x):
        return task(x)

    workflow.build_graph(2)
    g = workflow.transport_graph._graph

    # Account for postprocessing node
    assert list(g.nodes) == [0, 1, 2]
    assert set(g.edges) == set([(1, 0, 0), (0, 2, 0), (0, 2, 1)])


def test_metadata_in_electron_list():
    """Test if metadata of the created electron list apart from executor is set to default values"""

    def identity(y):
        return y

    calldep = ct.DepsCall(identity, args=[5], retval_keyword="y")

    @ct.electron(call_before=[calldep], executor=LocalExecutor())
    def task(x, y=0):
        return (x, y)

    @ct.lattice
    def workflow(x):
        return task(x)

    workflow.build_graph([2])

    task_metadata = workflow.transport_graph.get_node_value(0, "metadata")
    e_list_metadata = workflow.transport_graph.get_node_value(1, "metadata")

    assert list(e_list_metadata["call_before"]) == []
    assert list(e_list_metadata["call_after"]) == []

    assert e_list_metadata["executor"] == task_metadata["executor"]


def test_electron_metadata_is_serialized_early():
    """Test that electron metadata is JSON-serialized before it is
    stored in the graph.

    This checks that `constraints` are already serialized before being
    passed to the `decorator_electron` closure.

    """

    def identity(y):
        return y

    calldep = ct.DepsCall(identity, args=[5], retval_keyword="y")

    @ct.electron(call_before=[calldep], executor=LocalExecutor())
    def task(x):
        return x

    @ct.lattice(workflow_executor=LocalExecutor())
    def workflow(x):
        return task(x)

    workflow.build_graph(2)
    node_0_metadata = workflow.transport_graph.get_node_value(0, "metadata")
    assert node_0_metadata == encode_metadata(node_0_metadata)
    node_1_metadata = workflow.transport_graph.get_node_value(1, "metadata")
    assert node_1_metadata == encode_metadata(node_1_metadata)


def test_autogen_list_electrons():
    @ct.electron
    def task(x):
        return x

    @ct.lattice
    def workflow(x):
        return task(x)

    workflow.build_graph([5, 7])

    g = workflow.transport_graph._graph

    # Account for postprocessing node
    assert list(g.nodes) == [0, 1, 2, 3, 4]
    fn = g.nodes[1]["function"].get_deserialized()
    assert fn(2, 5, 7) == [2, 5, 7]

    assert g.nodes[2]["value"].get_deserialized() == 5
    assert g.nodes[3]["value"].get_deserialized() == 7
    assert set(g.edges) == set([(1, 0, 0), (2, 1, 0), (3, 1, 0), (0, 4, 0), (0, 4, 1), (1, 4, 0)])


def test_autogen_dict_electrons():
    @ct.electron
    def task(x):
        return x

    @ct.lattice
    def workflow(x):
        return task(x)

    workflow.build_graph({"x": 5, "y": 7})

    g = workflow.transport_graph._graph

    # Account for postprocessing node
    assert list(g.nodes) == [0, 1, 2, 3, 4]
    fn = g.nodes[1]["function"].get_deserialized()
    assert fn(x=2, y=5, z=7) == {"x": 2, "y": 5, "z": 7}
    assert g.nodes[2]["value"].get_deserialized() == 5
    assert g.nodes[3]["value"].get_deserialized() == 7
    assert set(g.edges) == set([(1, 0, 0), (2, 1, 0), (3, 1, 0), (0, 4, 0), (0, 4, 1), (1, 4, 0)])


def test_as_transportable_dict():
    """Test the get transportable electron function."""

    @ct.electron
    def test_func(a):
        return a

    mock_metadata = {"a": 1, "b": 2, "c": None}
    # Construct bound electron, i.e. electron with non-null function and node_id
    electron = Electron(function=test_func, node_id=1, metadata=mock_metadata)
    transportable_electron = electron.as_transportable_dict

    assert transportable_electron["name"] == "test_func"
    assert transportable_electron["metadata"] == filter_null_metadata(mock_metadata)
    assert transportable_electron["function_string"] == get_serialized_function_str(test_func)
    assert TransportableObject(test_func).to_dict() == transportable_electron["function"]


def test_call_sublattice():
    """Test the sublattice logic when the __call__ method is invoked."""

    @ct.lattice(executor="mock")
    def mock_workflow(x):
        return sublattice(x)

    @ct.electron
    def mock_task(x):
        return x

    @ct.electron
    @ct.lattice
    def sublattice(x):
        return mock_task(x)

    with active_lattice_manager.claim(mock_workflow):
        bound_electron = sublattice()
        assert bound_electron.metadata["executor"] == "mock"
        for _, node_data in mock_workflow.transport_graph._graph.nodes(data=True):
            if node_data["name"].startswith(sublattice_prefix):
                assert "mock_task" in node_data["function_string"]
                assert "sublattice" in node_data["function_string"]
                assert (
                    node_data["function"].get_deserialized().__name__ == "_build_sublattice_graph"
                )


@pytest.mark.parametrize("task_packing", ["true", "false"])
def test_electron_auto_task_groups(task_packing):
    @ct.electron
    def task(arr: list):
        return sum(arr)

    @ct.electron
    @ct.lattice
    def sublattice(x):
        return task(x)

    @ct.lattice
    def workflow(x):
        return sublattice(x)

    ct.set_config("sdk.task_packing", task_packing)
    workflow.build_graph([[1, 2], 3])
    tg = workflow.transport_graph

    if task_packing == "true":
        assert all(tg.get_node_value(i, "task_group_id") == 0 for i in [0, 3, 4])
        assert all(tg.get_node_value(i, "task_group_id") == i for i in [1, 2, 5, 6, 7, 8])
    else:
        assert all(tg.get_node_value(i, "task_group_id") == i for i in range(0, 9))


@pytest.mark.parametrize("task_packing", ["true", "false"])
def test_electron_get_attr(task_packing):
    class Point:
        def __init__(self, x, y):
            self.x = x
            self.y = y

    @ct.electron
    def create_point():
        return Point(3, 4)

    @ct.electron
    def add(a, b):
        return a + b

    @ct.lattice
    def workflow():
        point = create_point()
        return add(point.x, point.y)

    ct.set_config("sdk.task_packing", task_packing)
    workflow.build_graph()
    tg = workflow.transport_graph

    # TG:
    # 0: point
    # 1: point.__getattr__
    # 2: "x"
    # 3: point.__getattr__
    # 4: "y"
    # 5: add
    # 6: "postprocess"

    if task_packing == "true":
        point_electron_gid = tg.get_node_value(0, "task_group_id")
        getitem_x_gid = tg.get_node_value(1, "task_group_id")
        getitem_y_gid = tg.get_node_value(3, "task_group_id")
        assert point_electron_gid == 0
        assert getitem_x_gid == point_electron_gid
        assert getitem_y_gid == point_electron_gid
        assert all(tg.get_node_value(i, "task_group_id") == i for i in [2, 4, 5, 6])
    else:
        assert all(tg.get_node_value(i, "task_group_id") == i for i in range(0, 7))


@pytest.mark.parametrize("task_packing", ["true", "false"])
def test_electron_auto_task_groups_getitem(task_packing):
    """Test task packing with __getitem__"""

    @ct.electron
    def create_array():
        return [3, 4]

    @ct.electron
    def add(a, b):
        return a + b

    @ct.lattice
    def workflow():
        arr = create_array()
        return add(arr[0], arr[1])

    ct.set_config("sdk.task_packing", task_packing)
    workflow.build_graph()
    tg = workflow.transport_graph

    # TG:
    # 0: arr
    # 1: arr.__getitem__
    # 2: 0
    # 3: arr.__getitem__
    # 4: 1
    # 5: add
    # 6: "postprocess"

    if task_packing == "true":
        arr_electron_gid = tg.get_node_value(0, "task_group_id")
        getitem_x_gid = tg.get_node_value(1, "task_group_id")
        getitem_y_gid = tg.get_node_value(3, "task_group_id")
        assert arr_electron_gid == 0
        assert getitem_x_gid == arr_electron_gid
        assert getitem_y_gid == arr_electron_gid
        assert all(tg.get_node_value(i, "task_group_id") == i for i in [2, 4, 5, 6])
    else:
        assert all(tg.get_node_value(i, "task_group_id") == i for i in range(0, 7))


@pytest.mark.parametrize("task_packing", ["true", "false"])
def test_electron_auto_task_groups_iter(task_packing):
    """Test task packing with __iter__"""

    @ct.electron
    def create_tuple():
        return (3, 4)

    @ct.electron
    def add(a, b):
        return a + b

    @ct.lattice
    def workflow():
        tup = create_tuple()
        x, y = tup
        return add(x, y)

    ct.set_config("sdk.task_packing", task_packing)
    workflow.build_graph()
    tg = workflow.transport_graph

    # TG:
    # 0: tup
    # 1: tup.__getitem__
    # 2: 0
    # 3: tup.__getitem__
    # 4: 1
    # 5: add
    # 6: "postprocess"

    if task_packing == "true":
        tup_electron_gid = tg.get_node_value(0, "task_group_id")
        getitem_x_gid = tg.get_node_value(1, "task_group_id")
        getitem_y_gid = tg.get_node_value(3, "task_group_id")
        assert tup_electron_gid == 0
        assert getitem_x_gid == tup_electron_gid
        assert getitem_y_gid == tup_electron_gid
        assert all(tg.get_node_value(i, "task_group_id") == i for i in [2, 4, 5, 6])
    else:
        assert all(tg.get_node_value(i, "task_group_id") == i for i in range(0, 7))


def test_electron_executor_property():
    """
    Test that the executor property assignment
    of an electron works as expected.
    """

    @ct.electron
    def mock_task():
        pass

    mock_encoded_metadata = encode_metadata({"executor": LocalExecutor()})

    mock_task_electron = mock_task.electron_object

    # If string is passed
    mock_task_electron.executor = "mock"
    assert mock_task_electron.metadata["executor"] == "mock"

    # If executor object is passed
    mock_task_electron.executor = LocalExecutor()
    assert mock_task_electron.metadata["executor"] == mock_encoded_metadata["executor"]
    assert mock_task_electron.metadata["executor_data"] == mock_encoded_metadata["executor_data"]


def test_replace_electrons():
    """Test the logic in __call__ to replace electrons."""

    @ct.electron
    def task(x):
        return x**2

    @ct.electron
    def replacement_task(x):
        return x**3

    @ct.lattice
    def workflow(x):
        return task(x)

    workflow._replace_electrons = {"task": replacement_task}
    workflow.build_graph(3)
    del workflow.__dict__["_replace_electrons"]

    func = workflow.transport_graph.get_node_value(0, "function")
    assert func.get_deserialized()(3) == 27
    assert (
        workflow.transport_graph.get_node_value(0, "status") == RESULT_STATUS.PENDING_REPLACEMENT
    )<|MERGE_RESOLUTION|>--- conflicted
+++ resolved
@@ -75,17 +75,11 @@
     return res_3
 
 
-<<<<<<< HEAD
-=======
-@pytest.mark.skip(reason="Will be re-enabled next PR")
->>>>>>> 314e859d
 def test_build_sublattice_graph(mocker):
     """
     Test building a sublattice graph
     """
     dispatch_id = "test_build_sublattice_graph"
-<<<<<<< HEAD
-=======
 
     @ct.electron
     def task(x):
@@ -143,16 +137,12 @@
     assert lat.metadata.workflow_executor == parent_metadata["workflow_executor"]
     assert lat.metadata.workflow_executor_data == parent_metadata["workflow_executor_data"]
 
-    # lattice = Lattice.deserialize_from_json(json_lattice)
-
-
-@pytest.mark.skip(reason="Will be re-enabled next PR")
+
 def test_build_sublattice_graph_fallback(mocker):
     """
     Test falling back to monolithic sublattice dispatch
     """
     dispatch_id = "test_build_sublattice_graph"
->>>>>>> 314e859d
 
     @ct.electron
     def task(x):
@@ -173,82 +163,6 @@
         "triggers": "mock-trigger",
         "results_dir": None,
     }
-    mock_environ = {
-        "COVALENT_DISPATCH_ID": dispatch_id,
-        "COVALENT_DISPATCHER_URL": "http://localhost:48008",
-    }
-
-    mock_manifest = MagicMock()
-    mock_manifest.json = MagicMock(return_value=dispatch_id)
-
-    def mock_register(manifest, *args, **kwargs):
-        return manifest
-
-    mocker.patch(
-        "covalent._dispatcher_plugins.local.LocalDispatcher.register_manifest",
-        mock_register,
-    )
-
-    mock_upload_assets = mocker.patch(
-        "covalent._dispatcher_plugins.local.LocalDispatcher.upload_assets",
-    )
-
-    mocker.patch("os.environ", mock_environ)
-
-    json_manifest = _build_sublattice_graph(workflow, json.dumps(parent_metadata), 1)
-
-    manifest = ResultSchema.parse_raw(json_manifest)
-
-    mock_upload_assets.assert_called()
-
-    assert len(manifest.lattice.transport_graph.nodes) == 3
-
-    lat = manifest.lattice
-    assert lat.metadata.executor == parent_metadata["executor"]
-    assert lat.metadata.executor_data == parent_metadata["executor_data"]
-
-    assert lat.metadata.workflow_executor == parent_metadata["workflow_executor"]
-    assert lat.metadata.workflow_executor_data == parent_metadata["workflow_executor_data"]
-
-
-def test_build_sublattice_graph_fallback(mocker):
-    """
-    Test falling back to monolithic sublattice dispatch
-    """
-    dispatch_id = "test_build_sublattice_graph"
-
-    @ct.electron
-    def task(x):
-        return x
-
-    @ct.lattice
-    def workflow(x):
-        return task(x)
-
-    parent_metadata = {
-        "executor": "parent_executor",
-        "executor_data": {},
-        "workflow_executor": "my_postprocessor",
-        "workflow_executor_data": {},
-        "deps": {"bash": None, "pip": None},
-        "call_before": [],
-        "call_after": [],
-        "triggers": "mock-trigger",
-        "results_dir": None,
-    }
-
-    # Omit the required environment variables
-    mock_environ = {}
-
-    mock_reg = mocker.patch(
-        "covalent._dispatcher_plugins.local.LocalDispatcher.register_manifest",
-    )
-
-    mock_upload_assets = mocker.patch(
-        "covalent._dispatcher_plugins.local.LocalDispatcher.upload_assets",
-    )
-
-    mocker.patch("os.environ", mock_environ)
 
     # Omit the required environment variables
     mock_environ = {}
@@ -371,7 +285,7 @@
 
     # Account for postprocessing node
     assert list(g.nodes) == [0, 1, 2]
-    assert set(g.edges) == set([(1, 0, 0), (0, 2, 0), (0, 2, 1)])
+    assert set(g.edges) == {(1, 0, 0), (0, 2, 0), (0, 2, 1)}
 
 
 def test_metadata_in_electron_list():
@@ -395,8 +309,8 @@
     task_metadata = workflow.transport_graph.get_node_value(0, "metadata")
     e_list_metadata = workflow.transport_graph.get_node_value(1, "metadata")
 
-    assert list(e_list_metadata["call_before"]) == []
-    assert list(e_list_metadata["call_after"]) == []
+    assert not list(e_list_metadata["call_before"])
+    assert not list(e_list_metadata["call_after"])
 
     assert e_list_metadata["executor"] == task_metadata["executor"]
 
@@ -450,7 +364,14 @@
 
     assert g.nodes[2]["value"].get_deserialized() == 5
     assert g.nodes[3]["value"].get_deserialized() == 7
-    assert set(g.edges) == set([(1, 0, 0), (2, 1, 0), (3, 1, 0), (0, 4, 0), (0, 4, 1), (1, 4, 0)])
+    assert set(g.edges) == {
+        (1, 0, 0),
+        (2, 1, 0),
+        (3, 1, 0),
+        (0, 4, 0),
+        (0, 4, 1),
+        (1, 4, 0),
+    }
 
 
 def test_autogen_dict_electrons():
@@ -472,7 +393,14 @@
     assert fn(x=2, y=5, z=7) == {"x": 2, "y": 5, "z": 7}
     assert g.nodes[2]["value"].get_deserialized() == 5
     assert g.nodes[3]["value"].get_deserialized() == 7
-    assert set(g.edges) == set([(1, 0, 0), (2, 1, 0), (3, 1, 0), (0, 4, 0), (0, 4, 1), (1, 4, 0)])
+    assert set(g.edges) == {
+        (1, 0, 0),
+        (2, 1, 0),
+        (3, 1, 0),
+        (0, 4, 0),
+        (0, 4, 1),
+        (1, 4, 0),
+    }
 
 
 def test_as_transportable_dict():
@@ -544,7 +472,7 @@
         assert all(tg.get_node_value(i, "task_group_id") == 0 for i in [0, 3, 4])
         assert all(tg.get_node_value(i, "task_group_id") == i for i in [1, 2, 5, 6, 7, 8])
     else:
-        assert all(tg.get_node_value(i, "task_group_id") == i for i in range(0, 9))
+        assert all(tg.get_node_value(i, "task_group_id") == i for i in range(9))
 
 
 @pytest.mark.parametrize("task_packing", ["true", "false"])
@@ -589,7 +517,7 @@
         assert getitem_y_gid == point_electron_gid
         assert all(tg.get_node_value(i, "task_group_id") == i for i in [2, 4, 5, 6])
     else:
-        assert all(tg.get_node_value(i, "task_group_id") == i for i in range(0, 7))
+        assert all(tg.get_node_value(i, "task_group_id") == i for i in range(7))
 
 
 @pytest.mark.parametrize("task_packing", ["true", "false"])
@@ -631,7 +559,7 @@
         assert getitem_y_gid == arr_electron_gid
         assert all(tg.get_node_value(i, "task_group_id") == i for i in [2, 4, 5, 6])
     else:
-        assert all(tg.get_node_value(i, "task_group_id") == i for i in range(0, 7))
+        assert all(tg.get_node_value(i, "task_group_id") == i for i in range(7))
 
 
 @pytest.mark.parametrize("task_packing", ["true", "false"])
@@ -674,7 +602,7 @@
         assert getitem_y_gid == tup_electron_gid
         assert all(tg.get_node_value(i, "task_group_id") == i for i in [2, 4, 5, 6])
     else:
-        assert all(tg.get_node_value(i, "task_group_id") == i for i in range(0, 7))
+        assert all(tg.get_node_value(i, "task_group_id") == i for i in range(7))
 
 
 def test_electron_executor_property():
