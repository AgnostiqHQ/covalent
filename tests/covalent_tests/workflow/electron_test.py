# Copyright 2021 Agnostiq Inc.
#
# This file is part of Covalent.
#
# Licensed under the GNU Affero General Public License 3.0 (the "License").
# A copy of the License may be obtained with this software package or at
#
#      https://www.gnu.org/licenses/agpl-3.0.en.html
#
# Use of this file is prohibited except in compliance with the License. Any
# modifications or derivative works of this file must retain this copyright
# notice, and modified files must contain a notice indicating that they have
# been altered from the originals.
#
# Covalent is distributed in the hope that it will be useful, but WITHOUT
# ANY WARRANTY; without even the implied warranty of MERCHANTABILITY or
# FITNESS FOR A PARTICULAR PURPOSE. See the License for more details.
#
# Relief from the License may be granted by purchasing a commercial license.

"""Unit tests for electron"""

import json

import covalent as ct
from covalent._shared_files.context_managers import active_lattice_manager
from covalent._shared_files.defaults import sublattice_prefix
from covalent._workflow.electron import (
    Electron,
    _build_sublattice_graph,
    filter_null_metadata,
    get_serialized_function_str,
    to_decoded_electron_collection,
)
from covalent._workflow.lattice import Lattice
from covalent._workflow.transport import TransportableObject, _TransportGraph, encode_metadata
from covalent.executor.executor_plugins.local import LocalExecutor


@ct.electron
def task_1(a):
    import time

    time.sleep(3)
    return a**2


@ct.electron
def task_2(x, y):
    return x * y


@ct.electron
def task_3(b):
    return b**3


@ct.lattice
def workflow():
    res_1 = task_1(2)
    res_2 = task_2(res_1, 3)
    res_3 = ct.wait(task_3(5), res_1)

    return task_2(res_2, res_3)


@ct.lattice
def workflow_2():
    res_1 = task_1(2)
    res_2 = task_2(res_1, 3)
    res_3 = task_3(res_1)
    ct.wait(res_3, [res_1])

    return res_3


def test_build_sublattice_graph():
    """
    Test building a sublattice graph
    """

    @ct.electron
    def task(x):
        return x

    @ct.lattice
    def workflow(x):
        return task(x)

    parent_metadata = {
        "executor": "parent_executor",
        "executor_data": {},
        "workflow_executor": "my_postprocessor",
        "workflow_executor_data": {},
        "deps": {"bash": None, "pip": None},
        "call_before": [],
        "call_after": [],
<<<<<<< HEAD
        "triggers": None,
=======
        "triggers": "mock-trigger",
>>>>>>> 85732fb4
        "results_dir": None,
    }

    json_lattice = _build_sublattice_graph(workflow, json.dumps(parent_metadata), 1)
    lattice = Lattice.deserialize_from_json(json_lattice)

    assert list(lattice.transport_graph._graph.nodes) == list(range(3))
    for k in lattice.metadata.keys():
        # results_dir will be deprecated soon
<<<<<<< HEAD
        if k != "results_dir":
=======
        if k == "triggers":
            assert lattice.metadata[k] is None
        elif k != "results_dir":
>>>>>>> 85732fb4
            assert parent_metadata[k] == lattice.metadata[k]


def test_wait_for_building():
    """Test to check whether the graph is built correctly with `wait_for`."""

    workflow.build_graph()
    assert workflow.transport_graph.get_edge_data(0, 4)[0]["wait_for"]
    assert workflow.transport_graph.get_edge_data(0, 4)[0]["edge_name"] == "!waiting_edge"


def test_wait_for_post_processing():
    """Test to check post processing with `wait` works fine."""

    workflow.build_graph()
    with active_lattice_manager.claim(workflow):
        workflow.post_processing = True
        workflow.electron_outputs = [
            (0, TransportableObject(4)),
            (2, TransportableObject(12)),
            (4, TransportableObject(125)),
            (6, TransportableObject(1500)),
        ]
        assert workflow.workflow_function.get_deserialized()()[1].get_deserialized() == 1500


def test_wait_for_post_processing_when_returning_waiting_electron():
    """Test to check post processing with `wait` works fine when returning
    an electron with incoming wait_for edges"""

    workflow_2.build_graph()
    with active_lattice_manager.claim(workflow_2):
        workflow_2.post_processing = True
        workflow_2.electron_outputs = [
            (0, TransportableObject(4)),
            (2, TransportableObject(12)),
            (4, TransportableObject(64)),
        ]
        assert workflow_2.workflow_function.get_deserialized()()[1].get_deserialized() == 64


def test_collection_node_helper_electron():
    """Unit test for `to_decoded_electron_collection`"""

    list_collection = [
        TransportableObject.make_transportable(1),
        TransportableObject.make_transportable(2),
    ]

    dict_collection = {"a": list_collection[0], "b": list_collection[1]}
    assert to_decoded_electron_collection(x=list_collection) == [1, 2]

    assert to_decoded_electron_collection(x=dict_collection) == {"a": 1, "b": 2}


def test_electron_add_collection_node():
    """Test `to_decoded_electron_collection` in `Electron.add_collection_node`"""

    def f(x):
        return x

    e = Electron(f)
    tg = _TransportGraph()
    node_id = e.add_collection_node_to_graph(tg, prefix=":")
    collection_fn = tg.get_node_value(node_id, "function").get_deserialized()

    collection = [
        TransportableObject.make_transportable(1),
        TransportableObject.make_transportable(2),
    ]

    assert collection_fn(x=collection) == [1, 2]


def test_injected_inputs_are_not_in_tg():
    """Test that arguments to electrons injected by calldeps aren't
    added to the transport graph"""

    def identity(y):
        return y

    calldep = ct.DepsCall(identity, args=[5], retval_keyword="y")

    @ct.electron(call_before=[calldep])
    def task(x, y=0):
        return (x, y)

    @ct.lattice
    def workflow(x):
        return task(x)

    workflow.build_graph(2)
    g = workflow.transport_graph._graph

    assert list(g.nodes) == list(range(3))
    assert list(g.edges) == [(0, 2, 0), (1, 0, 0)]


def test_metadata_in_electron_list():
    """Test if metadata of the created electron list apart from executor is set to default values"""

    def identity(y):
        return y

    calldep = ct.DepsCall(identity, args=[5], retval_keyword="y")

    @ct.electron(call_before=[calldep], executor=LocalExecutor())
    def task(x, y=0):
        return (x, y)

    @ct.lattice
    def workflow(x):
        return task(x)

    workflow.build_graph([2])

    task_metadata = workflow.transport_graph.get_node_value(0, "metadata")
    e_list_metadata = workflow.transport_graph.get_node_value(1, "metadata")

    assert list(e_list_metadata["call_before"]) == []
    assert list(e_list_metadata["call_after"]) == []

    assert e_list_metadata["executor"] == task_metadata["executor"]


def test_electron_metadata_is_serialized_early():
    """Test that electron metadata is JSON-serialized before it is
    stored in the graph.

    This checks that `constraints` are already serialized before being
    passed to the `decorator_electron` closure.

    """

    def identity(y):
        return y

    calldep = ct.DepsCall(identity, args=[5], retval_keyword="y")

    @ct.electron(call_before=[calldep], executor=LocalExecutor())
    def task(x):
        return x

    @ct.lattice(workflow_executor=LocalExecutor())
    def workflow(x):
        return task(x)

    workflow.build_graph(2)
    node_0_metadata = workflow.transport_graph.get_node_value(0, "metadata")
    assert node_0_metadata == encode_metadata(node_0_metadata)
    node_1_metadata = workflow.transport_graph.get_node_value(1, "metadata")
    assert node_1_metadata == encode_metadata(node_1_metadata)


def test_autogen_list_electrons():
    @ct.electron
    def task(x):
        return x

    @ct.lattice
    def workflow(x):
        return task(x)

    workflow.build_graph([5, 7])

    g = workflow.transport_graph._graph

    assert list(g.nodes) == list(range(5))
    fn = g.nodes[1]["function"].get_deserialized()
    assert fn(2, 5, 7) == [2, 5, 7]

    assert g.nodes[2]["value"].get_deserialized() == 5
    assert g.nodes[3]["value"].get_deserialized() == 7
    assert set(g.edges) == {(1, 0, 0), (3, 1, 0), (2, 1, 0), (0, 4, 0)}


def test_autogen_dict_electrons():
    @ct.electron
    def task(x):
        return x

    @ct.lattice
    def workflow(x):
        return task(x)

    workflow.build_graph({"x": 5, "y": 7})

    g = workflow.transport_graph._graph

    assert list(g.nodes) == list(range(5))
    fn = g.nodes[1]["function"].get_deserialized()
    assert fn(x=2, y=5, z=7) == {"x": 2, "y": 5, "z": 7}
    assert g.nodes[2]["value"].get_deserialized() == 5
    assert g.nodes[3]["value"].get_deserialized() == 7
    assert set(g.edges) == {(1, 0, 0), (3, 1, 0), (2, 1, 0), (0, 4, 0)}


def test_as_transportable_dict(mocker):
    """Test the get transportable electron function."""

    @ct.electron
    def test_func(a):
        return a

    mock_metadata = {"a": 1, "b": 2, "c": None}
    # Construct bound electron, i.e. electron with non-null function and node_id
    electron = Electron(function=test_func, node_id=1, metadata=mock_metadata)
    transportable_electron = electron.as_transportable_dict

    assert transportable_electron["name"] == "test_func"
    assert transportable_electron["metadata"] == filter_null_metadata(mock_metadata)
    assert transportable_electron["function_string"] == get_serialized_function_str(test_func)
    assert TransportableObject(test_func).to_dict() == transportable_electron["function"]


def test_call_sublattice(mocker):
    """Test the sublattice logic when the __call__ method is invoked."""

    @ct.lattice(executor="mock")
    def mock_workflow(x):
        return sublattice(x)

    @ct.electron
    def mock_task(x):
        return x

    @ct.electron
    @ct.lattice
    def sublattice(x):
        return mock_task(x)

    with active_lattice_manager.claim(mock_workflow):
        bound_electron = sublattice()
        assert bound_electron.metadata["executor"] == "mock"
<<<<<<< HEAD
        print(mock_workflow.transport_graph._graph.nodes(data=True))
        print(list(mock_workflow.transport_graph._graph.nodes(data=True)[0].keys()))
=======
>>>>>>> 85732fb4
        for _, node_data in mock_workflow.transport_graph._graph.nodes(data=True):
            if node_data["name"].startswith(sublattice_prefix):
                assert "mock_task" in node_data["function_string"]
                assert "sublattice" in node_data["function_string"]
                assert (
                    node_data["function"].get_deserialized().__name__ == "_build_sublattice_graph"
                )<|MERGE_RESOLUTION|>--- conflicted
+++ resolved
@@ -95,11 +95,7 @@
         "deps": {"bash": None, "pip": None},
         "call_before": [],
         "call_after": [],
-<<<<<<< HEAD
-        "triggers": None,
-=======
         "triggers": "mock-trigger",
->>>>>>> 85732fb4
         "results_dir": None,
     }
 
@@ -109,13 +105,9 @@
     assert list(lattice.transport_graph._graph.nodes) == list(range(3))
     for k in lattice.metadata.keys():
         # results_dir will be deprecated soon
-<<<<<<< HEAD
-        if k != "results_dir":
-=======
         if k == "triggers":
             assert lattice.metadata[k] is None
         elif k != "results_dir":
->>>>>>> 85732fb4
             assert parent_metadata[k] == lattice.metadata[k]
 
 
@@ -350,11 +342,6 @@
     with active_lattice_manager.claim(mock_workflow):
         bound_electron = sublattice()
         assert bound_electron.metadata["executor"] == "mock"
-<<<<<<< HEAD
-        print(mock_workflow.transport_graph._graph.nodes(data=True))
-        print(list(mock_workflow.transport_graph._graph.nodes(data=True)[0].keys()))
-=======
->>>>>>> 85732fb4
         for _, node_data in mock_workflow.transport_graph._graph.nodes(data=True):
             if node_data["name"].startswith(sublattice_prefix):
                 assert "mock_task" in node_data["function_string"]
