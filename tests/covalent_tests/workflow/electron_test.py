# Copyright 2021 Agnostiq Inc.
#
# This file is part of Covalent.
#
# Licensed under the GNU Affero General Public License 3.0 (the "License").
# A copy of the License may be obtained with this software package or at
#
#      https://www.gnu.org/licenses/agpl-3.0.en.html
#
# Use of this file is prohibited except in compliance with the License. Any
# modifications or derivative works of this file must retain this copyright
# notice, and modified files must contain a notice indicating that they have
# been altered from the originals.
#
# Covalent is distributed in the hope that it will be useful, but WITHOUT
# ANY WARRANTY; without even the implied warranty of MERCHANTABILITY or
# FITNESS FOR A PARTICULAR PURPOSE. See the License for more details.
#
# Relief from the License may be granted by purchasing a commercial license.

"""Unit tests for electron"""

import json

import pytest

import covalent as ct
from covalent._shared_files.context_managers import active_lattice_manager
from covalent._shared_files.defaults import WAIT_EDGE_NAME, sublattice_prefix
from covalent._workflow.electron import (
    TASK_PACKING,
    Electron,
    _build_sublattice_graph,
    filter_null_metadata,
    get_serialized_function_str,
    to_decoded_electron_collection,
)
from covalent._workflow.lattice import Lattice
from covalent._workflow.transport import TransportableObject, _TransportGraph, encode_metadata
from covalent.executor.executor_plugins.local import LocalExecutor


@ct.electron
def task_1(a):
    import time

    time.sleep(3)
    return a**2


@ct.electron
def task_2(x, y):
    return x * y


@ct.electron
def task_3(b):
    return b**3


@ct.lattice
def workflow():
    res_1 = task_1(2)
    res_2 = task_2(res_1, 3)
    res_3 = ct.wait(task_3(5), res_1)

    return task_2(res_2, res_3)


@ct.lattice
def workflow_2():
    res_1 = task_1(2)
    res_2 = task_2(res_1, 3)
    res_3 = task_3(res_1)
    ct.wait(res_3, [res_1])

    return res_3


@pytest.mark.skip(reason="disabled temporarily")
def test_build_sublattice_graph():
    """
    Test building a sublattice graph
    """

    @ct.electron
    def task(x):
        return x

    @ct.lattice
    def workflow(x):
        return task(x)

    parent_metadata = {
        "executor": "parent_executor",
        "executor_data": {},
        "workflow_executor": "my_postprocessor",
        "workflow_executor_data": {},
        "deps": {"bash": None, "pip": None},
        "call_before": [],
        "call_after": [],
        "triggers": "mock-trigger",
        "results_dir": None,
    }

    json_lattice = _build_sublattice_graph(workflow, json.dumps(parent_metadata), 1)
    lattice = Lattice.deserialize_from_json(json_lattice)

    assert list(lattice.transport_graph._graph.nodes) == list(range(3))
    for k in lattice.metadata.keys():
        # results_dir will be deprecated soon
        if k == "triggers":
            assert lattice.metadata[k] is None
        elif k != "results_dir":
            assert parent_metadata[k] == lattice.metadata[k]


def test_wait_for_building():
    """Test to check whether the graph is built correctly with `wait_for`."""

    workflow.build_graph()
    assert workflow.transport_graph.get_edge_data(0, 4)[0]["edge_name"] == WAIT_EDGE_NAME


def test_wait_for_post_processing():
    """Test to check post processing with `wait` works fine."""

    workflow.build_graph()
    with active_lattice_manager.claim(workflow):
        workflow.post_processing = True
        workflow.electron_outputs = [
            4,
            12,
            125,
            1500,
        ]
        assert workflow.workflow_function.get_deserialized()() == 1500


def test_wait_for_post_processing_when_returning_waiting_electron():
    """Test to check post processing with `wait` works fine when returning
    an electron with incoming wait_for edges"""

    workflow_2.build_graph()
    with active_lattice_manager.claim(workflow_2):
        workflow_2.post_processing = True
        workflow_2.electron_outputs = [
            4,
            12,
            64,
        ]
        assert workflow_2.workflow_function.get_deserialized()() == 64


def test_collection_node_helper_electron():
    """Unit test for `to_decoded_electron_collection`"""

    list_collection = [
        TransportableObject.make_transportable(1),
        TransportableObject.make_transportable(2),
    ]

    dict_collection = {"a": list_collection[0], "b": list_collection[1]}
    assert to_decoded_electron_collection(x=list_collection) == [1, 2]

    assert to_decoded_electron_collection(x=dict_collection) == {"a": 1, "b": 2}


def test_electron_add_collection_node():
    """Test `to_decoded_electron_collection` in `Electron.add_collection_node`"""

    def f(x):
        return x

    e = Electron(f)
    tg = _TransportGraph()
    node_id = e.add_collection_node_to_graph(tg, prefix=":")
    collection_fn = tg.get_node_value(node_id, "function").get_deserialized()

    collection = [
        TransportableObject.make_transportable(1),
        TransportableObject.make_transportable(2),
    ]

    assert collection_fn(x=collection) == [1, 2]


def test_injected_inputs_are_not_in_tg():
    """Test that arguments to electrons injected by calldeps aren't
    added to the transport graph"""

    def identity(y):
        return y

    calldep = ct.DepsCall(identity, args=[5], retval_keyword="y")

    @ct.electron(call_before=[calldep])
    def task(x, y=0):
        return (x, y)

    @ct.lattice
    def workflow(x):
        return task(x)

    workflow.build_graph(2)
    g = workflow.transport_graph._graph

    # Account for postprocessing node
    assert list(g.nodes) == [0, 1, 2]
    assert set(g.edges) == set([(1, 0, 0), (0, 2, 0), (0, 2, 1)])


def test_metadata_in_electron_list():
    """Test if metadata of the created electron list apart from executor is set to default values"""

    def identity(y):
        return y

    calldep = ct.DepsCall(identity, args=[5], retval_keyword="y")

    @ct.electron(call_before=[calldep], executor=LocalExecutor())
    def task(x, y=0):
        return (x, y)

    @ct.lattice
    def workflow(x):
        return task(x)

    workflow.build_graph([2])

    task_metadata = workflow.transport_graph.get_node_value(0, "metadata")
    e_list_metadata = workflow.transport_graph.get_node_value(1, "metadata")

    assert list(e_list_metadata["call_before"]) == []
    assert list(e_list_metadata["call_after"]) == []

    assert e_list_metadata["executor"] == task_metadata["executor"]


def test_electron_metadata_is_serialized_early():
    """Test that electron metadata is JSON-serialized before it is
    stored in the graph.

    This checks that `constraints` are already serialized before being
    passed to the `decorator_electron` closure.

    """

    def identity(y):
        return y

    calldep = ct.DepsCall(identity, args=[5], retval_keyword="y")

    @ct.electron(call_before=[calldep], executor=LocalExecutor())
    def task(x):
        return x

    @ct.lattice(workflow_executor=LocalExecutor())
    def workflow(x):
        return task(x)

    workflow.build_graph(2)
    node_0_metadata = workflow.transport_graph.get_node_value(0, "metadata")
    assert node_0_metadata == encode_metadata(node_0_metadata)
    node_1_metadata = workflow.transport_graph.get_node_value(1, "metadata")
    assert node_1_metadata == encode_metadata(node_1_metadata)


def test_autogen_list_electrons():
    @ct.electron
    def task(x):
        return x

    @ct.lattice
    def workflow(x):
        return task(x)

    workflow.build_graph([5, 7])

    g = workflow.transport_graph._graph

    # Account for postprocessing node
    assert list(g.nodes) == [0, 1, 2, 3, 4]
    fn = g.nodes[1]["function"].get_deserialized()
    assert fn(2, 5, 7) == [2, 5, 7]

    assert g.nodes[2]["value"].get_deserialized() == 5
    assert g.nodes[3]["value"].get_deserialized() == 7
    assert set(g.edges) == set([(1, 0, 0), (2, 1, 0), (3, 1, 0), (0, 4, 0), (0, 4, 1), (1, 4, 0)])


def test_autogen_dict_electrons():
    @ct.electron
    def task(x):
        return x

    @ct.lattice
    def workflow(x):
        return task(x)

    workflow.build_graph({"x": 5, "y": 7})

    g = workflow.transport_graph._graph

    # Account for postprocessing node
    assert list(g.nodes) == [0, 1, 2, 3, 4]
    fn = g.nodes[1]["function"].get_deserialized()
    assert fn(x=2, y=5, z=7) == {"x": 2, "y": 5, "z": 7}
    assert g.nodes[2]["value"].get_deserialized() == 5
    assert g.nodes[3]["value"].get_deserialized() == 7
    assert set(g.edges) == set([(1, 0, 0), (2, 1, 0), (3, 1, 0), (0, 4, 0), (0, 4, 1), (1, 4, 0)])


def test_as_transportable_dict():
    """Test the get transportable electron function."""

    @ct.electron
    def test_func(a):
        return a

    mock_metadata = {"a": 1, "b": 2, "c": None}
    # Construct bound electron, i.e. electron with non-null function and node_id
    electron = Electron(function=test_func, node_id=1, metadata=mock_metadata)
    transportable_electron = electron.as_transportable_dict

    assert transportable_electron["name"] == "test_func"
    assert transportable_electron["metadata"] == filter_null_metadata(mock_metadata)
    assert transportable_electron["function_string"] == get_serialized_function_str(test_func)
    assert TransportableObject(test_func).to_dict() == transportable_electron["function"]


def test_call_sublattice():
    """Test the sublattice logic when the __call__ method is invoked."""

    @ct.lattice(executor="mock")
    def mock_workflow(x):
        return sublattice(x)

    @ct.electron
    def mock_task(x):
        return x

    @ct.electron
    @ct.lattice
    def sublattice(x):
        return mock_task(x)

    with active_lattice_manager.claim(mock_workflow):
        bound_electron = sublattice()
        assert bound_electron.metadata["executor"] == "mock"
        for _, node_data in mock_workflow.transport_graph._graph.nodes(data=True):
            if node_data["name"].startswith(sublattice_prefix):
                assert "mock_task" in node_data["function_string"]
                assert "sublattice" in node_data["function_string"]
                assert (
                    node_data["function"].get_deserialized().__name__ == "_build_sublattice_graph"
                )


def test_electron_auto_task_groups():
    @ct.electron
    def task(arr: list):
        return sum(arr)

    @ct.electron
    @ct.lattice
    def sublattice(x):
        return task(x)

    @ct.lattice
    def workflow(x):
        return sublattice(x)

    workflow.build_graph([[1, 2], 3])
    tg = workflow.transport_graph

    if TASK_PACKING:
        assert all(tg.get_node_value(i, "task_group_id") == 0 for i in [0, 3, 4])
        assert all(tg.get_node_value(i, "task_group_id") == i for i in [1, 2, 5, 6, 7, 8])
    else:
        assert all(tg.get_node_value(i, "task_group_id") == i for i in range(0, 9))


def test_electron_get_attr():
    class Point:
        def __init__(self, x, y):
            self.x = x
            self.y = y

    @ct.electron
    def create_point():
        return Point(3, 4)

    @ct.electron
    def add(a, b):
        return a + b

    @ct.lattice
    def workflow():
        point = create_point()
        return add(point.x, point.y)

    workflow.build_graph()
    tg = workflow.transport_graph

    # TG:
    # 0: point
    # 1: point.__getattr__
    # 2: "x"
    # 3: point.__getattr__
    # 4: "y"
    # 5: add
    # 6: "postprocess"

    if TASK_PACKING:
        point_electron_gid = tg.get_node_value(0, "task_group_id")
        getitem_x_gid = tg.get_node_value(1, "task_group_id")
        getitem_y_gid = tg.get_node_value(3, "task_group_id")
        assert point_electron_gid == 0
        assert getitem_x_gid == point_electron_gid
        assert getitem_y_gid == point_electron_gid
        assert all(tg.get_node_value(i, "task_group_id") == i for i in [2, 4, 5, 6])
    else:
        assert all(tg.get_node_value(i, "task_group_id") == i for i in range(0, 7))


def test_electron_auto_task_groups_getitem():
    """Test task packing with __getitem__"""

    @ct.electron
    def create_array():
        return [3, 4]

    @ct.electron
    def add(a, b):
        return a + b

    @ct.lattice
    def workflow():
        arr = create_array()
        return add(arr[0], arr[1])

    workflow.build_graph()
    tg = workflow.transport_graph

    # TG:
    # 0: arr
    # 1: arr.__getitem__
    # 2: 0
    # 3: arr.__getitem__
    # 4: 1
    # 5: add
    # 6: "postprocess"

    if TASK_PACKING:
        arr_electron_gid = tg.get_node_value(0, "task_group_id")
        getitem_x_gid = tg.get_node_value(1, "task_group_id")
        getitem_y_gid = tg.get_node_value(3, "task_group_id")
        assert arr_electron_gid == 0
        assert getitem_x_gid == arr_electron_gid
        assert getitem_y_gid == arr_electron_gid
        assert all(tg.get_node_value(i, "task_group_id") == i for i in [2, 4, 5, 6])
    else:
        assert all(tg.get_node_value(i, "task_group_id") == i for i in range(0, 7))


def test_electron_auto_task_groups_iter():
    """Test task packing with __iter__"""

    @ct.electron
    def create_tuple():
        return (3, 4)

    @ct.electron
    def add(a, b):
        return a + b

    @ct.lattice
    def workflow():
        tup = create_tuple()
        x, y = tup
        return add(x, y)

    workflow.build_graph()
    tg = workflow.transport_graph

    # TG:
    # 0: tup
    # 1: tup.__getitem__
    # 2: 0
    # 3: tup.__getitem__
    # 4: 1
    # 5: add
    # 6: "postprocess"

<<<<<<< HEAD
    if TASK_PACKING:
        tup_electron_gid = tg.get_node_value(0, "task_group_id")
        getitem_x_gid = tg.get_node_value(1, "task_group_id")
        getitem_y_gid = tg.get_node_value(3, "task_group_id")
        assert tup_electron_gid == 0
        assert getitem_x_gid == tup_electron_gid
        assert getitem_y_gid == tup_electron_gid
        assert all(tg.get_node_value(i, "task_group_id") == i for i in [2, 4, 5, 6])
    else:
        assert all(tg.get_node_value(i, "task_group_id") == i for i in range(0, 7))
=======
    tup_electron_gid = tg.get_node_value(0, "task_group_id")
    getitem_x_gid = tg.get_node_value(1, "task_group_id")
    getitem_y_gid = tg.get_node_value(3, "task_group_id")
    assert tup_electron_gid == 0
    assert getitem_x_gid == tup_electron_gid
    assert getitem_y_gid == tup_electron_gid
    assert all(tg.get_node_value(i, "task_group_id") == i for i in [2, 4, 5, 6])


def test_electron_executor_property():
    """
    Test that the executor property assignment
    of an electron works as expected.
    """

    @ct.electron
    def mock_task():
        pass

    mock_task_electron = mock_task.electron_object
    mock_task_electron.executor = "mock"
    assert mock_task_electron.metadata["executor"] == "mock"
>>>>>>> cae1938a
<|MERGE_RESOLUTION|>--- conflicted
+++ resolved
@@ -493,7 +493,6 @@
     # 5: add
     # 6: "postprocess"
 
-<<<<<<< HEAD
     if TASK_PACKING:
         tup_electron_gid = tg.get_node_value(0, "task_group_id")
         getitem_x_gid = tg.get_node_value(1, "task_group_id")
@@ -504,14 +503,6 @@
         assert all(tg.get_node_value(i, "task_group_id") == i for i in [2, 4, 5, 6])
     else:
         assert all(tg.get_node_value(i, "task_group_id") == i for i in range(0, 7))
-=======
-    tup_electron_gid = tg.get_node_value(0, "task_group_id")
-    getitem_x_gid = tg.get_node_value(1, "task_group_id")
-    getitem_y_gid = tg.get_node_value(3, "task_group_id")
-    assert tup_electron_gid == 0
-    assert getitem_x_gid == tup_electron_gid
-    assert getitem_y_gid == tup_electron_gid
-    assert all(tg.get_node_value(i, "task_group_id") == i for i in [2, 4, 5, 6])
 
 
 def test_electron_executor_property():
@@ -526,5 +517,4 @@
 
     mock_task_electron = mock_task.electron_object
     mock_task_electron.executor = "mock"
-    assert mock_task_electron.metadata["executor"] == "mock"
->>>>>>> cae1938a
+    assert mock_task_electron.metadata["executor"] == "mock"