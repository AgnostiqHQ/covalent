--- conflicted
+++ resolved
@@ -160,11 +160,7 @@
     workflow.build_graph(2)
     g = workflow.transport_graph._graph
 
-<<<<<<< HEAD
-    assert list(g.nodes) == [0, 1, 2, 3, 4]
-=======
     assert list(g.nodes) == list(range(5))
->>>>>>> 7ed373b2
     assert list(g.edges) == [(0, 4, 0), (1, 0, 0), (2, 4, 0), (3, 2, 0)]
 
 
@@ -237,11 +233,7 @@
 
     g = workflow.transport_graph._graph
 
-<<<<<<< HEAD
-    assert list(g.nodes) == [0, 1, 2, 3, 4, 5, 6, 7, 8]
-=======
     assert list(g.nodes) == list(range(9))
->>>>>>> 7ed373b2
     fn = g.nodes[1]["function"].get_deserialized()
     assert fn(2, 5, 7) == [2, 5, 7]
 
