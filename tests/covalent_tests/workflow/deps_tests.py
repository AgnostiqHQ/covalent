import subprocess

import covalent as ct


def test_deps_bash_init():
    cmds = ["pip list", "yum install -y gcc"]
    cmd = "apt install -y build-essential"
    deps = ct.DepsBash(cmds)
    deps_from_str = ct.DepsBash(cmd)
    assert deps.commands == cmds
    assert deps_from_str.commands == [cmd]


def test_bash_deps_apply():
    import tempfile
    from pathlib import Path

    f = tempfile.NamedTemporaryFile(delete=True)
    tmp_path = f.name
    f.close()

    cmds = [f"touch {tmp_path}"]
    deps = ct.DepsBash(cmds)

    serialized_fn, serialized_args, serialized_kwargs = deps.apply()

    fn = serialized_fn.get_deserialized()
    args = serialized_args.get_deserialized()
    kwargs = serialized_kwargs.get_deserialized()
    assert args == [cmds]
    assert kwargs == {}

    fn(*args, **kwargs)

    assert Path(tmp_path).is_file()

    Path(tmp_path).unlink()


def test_bash_deps_serialize():
    import json

    dep = ct.DepsBash(["yum install gcc"])
    json_dep = json.dumps(dep.to_dict())
    new_dep = ct.DepsBash().from_dict(json.loads(json_dep))

    assert new_dep.commands == dep.commands
    assert new_dep.apply_fn == dep.apply_fn
    assert new_dep.apply_args == dep.apply_args
    assert new_dep.apply_kwargs == dep.apply_kwargs


def test_call_deps_init():
    from covalent._workflow.transport import TransportableObject

    def f(x):
        return x * x

    dep = ct.DepsCall(f, args=[5])
    g = dep.apply_fn.get_deserialized()
    args = dep.apply_args.get_deserialized()
    assert args == [5]
    assert g(*args) == f(*args)


def test_call_deps_apply():
    from covalent._workflow.transport import TransportableObject

    def f(x):
        return x * x

    dep = ct.DepsCall(f, args=[5])
    g, args, kwargs = (t.get_deserialized() for t in dep.apply())
    assert args == [5]
    assert kwargs == {}
    assert g(*args) == f(*args)


<<<<<<< HEAD
def call_deps_serialize():
    import json

    def f(x):
        return x * x

    dep = ct.DepsCall(f, args=[5])

    json_dep = json.dumps(dep.to_dict())

    new_dep = ct.DepsCall().from_dict(json.loads(json_dep))
    assert new_dep.apply_fn == dep.apply_fn
    assert new_dep.apply_args == dep.apply_args
    assert new_dep.apply_kwargs == dep.apply_kwargs
=======
def test_deps_pip_init():
    import tempfile
    from pathlib import Path

    pkgs = ["pydash==5.1.0"]
    reqs_contents = "numpy\nscipy\n"

    f = tempfile.NamedTemporaryFile("w", delete=False)
    f.write(reqs_contents)
    reqs_path = f.name

    f.close()

    dep = ct.DepsPip(packages=pkgs, reqs_path=reqs_path)

    assert dep.packages == pkgs
    assert dep.reqs_path == reqs_path
    assert dep.requirements_content == reqs_contents

    Path(reqs_path).unlink()


def test_deps_pip_apply():
    import subprocess
    import tempfile
    from pathlib import Path

    pkgs = ["pydash==5.1.0"]

    dep = ct.DepsPip(packages=pkgs)

    g = dep.apply_fn.get_deserialized()
    apply_args = dep.apply_args.get_deserialized()
    apply_kwargs = dep.apply_kwargs.get_deserialized()

    g(*apply_args, **apply_kwargs)

    import pydash

    assert pydash.__version__ == "5.1.0"

    subprocess.run(
        "pip uninstall -y --no-input pydash",
        shell=True,
        stdin=subprocess.DEVNULL,
        capture_output=True,
    )


def test_deps_pip_apply_requirements_file():
    import subprocess
    import tempfile
    from pathlib import Path

    reqs_content = "pydash==5.1.0\n"
    f = tempfile.NamedTemporaryFile("w", delete=False)
    f.write(reqs_content)
    reqs_path = f.name

    f.close()

    dep = ct.DepsPip(reqs_path=reqs_path)

    g = dep.apply_fn.get_deserialized()
    apply_args = dep.apply_args.get_deserialized()
    apply_kwargs = dep.apply_kwargs.get_deserialized()

    g(*apply_args, **apply_kwargs)

    import pydash

    assert pydash.__version__ == "5.1.0"

    subprocess.run(
        "pip uninstall -y --no-input pydash",
        shell=True,
        stdin=subprocess.DEVNULL,
        capture_output=True,
    )

    Path(reqs_path).unlink()
>>>>>>> 3490f73b
<|MERGE_RESOLUTION|>--- conflicted
+++ resolved
@@ -77,7 +77,6 @@
     assert g(*args) == f(*args)
 
 
-<<<<<<< HEAD
 def call_deps_serialize():
     import json
 
@@ -92,7 +91,8 @@
     assert new_dep.apply_fn == dep.apply_fn
     assert new_dep.apply_args == dep.apply_args
     assert new_dep.apply_kwargs == dep.apply_kwargs
-=======
+
+
 def test_deps_pip_init():
     import tempfile
     from pathlib import Path
@@ -173,5 +173,4 @@
         capture_output=True,
     )
 
-    Path(reqs_path).unlink()
->>>>>>> 3490f73b
+    Path(reqs_path).unlink()