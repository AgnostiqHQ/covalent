--- conflicted
+++ resolved
@@ -43,7 +43,10 @@
 
 
 @etron
-@cova.lattice(results_dir="./")
+@cova.lattice(
+    results_dir="./",
+    backend="super long fake backend to test really long arguments                                                                                                                                                                                end_fake_dispatcher_name",
+)
 def sub_lattice_function(y):
     return y
 
@@ -298,12 +301,11 @@
 
     set_config("sdk.full_dispatch_source", "false")
     function_string = get_serialized_function_str(lattice_obj)
-<<<<<<< HEAD
     function_lines = [
         "@etron",
         "@cova.lattice(",
         '    results_dir="./",',
-        '    dispatcher="super long fake dispatcher to test really long arguments                                                                                                                                                                                end_fake_dispatcher_name",',
+        '    backend="super long fake backend to test really long arguments                                                                                                                                                                                end_fake_dispatcher_name",',
         ")",
         "def sub_lattice_function(y):",
         "    return y",
@@ -318,22 +320,12 @@
         "# @etron",
         "# @cova.lattice(",
         '#     results_dir="./",',
-        '#     dispatcher="super long fake dispatcher to test really long arguments                                                                                                                                                                                end_fake_dispatcher_name",',
+        '#     backend="super long fake backend to test really long arguments                                                                                                                                                                                end_fake_dispatcher_name",',
         "# )",
         "def sub_lattice_function(y):",
         "    return y",
     ]
     expected_string = "\n".join(covalent_imports + pytest_imports + [""] + function_lines)
-=======
-    expected_string = "\n".join(
-        [
-            "# @etron",
-            '# @cova.lattice(results_dir="./")',
-            "def sub_lattice_function(y):",
-            "    return y",
-        ]
-    )
->>>>>>> c9990372
     expected_string += "\n\n\n"
     assert function_string == expected_string
 
