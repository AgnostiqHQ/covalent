--- conflicted
+++ resolved
@@ -79,11 +79,7 @@
     function_string = get_serialized_function_str(electron_function)
     expected_string = "\n".join(
         [
-<<<<<<< HEAD
-            "# @cova.electron(executor=executor)",
-=======
             "@cova.electron(backend=executor)",
->>>>>>> e9e640dd
             "def electron_function(x):",
             "    return x",
         ]
