--- conflicted
+++ resolved
@@ -150,10 +150,6 @@
                             "msg": "Input should be greater than 0",
                             "input": "0",
                             "ctx": {"gt": 0},
-<<<<<<< HEAD
-                            "url": "https://errors.pydantic.dev/2.0.3/v/greater_than",
-=======
->>>>>>> bcf54e0c
                         }
                     ]
                 },
