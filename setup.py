# Copyright 2021 Agnostiq Inc.
#
# This file is part of Covalent.
#
# Licensed under the GNU Affero General Public License 3.0 (the "License").
# A copy of the License may be obtained with this software package or at
#
#      https://www.gnu.org/licenses/agpl-3.0.en.html
#
# Use of this file is prohibited except in compliance with the License. Any
# modifications or derivative works of this file must retain this copyright
# notice, and modified files must contain a notice indicating that they have
# been altered from the originals.
#
# Covalent is distributed in the hope that it will be useful, but WITHOUT
# ANY WARRANTY; without even the implied warranty of MERCHANTABILITY or
# FITNESS FOR A PARTICULAR PURPOSE. See the License for more details.
#
# Relief from the License may be granted by purchasing a commercial license.

import os
import site
import sys

from setuptools import Command, find_packages, setup
from setuptools.command.build_py import build_py
from setuptools.command.develop import develop
from setuptools.command.egg_info import egg_info, manifest_maker

site.ENABLE_USER_SITE = "--user" in sys.argv[1:]

with open("VERSION") as f:
    version = f.read().strip()


requirements_file = "requirements.txt"
exclude_modules = [
    "tests",
    "tests.*",
]
sdk_only = os.environ.get("COVALENT_SDK_ONLY") == "1"
if sdk_only:
    requirements_file = "requirements-client.txt"
    exclude_modules += [
        "covalent_dispatcher",
        "covalent_dispatcher.*",
        "covalent_ui",
        "covalent_ui.*",
        "covalent_migrations",
    ]
    entry_points = {}
else:
    entry_points = {
        "console_scripts": [
            "covalent = covalent_dispatcher._cli.cli:cli",
        ],
    }

with open(requirements_file) as f:
    required = f.read().splitlines()


def recursively_append_files(directory: str):
    """
    Append files recursively in a given directory

    Args:
        directory: Directory within which all the subdirs and files reside

    Returns:
        filepaths: List of all file paths found recursively in the directory
    """

    filepaths = []

    for path, _, filenames in os.walk(directory):
        filepaths.extend(os.path.join(path, filename).split("/", 1)[1] for filename in filenames)

    return filepaths


def blacklist_packages():
    """Validate blacklisted packages are not installed."""

    import site
    from importlib import metadata

    if "READTHEDOCS" in os.environ:
        return

    installed_packages = [
        d.metadata["Name"] for d in metadata.distributions(path=site.getsitepackages())
    ]

    blacklist = ["cova"]

    for package in blacklist:
        if package in installed_packages:
            print("\n***************************", file=sys.stderr)
            print(
                f"Package conflict: uninstall package {package} to proceed with installation.",
                file=sys.stderr,
            )
            print("***************************\n", file=sys.stderr)
            sys.exit(1)


class BuildCovalent(build_py):
    def run(self):
        blacklist_packages()
        build_py.run(self)


class DevelopCovalent(develop):
    def run(self):
        blacklist_packages()
        develop.run(self)


class Docs(Command):
    """Generate HTML documentation"""

    description = "Generate HTML user documentation from code"

    user_options = [
        ("clean", "c", "clean directory"),
    ]

    def initialize_options(self):
        self.clean = False

    def finalize_options(self):
        pass

    def run(self):
        from doc import generate_docs

        generate_docs.run(self.clean)


class BuildUI(Command):
    """Build UI webapp"""

    description = "Build the front-end webapp from source"

    user_options = [
        ("clean", "c", "clean directory"),
    ]

    def initialize_options(self):
        self.clean = False

    def finalize_options(self):
        pass

    def run(self):
        if self.clean:
            import shutil

            shutil.rmtree("covalent_ui/webapp/build", ignore_errors=True)

        else:
            import subprocess

            subprocess.run(
                ["yarn", "install"], cwd="covalent_ui/webapp", check=True, capture_output=True
            )
            subprocess.run(
                ["yarn", "build"], cwd="covalent_ui/webapp", check=True, capture_output=True
            )


class EggInfoCovalent(egg_info):
    def find_sources(self):
        manifest_filename = os.path.join(self.egg_info, "SOURCES.txt")
        mm = manifest_maker(self.distribution)
        mm.manifest = manifest_filename

        if os.path.exists("MANIFEST.in") and sdk_only:
            with open("MANIFEST.in", "r") as f:
                lines = f.readlines()
            with open("MANIFEST_SDK.in", "w") as f:
                for line in lines:
                    if not any(excluded in line for excluded in exclude_modules):
                        f.write(line)

            mm.template = "MANIFEST_SDK.in"

        mm.run()
        self.filelist = mm.filelist

        try:
            os.remove("MANIFEST_SDK.in")
        except OSError:
            pass


setup_info = {
    "name": "covalent",
    "packages": find_packages(exclude=exclude_modules),
    "version": version,
    "maintainer": "Agnostiq",
    "url": "https://github.com/AgnostiqHQ/covalent",
    "download_url": f"https://github.com/AgnostiqHQ/covalent/archive/v{version}.tar.gz",
    "license": "GNU Affero GPL v3.0",
    "author": "Agnostiq",
    "author_email": "support@agnostiq.ai",
    "description": "Covalent Workflow Tool",
    "long_description": open("README.md", encoding="utf-8").read(),
    "long_description_content_type": "text/markdown",
    "include_package_data": True,
    "zip_safe": False,
    "install_requires": required,
    "extras_require": {
        "aws": ["boto3>=1.20.48"],
        "azure": ["azure-identity>=1.13.0", "azure-storage-blob>=12.16.0"],
<<<<<<< HEAD
        "gcp": ["google-cloud-storage>=2.7.0"],
=======
>>>>>>> 935553d6
        "mysql": ["mysqlclient>=2.1.1"],
        "postgres": ["psycopg2-binary>=2.9.5"],
    },
    "classifiers": [
        "Development Status :: 4 - Beta",
        "Environment :: Console",
        "Intended Audience :: Developers",
        "Intended Audience :: Education",
        "Intended Audience :: Science/Research",
        "License :: OSI Approved :: GNU Affero General Public License v3",
        "Natural Language :: English",
        "Operating System :: MacOS :: MacOS X",
        "Operating System :: POSIX",
        "Programming Language :: Python :: 3",
        "Programming Language :: Python :: 3 :: Only",
        "Programming Language :: Python :: 3.8",
        "Programming Language :: Python :: 3.9",
        "Programming Language :: Python :: 3.10",
        "Topic :: Adaptive Technologies",
        "Topic :: Scientific/Engineering",
        "Topic :: Scientific/Engineering :: Interface Engine/Protocol Translator",
        "Topic :: Software Development",
        "Topic :: System :: Distributed Computing",
    ],
    "cmdclass": {
        "egg_info": EggInfoCovalent,
        "build_py": BuildCovalent,
        "develop": DevelopCovalent,
        "docs": Docs,
        "webapp": BuildUI,
    },
    "entry_points": entry_points,
}

if __name__ == "__main__":
    setup(**setup_info)<|MERGE_RESOLUTION|>--- conflicted
+++ resolved
@@ -214,10 +214,7 @@
     "extras_require": {
         "aws": ["boto3>=1.20.48"],
         "azure": ["azure-identity>=1.13.0", "azure-storage-blob>=12.16.0"],
-<<<<<<< HEAD
         "gcp": ["google-cloud-storage>=2.7.0"],
-=======
->>>>>>> 935553d6
         "mysql": ["mysqlclient>=2.1.1"],
         "postgres": ["psycopg2-binary>=2.9.5"],
     },
