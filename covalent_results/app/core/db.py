# Copyright 2021 Agnostiq Inc.
#
# This file is part of Covalent.
#
# Licensed under the GNU Affero General Public License 3.0 (the "License").
# A copy of the License may be obtained with this software package or at
#
#      https://www.gnu.org/licenses/agpl-3.0.en.html
#
# Use of this file is prohibited except in compliance with the License. Any
# modifications or derivative works of this file must retain this copyright
# notice, and modified files must contain a notice indicating that they have
# been altered from the originals.
#
# Covalent is distributed in the hope that it will be useful, but WITHOUT
# ANY WARRANTY; without even the implied warranty of MERCHANTABILITY or
# FITNESS FOR A PARTICULAR PURPOSE. See the License for more details.
#
# Relief from the License may be granted by purchasing a commercial license.

import logging
import os
import re
from typing import Optional, Tuple, Union

import sqlalchemy
from app.core.config import HOME_PATH, settings
from sqlalchemy import Column, DateTime, Integer, MetaData, String, Table
from sqlalchemy_utils import create_database, database_exists


class Database:
<<<<<<< HEAD
    def __init__(
        self,
        database_backend: str = None,
        db_name: str = None,
        db_endpoint: str = None,
        db_port: int = None,
        db_user: str = None,
        db_password: str = None,
    ):

        self.database_backend = database_backend or settings.DATABASE_BACKEND
        self.db_name = db_name or settings.DISPATCH_DB_NAME
=======
    def __init__(self, results_db: str = settings.RESULTS_DB):
        self.results_db = results_db if results_db else settings.RESULTS_DB
        con = sqlite3.connect(self.results_db)
        cur = con.cursor()
        sql = (
            "CREATE TABLE IF NOT EXISTS results ("
            "dispatch_id text NOT NULL, "
            "filename text NOT NULL, "
            "path text NOT NULL, "
            "PRIMARY KEY (dispatch_id))"
        )
>>>>>>> 08a2c8fc
        self.logger = logging.getLogger(__name__)

        if self.database_backend == "mysql":
            self.db_endpoint = db_endpoint or settings.DISPATCH_DB_ENDPOINT
            self.db_port = db_port or settings.DISPATCH_DB_PORT
            self.db_user = db_user or settings.DISPATCH_DB_USER

        self.connect(db_password or settings.DISPATCH_DB_PASSWORD)

        if not database_exists(self.engine.url):
            create_database(self.engine.url)

        if not sqlalchemy.inspect(self.engine).has_table("workflow"):
            self.create_workflow_table()

    def connect(self, db_password: str = None):
        if self.database_backend == "sqlite":
            abs_db_path = os.path.join(HOME_PATH, "covalent", self.db_name)
            self.engine = sqlalchemy.create_engine(f"sqlite+pysqlite:///{abs_db_path}")
            self.logger.info("Connected to local SQLite database")
        elif self.database_backend == "mysql":
            self.engine = sqlalchemy.create_engine(
                f"mysql+pymysql://{self.db_user}:{db_password}@{self.db_endpoint}:{self.db_port}/{self.db_name}",
                pool_recycle=3600,
            )
            self.logger.info(f"Connected to MySQL database at {self.db_endpoint}")
        else:
            error_str = "Database backend not supported."
            self.logger.error(error_str)
            raise ValueError(error_str)

    def create_workflow_table(self):
        # TODO: Can metadata also be stored as a class variable?
        metadata = MetaData(self.engine)
        workflow_table = Table(
            "workflow",
            metadata,
            Column("id", String(256), primary_key=True),
            Column("results_filename", String(256)),
            Column("results_path", String(256)),
            # TODO: Modify the schema
        )

        metadata.create_all(self.engine)

        self.logger.info("Created workflow table")

    def create_task_table(self, table_name: str):
        name_pattern = re.compile("^[a-zA-Z0-9_]+$")
        if not re.match(name_pattern, table_name):
            raise ValueError("Invalid table name.")

        metadata = MetaData(self.engine)
        task_table = Table(
            table_name,
            metadata,
            Column("id", Integer, primary_key=True),
            # TODO: Decide on the schema later
        )

        metadata.create_all(self.engine)

        self.logger.info(f"Created task table {table_name}")

    def value(self, sql: str) -> str:
        self.logger.info("Executing SQL command.")
        self.logger.info(sql)

        connection = self.engine.connect()
        trans = connection.begin()
        response = connection.execute(sql)
        trans.commit()

        try:
            res = [r for r in response]
        except sqlalchemy.exc.ResourceClosedError:
            res = response.rowcount

        return res<|MERGE_RESOLUTION|>--- conflicted
+++ resolved
@@ -30,7 +30,6 @@
 
 
 class Database:
-<<<<<<< HEAD
     def __init__(
         self,
         database_backend: str = None,
@@ -43,19 +42,7 @@
 
         self.database_backend = database_backend or settings.DATABASE_BACKEND
         self.db_name = db_name or settings.DISPATCH_DB_NAME
-=======
-    def __init__(self, results_db: str = settings.RESULTS_DB):
-        self.results_db = results_db if results_db else settings.RESULTS_DB
-        con = sqlite3.connect(self.results_db)
-        cur = con.cursor()
-        sql = (
-            "CREATE TABLE IF NOT EXISTS results ("
-            "dispatch_id text NOT NULL, "
-            "filename text NOT NULL, "
-            "path text NOT NULL, "
-            "PRIMARY KEY (dispatch_id))"
-        )
->>>>>>> 08a2c8fc
+
         self.logger = logging.getLogger(__name__)
 
         if self.database_backend == "mysql":
