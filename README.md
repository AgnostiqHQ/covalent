--- conflicted
+++ resolved
@@ -91,7 +91,6 @@
 To contribute to Covalent, refer to the [Contribution Guidelines](https://github.com/AgnostiqHQ/covalent/blob/master/CONTRIBUTING.md). We use GitHub's [issue tracking](https://github.com/AgnostiqHQ/covalent/issues) to manage known issues, bugs, and pull requests. Get started by forking the develop branch and submitting a pull request with your contributions. Improvements to the documentation, including tutorials and how-to guides, are also welcome from the community. Participation in the Covalent community is governed by the [Code of Conduct](https://github.com/AgnostiqHQ/covalent/blob/master/CODE_OF_CONDUCT.md).
 
 ## 📝 What's New?
-<<<<<<< HEAD
 
 This latest release includes major improvements to the Covalent GUI. You can now use the GUI to:
 - View, download, and search the Covalent logs
@@ -101,17 +100,6 @@
 - Screenshot workflows in the GUI
 - Filter, sort, and delete dispatches from the dispatch list
 
-=======
-
-This latest release includes major improvements to the Covalent GUI. You can now use the GUI to:
-- View, download, and search the Covalent logs
-- Edit configuration files and modify settings
-- Open a command line terminal within the GUI
-- View sublattices and their corresponding graphs on the main lattice page
-- Screenshot workflows in the GUI
-- Filter, sort, and delete dispatches from the dispatch list
-
->>>>>>> d4edeafa
 And finally, the GUI theme has been modified to improve legibility and clarity.
 
 For a detailed history of changes, see the [Changelog](https://github.com/AgnostiqHQ/covalent/blob/master/CHANGELOG.md).
