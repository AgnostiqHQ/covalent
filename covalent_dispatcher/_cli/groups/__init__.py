--- conflicted
+++ resolved
@@ -7,20 +7,6 @@
 #
 #     https://www.apache.org/licenses/LICENSE-2.0
 #
-<<<<<<< HEAD
-# Use of this file is prohibited except in compliance with the License. Any
-# modifications or derivative works of this file must retain this copyright
-# notice, and modified files must contain a notice indicating that they have
-# been altered from the originals.
-#
-# Covalent is distributed in the hope that it will be useful, but WITHOUT
-# ANY WARRANTY; without even the implied warranty of MERCHANTABILITY or
-# FITNESS FOR A PARTICULAR PURPOSE. See the License for more details.
-#
-# Relief from the License may be granted by purchasing a commercial license.
-from .db import db
-from .deploy import deploy
-=======
 # Use of this file is prohibited except in compliance with the License.
 # Unless required by applicable law or agreed to in writing, software
 # distributed under the License is distributed on an "AS IS" BASIS,
@@ -28,4 +14,4 @@
 # See the License for the specific language governing permissions and
 # limitations under the License.
 from .db import db
->>>>>>> 265092f3
+from .deploy import deploy