# Copyright 2021 Agnostiq Inc.
#
# This file is part of Covalent.
#
# Licensed under the GNU Affero General Public License 3.0 (the "License").
# A copy of the License may be obtained with this software package or at
#
#      https://www.gnu.org/licenses/agpl-3.0.en.html
#
# Use of this file is prohibited except in compliance with the License. Any
# modifications or derivative works of this file must retain this copyright
# notice, and modified files must contain a notice indicating that they have
# been altered from the originals.
#
# Covalent is distributed in the hope that it will be useful, but WITHOUT
# ANY WARRANTY; without even the implied warranty of MERCHANTABILITY or
# FITNESS FOR A PARTICULAR PURPOSE. See the License for more details.
#
# Relief from the License may be granted by purchasing a commercial license.

"""Covalent CLI Tool - Service Management."""


import asyncio
import contextlib
import json
import os
import shutil
import signal
import socket
import sys
import time
import traceback
from pathlib import Path
from subprocess import DEVNULL, Popen
from typing import Optional

import click
import dask.system
import psutil
import requests
import sqlalchemy
from dask.distributed import Client
from distributed.comm import unparse_address
from distributed.comm.core import CommClosedError
from distributed.core import connect, rpc
from furl import furl
from natsort import natsorted
from rich.box import ROUNDED
from rich.console import Console
from rich.panel import Panel
from rich.prompt import Prompt
from rich.status import Status
from rich.syntax import Syntax
from rich.table import Table
from rich.text import Text

from covalent._shared_files.config import get_config, get_config_manager, set_config

from .._db.datastore import DataStore
from .migrate import migrate_pickled_result_object

UI_PIDFILE = get_config("dispatcher.cache_dir") + "/ui.pid"
UI_LOGFILE = get_config("user_interface.log_dir") + "/covalent_ui.log"
UI_SRVDIR = f"{os.path.dirname(os.path.abspath(__file__))}/../../covalent_ui"

MIGRATION_WARNING_MSG = "Covalent not started. The database needs to be upgraded."
MIGRATION_COMMAND_MSG = (
    '   (use "covalent db migrate" to run database migrations and then retry "covalent start")'
)
ZOMBIE_PROCESS_STATUS_MSG = "Covalent server is unhealthy: Process is in zombie status"
STOPPED_PROCESS_STATUS_MSG = "Covalent server is unhealthy: Process is in stopped status"


def print_header(console):
    branding_title = Text("Covalent", style="bold blue")
    github_link = Text("GitHub: https://github.com/AgnostiqHQ/covalent", style="cyan")
    docs_link = Text("Docs:   https://docs.covalent.xyz", style="cyan")
    console.print(Panel.fit(branding_title, padding=(1, 20)))
    console.print(github_link)
    console.print(docs_link)
    console.print()


def print_footer(console):
    console.print("\nFor additional help, use 'covalent --help'")


def _read_pid(filename: str) -> int:
    """
    Read the process ID from file.

    Args:
        filename: The path to the file to read the process ID from.

    Returns:
        The process ID.
    """

    try:
        pid = int(open(filename, "r").readline())
    except FileNotFoundError:
        pid = -1

    return pid


def _rm_pid_file(filename: str) -> None:
    """
    Remove a process ID file safely.

    Args:
        filename: The path to the file that will be removed.

    Returns:
        None
    """

    if os.path.isfile(filename):
        os.remove(filename)


def _port_from_pid(pid: int) -> Optional[int]:
    """
    Return the port in use by a process.

    Args:
        pid: Process ID.

    Returns:
        port: Port in use by the process.
    """

    if psutil.pid_exists(pid):
        return psutil.Process(pid).connections()[0].laddr.port
    return None


def _next_available_port(requested_port: int) -> int:
    """
    Return the next available port not in use.

    Args:
        requested_port: Port requested for a socket.

    Returns:
        assigned_port: Next available port greater than or equal to the requested port.
    """

    avail_port_found = False
    try_port = requested_port

    sock = socket.socket(socket.AF_INET, socket.SOCK_STREAM)
    sock.setsockopt(socket.SOL_SOCKET, socket.SO_REUSEADDR, 1)

    while not avail_port_found:
        try:
            sock.bind(("localhost", try_port))
            avail_port_found = True
        except:
            try_port += 1

    sock.close()
    assigned_port = try_port

    if assigned_port != requested_port:
        click.echo(
            f"Port {requested_port} was already in use. Using port {assigned_port} instead."
        )

    return assigned_port


def _is_server_running() -> bool:
    """Check status of the Covalent server.

    Returns:
        status: Status of whether the server is running.
    """
    return _read_pid(UI_PIDFILE) != -1


def _graceful_start(
    server_root: str,
    pidfile: str,
    logfile: str,
    port: int,
    no_cluster: bool,
    develop: bool = False,
    no_triggers: bool = False,
    triggers_only: bool = False,
) -> int:
    """
    Gracefully start a Fast API app.

    Args:
        server_root: Directory where app.py is located.
        pidfile: Process ID file for the server.
        logfile: Log file for the server.
        port: Port requested to be used by the server.
        no_cluster: Dask cluster is not used.
        develop: Start the server in developer mode.
        no_triggers: Start the server without Triggers endpoints.
        triggers_only: Start the server with only Triggers endpoints.

    Returns:
        port: Port assigned to the server.
    """

    pid = _read_pid(pidfile)
    if psutil.pid_exists(pid):
        port = get_config("dispatcher.port")
        return port

    _rm_pid_file(pidfile)

    if no_triggers and triggers_only:
        raise ValueError(
            "Options '--no-triggers' and '--triggers-only' are mutually exclusive, please choose one at most."
        )

    no_triggers_flag = "--no-triggers" if no_triggers else ""
    triggers_only_flag = "--triggers-only" if triggers_only else ""

    pypath = f"PYTHONPATH={UI_SRVDIR}/../tests:$PYTHONPATH" if develop else ""
    dev_mode_flag = "--develop" if develop else ""
    no_cluster_flag = "--no-cluster" if no_cluster else ""

    port = _next_available_port(port)
    launch_str = f"{pypath} {sys.executable} app.py {dev_mode_flag} --port {port} {no_cluster_flag} {no_triggers_flag} {triggers_only_flag}>> {logfile} 2>&1"

    proc = Popen(launch_str, shell=True, stdout=DEVNULL, stderr=DEVNULL, cwd=server_root)
    pid = proc.pid

    with open(pidfile, "w") as PIDFILE:
        PIDFILE.write(str(pid))

    # Wait until the server actually starts listening on the port
    dispatcher_addr = f"http://localhost:{port}"
    up = False
    while not up:
        try:
            requests.get(dispatcher_addr, timeout=1)
            up = True
        except requests.exceptions.ConnectionError as err:
            time.sleep(1)

    Path(get_config("dispatcher.cache_dir")).mkdir(parents=True, exist_ok=True)
    Path(get_config("dispatcher.results_dir")).mkdir(parents=True, exist_ok=True)
    Path(get_config("dispatcher.log_dir")).mkdir(parents=True, exist_ok=True)
    Path(get_config("user_interface.log_dir")).mkdir(parents=True, exist_ok=True)

    return port


def _terminate_child_processes(pid: int) -> None:
    """For a given process, find all the child processes and terminate them.

    Args:
        pid: Process ID file for the main server process.

    Returns:
        None
    """

    # Uvicorn
    leader = psutil.Process(pid).children()[0]

    # Dask
    children = psutil.Process(leader.pid).children(recursive=True)

    with contextlib.suppress(psutil.NoSuchProcess):
        leader.send_signal(signal.SIGINT)

    for child_proc in children:
        with contextlib.suppress(psutil.NoSuchProcess):
            child_proc.kill()

    psutil.wait_procs(children)
    leader.wait()


def _graceful_shutdown(pidfile: str) -> None:
    """
    Gracefully shut down a server given a process ID.

    Args:
        pidfile: Process ID file for the server.

    Returns:
        None
    """
    console = Console()
    pid = _read_pid(pidfile)
    if psutil.pid_exists(pid):
        proc = psutil.Process(pid)
        _terminate_child_processes(pid)

        with contextlib.suppress(psutil.NoSuchProcess):
            proc.terminate()
            proc.wait()

    else:
        console.print("[yellow]Covalent server was not running.[/yellow]\n")

    _rm_pid_file(pidfile)


@click.command()
@click.option("-d", "--develop", is_flag=True, help="Start local server in developer mode")
@click.option(
    "-p",
    "--port",
    default=get_config("dispatcher.port"),
    show_default=True,
    help="Local server port number",
)
@click.option(
    "-m",
    "--mem-per-worker",
    required=False,
    is_flag=False,
    type=str,
    help="""Memory limit per worker in GB.
              Provide strings like 1gb/1GB or 0 for no limits""".replace(
        "\n", ""
    ),
)
@click.option(
    "-n",
    "--workers",
    required=False,
    is_flag=False,
    type=int,
    help="Number of Dask workers",
)
@click.option(
    "-t",
    "--threads-per-worker",
    required=False,
    is_flag=False,
    type=int,
    help="Number of threads per Dask worker",
)
@click.option(
    "--ignore-migrations",
    is_flag=True,
    required=False,
    show_default=True,
    default=False,
    help="Start server without database migrations",
)
@click.option(
    "--no-cluster",
    is_flag=True,
    required=False,
    show_default=True,
    default=False,
    help="Start server without Dask cluster",
)
@click.option(
    "--no-triggers",
    is_flag=True,
    required=False,
    show_default=True,
    default=False,
    help="Start server without a triggers server",
)
@click.option(
    "--triggers-only",
    is_flag=True,
    required=False,
    show_default=True,
    default=False,
    help="Start only the triggers server",
)
@click.option("--no-header", is_flag=True, default=False, hidden=True)
@click.option("--no-footer", is_flag=True, default=False, hidden=True)
@click.pass_context
def start(
    ctx: click.Context,
    port: int,
    develop: bool,
    no_cluster: bool,
    mem_per_worker: str,
    threads_per_worker: int,
    workers: int,
    ignore_migrations: bool,
    no_triggers: bool,
    triggers_only: bool,
    no_header: bool,
    no_footer: bool,
) -> None:
    """
    Start a local server
    """

    console = Console()

    if not no_header:
        print_header(console)

    # Display a header with a border
    console.print(Panel("Starting Local Server", expand=False, border_style="blue"))
    console.print()

    if os.environ.get("COVALENT_DEBUG_MODE") == "1":
        develop = True

    if os.environ.get("COVALENT_DISABLE_DASK") == "1":
        no_cluster = True

    if develop:
        set_config({"sdk.log_level": "debug"})

    db = DataStore.factory()

    # No migrations have run as of yet - run them automatically
    if not ignore_migrations and db.current_revision() is None:
        with Status("Running migrations...", console=console):
            db.run_migrations(logging_enabled=False)

    if db.is_migration_pending and not ignore_migrations:
        console.print(MIGRATION_WARNING_MSG, style="yellow")
        console.print(MIGRATION_COMMAND_MSG)
        console.print()
        return ctx.exit(1)

    if ignore_migrations and db.is_migration_pending:
        console.print(
            'Warning: Ignoring migrations is not recommended and may have unanticipated side effects. Use "covalent db migrate" to run migrations.',
            style="yellow",
        )
        console.print()

    set_config("user_interface.port", port)
    set_config("dispatcher.port", port)

    if not no_cluster:
        if mem_per_worker:
            set_config("dask.mem_per_worker", mem_per_worker)
        if threads_per_worker:
            set_config("dask.threads_per_worker", threads_per_worker)
        if workers:
            set_config("dask.num_workers", workers)

        set_config("sdk.no_cluster", "false")
    else:
        set_config("sdk.no_cluster", "true")

    try:
        with Status("Starting server...", console=console):
            port = _graceful_start(
                UI_SRVDIR,
                UI_PIDFILE,
                UI_LOGFILE,
                port,
                no_cluster,
                develop,
                no_triggers,
                triggers_only,
            )
    except Exception:
        click.secho("Error: ", fg="red")
        click.secho(
            "Covalent was unable to start due to the following error: ", fg="red", bold=True
        )
        click.secho(traceback.format_exc(), fg="lightgrey")
        return ctx.exit(1)

    set_config("user_interface.port", port)
    set_config("dispatcher.port", port)

    # Display server configuration in a table
    config_table = Table(title="Covalent Server Configuration", box=ROUNDED, show_header=False)
    config_table.add_column("Option", style="bold", no_wrap=True)
    config_table.add_column("Value")

    config_table.add_row(
        "Dispatcher Address", Text(str(get_config("dispatcher.address")), style="green")
    )
    config_table.add_row("Port", Text(str(port), style="green"))
    config_table.add_row("Develop", Text(str(develop), style="blue" if develop else "green"))
    config_table.add_row(
        "Disable Dask", Text(str(no_cluster), style="blue" if no_cluster else "green")
    )
    config_table.add_row("Memory per Worker", Text(str(mem_per_worker), style="magenta"))
    config_table.add_row("Threads per Worker", Text(str(threads_per_worker), style="magenta"))
    config_table.add_row("Workers", Text(str(workers), style="magenta"))
    config_table.add_row(
        "Ignore Migrations",
        Text(str(ignore_migrations), style="yellow" if ignore_migrations else "green"),
    )
    config_table.add_row(
        "Disable Triggers", Text(str(no_triggers), style="blue" if no_triggers else "green")
    )
    config_table.add_row(
        "Triggers Only", Text(str(triggers_only), style="blue" if triggers_only else "green")
    )

    console.print(config_table)
    console.print("\nServer Status: [green]:heavy_check_mark:[/green] Running", style="bold")
<<<<<<< HEAD
=======

    dispatcher_address = f"http://{str(get_config('dispatcher.address'))}:{str(port)}"
    console.print(f"\nCovalent UI can be accessed at {dispatcher_address}")

>>>>>>> d7341803
    if not no_footer:
        console.print("\nFor a summary of the system status, use 'covalent status'")
        print_footer(console)


@click.command()
@click.option("--no-header", is_flag=True, default=False, hidden=True)
@click.option("--no-footer", is_flag=True, default=False, hidden=True)
def stop(no_header: bool, no_footer: bool) -> None:
    """
    Stop a local server
    """

    console = Console()
    if not no_header:
        print_header(console)

    console.print(Panel("Stopping Local Server", expand=False, border_style="blue"))
    console.print()

    with Status("Stopping server...", console=console):
        _graceful_shutdown(UI_PIDFILE)

    console.print("Server status: [red]:heavy_multiplication_x:[/red] Stopped", style="bold")

    if not no_footer:
        print_footer(console)


@click.command()
@click.option(
    "-p",
    "--port",
    default=None,
    type=int,
    help="Restart local server on given port",
)
@click.option("-d", "--develop", is_flag=True, help="Start local server in developer mode")
@click.option(
    "--no-cluster",
    is_flag=True,
    required=False,
    show_default=True,
    default=False,
    help="Restart server without Dask cluster",
)
@click.option(
    "--with-cluster",
    is_flag=True,
    required=False,
    show_default=True,
    default=False,
    help="Restart server with Dask cluster",
)
@click.pass_context
def restart(ctx, port: bool, develop: bool, no_cluster: bool, with_cluster: bool) -> None:
    """
    Restart a local server
    """

    if no_cluster and with_cluster:
        raise ValueError(
            "Options '--no-cluster' and '--with-cluster' are mutually exclusive, please choose one at most."
        )

    if no_cluster:
        set_config("sdk.no_cluster", "true")

    if with_cluster:
        set_config("sdk.no_cluster", "false")

    no_cluster_map = {"true": True, "false": False}
    configuration = {
        "port": port or get_config("dispatcher.port"),
        "develop": develop or (get_config("sdk.log_level") == "debug"),
        "no_cluster": no_cluster_map[get_config("sdk.no_cluster")],
        "mem_per_worker": get_config("dask.mem_per_worker"),
        "threads_per_worker": get_config("dask.threads_per_worker"),
        "workers": get_config("dask.num_workers"),
        "no_header": True,
    }

    ctx.invoke(stop, no_footer=True)
    console = Console()
    console.print()
    ctx.invoke(start, **configuration)


@click.command()
def status() -> None:
    """
    Display local server status
    """
    console = Console()
    print_header(console)

    console.print(Panel("Service Status", expand=False, border_style="blue"))
    console.print()

    with Status("Checking Covalent's Process ID...", console=console):
        pid = _read_pid(UI_PIDFILE)
        port = get_config("dispatcher.port")
        exists = psutil.pid_exists(pid)

    status_table = Table()
    status_table.add_column("Component", style="bold")
    status_table.add_column("Status", style="bold")

    if exists and pid != -1:
        status_table.add_row(
            "Covalent Server", f"[green]Running[/green] at http://localhost:{port}"
        )
    elif exists and psutil.Process(pid).status() == psutil.STATUS_ZOMBIE:
        status_table.add_row(
            "Covalent Server", "[yellow]Zombie process :zombie:[/yellow] - Recommend restart"
        )
    elif not exists or psutil.Process(pid).status() == psutil.STATUS_STOPPED:
        _rm_pid_file(UI_PIDFILE)
        status_table.add_row("Covalent Server", "[red]Stopped[/red]")
    if exists and pid != -1:
        if Path(get_config("dispatcher.heartbeat_file")).is_file():
            with open(get_config("dispatcher.heartbeat_file")) as f:
                last_seen = f.read().split(" ", 1)[1]
            status_table.add_row("", f"Last seen {last_seen}")
        response = requests.get(
            f"http://localhost:{port}/api/v1/dispatches/list?status_filter=RUNNING", timeout=1
        )
        running_workflows = response.json()["total_count"]
        status_table.add_row("", f"There are {running_workflows} workflows currently running.")
    admin_address = _get_cluster_admin_address()
    loop = asyncio.get_event_loop()
    cluster_status = (
        loop.run_until_complete(_get_cluster_status(admin_address)) if admin_address else None
    )
    if _is_server_running() and cluster_status:
        status_table.add_row("Dask Cluster", f"[green]Running[/green] at {admin_address}")
        client = Client(get_config("dask.scheduler_address"))
        running_tasks = len([task for k, v in client.processing().items() for task in v])
        status_table.add_row("", f"There are {running_tasks} tasks currently running.")
    else:
        status_table.add_row("Dask Cluster", "[red]Stopped[/red]")
    try:
        response = requests.get(f"http://localhost:{port}/api/triggers/status", timeout=1)
        trigger_status = response.json()["status"]
    except requests.exceptions.ConnectionError as err:
        trigger_status = "stopped"

    if trigger_status == "running":
        status_table.add_row("Triggers Server", "[green]Running[/green]")
    else:
        status_table.add_row("Triggers Server", "[red]Stopped[/red]")
    try:
        db = DataStore.factory()

        if db.is_migration_pending:
            status_table.add_row("Database", "[yellow]Migration pending[/yellow]")
        else:
            url = db.db_URL
            if os.environ.get("COVALENT_DATABASE_URL"):
                url = furl(url).origin
            status_table.add_row("Database", f"[green]Connected[/green] at {url}")

    except sqlalchemy.exc.OperationalError:
        status_table.add_row("Database", "[red]Disconnected[/red]")

    console.print(status_table, width=80)

    if cluster_status:
        console.print(
            "\nFor additional information about the Dask cluster, use 'covalent cluster --status'"
        )

    print_footer(console)


@click.command()
@click.option(
    "-H",
    "--hard",
    is_flag=True,
    help="Delete Covalent and workflow data. [default: False]",
)
@click.option(
    "-y", "--yes", is_flag=True, help="Approve without showing the warning. [default: False]"
)
@click.option("--hell-yeah", is_flag=True, hidden=True)
@click.pass_context
def purge(ctx, hard: bool, yes: bool, hell_yeah: bool) -> None:
    """
    Purge Covalent from this system
    """
    cm = get_config_manager()

    console = Console()

    removal_list = {
        get_config("sdk.log_dir"),
        get_config("dispatcher.cache_dir"),
        get_config("dispatcher.log_dir"),
        get_config("user_interface.log_dir"),
        os.path.dirname(cm.config_file),
    }

    if hell_yeah:
        hard = True
        yes = True

    if hard:
        removal_list.add(get_config("dispatcher.db_path"))

    if not yes:
        warning_text = Text("WARNING", style="bold yellow")
        warning_panel = Panel(warning_text, style="yellow", expand=False, padding=(0, 10))
        console.print(warning_panel)

        console.print("\nPurging will perform the following operations: ")

        console.print("0. Cancel all running workflows")
        console.print("1. Stop all services")

        for i, rem_path in enumerate(removal_list, start=2):
            if os.path.isdir(rem_path):
                console.print(f"{i}. {rem_path} directory will be deleted", style="red")
            else:
                console.print(f"{i}. {rem_path} file will be deleted", style="red")

        if hard:
            console.print("WARNING: All user data will be deleted", style="bold red")

        ans = Prompt.ask(  # Use Prompt.ask instead of console.Prompt.ask
            "\nAre you sure you want to continue?", choices=["y", "n"], default="n"
        )
        if ans == "n":
            console.print("Purge aborted.")
            print_footer(console)
            return

    # Shutdown covalent server
    console.print()
    ctx.invoke(stop, no_header=True, no_footer=True)

    # Remove all directories and files
    for rem_path in removal_list:
        if os.path.isdir(rem_path):
            shutil.rmtree(rem_path, ignore_errors=True)
        else:
            with contextlib.suppress(FileNotFoundError):
                os.remove(rem_path)

        console.print(f"Removed {rem_path}")

    print_footer(console)


@click.command()
def logs() -> None:
    """
    Display local server logs
    """
    console = Console()
    if os.path.exists(UI_LOGFILE):
        with open(UI_LOGFILE, "r") as logfile:
            log_content = logfile.read()
            syntax = Syntax(log_content, "log", theme="monokai", line_numbers=True, word_wrap=True)
            console.print(syntax)
    else:
        console.print(
            f"{UI_LOGFILE} not found. Restart the server to create a new log file.",
            style="bold red",
        )


@click.command()
@click.argument("result_pickle_path")
def migrate_legacy_result_object(result_pickle_path) -> None:
    """Migrate a legacy result object

    Example: `covalent migrate-legacy-result-object result.pkl`
    """

    migrate_pickled_result_object(result_pickle_path)


# Cluster CLI handlers (client side wrappers for the async handlers exposed
# in the dask cluster process)
async def _get_cluster_status(uri: str):
    """
    Returns status of all workers and scheduler in the cluster
    """

    try:
        async with rpc(uri, timeout=2) as r:
            cluster_status = await r.cluster_status()
    except (ConnectionRefusedError, CommClosedError, asyncio.exceptions.TimeoutError, OSError):
        return False
    return cluster_status


async def _get_cluster_address(uri):
    """
    Returns the TCP addresses of the scheduler and workers
    """
    async with rpc(uri, timeout=2) as r:
        addresses = await r.cluster_address()
    return addresses


async def _get_cluster_info(uri):
    """
    Return summary of cluster info
    """
    async with rpc(uri, timeout=2) as r:
        return await r.cluster_info()


async def _cluster_restart(uri):
    """
    Restart the cluster by individually restarting the cluster workers
    """
    async with rpc(uri, timeout=2) as r:
        await r.cluster_restart()


async def _cluster_scale(uri: str, nworkers: int):
    """
    Scale the cluster up/down depending on `nworkers`
    """
    comm = await connect(uri, timeout=2)
    await comm.write({"op": "cluster_scale", "size": nworkers})
    result = await comm.read()
    comm.close()
    return result


async def _get_cluster_size(uri) -> int:
    async with rpc(uri, timeout=2) as r:
        size = await r.cluster_size()
    return size


async def _get_cluster_logs(uri):
    """
    Retrieve the cluster logs from the scheduler directly
    """
    comm = await connect(uri, timeout=2)
    await comm.write({"op": "cluster_logs"})
    cluster_logs = await comm.read()
    comm.close()
    return cluster_logs


def _get_cluster_admin_address():
    try:
        admin_host = get_config("dask.admin_host")
        admin_port = get_config("dask.admin_port")
        admin_server_addr = unparse_address("tcp", f"{admin_host}:{admin_port}")
        return admin_server_addr
    except KeyError:
        return


@click.command()
@click.option("--status", is_flag=True, help="Display Dask cluster status")
@click.option("--info", is_flag=True, help="Display Dask cluster info")
@click.option(
    "--address", is_flag=True, help="Fetch connection information of the cluster scheduler/workers"
)
@click.option("--size", is_flag=True, help="Return number of active workers in the cluster")
@click.option("--restart", is_flag=True, help="Restart the cluster")
@click.option(
    "--scale",
    is_flag=False,
    nargs=1,
    type=int,
    default=dask.system.CPU_COUNT,
    show_default=True,
    help="Scale cluster by adding/removing workers to match `nworkers`",
)
@click.option("--logs", is_flag=True, default=False, help="Show Dask cluster logs")
def cluster(
    status: bool, info: bool, address: bool, size: bool, restart: bool, scale: int, logs: bool
):
    """
    Manage local server's Dask cluster
    """

    loop = asyncio.get_event_loop()
    admin_server_addr = _get_cluster_admin_address()

    console = Console()
    print_header(console)
    console.print(Panel("Covalent Dask Cluster", expand=False, border_style="blue"))
    console.print()

    def print_json(data):
        table = Table()
        table.add_column("Key")
        table.add_column("Value")

        if isinstance(data, dict):
            for key, value in data.items():
                table.add_row(key, str(value))
        elif isinstance(data, tuple):
            for idx, value in enumerate(data):
                table.add_row(str(idx), str(value))
        elif isinstance(data, int):
            table.add_row("Size", str(data))

        console.print(table)

    cluster_status = (
        loop.run_until_complete(_get_cluster_status(admin_server_addr))
        if admin_server_addr
        else None
    )
    if _is_server_running() and cluster_status:
        if status:
            print_json(dict(natsorted(cluster_status.items())))
            degraded = {k: v for k, v in cluster_status.items() if v != "running"}
            if degraded:
                console.print(
                    "\nDask Cluster Status: :face_with_thermometer: Running - Degraded",
                    style="bold",
                )
            else:
                console.print(
                    "\nDask Cluster Status: [green]:heavy_check_mark:[/green] Running - Healthy",
                    style="bold",
                )
            diagnostics_dashboard_addr = get_config("dask.dashboard_link")
            console.print(f"Diagnostics Dashboard: {diagnostics_dashboard_addr} (requires bokeh)")

        elif info:
            print_json(loop.run_until_complete(_get_cluster_info(admin_server_addr)))
        elif address:
            print_json(loop.run_until_complete(_get_cluster_address(admin_server_addr)))
        elif size:
            print_json(loop.run_until_complete(_get_cluster_size(admin_server_addr)))
        elif restart:
            with Status("Restarting the cluster...", spinner="dots") as status:
                loop.run_until_complete(_cluster_restart(admin_server_addr))
                status.update("Cluster restarted")
                console.print("\n")
                console.print(
                    Panel("Cluster restarted", box=ROUNDED, expand=False, border_style="green")
                )
        elif logs:
            console.print(
                "\n".join(
                    [
                        " ".join(x)
                        for x in loop.run_until_complete(_get_cluster_logs(admin_server_addr))[0]
                    ]
                )
            )
        elif scale:
            with Status("Scaling the cluster...", spinner="dots") as status:
                loop.run_until_complete(_cluster_scale(admin_server_addr, nworkers=scale))
                status.update(f"Cluster scaled to {scale} workers")
                console.print(
                    Panel(
                        f"Cluster scaled to {scale} workers",
                        box=ROUNDED,
                        expand=False,
                        border_style="green",
                    )
                )
    else:
        console.print("Dask Cluster Status: [red]:heavy_multiplication_x:[/red] Stopped")

    print_footer(console)


@click.command()
def config() -> None:
    """Display the Covalent configuration"""

    cm = get_config_manager()

    console = Console()
    print_header(console)
    console.print(Panel("Covalent Configuration", expand=False, border_style="blue"))
    console.print()

    cm.read_config()
    config_data = json.loads(json.dumps(cm.config_data, sort_keys=True))
    sorted_sections = ["sdk", "dispatcher", "dask", "executors"]

    for section in sorted_sections:
        keys = config_data[section]

        # Create a table for each section
        section_table = Table(title=f"[bold]{section}[/bold]", title_style="bold")
        section_table.add_column("Key", style="bold")
        section_table.add_column("Value", style="bold")

        for key in keys:
            section_table.add_row(key, str(config_data[section][key]))

        # Wrap the table in a panel
        section_panel = Panel(
            section_table, expand=False, border_style="blue", padding=(0, 1), width=80
        )

        console.print(section_panel)

    print_footer(console)<|MERGE_RESOLUTION|>--- conflicted
+++ resolved
@@ -500,13 +500,10 @@
 
     console.print(config_table)
     console.print("\nServer Status: [green]:heavy_check_mark:[/green] Running", style="bold")
-<<<<<<< HEAD
-=======
 
     dispatcher_address = f"http://{str(get_config('dispatcher.address'))}:{str(port)}"
     console.print(f"\nCovalent UI can be accessed at {dispatcher_address}")
 
->>>>>>> d7341803
     if not no_footer:
         console.print("\nFor a summary of the system status, use 'covalent status'")
         print_footer(console)
