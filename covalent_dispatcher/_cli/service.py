--- conflicted
+++ resolved
@@ -530,10 +530,5 @@
             loop.run_until_complete(_cluster_scale(admin_server_addr, nworkers=scale))
             click.echo(f"Cluster scaled to have {scale} workers")
             return
-
-<<<<<<< HEAD
-=======
-
->>>>>>> d5212fa3
     except KeyError:
         click.echo("Error")