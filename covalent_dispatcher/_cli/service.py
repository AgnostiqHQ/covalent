# Copyright 2021 Agnostiq Inc.
#
# This file is part of Covalent.
#
# Licensed under the GNU Affero General Public License 3.0 (the "License").
# A copy of the License may be obtained with this software package or at
#
#      https://www.gnu.org/licenses/agpl-3.0.en.html
#
# Use of this file is prohibited except in compliance with the License. Any
# modifications or derivative works of this file must retain this copyright
# notice, and modified files must contain a notice indicating that they have
# been altered from the originals.
#
# Covalent is distributed in the hope that it will be useful, but WITHOUT
# ANY WARRANTY; without even the implied warranty of MERCHANTABILITY or
# FITNESS FOR A PARTICULAR PURPOSE. See the License for more details.
#
# Relief from the License may be granted by purchasing a commercial license.

"""Covalent CLI Tool - Service Management."""


import asyncio
import contextlib
import json
import os
import shutil
import signal
import socket
import sys
import time
import traceback
from pathlib import Path
from subprocess import DEVNULL, Popen
from typing import Optional

import click
import dask.system
import psutil
import requests
import sqlalchemy
from dask.distributed import Client
from distributed.comm import unparse_address
from distributed.comm.core import CommClosedError
from distributed.core import connect, rpc
from furl import furl
from natsort import natsorted
from rich.box import ROUNDED
from rich.console import Console
from rich.panel import Panel
from rich.prompt import Prompt
from rich.status import Status
from rich.syntax import Syntax
from rich.table import Table
from rich.text import Text

from covalent._shared_files.config import get_config, get_config_manager, set_config

from .._db.datastore import DataStore
from .migrate import migrate_pickled_result_object

UI_PIDFILE = get_config("dispatcher.cache_dir") + "/ui.pid"
UI_LOGFILE = get_config("user_interface.log_dir") + "/covalent_ui.log"
UI_SRVDIR = f"{os.path.dirname(os.path.abspath(__file__))}/../../covalent_ui"

MIGRATION_WARNING_MSG = "Covalent not started. The database needs to be upgraded."
MIGRATION_COMMAND_MSG = (
    '   (use "covalent db migrate" to run database migrations and then retry "covalent start")'
)
ZOMBIE_PROCESS_STATUS_MSG = "Covalent server is unhealthy: Process is in zombie status"
STOPPED_PROCESS_STATUS_MSG = "Covalent server is unhealthy: Process is in stopped status"


def print_header(console):
    branding_title = Text("Covalent", style="bold blue")
    github_link = Text("GitHub: https://github.com/AgnostiqHQ/covalent", style="cyan")
    docs_link = Text("Docs:   https://docs.covalent.xyz", style="cyan")
    console.print(Panel.fit(branding_title, padding=(1, 20)))
    console.print(github_link)
    console.print(docs_link)
    console.print()


def print_footer(console):
    console.print("\nFor additional help, use 'covalent --help'")


def _read_pid(filename: str) -> int:
    """
    Read the process ID from file.

    Args:
        filename: The path to the file to read the process ID from.

    Returns:
        The process ID.
    """

    try:
        pid = int(open(filename, "r").readline())
    except FileNotFoundError:
        pid = -1

    return pid


def _rm_pid_file(filename: str) -> None:
    """
    Remove a process ID file safely.

    Args:
        filename: The path to the file that will be removed.

    Returns:
        None
    """

    if os.path.isfile(filename):
        os.remove(filename)


def _port_from_pid(pid: int) -> Optional[int]:
    """
    Return the port in use by a process.

    Args:
        pid: Process ID.

    Returns:
        port: Port in use by the process.
    """

    if psutil.pid_exists(pid):
        return psutil.Process(pid).connections()[0].laddr.port
    return None


def _next_available_port(requested_port: int) -> int:
    """
    Return the next available port not in use.

    Args:
        requested_port: Port requested for a socket.

    Returns:
        assigned_port: Next available port greater than or equal to the requested port.
    """

    avail_port_found = False
    try_port = requested_port

    sock = socket.socket(socket.AF_INET, socket.SOCK_STREAM)
    sock.setsockopt(socket.SOL_SOCKET, socket.SO_REUSEADDR, 1)

    while not avail_port_found:
        try:
            sock.bind(("localhost", try_port))
            avail_port_found = True
        except:
            try_port += 1

    sock.close()
    assigned_port = try_port

    if assigned_port != requested_port:
        click.echo(
            f"Port {requested_port} was already in use. Using port {assigned_port} instead."
        )

    return assigned_port


def _is_server_running() -> bool:
    """Check status of the Covalent server.

    Returns:
        status: Status of whether the server is running.
    """
    return _read_pid(UI_PIDFILE) != -1


def _graceful_start(
    server_root: str,
    pidfile: str,
    logfile: str,
    port: int,
    no_cluster: bool,
    develop: bool = False,
    no_triggers: bool = False,
    triggers_only: bool = False,
) -> int:
    """
    Gracefully start a Fast API app.

    Args:
        server_root: Directory where app.py is located.
        pidfile: Process ID file for the server.
        logfile: Log file for the server.
        port: Port requested to be used by the server.
        no_cluster: Dask cluster is not used.
        develop: Start the server in developer mode.
        no_triggers: Start the server without Triggers endpoints.
        triggers_only: Start the server with only Triggers endpoints.

    Returns:
        port: Port assigned to the server.
    """

    pid = _read_pid(pidfile)
    if psutil.pid_exists(pid):
        port = get_config("dispatcher.port")
        return port

    _rm_pid_file(pidfile)

    if no_triggers and triggers_only:
        raise ValueError(
            "Options '--no-triggers' and '--triggers-only' are mutually exclusive, please choose one at most."
        )

    no_triggers_flag = "--no-triggers" if no_triggers else ""
    triggers_only_flag = "--triggers-only" if triggers_only else ""

    pypath = f"PYTHONPATH={UI_SRVDIR}/../tests:$PYTHONPATH" if develop else ""
    dev_mode_flag = "--develop" if develop else ""
    no_cluster_flag = "--no-cluster" if no_cluster else ""

    port = _next_available_port(port)
    launch_str = f"{pypath} {sys.executable} app.py {dev_mode_flag} --port {port} {no_cluster_flag} {no_triggers_flag} {triggers_only_flag}>> {logfile} 2>&1"

    proc = Popen(launch_str, shell=True, stdout=DEVNULL, stderr=DEVNULL, cwd=server_root)
    pid = proc.pid

    with open(pidfile, "w") as PIDFILE:
        PIDFILE.write(str(pid))

    # Wait until the server actually starts listening on the port
    dispatcher_addr = f"http://localhost:{port}"
    up = False
    while not up:
        try:
            requests.get(dispatcher_addr, timeout=1)
            up = True
        except requests.exceptions.ConnectionError as err:
            time.sleep(1)

    Path(get_config("dispatcher.cache_dir")).mkdir(parents=True, exist_ok=True)
    Path(get_config("dispatcher.results_dir")).mkdir(parents=True, exist_ok=True)
    Path(get_config("dispatcher.log_dir")).mkdir(parents=True, exist_ok=True)
    Path(get_config("user_interface.log_dir")).mkdir(parents=True, exist_ok=True)

    return port


def _terminate_child_processes(pid: int) -> None:
    """For a given process, find all the child processes and terminate them.

    Args:
        pid: Process ID file for the main server process.

    Returns:
        None
    """

    # Uvicorn
    leader = psutil.Process(pid).children()[0]

    # Dask
    children = psutil.Process(leader.pid).children(recursive=True)

    with contextlib.suppress(psutil.NoSuchProcess):
        leader.send_signal(signal.SIGINT)

    for child_proc in children:
        with contextlib.suppress(psutil.NoSuchProcess):
            child_proc.kill()

    psutil.wait_procs(children)
    leader.wait()


def _graceful_shutdown(pidfile: str) -> None:
    """
    Gracefully shut down a server given a process ID.

    Args:
        pidfile: Process ID file for the server.

    Returns:
        None
    """
    console = Console()
    pid = _read_pid(pidfile)
    if psutil.pid_exists(pid):
        proc = psutil.Process(pid)
        _terminate_child_processes(pid)

        with contextlib.suppress(psutil.NoSuchProcess):
            proc.terminate()
            proc.wait()

    else:
        console.print("[yellow]Covalent server was not running.[/yellow]\n")

    _rm_pid_file(pidfile)


@click.command()
@click.option("-d", "--develop", is_flag=True, help="Start local server in developer mode")
@click.option(
    "-p",
    "--port",
    default=get_config("dispatcher.port"),
    show_default=True,
    help="Local server port number",
)
@click.option(
    "-m",
    "--mem-per-worker",
    required=False,
    is_flag=False,
    type=str,
    help="""Memory limit per worker in GB.
              Provide strings like 1gb/1GB or 0 for no limits""".replace(
        "\n", ""
    ),
)
@click.option(
    "-n",
    "--workers",
    required=False,
    is_flag=False,
    type=int,
    help="Number of Dask workers",
)
@click.option(
    "-t",
    "--threads-per-worker",
    required=False,
    is_flag=False,
    type=int,
    help="Number of threads per Dask worker",
)
@click.option(
    "--ignore-migrations",
    is_flag=True,
    required=False,
    show_default=True,
    default=False,
    help="Start server without database migrations",
)
@click.option(
    "--no-cluster",
    is_flag=True,
    required=False,
    show_default=True,
    default=False,
    help="Start server without Dask cluster",
)
@click.option(
    "--no-triggers",
    is_flag=True,
    required=False,
    show_default=True,
    default=False,
    help="Start server without a triggers server",
)
@click.option(
    "--triggers-only",
    is_flag=True,
    required=False,
    show_default=True,
    default=False,
    help="Start only the triggers server",
)
@click.option("--no-header", is_flag=True, default=False, hidden=True)
@click.option("--no-footer", is_flag=True, default=False, hidden=True)
@click.pass_context
def start(
    ctx: click.Context,
    port: int,
    develop: bool,
    no_cluster: bool,
    mem_per_worker: str,
    threads_per_worker: int,
    workers: int,
    ignore_migrations: bool,
    no_triggers: bool,
    triggers_only: bool,
    no_header: bool,
    no_footer: bool,
) -> None:
    """
    Start a local server
    """

    console = Console()

    if not no_header:
        print_header(console)

    # Display a header with a border
    console.print(Panel("Starting Local Server", expand=False, border_style="blue"))
    console.print()

    if os.environ.get("COVALENT_DEBUG_MODE") == "1":
        develop = True

    if os.environ.get("COVALENT_DISABLE_DASK") == "1":
        no_cluster = True

    if develop:
        set_config({"sdk.log_level": "debug"})

    db = DataStore.factory()

    # No migrations have run as of yet - run them automatically
    if not ignore_migrations and db.current_revision() is None:
        with Status("Running migrations...", console=console):
            db.run_migrations(logging_enabled=False)

    if db.is_migration_pending and not ignore_migrations:
        console.print(MIGRATION_WARNING_MSG, style="yellow")
        console.print(MIGRATION_COMMAND_MSG)
        console.print()
        return ctx.exit(1)

    if ignore_migrations and db.is_migration_pending:
        console.print(
            'Warning: Ignoring migrations is not recommended and may have unanticipated side effects. Use "covalent db migrate" to run migrations.',
            style="yellow",
        )
        console.print()

    set_config("user_interface.port", port)
    set_config("dispatcher.port", port)

    if not no_cluster:
        if mem_per_worker:
            set_config("dask.mem_per_worker", mem_per_worker)
        if threads_per_worker:
            set_config("dask.threads_per_worker", threads_per_worker)
        if workers:
            set_config("dask.num_workers", workers)

        set_config("sdk.no_cluster", "false")
    else:
        set_config("sdk.no_cluster", "true")

    try:
        with Status("Starting server...", console=console):
            port = _graceful_start(
                UI_SRVDIR,
                UI_PIDFILE,
                UI_LOGFILE,
                port,
                no_cluster,
                develop,
                no_triggers,
                triggers_only,
            )
    except Exception:
        click.secho("Error: ", fg="red")
        click.secho(
            "Covalent was unable to start due to the following error: ", fg="red", bold=True
        )
        click.secho(traceback.format_exc(), fg="lightgrey")
        return ctx.exit(1)

    set_config("user_interface.port", port)
    set_config("dispatcher.port", port)

    # Display server configuration in a table
    config_table = Table(title="Covalent Server Configuration", box=ROUNDED, show_header=False)
    config_table.add_column("Option", style="bold", no_wrap=True)
    config_table.add_column("Value")

    config_table.add_row(
        "Dispatcher Address", Text(str(get_config("dispatcher.address")), style="green")
    )
    config_table.add_row("Port", Text(str(port), style="green"))
    config_table.add_row("Develop", Text(str(develop), style="blue" if develop else "green"))
    config_table.add_row(
        "Disable Dask", Text(str(no_cluster), style="blue" if no_cluster else "green")
    )
    config_table.add_row("Memory per Worker", Text(str(mem_per_worker), style="magenta"))
    config_table.add_row("Threads per Worker", Text(str(threads_per_worker), style="magenta"))
    config_table.add_row("Workers", Text(str(workers), style="magenta"))
    config_table.add_row(
        "Ignore Migrations",
        Text(str(ignore_migrations), style="yellow" if ignore_migrations else "green"),
    )
    config_table.add_row(
        "Disable Triggers", Text(str(no_triggers), style="blue" if no_triggers else "green")
    )
    config_table.add_row(
        "Triggers Only", Text(str(triggers_only), style="blue" if triggers_only else "green")
    )

    console.print(config_table)
    console.print("\nServer Status: [green]:heavy_check_mark:[/green] Running", style="bold")

    if not no_footer:
        console.print("\nFor a summary of the system status, use 'covalent status'")
        print_footer(console)


@click.command()
@click.option("--no-header", is_flag=True, default=False, hidden=True)
@click.option("--no-footer", is_flag=True, default=False, hidden=True)
def stop(no_header: bool, no_footer: bool) -> None:
    """
    Stop a local server
    """

    console = Console()
    if not no_header:
        print_header(console)

    console.print(Panel("Stopping Local Server", expand=False, border_style="blue"))
    console.print()

    with Status("Stopping server...", console=console):
        _graceful_shutdown(UI_PIDFILE)

    console.print("Server status: [red]:heavy_multiplication_x:[/red] Stopped", style="bold")

    if not no_footer:
        print_footer(console)


@click.command()
@click.option(
    "-p",
    "--port",
    default=None,
    type=int,
    help="Restart local server on given port",
)
@click.option("-d", "--develop", is_flag=True, help="Start local server in developer mode")
@click.option(
    "--no-cluster",
    is_flag=True,
    required=False,
    show_default=True,
    default=False,
    help="Restart server without Dask cluster",
)
@click.option(
    "--with-cluster",
    is_flag=True,
    required=False,
    show_default=True,
    default=False,
    help="Restart server with Dask cluster",
)
@click.pass_context
def restart(ctx, port: bool, develop: bool, no_cluster: bool, with_cluster: bool) -> None:
    """
    Restart a local server
    """

    if no_cluster and with_cluster:
        raise ValueError(
            "Options '--no-cluster' and '--with-cluster' are mutually exclusive, please choose one at most."
        )

    if no_cluster:
        set_config("sdk.no_cluster", "true")

    if with_cluster:
        set_config("sdk.no_cluster", "false")

    no_cluster_map = {"true": True, "false": False}
    configuration = {
        "port": port or get_config("dispatcher.port"),
        "develop": develop or (get_config("sdk.log_level") == "debug"),
        "no_cluster": no_cluster_map[get_config("sdk.no_cluster")],
        "mem_per_worker": get_config("dask.mem_per_worker"),
        "threads_per_worker": get_config("dask.threads_per_worker"),
        "workers": get_config("dask.num_workers"),
        "no_header": True,
    }

    ctx.invoke(stop, no_footer=True)
    console = Console()
    console.print()
    ctx.invoke(start, **configuration)


@click.command()
def status() -> None:
    """
    Display local server status
    """
    console = Console()
    print_header(console)

    console.print(Panel("Service Status", expand=False, border_style="blue"))
    console.print()

    with Status("Checking Covalent's Process ID...", console=console):
        pid = _read_pid(UI_PIDFILE)
        port = get_config("dispatcher.port")
        exists = psutil.pid_exists(pid)

    status_table = Table()
    status_table.add_column("Component", style="bold")
    status_table.add_column("Status", style="bold")

    if exists and pid != -1:
        status_table.add_row(
            "Covalent Server", f"[green]Running[/green] at http://localhost:{port}"
        )
    elif exists and psutil.Process(pid).status() == psutil.STATUS_ZOMBIE:
        status_table.add_row(
            "Covalent Server", "[yellow]Zombie process :zombie:[/yellow] - Recommend restart"
        )
    elif not exists or psutil.Process(pid).status() == psutil.STATUS_STOPPED:
        _rm_pid_file(UI_PIDFILE)
        status_table.add_row("Covalent Server", "[red]Stopped[/red]")
    if exists and pid != -1:
        if Path(get_config("dispatcher.heartbeat_file")).is_file():
            with open(get_config("dispatcher.heartbeat_file")) as f:
                last_seen = f.read().split(" ", 1)[1]
            status_table.add_row("", f"Last seen {last_seen}")
        response = requests.get(
            f"http://localhost:{port}/api/v1/dispatches/list?status_filter=RUNNING", timeout=1
        )
        running_workflows = response.json()["total_count"]
        status_table.add_row("", f"There are {running_workflows} workflows currently running.")
    admin_address = _get_cluster_admin_address()
    loop = asyncio.get_event_loop()
    cluster_status = (
        loop.run_until_complete(_get_cluster_status(admin_address)) if admin_address else None
    )
    if _is_server_running() and cluster_status:
        status_table.add_row("Dask Cluster", f"[green]Running[/green] at {admin_address}")
        client = Client(get_config("dask.scheduler_address"))
        running_tasks = len([task for k, v in client.processing().items() for task in v])
        status_table.add_row("", f"There are {running_tasks} tasks currently running.")
    else:
        status_table.add_row("Dask Cluster", "[red]Stopped[/red]")
    try:
        response = requests.get(f"http://localhost:{port}/api/triggers/status", timeout=1)
        trigger_status = response.json()["status"]
    except requests.exceptions.ConnectionError as err:
        trigger_status = "stopped"

    if trigger_status == "running":
        status_table.add_row("Triggers Server", "[green]Running[/green]")
    else:
        status_table.add_row("Triggers Server", "[red]Stopped[/red]")
    try:
        db = DataStore.factory()

        if db.is_migration_pending:
            status_table.add_row("Database", "[yellow]Migration pending[/yellow]")
        else:
            url = db.db_URL
            if os.environ.get("COVALENT_DATABASE_URL"):
                url = furl(url).origin
            status_table.add_row("Database", f"[green]Connected[/green] at {url}")

    except sqlalchemy.exc.OperationalError:
        status_table.add_row("Database", "[red]Disconnected[/red]")

    console.print(status_table, width=80)

    if cluster_status:
        console.print(
            "\nFor additional information about the Dask cluster, use 'covalent cluster --status'"
        )

    print_footer(console)


@click.command()
@click.option(
    "-H",
    "--hard",
    is_flag=True,
    help="Delete Covalent and workflow data. [default: False]",
)
@click.option(
    "-y", "--yes", is_flag=True, help="Approve without showing the warning. [default: False]"
)
@click.option("--hell-yeah", is_flag=True, hidden=True)
@click.pass_context
def purge(ctx, hard: bool, yes: bool, hell_yeah: bool) -> None:
    """
    Purge Covalent from this system
    """
    cm = get_config_manager()

    console = Console()

<<<<<<< HEAD
=======
    cm = get_config_manager()

>>>>>>> 3a5281ee
    removal_list = {
        get_config("sdk.log_dir"),
        get_config("dispatcher.cache_dir"),
        get_config("dispatcher.log_dir"),
        get_config("user_interface.log_dir"),
        os.path.dirname(cm.config_file),
    }

    if hell_yeah:
        hard = True
        yes = True

    if hard:
        removal_list.add(get_config("dispatcher.db_path"))

    if not yes:
        warning_text = Text("WARNING", style="bold yellow")
        warning_panel = Panel(warning_text, style="yellow", expand=False, padding=(0, 10))
        console.print(warning_panel)

        console.print("\nPurging will perform the following operations: ")

        console.print("0. Cancel all running workflows")
        console.print("1. Stop all services")

        for i, rem_path in enumerate(removal_list, start=2):
            if os.path.isdir(rem_path):
                console.print(f"{i}. {rem_path} directory will be deleted", style="red")
            else:
                console.print(f"{i}. {rem_path} file will be deleted", style="red")

        if hard:
            console.print("WARNING: All user data will be deleted", style="bold red")

        ans = Prompt.ask(  # Use Prompt.ask instead of console.Prompt.ask
            "\nAre you sure you want to continue?", choices=["y", "n"], default="n"
        )
        if ans == "n":
            console.print("Purge aborted.")
            print_footer(console)
            return

    # Shutdown covalent server
    console.print()
    ctx.invoke(stop, no_header=True, no_footer=True)

    # Remove all directories and files
    for rem_path in removal_list:
        if os.path.isdir(rem_path):
            shutil.rmtree(rem_path, ignore_errors=True)
        else:
            with contextlib.suppress(FileNotFoundError):
                os.remove(rem_path)

        console.print(f"Removed {rem_path}")

    print_footer(console)


@click.command()
def logs() -> None:
    """
    Display local server logs
    """
    console = Console()
    if os.path.exists(UI_LOGFILE):
        with open(UI_LOGFILE, "r") as logfile:
            log_content = logfile.read()
            syntax = Syntax(log_content, "log", theme="monokai", line_numbers=True, word_wrap=True)
            console.print(syntax)
    else:
        console.print(
            f"{UI_LOGFILE} not found. Restart the server to create a new log file.",
            style="bold red",
        )


@click.command()
@click.argument("result_pickle_path")
def migrate_legacy_result_object(result_pickle_path) -> None:
    """Migrate a legacy result object

    Example: `covalent migrate-legacy-result-object result.pkl`
    """

    migrate_pickled_result_object(result_pickle_path)


# Cluster CLI handlers (client side wrappers for the async handlers exposed
# in the dask cluster process)
async def _get_cluster_status(uri: str):
    """
    Returns status of all workers and scheduler in the cluster
    """

    try:
        async with rpc(uri, timeout=2) as r:
            cluster_status = await r.cluster_status()
    except (ConnectionRefusedError, CommClosedError, asyncio.exceptions.TimeoutError, OSError):
        return False
    return cluster_status


async def _get_cluster_address(uri):
    """
    Returns the TCP addresses of the scheduler and workers
    """
    async with rpc(uri, timeout=2) as r:
        addresses = await r.cluster_address()
    return addresses


async def _get_cluster_info(uri):
    """
    Return summary of cluster info
    """
    async with rpc(uri, timeout=2) as r:
        return await r.cluster_info()


async def _cluster_restart(uri):
    """
    Restart the cluster by individually restarting the cluster workers
    """
    async with rpc(uri, timeout=2) as r:
        await r.cluster_restart()


async def _cluster_scale(uri: str, nworkers: int):
    """
    Scale the cluster up/down depending on `nworkers`
    """
    comm = await connect(uri, timeout=2)
    await comm.write({"op": "cluster_scale", "size": nworkers})
    result = await comm.read()
    comm.close()
    return result


async def _get_cluster_size(uri) -> int:
    async with rpc(uri, timeout=2) as r:
        size = await r.cluster_size()
    return size


async def _get_cluster_logs(uri):
    """
    Retrieve the cluster logs from the scheduler directly
    """
    comm = await connect(uri, timeout=2)
    await comm.write({"op": "cluster_logs"})
    cluster_logs = await comm.read()
    comm.close()
    return cluster_logs


def _get_cluster_admin_address():
    try:
        admin_host = get_config("dask.admin_host")
        admin_port = get_config("dask.admin_port")
        admin_server_addr = unparse_address("tcp", f"{admin_host}:{admin_port}")
        return admin_server_addr
    except KeyError:
        return


@click.command()
@click.option("--status", is_flag=True, help="Display Dask cluster status")
@click.option("--info", is_flag=True, help="Display Dask cluster info")
@click.option(
    "--address", is_flag=True, help="Fetch connection information of the cluster scheduler/workers"
)
@click.option("--size", is_flag=True, help="Return number of active workers in the cluster")
@click.option("--restart", is_flag=True, help="Restart the cluster")
@click.option(
    "--scale",
    is_flag=False,
    nargs=1,
    type=int,
    default=dask.system.CPU_COUNT,
    show_default=True,
    help="Scale cluster by adding/removing workers to match `nworkers`",
)
@click.option("--logs", is_flag=True, default=False, help="Show Dask cluster logs")
def cluster(
    status: bool, info: bool, address: bool, size: bool, restart: bool, scale: int, logs: bool
):
    """
    Manage local server's Dask cluster
    """

    loop = asyncio.get_event_loop()
    admin_server_addr = _get_cluster_admin_address()

    console = Console()
    print_header(console)
    console.print(Panel("Covalent Dask Cluster", expand=False, border_style="blue"))
    console.print()

    def print_json(data):
        table = Table()
        table.add_column("Key")
        table.add_column("Value")

        if isinstance(data, dict):
            for key, value in data.items():
                table.add_row(key, str(value))
        elif isinstance(data, tuple):
            for idx, value in enumerate(data):
                table.add_row(str(idx), str(value))
        elif isinstance(data, int):
            table.add_row("Size", str(data))

        console.print(table)

    cluster_status = (
        loop.run_until_complete(_get_cluster_status(admin_server_addr))
        if admin_server_addr
        else None
    )
    if _is_server_running() and cluster_status:
        if status:
            print_json(dict(natsorted(cluster_status.items())))
            degraded = {k: v for k, v in cluster_status.items() if v != "running"}
            if degraded:
                console.print(
                    "\nDask Cluster Status: :face_with_thermometer: Running - Degraded",
                    style="bold",
                )
            else:
                console.print(
                    "\nDask Cluster Status: [green]:heavy_check_mark:[/green] Running - Healthy",
                    style="bold",
                )
            diagnostics_dashboard_addr = get_config("dask.dashboard_link")
            console.print(f"Diagnostics Dashboard: {diagnostics_dashboard_addr} (requires bokeh)")

        elif info:
            print_json(loop.run_until_complete(_get_cluster_info(admin_server_addr)))
        elif address:
            print_json(loop.run_until_complete(_get_cluster_address(admin_server_addr)))
        elif size:
            print_json(loop.run_until_complete(_get_cluster_size(admin_server_addr)))
        elif restart:
            with Status("Restarting the cluster...", spinner="dots") as status:
                loop.run_until_complete(_cluster_restart(admin_server_addr))
                status.update("Cluster restarted")
                console.print("\n")
                console.print(
                    Panel("Cluster restarted", box=ROUNDED, expand=False, border_style="green")
                )
        elif logs:
            console.print(
                "\n".join(
                    [
                        " ".join(x)
                        for x in loop.run_until_complete(_get_cluster_logs(admin_server_addr))[0]
                    ]
                )
            )
        elif scale:
            with Status("Scaling the cluster...", spinner="dots") as status:
                loop.run_until_complete(_cluster_scale(admin_server_addr, nworkers=scale))
                status.update(f"Cluster scaled to {scale} workers")
                console.print(
                    Panel(
                        f"Cluster scaled to {scale} workers",
                        box=ROUNDED,
                        expand=False,
                        border_style="green",
                    )
                )
    else:
        console.print("Dask Cluster Status: [red]:heavy_multiplication_x:[/red] Stopped")

    print_footer(console)


@click.command()
def config() -> None:
    """Display the Covalent configuration"""
<<<<<<< HEAD
=======

>>>>>>> 3a5281ee
    cm = get_config_manager()

    console = Console()
    print_header(console)
    console.print(Panel("Covalent Configuration", expand=False, border_style="blue"))
    console.print()

    cm.read_config()
    config_data = json.loads(json.dumps(cm.config_data, sort_keys=True))
    sorted_sections = ["sdk", "dispatcher", "dask", "executors"]

    for section in sorted_sections:
        keys = config_data[section]

        # Create a table for each section
        section_table = Table(title=f"[bold]{section}[/bold]", title_style="bold")
        section_table.add_column("Key", style="bold")
        section_table.add_column("Value", style="bold")

        for key in keys:
            section_table.add_row(key, str(config_data[section][key]))

        # Wrap the table in a panel
        section_panel = Panel(
            section_table, expand=False, border_style="blue", padding=(0, 1), width=80
        )

        console.print(section_panel)

    print_footer(console)<|MERGE_RESOLUTION|>--- conflicted
+++ resolved
@@ -696,11 +696,6 @@
 
     console = Console()
 
-<<<<<<< HEAD
-=======
-    cm = get_config_manager()
-
->>>>>>> 3a5281ee
     removal_list = {
         get_config("sdk.log_dir"),
         get_config("dispatcher.cache_dir"),
@@ -982,10 +977,7 @@
 @click.command()
 def config() -> None:
     """Display the Covalent configuration"""
-<<<<<<< HEAD
-=======
-
->>>>>>> 3a5281ee
+
     cm = get_config_manager()
 
     console = Console()
