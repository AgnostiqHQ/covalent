# Copyright 2021 Agnostiq Inc.
#
# This file is part of Covalent.
#
# Licensed under the GNU Affero General Public License 3.0 (the "License").
# A copy of the License may be obtained with this software package or at
#
#      https://www.gnu.org/licenses/agpl-3.0.en.html
#
# Use of this file is prohibited except in compliance with the License. Any
# modifications or derivative works of this file must retain this copyright
# notice, and modified files must contain a notice indicating that they have
# been altered from the originals.
#
# Covalent is distributed in the hope that it will be useful, but WITHOUT
# ANY WARRANTY; without even the implied warranty of MERCHANTABILITY or
# FITNESS FOR A PARTICULAR PURPOSE. See the License for more details.
#
# Relief from the License may be granted by purchasing a commercial license.

"""Covalent CLI Tool - Service Management."""

import os
import shutil
import signal
import socket
from subprocess import Popen, PIPE, DEVNULL
from typing import Optional

import click
import psutil

from covalent._shared_files.config import _config_manager as cm
from covalent._shared_files.config import get_config, set_config

DISPATCHER_PIDFILE = get_config("dispatcher.cache_dir") + "/dispatcher.pid"
DISPATCHER_LOGFILE = get_config("dispatcher.log_dir") + "/dispatcher.log"
DISPATCHER_SRVDIR = os.path.dirname(os.path.abspath(__file__)) + "/../_service"

UI_PIDFILE = get_config("dispatcher.cache_dir") + "/ui.pid"
UI_LOGFILE = get_config("user_interface.log_dir") + "/covalent_ui.log"
UI_SRVDIR = os.path.dirname(os.path.abspath(__file__)) + "/../../covalent_ui"


def _read_pid(filename: str) -> int:
    """
    Read the process ID from file.

    Args:
        filename: The path to the file to read the process ID from.

    Returns:
        The process ID.
    """

    try:
        pid = int(open(filename, "r").readline())
    except FileNotFoundError:
        pid = -1

    return pid


def _rm_pid_file(filename: str) -> None:
    """
    Remove a process ID file safely.

    Args:
        filename: The path to the file that will be removed.

    Returns:
        None
    """

    if os.path.isfile(filename):
        os.remove(filename)


def _port_from_pid(pid: int) -> int:
    """
    Return the port in use by a process.

    Args:
        pid: Process ID.

    Returns:
        port: Port in use by the process.
    """

    if psutil.pid_exists(pid):
        return psutil.Process(pid).connections()[0].laddr.port
    return None


def _next_available_port(requested_port: int) -> int:
    """
    Return the next available port not in use.

    Args:
        requested_port: Port requested for a socket.

    Returns:
        assigned_port: Next available port greater than or equal to the requested port.
    """

    avail_port_found = False
    try_port = requested_port
    sock = socket.socket(socket.AF_INET, socket.SOCK_STREAM)
    while not avail_port_found:
        try:
            sock.bind(("0.0.0.0", try_port))
            avail_port_found = True
        except:
            try_port += 1
    sock.close()
    assigned_port = try_port

    if assigned_port != requested_port:
        click.echo(
            f"Port {requested_port} was already in use. Using port {assigned_port} instead."
        )
    return assigned_port


def _is_dispatcher_running() -> bool:
    """Check status of dispatcher server.

    Returns:
        status: Status of whether the dispatcher server is running.
    """

    if _read_pid(DISPATCHER_PIDFILE) == -1:
        return False
    return True


def _is_ui_running() -> bool:
    """Check status of user interface (UI) server.

    Returns:
        status: Status of whether the user interface server is running.
    """

    if _read_pid(UI_PIDFILE) == -1:
        return False
    return True


def _graceful_start(
    server_name: str,
    server_root: str,
    pidfile: str,
    logfile: str,
    port: int,
    develop: bool = False,
) -> int:
    """
    Gracefully start a Flask app with gunicorn.

    Args:
        server_name: Name of the server. 'dispatcher' or 'UI'.
        server_root: Directory where app.py is located.
        pidfile: Process ID file for the server.
        logfile: Log file for the server.
        port: Port requested to be used by the server.
        develop: Start the server in developer mode.

    Returns:
        port: Port assigned to the server.
    """

    pid = _read_pid(pidfile)
    if psutil.pid_exists(pid):
        port = _port_from_pid(pid)
        click.echo(f"Covalent {server_name} server is already running at http://0.0.0.0:{port}.")
        return port

    _rm_pid_file(pidfile)

    port = _next_available_port(port)

    #pythonpath = (
    #    f'--pythonpath="{server_root}/../../tests/functional_tests"'
    #    if develop and server_name == "dispatcher"
    #    else ""
    #)
    launch_str = f"python app.py --port {port} --pid {pidfile} --log-file {logfile} &"

    proc = Popen(
        launch_str,
        shell=True,
        stdout=DEVNULL,
        stderr=DEVNULL,
        cwd=server_root
    )
    # TODO: determine better way to resolve PID of background process without this assumption
    pid = proc.pid + 1
    # write PID file manually 
    with open(pidfile, "w") as file1:
        file1.write(f"{str(pid)}\n")
    click.echo(f"Covalent {server_name} server has started at http://0.0.0.0:{port}");
    return port


def _graceful_shutdown(server_name: str, pidfile: str) -> None:
    """
    Gracefully shut down a server given a process ID.

    Args:
        server_name: Name of the server.
        pidfile: Process ID file for the server.

    Returns:
        None
    """

    pid = _read_pid(pidfile)
    if psutil.pid_exists(pid):
        proc = psutil.Process(pid)
        proc.terminate()
        proc.wait()
        click.echo(f"Covalent {server_name} server has stopped.")
    else:
        click.echo(f"Covalent {server_name} server was not running.")
    _rm_pid_file(pidfile)


def _graceful_restart(server_name: str, pidfile: str) -> bool:
    """Gracefully restart a server given a process ID."""

    pid = _read_pid(pidfile)
    if pid != -1:
        os.kill(pid, signal.SIGHUP)
        click.echo(
            f"Covalent {server_name} server has restarted on port http://0.0.0.0:{_port_from_pid(pid)}."
        )
        return True
    else:
        return False


@click.command()
@click.option(
    "-p",
    "--port",
    default=get_config("dispatcher.port"),
    show_default=True,
    help="Local dispatcher server port number.",
)
@click.option("-d", "--develop", is_flag=True, help="Start the server(s) in developer mode.")
<<<<<<< HEAD
@click.pass_context
def start(ctx, port: int, develop: bool) -> None:
=======
def start(dispatcher: bool, ui: bool, port: int, ui_port: int, develop: bool) -> None:
>>>>>>> 9832b3ea
    """
    Start the dispatcher and/or UI servers.
    """

    port = _graceful_start("UI", UI_SRVDIR, UI_PIDFILE, UI_LOGFILE, port, develop)
    set_config(
        {
            "user_interface.address": "0.0.0.0",
            "user_interface.port": port,
            "dispatcher.address": "0.0.0.0",
            "dispatcher.port": port,
        }
    )
        


@click.command()
@click.option(
    "--dispatcher",
    is_flag=True,
    help="Stop only the dispatcher server.",
)
@click.option(
    "--ui",
    is_flag=True,
    help="Stop only the UI server.",
)
def stop(dispatcher: bool, ui: bool) -> None:
    """
    Stop the dispatcher and/or UI servers.
    """

    if not (dispatcher or ui):
        dispatcher = True
        ui = True

    if dispatcher:
        _graceful_shutdown("dispatcher", DISPATCHER_PIDFILE)

    if ui:
        _graceful_shutdown("UI", UI_PIDFILE)


@click.command()
@click.option(
    "--dispatcher",
    is_flag=True,
    help="Restart only the dispatcher server.",
)
@click.option(
    "--ui",
    is_flag=True,
    help="Restart only the UI server.",
)
@click.option(
    "-p", "--port", default=None, type=int, help="Restart dispatcher server on a different port."
)
@click.option(
    "-P",
    "--ui-port",
    default=None,
    type=int,
    help="Restart UI server on a different port.",
)
@click.option("-d", "--develop", is_flag=True, help="Start the server(s) in developer mode.")
@click.pass_context
def restart(ctx, dispatcher: bool, ui: bool, port: int, ui_port: int, develop: bool) -> None:
    """
    Restart the dispatcher and/or UI servers.
    """

    if not (dispatcher or ui):
        dispatcher = True
        ui = True

    if dispatcher:
        pid = _read_pid(DISPATCHER_PIDFILE)
        port = port or _port_from_pid(pid) or get_config("dispatcher.port")
        if pid == -1 or port != get_config("dispatcher.port") or develop:
            ctx.invoke(stop, dispatcher=True)
            ctx.invoke(start, dispatcher=True, port=port, develop=develop)
        elif pid != -1:
            started = _graceful_restart("dispatcher", DISPATCHER_PIDFILE)
            if not started:
                ctx.invoke(start, dispatcher=True, port=port, develop=develop)

    if ui:
        pid = _read_pid(UI_PIDFILE)
        port = ui_port or _port_from_pid(pid) or get_config("user_interface.port")
        if pid == -1 or port != get_config("user_interface.port") or develop:
            ctx.invoke(stop, ui=True)
            ctx.invoke(start, ui=True, ui_port=port, develop=develop)
        elif pid != -1:
            started = _graceful_restart("user interface", UI_PIDFILE)
            if not started:
                ctx.invoke(start, ui=True, ui_port=port, develop=develop)


@click.command()
def status() -> None:
    """
    Query the status of the dispatcher and UI servers.
    """

    dispatcher_port = _port_from_pid(_read_pid(DISPATCHER_PIDFILE))
    if dispatcher_port is not None:
        click.echo(f"Covalent dispatcher server is running at http://0.0.0.0:{dispatcher_port}.")
    else:
        _rm_pid_file(DISPATCHER_PIDFILE)
        click.echo("Covalent dispatcher server is stopped.")

    ui_port = _port_from_pid(_read_pid(UI_PIDFILE))
    if ui_port is not None:
        click.echo(f"Covalent UI server is running at http://0.0.0.0:{ui_port}.")
    else:
        _rm_pid_file(UI_PIDFILE)
        click.echo("Covalent UI server is stopped.")


@click.command()
def purge() -> None:
    """
    Shutdown servers and delete the cache and config settings.
    """

    # Shutdown UI and dispatcher server.
    _graceful_shutdown("dispatcher", DISPATCHER_PIDFILE)
    _graceful_shutdown("UI", UI_PIDFILE)

    shutil.rmtree(get_config("sdk.log_dir"), ignore_errors=True)
    shutil.rmtree(get_config("dispatcher.cache_dir"), ignore_errors=True)
    shutil.rmtree(get_config("dispatcher.log_dir"), ignore_errors=True)
    shutil.rmtree(get_config("user_interface.log_dir"), ignore_errors=True)

    cm.purge_config()

    click.echo("Covalent server files have been purged.")<|MERGE_RESOLUTION|>--- conflicted
+++ resolved
@@ -248,12 +248,8 @@
     help="Local dispatcher server port number.",
 )
 @click.option("-d", "--develop", is_flag=True, help="Start the server(s) in developer mode.")
-<<<<<<< HEAD
 @click.pass_context
 def start(ctx, port: int, develop: bool) -> None:
-=======
-def start(dispatcher: bool, ui: bool, port: int, ui_port: int, develop: bool) -> None:
->>>>>>> 9832b3ea
     """
     Start the dispatcher and/or UI servers.
     """
