# Copyright 2021 Agnostiq Inc.
#
# This file is part of Covalent.
#
# Licensed under the GNU Affero General Public License 3.0 (the "License").
# A copy of the License may be obtained with this software package or at
#
#      https://www.gnu.org/licenses/agpl-3.0.en.html
#
# Use of this file is prohibited except in compliance with the License. Any
# modifications or derivative works of this file must retain this copyright
# notice, and modified files must contain a notice indicating that they have
# been altered from the originals.
#
# Covalent is distributed in the hope that it will be useful, but WITHOUT
# ANY WARRANTY; without even the implied warranty of MERCHANTABILITY or
# FITNESS FOR A PARTICULAR PURPOSE. See the License for more details.
#
# Relief from the License may be granted by purchasing a commercial license.

"""Covalent CLI Tool - Service Management."""


import asyncio
import contextlib
import json
import os
import shutil
import signal
import socket
import sys
import time
import traceback
from pathlib import Path
from subprocess import DEVNULL, Popen
from typing import Optional

import click
import dask.system
import psutil
import requests
import sqlalchemy
from dask.distributed import Client
from distributed.comm import unparse_address
from distributed.comm.core import CommClosedError
from distributed.core import connect, rpc
from furl import furl
from natsort import natsorted
from rich.box import ROUNDED
from rich.console import Console
from rich.panel import Panel
from rich.prompt import Prompt
from rich.status import Status
from rich.syntax import Syntax
from rich.table import Table
from rich.text import Text

from covalent._shared_files.config import get_config_manager, get_config, set_config

from .._db.datastore import DataStore
from .migrate import migrate_pickled_result_object

UI_PIDFILE = get_config("dispatcher.cache_dir") + "/ui.pid"
UI_LOGFILE = get_config("user_interface.log_dir") + "/covalent_ui.log"
UI_SRVDIR = f"{os.path.dirname(os.path.abspath(__file__))}/../../covalent_ui"

MIGRATION_WARNING_MSG = "Covalent not started. The database needs to be upgraded."
MIGRATION_COMMAND_MSG = (
    '   (use "covalent db migrate" to run database migrations and then retry "covalent start")'
)
ZOMBIE_PROCESS_STATUS_MSG = "Covalent server is unhealthy: Process is in zombie status"
STOPPED_PROCESS_STATUS_MSG = "Covalent server is unhealthy: Process is in stopped status"


def print_header(console):
    branding_title = Text("Covalent", style="bold blue")
    github_link = Text("GitHub: https://github.com/AgnostiqHQ/covalent", style="cyan")
    docs_link = Text("Docs:   https://docs.covalent.xyz", style="cyan")
    console.print(Panel.fit(branding_title, padding=(1, 20)))
    console.print(github_link)
    console.print(docs_link)
    console.print()


def print_footer(console):
    console.print("\nFor additional help, use 'covalent --help'")


def _read_pid(filename: str) -> int:
    """
    Read the process ID from file.

    Args:
        filename: The path to the file to read the process ID from.

    Returns:
        The process ID.
    """

    try:
        pid = int(open(filename, "r").readline())
    except FileNotFoundError:
        pid = -1

    return pid


def _rm_pid_file(filename: str) -> None:
    """
    Remove a process ID file safely.

    Args:
        filename: The path to the file that will be removed.

    Returns:
        None
    """

    if os.path.isfile(filename):
        os.remove(filename)


def _port_from_pid(pid: int) -> Optional[int]:
    """
    Return the port in use by a process.

    Args:
        pid: Process ID.

    Returns:
        port: Port in use by the process.
    """

    if psutil.pid_exists(pid):
        return psutil.Process(pid).connections()[0].laddr.port
    return None


def _next_available_port(requested_port: int) -> int:
    """
    Return the next available port not in use.

    Args:
        requested_port: Port requested for a socket.

    Returns:
        assigned_port: Next available port greater than or equal to the requested port.
    """

    avail_port_found = False
    try_port = requested_port

    sock = socket.socket(socket.AF_INET, socket.SOCK_STREAM)
    sock.setsockopt(socket.SOL_SOCKET, socket.SO_REUSEADDR, 1)

    while not avail_port_found:
        try:
            sock.bind(("localhost", try_port))
            avail_port_found = True
        except:
            try_port += 1

    sock.close()
    assigned_port = try_port

    if assigned_port != requested_port:
        click.echo(
            f"Port {requested_port} was already in use. Using port {assigned_port} instead."
        )

    return assigned_port


def _is_server_running() -> bool:
    """Check status of the Covalent server.

    Returns:
        status: Status of whether the server is running.
    """
    return _read_pid(UI_PIDFILE) != -1


def _graceful_start(
    server_root: str,
    pidfile: str,
    logfile: str,
    port: int,
    no_cluster: bool,
    develop: bool = False,
    no_triggers: bool = False,
    triggers_only: bool = False,
) -> int:
    """
    Gracefully start a Fast API app.

    Args:
        server_root: Directory where app.py is located.
        pidfile: Process ID file for the server.
        logfile: Log file for the server.
        port: Port requested to be used by the server.
        no_cluster: Dask cluster is not used.
        develop: Start the server in developer mode.
        no_triggers: Start the server without Triggers endpoints.
        triggers_only: Start the server with only Triggers endpoints.

    Returns:
        port: Port assigned to the server.
    """

    pid = _read_pid(pidfile)
    if psutil.pid_exists(pid):
        port = get_config("dispatcher.port")
        return port

    _rm_pid_file(pidfile)

    if no_triggers and triggers_only:
        raise ValueError(
            "Options '--no-triggers' and '--triggers-only' are mutually exclusive, please choose one at most."
        )

    no_triggers_flag = "--no-triggers" if no_triggers else ""
    triggers_only_flag = "--triggers-only" if triggers_only else ""

    pypath = f"PYTHONPATH={UI_SRVDIR}/../tests:$PYTHONPATH" if develop else ""
    dev_mode_flag = "--develop" if develop else ""
    no_cluster_flag = "--no-cluster" if no_cluster else ""

    port = _next_available_port(port)
    launch_str = f"{pypath} {sys.executable} app.py {dev_mode_flag} --port {port} {no_cluster_flag} {no_triggers_flag} {triggers_only_flag}>> {logfile} 2>&1"

    proc = Popen(launch_str, shell=True, stdout=DEVNULL, stderr=DEVNULL, cwd=server_root)
    pid = proc.pid

    with open(pidfile, "w") as PIDFILE:
        PIDFILE.write(str(pid))

    # Wait until the server actually starts listening on the port
    dispatcher_addr = f"http://localhost:{port}"
    up = False
    while not up:
        try:
            requests.get(dispatcher_addr, timeout=1)
            up = True
        except requests.exceptions.ConnectionError as err:
            time.sleep(1)

    Path(get_config("dispatcher.cache_dir")).mkdir(parents=True, exist_ok=True)
    Path(get_config("dispatcher.results_dir")).mkdir(parents=True, exist_ok=True)
    Path(get_config("dispatcher.log_dir")).mkdir(parents=True, exist_ok=True)
    Path(get_config("user_interface.log_dir")).mkdir(parents=True, exist_ok=True)

    return port


def _terminate_child_processes(pid: int) -> None:
    """For a given process, find all the child processes and terminate them.

    Args:
        pid: Process ID file for the main server process.

    Returns:
        None
    """

    # Uvicorn
    leader = psutil.Process(pid).children()[0]

    # Dask
    children = psutil.Process(leader.pid).children(recursive=True)

    with contextlib.suppress(psutil.NoSuchProcess):
        leader.send_signal(signal.SIGINT)

    for child_proc in children:
        with contextlib.suppress(psutil.NoSuchProcess):
            child_proc.kill()

    psutil.wait_procs(children)
    leader.wait()


def _graceful_shutdown(pidfile: str) -> None:
    """
    Gracefully shut down a server given a process ID.

    Args:
        pidfile: Process ID file for the server.

    Returns:
        None
    """
    console = Console()
    pid = _read_pid(pidfile)
    if psutil.pid_exists(pid):
        proc = psutil.Process(pid)
        _terminate_child_processes(pid)

        with contextlib.suppress(psutil.NoSuchProcess):
            proc.terminate()
            proc.wait()

    else:
        console.print("[yellow]Covalent server was not running.[/yellow]\n")

    _rm_pid_file(pidfile)


@click.command()
@click.option("-d", "--develop", is_flag=True, help="Start local server in developer mode")
@click.option(
    "-p",
    "--port",
    default=get_config("dispatcher.port"),
    show_default=True,
    help="Local server port number",
)
@click.option(
    "-m",
    "--mem-per-worker",
    required=False,
    is_flag=False,
    type=str,
    help="""Memory limit per worker in GB.
              Provide strings like 1gb/1GB or 0 for no limits""".replace(
        "\n", ""
    ),
)
@click.option(
    "-n",
    "--workers",
    required=False,
    is_flag=False,
    type=int,
    help="Number of Dask workers",
)
@click.option(
    "-t",
    "--threads-per-worker",
    required=False,
    is_flag=False,
    type=int,
    help="Number of threads per Dask worker",
)
@click.option(
    "--ignore-migrations",
    is_flag=True,
    required=False,
    show_default=True,
    default=False,
    help="Start server without database migrations",
)
@click.option(
    "--no-cluster",
    is_flag=True,
    required=False,
    show_default=True,
    default=False,
    help="Start server without Dask cluster",
)
@click.option(
    "--no-triggers",
    is_flag=True,
    required=False,
    show_default=True,
    default=False,
    help="Start server without a triggers server",
)
@click.option(
    "--triggers-only",
    is_flag=True,
    required=False,
    show_default=True,
    default=False,
    help="Start only the triggers server",
)
@click.option("--no-header", is_flag=True, default=False, hidden=True)
@click.option("--no-footer", is_flag=True, default=False, hidden=True)
@click.pass_context
def start(
    ctx: click.Context,
    port: int,
    develop: bool,
    no_cluster: bool,
    mem_per_worker: str,
    threads_per_worker: int,
    workers: int,
    ignore_migrations: bool,
    no_triggers: bool,
    triggers_only: bool,
    no_header: bool,
    no_footer: bool,
) -> None:
    """
    Start a local server
    """

    console = Console()

    if not no_header:
        print_header(console)

    # Display a header with a border
    console.print(Panel("Starting Local Server", expand=False, border_style="blue"))
    console.print()

    if os.environ.get("COVALENT_DEBUG_MODE") == "1":
        develop = True

    if os.environ.get("COVALENT_DISABLE_DASK") == "1":
        no_cluster = True

    if develop:
        set_config({"sdk.log_level": "debug"})

    db = DataStore.factory()

    # No migrations have run as of yet - run them automatically
    if not ignore_migrations and db.current_revision() is None:
        with Status("Running migrations...", console=console):
            db.run_migrations(logging_enabled=False)

    if db.is_migration_pending and not ignore_migrations:
        console.print(MIGRATION_WARNING_MSG, style="yellow")
        console.print(MIGRATION_COMMAND_MSG)
        console.print()
        return ctx.exit(1)

    if ignore_migrations and db.is_migration_pending:
        console.print(
            'Warning: Ignoring migrations is not recommended and may have unanticipated side effects. Use "covalent db migrate" to run migrations.',
            style="yellow",
        )
        console.print()

    set_config("user_interface.port", port)
    set_config("dispatcher.port", port)

    if not no_cluster:
        if mem_per_worker:
            set_config("dask.mem_per_worker", mem_per_worker)
        if threads_per_worker:
            set_config("dask.threads_per_worker", threads_per_worker)
        if workers:
            set_config("dask.num_workers", workers)

        set_config("sdk.no_cluster", "false")
    else:
        set_config("sdk.no_cluster", "true")

    try:
        with Status("Starting server...", console=console):
            port = _graceful_start(
                UI_SRVDIR,
                UI_PIDFILE,
                UI_LOGFILE,
                port,
                no_cluster,
                develop,
                no_triggers,
                triggers_only,
            )
    except Exception:
        click.secho("Error: ", fg="red")
        click.secho(
            "Covalent was unable to start due to the following error: ", fg="red", bold=True
        )
        click.secho(traceback.format_exc(), fg="lightgrey")
        return ctx.exit(1)

    set_config("user_interface.port", port)
    set_config("dispatcher.port", port)

    # Display server configuration in a table
    config_table = Table(title="Covalent Server Configuration", box=ROUNDED, show_header=False)
    config_table.add_column("Option", style="bold", no_wrap=True)
    config_table.add_column("Value")

    config_table.add_row(
        "Dispatcher Address", Text(str(get_config("dispatcher.address")), style="green")
    )
    config_table.add_row("Port", Text(str(port), style="green"))
    config_table.add_row("Develop", Text(str(develop), style="blue" if develop else "green"))
    config_table.add_row(
        "Disable Dask", Text(str(no_cluster), style="blue" if no_cluster else "green")
    )
    config_table.add_row("Memory per Worker", Text(str(mem_per_worker), style="magenta"))
    config_table.add_row("Threads per Worker", Text(str(threads_per_worker), style="magenta"))
    config_table.add_row("Workers", Text(str(workers), style="magenta"))
    config_table.add_row(
        "Ignore Migrations",
        Text(str(ignore_migrations), style="yellow" if ignore_migrations else "green"),
    )
    config_table.add_row(
        "Disable Triggers", Text(str(no_triggers), style="blue" if no_triggers else "green")
    )
    config_table.add_row(
        "Triggers Only", Text(str(triggers_only), style="blue" if triggers_only else "green")
    )

    console.print(config_table)
    console.print("\nServer Status: [green]:heavy_check_mark:[/green] Running", style="bold")

    if not no_footer:
        console.print("\nFor a summary of the system status, use 'covalent status'")
        print_footer(console)


@click.command()
@click.option("--no-header", is_flag=True, default=False, hidden=True)
@click.option("--no-footer", is_flag=True, default=False, hidden=True)
def stop(no_header: bool, no_footer: bool) -> None:
    """
    Stop a local server
    """

    console = Console()
    if not no_header:
        print_header(console)

    console.print(Panel("Stopping Local Server", expand=False, border_style="blue"))
    console.print()

    with Status("Stopping server...", console=console):
        _graceful_shutdown(UI_PIDFILE)

    console.print("Server status: [red]:heavy_multiplication_x:[/red] Stopped", style="bold")

    if not no_footer:
        print_footer(console)


@click.command()
@click.option(
    "-p",
    "--port",
    default=None,
    type=int,
    help="Restart local server on given port",
)
@click.option("-d", "--develop", is_flag=True, help="Start local server in developer mode")
@click.option(
    "--no-cluster",
    is_flag=True,
    required=False,
    show_default=True,
    default=False,
    help="Restart server without Dask cluster",
)
@click.option(
    "--with-cluster",
    is_flag=True,
    required=False,
    show_default=True,
    default=False,
    help="Restart server with Dask cluster",
)
@click.pass_context
def restart(ctx, port: bool, develop: bool, no_cluster: bool, with_cluster: bool) -> None:
    """
    Restart a local server
    """

    if no_cluster and with_cluster:
        raise ValueError(
            "Options '--no-cluster' and '--with-cluster' are mutually exclusive, please choose one at most."
        )

    if no_cluster:
        set_config("sdk.no_cluster", "true")

    if with_cluster:
        set_config("sdk.no_cluster", "false")

    no_cluster_map = {"true": True, "false": False}
    configuration = {
        "port": port or get_config("dispatcher.port"),
        "develop": develop or (get_config("sdk.log_level") == "debug"),
        "no_cluster": no_cluster_map[get_config("sdk.no_cluster")],
        "mem_per_worker": get_config("dask.mem_per_worker"),
        "threads_per_worker": get_config("dask.threads_per_worker"),
        "workers": get_config("dask.num_workers"),
        "no_header": True,
    }

    ctx.invoke(stop, no_footer=True)
    console = Console()
    console.print()
    ctx.invoke(start, **configuration)


@click.command()
def status() -> None:
    """
    Display local server status
    """
    console = Console()
    print_header(console)

    console.print(Panel("Service Status", expand=False, border_style="blue"))
    console.print()

    with Status("Checking Covalent's Process ID...", console=console):
        pid = _read_pid(UI_PIDFILE)
        port = get_config("dispatcher.port")
        exists = psutil.pid_exists(pid)

    status_table = Table()
    status_table.add_column("Component", style="bold")
    status_table.add_column("Status", style="bold")

    if exists and pid != -1:
        status_table.add_row(
            "Covalent Server", f"[green]Running[/green] at http://localhost:{port}"
        )
    elif exists and psutil.Process(pid).status() == psutil.STATUS_ZOMBIE:
        status_table.add_row(
            "Covalent Server", "[yellow]Zombie process :zombie:[/yellow] - Recommend restart"
        )
    elif not exists or psutil.Process(pid).status() == psutil.STATUS_STOPPED:
        _rm_pid_file(UI_PIDFILE)
        status_table.add_row("Covalent Server", "[red]Stopped[/red]")
    if exists and pid != -1:
        if Path(get_config("dispatcher.heartbeat_file")).is_file():
            with open(get_config("dispatcher.heartbeat_file")) as f:
                last_seen = f.read().split(" ", 1)[1]
            status_table.add_row("", f"Last seen {last_seen}")
        response = requests.get(
            f"http://localhost:{port}/api/v1/dispatches/list?status_filter=RUNNING", timeout=1
        )
        running_workflows = response.json()["total_count"]
        status_table.add_row("", f"There are {running_workflows} workflows currently running.")
    admin_address = _get_cluster_admin_address()
    loop = asyncio.get_event_loop()
    cluster_status = (
        loop.run_until_complete(_get_cluster_status(admin_address)) if admin_address else None
    )
    if _is_server_running() and cluster_status:
        status_table.add_row("Dask Cluster", f"[green]Running[/green] at {admin_address}")
        client = Client(get_config("dask.scheduler_address"))
        running_tasks = len([task for k, v in client.processing().items() for task in v])
        status_table.add_row("", f"There are {running_tasks} tasks currently running.")
    else:
        status_table.add_row("Dask Cluster", "[red]Stopped[/red]")
    try:
        response = requests.get(f"http://localhost:{port}/api/triggers/status", timeout=1)
        trigger_status = response.json()["status"]
    except requests.exceptions.ConnectionError as err:
        trigger_status = "stopped"

    if trigger_status == "running":
        status_table.add_row("Triggers Server", "[green]Running[/green]")
    else:
        status_table.add_row("Triggers Server", "[red]Stopped[/red]")
    try:
        db = DataStore.factory()

        if db.is_migration_pending:
            status_table.add_row("Database", "[yellow]Migration pending[/yellow]")
        else:
            url = db.db_URL
            if os.environ.get("COVALENT_DATABASE_URL"):
                url = furl(url).origin
            status_table.add_row("Database", f"[green]Connected[/green] at {url}")

    except sqlalchemy.exc.OperationalError:
        status_table.add_row("Database", "[red]Disconnected[/red]")

    console.print(status_table, width=80)

    if cluster_status:
        console.print(
            "\nFor additional information about the Dask cluster, use 'covalent cluster --status'"
        )

    print_footer(console)


@click.command()
@click.option(
    "-H",
    "--hard",
    is_flag=True,
    help="Delete Covalent and workflow data. [default: False]",
)
@click.option(
    "-y", "--yes", is_flag=True, help="Approve without showing the warning. [default: False]"
)
@click.option("--hell-yeah", is_flag=True, hidden=True)
@click.pass_context
def purge(ctx, hard: bool, yes: bool, hell_yeah: bool) -> None:
    """
    Purge Covalent from this system
    """
<<<<<<< HEAD
    console = Console()
=======

    cm = get_config_manager()

>>>>>>> 7ef3e4a0
    removal_list = {
        get_config("sdk.log_dir"),
        get_config("dispatcher.cache_dir"),
        get_config("dispatcher.log_dir"),
        get_config("user_interface.log_dir"),
        os.path.dirname(cm.config_file),
    }

    if hell_yeah:
        hard = True
        yes = True

    if hard:
        removal_list.add(get_config("dispatcher.db_path"))

    if not yes:
        warning_text = Text("WARNING", style="bold yellow")
        warning_panel = Panel(warning_text, style="yellow", expand=False, padding=(0, 10))
        console.print(warning_panel)

        console.print("\nPurging will perform the following operations: ")

        console.print("0. Cancel all running workflows")
        console.print("1. Stop all services")

        for i, rem_path in enumerate(removal_list, start=2):
            if os.path.isdir(rem_path):
                console.print(f"{i}. {rem_path} directory will be deleted", style="red")
            else:
                console.print(f"{i}. {rem_path} file will be deleted", style="red")

        if hard:
            console.print("WARNING: All user data will be deleted", style="bold red")

        ans = Prompt.ask(  # Use Prompt.ask instead of console.Prompt.ask
            "\nAre you sure you want to continue?", choices=["y", "n"], default="n"
        )
        if ans == "n":
            console.print("Purge aborted.")
            print_footer(console)
            return

    # Shutdown covalent server
    console.print()
    ctx.invoke(stop, no_header=True, no_footer=True)

    # Remove all directories and files
    for rem_path in removal_list:
        if os.path.isdir(rem_path):
            shutil.rmtree(rem_path, ignore_errors=True)
        else:
            with contextlib.suppress(FileNotFoundError):
                os.remove(rem_path)

        console.print(f"Removed {rem_path}")

    print_footer(console)


@click.command()
def logs() -> None:
    """
    Display local server logs
    """
    console = Console()
    if os.path.exists(UI_LOGFILE):
        with open(UI_LOGFILE, "r") as logfile:
            log_content = logfile.read()
            syntax = Syntax(log_content, "log", theme="monokai", line_numbers=True, word_wrap=True)
            console.print(syntax)
    else:
        console.print(
            f"{UI_LOGFILE} not found. Restart the server to create a new log file.",
            style="bold red",
        )


@click.command()
@click.argument("result_pickle_path")
def migrate_legacy_result_object(result_pickle_path) -> None:
    """Migrate a legacy result object

    Example: `covalent migrate-legacy-result-object result.pkl`
    """

    migrate_pickled_result_object(result_pickle_path)


# Cluster CLI handlers (client side wrappers for the async handlers exposed
# in the dask cluster process)
async def _get_cluster_status(uri: str):
    """
    Returns status of all workers and scheduler in the cluster
    """

    try:
        async with rpc(uri, timeout=2) as r:
            cluster_status = await r.cluster_status()
    except (ConnectionRefusedError, CommClosedError, asyncio.exceptions.TimeoutError, OSError):
        return False
    return cluster_status


async def _get_cluster_address(uri):
    """
    Returns the TCP addresses of the scheduler and workers
    """
    async with rpc(uri, timeout=2) as r:
        addresses = await r.cluster_address()
    return addresses


async def _get_cluster_info(uri):
    """
    Return summary of cluster info
    """
    async with rpc(uri, timeout=2) as r:
        return await r.cluster_info()


async def _cluster_restart(uri):
    """
    Restart the cluster by individually restarting the cluster workers
    """
    async with rpc(uri, timeout=2) as r:
        await r.cluster_restart()


async def _cluster_scale(uri: str, nworkers: int):
    """
    Scale the cluster up/down depending on `nworkers`
    """
    comm = await connect(uri, timeout=2)
    await comm.write({"op": "cluster_scale", "size": nworkers})
    result = await comm.read()
    comm.close()
    return result


async def _get_cluster_size(uri) -> int:
    async with rpc(uri, timeout=2) as r:
        size = await r.cluster_size()
    return size


async def _get_cluster_logs(uri):
    """
    Retrieve the cluster logs from the scheduler directly
    """
    comm = await connect(uri, timeout=2)
    await comm.write({"op": "cluster_logs"})
    cluster_logs = await comm.read()
    comm.close()
    return cluster_logs


def _get_cluster_admin_address():
    try:
        admin_host = get_config("dask.admin_host")
        admin_port = get_config("dask.admin_port")
        admin_server_addr = unparse_address("tcp", f"{admin_host}:{admin_port}")
        return admin_server_addr
    except KeyError:
        return


@click.command()
@click.option("--status", is_flag=True, help="Display Dask cluster status")
@click.option("--info", is_flag=True, help="Display Dask cluster info")
@click.option(
    "--address", is_flag=True, help="Fetch connection information of the cluster scheduler/workers"
)
@click.option("--size", is_flag=True, help="Return number of active workers in the cluster")
@click.option("--restart", is_flag=True, help="Restart the cluster")
@click.option(
    "--scale",
    is_flag=False,
    nargs=1,
    type=int,
    default=dask.system.CPU_COUNT,
    show_default=True,
    help="Scale cluster by adding/removing workers to match `nworkers`",
)
@click.option("--logs", is_flag=True, default=False, help="Show Dask cluster logs")
def cluster(
    status: bool, info: bool, address: bool, size: bool, restart: bool, scale: int, logs: bool
):
    """
    Manage local server's Dask cluster
    """

    loop = asyncio.get_event_loop()
    admin_server_addr = _get_cluster_admin_address()

    console = Console()
    print_header(console)
    console.print(Panel("Covalent Dask Cluster", expand=False, border_style="blue"))
    console.print()

    def print_json(data):
        table = Table()
        table.add_column("Key")
        table.add_column("Value")

        if isinstance(data, dict):
            for key, value in data.items():
                table.add_row(key, str(value))
        elif isinstance(data, tuple):
            for idx, value in enumerate(data):
                table.add_row(str(idx), str(value))
        elif isinstance(data, int):
            table.add_row("Size", str(data))

        console.print(table)

    cluster_status = (
        loop.run_until_complete(_get_cluster_status(admin_server_addr))
        if admin_server_addr
        else None
    )
    if _is_server_running() and cluster_status:
        if status:
            print_json(dict(natsorted(cluster_status.items())))
            degraded = {k: v for k, v in cluster_status.items() if v != "running"}
            if degraded:
                console.print(
                    "\nDask Cluster Status: :face_with_thermometer: Running - Degraded",
                    style="bold",
                )
            else:
                console.print(
                    "\nDask Cluster Status: [green]:heavy_check_mark:[/green] Running - Healthy",
                    style="bold",
                )
            diagnostics_dashboard_addr = get_config("dask.dashboard_link")
            console.print(f"Diagnostics Dashboard: {diagnostics_dashboard_addr} (requires bokeh)")

        elif info:
            print_json(loop.run_until_complete(_get_cluster_info(admin_server_addr)))
        elif address:
            print_json(loop.run_until_complete(_get_cluster_address(admin_server_addr)))
        elif size:
            print_json(loop.run_until_complete(_get_cluster_size(admin_server_addr)))
        elif restart:
            with Status("Restarting the cluster...", spinner="dots") as status:
                loop.run_until_complete(_cluster_restart(admin_server_addr))
                status.update("Cluster restarted")
                console.print("\n")
                console.print(
                    Panel("Cluster restarted", box=ROUNDED, expand=False, border_style="green")
                )
        elif logs:
            console.print(
                "\n".join(
                    [
                        " ".join(x)
                        for x in loop.run_until_complete(_get_cluster_logs(admin_server_addr))[0]
                    ]
                )
            )
        elif scale:
            with Status("Scaling the cluster...", spinner="dots") as status:
                loop.run_until_complete(_cluster_scale(admin_server_addr, nworkers=scale))
                status.update(f"Cluster scaled to {scale} workers")
                console.print(
                    Panel(
                        f"Cluster scaled to {scale} workers",
                        box=ROUNDED,
                        expand=False,
                        border_style="green",
                    )
                )
    else:
        console.print("Dask Cluster Status: [red]:heavy_multiplication_x:[/red] Stopped")

    print_footer(console)


@click.command()
def config() -> None:
<<<<<<< HEAD
    """Display the Covalent configuration"""
    console = Console()
    print_header(console)
    console.print(Panel("Covalent Configuration", expand=False, border_style="blue"))
    console.print()

=======
    """Print Covalent's configuration to stdout"""
    cm = get_config_manager()
>>>>>>> 7ef3e4a0
    cm.read_config()
    config_data = json.loads(json.dumps(cm.config_data, sort_keys=True))
    sorted_sections = ["sdk", "dispatcher", "dask", "executors"]

    for section in sorted_sections:
        keys = config_data[section]

        # Create a table for each section
        section_table = Table(title=f"[bold]{section}[/bold]", title_style="bold")
        section_table.add_column("Key", style="bold")
        section_table.add_column("Value", style="bold")

        for key in keys:
            section_table.add_row(key, str(config_data[section][key]))

        # Wrap the table in a panel
        section_panel = Panel(
            section_table, expand=False, border_style="blue", padding=(0, 1), width=80
        )

        console.print(section_panel)

    print_footer(console)<|MERGE_RESOLUTION|>--- conflicted
+++ resolved
@@ -55,7 +55,7 @@
 from rich.table import Table
 from rich.text import Text
 
-from covalent._shared_files.config import get_config_manager, get_config, set_config
+from covalent._shared_files.config import get_config, get_config_manager, set_config
 
 from .._db.datastore import DataStore
 from .migrate import migrate_pickled_result_object
@@ -692,13 +692,10 @@
     """
     Purge Covalent from this system
     """
-<<<<<<< HEAD
     console = Console()
-=======
 
     cm = get_config_manager()
 
->>>>>>> 7ef3e4a0
     removal_list = {
         get_config("sdk.log_dir"),
         get_config("dispatcher.cache_dir"),
@@ -979,17 +976,15 @@
 
 @click.command()
 def config() -> None:
-<<<<<<< HEAD
     """Display the Covalent configuration"""
+
+    cm = get_config_manager()
+
     console = Console()
     print_header(console)
     console.print(Panel("Covalent Configuration", expand=False, border_style="blue"))
     console.print()
 
-=======
-    """Print Covalent's configuration to stdout"""
-    cm = get_config_manager()
->>>>>>> 7ef3e4a0
     cm.read_config()
     config_data = json.loads(json.dumps(cm.config_data, sort_keys=True))
     sorted_sections = ["sdk", "dispatcher", "dask", "executors"]
