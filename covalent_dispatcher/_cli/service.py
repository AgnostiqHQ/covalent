# Copyright 2021 Agnostiq Inc.
#
# This file is part of Covalent.
#
# Licensed under the GNU Affero General Public License 3.0 (the "License").
# A copy of the License may be obtained with this software package or at
#
#      https://www.gnu.org/licenses/agpl-3.0.en.html
#
# Use of this file is prohibited except in compliance with the License. Any
# modifications or derivative works of this file must retain this copyright
# notice, and modified files must contain a notice indicating that they have
# been altered from the originals.
#
# Covalent is distributed in the hope that it will be useful, but WITHOUT
# ANY WARRANTY; without even the implied warranty of MERCHANTABILITY or
# FITNESS FOR A PARTICULAR PURPOSE. See the License for more details.
#
# Relief from the License may be granted by purchasing a commercial license.

"""Covalent CLI Tool - Service Management."""

import asyncio
import os
import shutil
import socket
import sys
import time
from subprocess import DEVNULL, Popen
from typing import Optional

import click
import psutil
import requests
from distributed.comm import unparse_address
from distributed.core import connect, rpc

from covalent._shared_files.config import _config_manager as cm
from covalent._shared_files.config import get_config, set_config

UI_PIDFILE = get_config("dispatcher.cache_dir") + "/ui.pid"
UI_LOGFILE = get_config("user_interface.log_dir") + "/covalent_ui.log"
UI_SRVDIR = os.path.dirname(os.path.abspath(__file__)) + "/../../covalent_ui"


def _read_pid(filename: str) -> int:
    """
    Read the process ID from file.

    Args:
        filename: The path to the file to read the process ID from.

    Returns:
        The process ID.
    """

    try:
        pid = int(open(filename, "r").readline())
    except FileNotFoundError:
        pid = -1

    return pid


def _rm_pid_file(filename: str) -> None:
    """
    Remove a process ID file safely.

    Args:
        filename: The path to the file that will be removed.

    Returns:
        None
    """

    if os.path.isfile(filename):
        os.remove(filename)


def _port_from_pid(pid: int) -> Optional[int]:
    """
    Return the port in use by a process.

    Args:
        pid: Process ID.

    Returns:
        port: Port in use by the process.
    """

    if psutil.pid_exists(pid):
        return psutil.Process(pid).connections()[0].laddr.port
    return None


def _next_available_port(requested_port: int) -> int:
    """
    Return the next available port not in use.

    Args:
        requested_port: Port requested for a socket.

    Returns:
        assigned_port: Next available port greater than or equal to the requested port.
    """

    avail_port_found = False
    try_port = requested_port

    sock = socket.socket(socket.AF_INET, socket.SOCK_STREAM)
    sock.setsockopt(socket.SOL_SOCKET, socket.SO_REUSEADDR, 1)

    while not avail_port_found:
        try:
            sock.bind(("0.0.0.0", try_port))
            avail_port_found = True
        except:
            try_port += 1

    sock.close()
    assigned_port = try_port

    if assigned_port != requested_port:
        click.echo(
            f"Port {requested_port} was already in use. Using port {assigned_port} instead."
        )

    return assigned_port


def _is_server_running() -> bool:
    """Check status of the Covalent server.

    Returns:
        status: Status of whether the server is running.
    """
    if _read_pid(UI_PIDFILE) == -1:
        return False
    return True


def _graceful_start(
    server_root: str,
    pidfile: str,
    logfile: str,
    port: int,
    no_cluster: str,
    develop: bool = False,
) -> int:
    """
    Gracefully start a Flask app.

    Args:
        server_root: Directory where app.py is located.
        pidfile: Process ID file for the server.
        logfile: Log file for the server.
        port: Port requested to be used by the server.
        develop: Start the server in developer mode.

    Returns:
        port: Port assigned to the server.
    """
    pid = _read_pid(pidfile)
    if psutil.pid_exists(pid):
        port = get_config("user_interface.port")
        click.echo(f"Covalent server is already running at http://0.0.0.0:{port}.")
        return port

    _rm_pid_file(pidfile)

    pypath = f"PYTHONPATH={UI_SRVDIR}/../tests:$PYTHONPATH" if develop else ""
    dev_mode_flag = "--develop" if develop else ""
    no_cluster_flag = "--no-cluster"
    port = _next_available_port(port)
    if no_cluster_flag in sys.argv:
        launch_str = f"{pypath} python app.py {dev_mode_flag} --port {port} --no-cluster {no_cluster} >> {logfile} 2>&1"
        # click.echo("Covalent server is starting without Dask.")
    else:
        launch_str = f"{pypath} python app.py {dev_mode_flag} --port {port} >> {logfile} 2>&1"

    proc = Popen(launch_str, shell=True, stdout=DEVNULL, stderr=DEVNULL, cwd=server_root)
    pid = proc.pid

    with open(pidfile, "w") as PIDFILE:
        PIDFILE.write(str(pid))

    click.echo(f"Covalent server has started at http://0.0.0.0:{port}")
    return port


def _terminate_child_processes(pid: int) -> None:
    """For a given process, find all the child processes and terminate them.

    Args:
        pid: Process ID file for the main server process.

    Returns:
        None
    """
    for child_proc in psutil.Process(pid).children(recursive=True):
        try:
            child_proc.kill()
            child_proc.wait()
        except psutil.NoSuchProcess:
            pass


def _graceful_shutdown(pidfile: str) -> None:
    """
    Gracefully shut down a server given a process ID.

    Args:
        pidfile: Process ID file for the server.

    Returns:
        None
    """

    pid = _read_pid(pidfile)
    if psutil.pid_exists(pid):
        proc = psutil.Process(pid)
        _terminate_child_processes(pid)

        try:
            proc.terminate()
            proc.wait()
        except psutil.NoSuchProcess:
            pass

        click.echo("Covalent server has stopped.")

    else:
        click.echo("Covalent server was not running.")

    _rm_pid_file(pidfile)


@click.command()
@click.option(
    "-p",
    "--port",
    default=get_config("user_interface.port"),
    show_default=True,
    help="Server port number.",
)
@click.option("-d", "--develop", is_flag=True, help="Start the server in developer mode.")
@click.option("--no-cluster", is_flag=True, help="Start the server without Dask")
@click.argument("no-cluster", required=False)
@click.pass_context
def start(ctx, port: int, develop: bool, no_cluster: str) -> None:
    """
    Start the Covalent server.
    """
    port = _graceful_start(UI_SRVDIR, UI_PIDFILE, UI_LOGFILE, port, no_cluster, develop)
    no_cluster_flag = "--no-cluster"
    set_config(
        {
            "user_interface.address": "0.0.0.0",
            "user_interface.port": port,
            "dispatcher.address": "0.0.0.0",
            "dispatcher.port": port,
        }
    )

    # Wait until the server actually starts listening on the port
    server_listening = False
    sock = socket.socket(socket.AF_INET, socket.SOCK_STREAM)
    while not server_listening:
        try:
            sock.bind(("0.0.0.0", port))
            sock.close()
        except OSError:
            server_listening = True

        time.sleep(1)


@click.command()
def stop() -> None:
    """
    Stop the Covalent server.
    """
    _graceful_shutdown(UI_PIDFILE)


@click.command()
@click.option(
    "-p",
    "--port",
    default=None,
    type=int,
    help="Restart Covalent server on a different port.",
)
@click.option("-d", "--develop", is_flag=True, help="Start the server in developer mode.")
@click.pass_context
def restart(ctx, port: bool, develop: bool) -> None:
    """
    Restart the server.
    """
    port = port or get_config("user_interface.port")

    ctx.invoke(stop)
    ctx.invoke(start, port=port, develop=develop)


@click.command()
def status() -> None:
    """
    Query the status of the Covalent server.
    """
    if _read_pid(UI_PIDFILE) != -1:
        ui_port = get_config("user_interface.port")
        click.echo(f"Covalent server is running at http://0.0.0.0:{ui_port}.")
    else:
        _rm_pid_file(UI_PIDFILE)
        click.echo("Covalent server is stopped.")


@click.command()
def purge() -> None:
    """
    Shutdown server and delete the cache and config settings.
    """

    # Shutdown server.
    _graceful_shutdown(UI_PIDFILE)

    shutil.rmtree(get_config("sdk.log_dir"), ignore_errors=True)
    shutil.rmtree(get_config("dispatcher.cache_dir"), ignore_errors=True)
    shutil.rmtree(get_config("dispatcher.log_dir"), ignore_errors=True)
    shutil.rmtree(get_config("user_interface.log_dir"), ignore_errors=True)

    cm.purge_config()

    click.echo("Covalent server files have been purged.")


@click.command()
<<<<<<< HEAD
#@click.option(
#    "--scale",
#    default=4,
#    type=int,
#    is_flag=True,
#    help="Autoscale up/down the number of workers in the Dask cluster.",
#)
#@click.option(
#    "--adapt", nargs=2, type=int, help="Vary the number of workers from minsize to maxsize."
#)
@click.option("--info", is_flag=True, help="Get the status of a running Dask cluster.")
@click.option("--restart", is_flag=True, help="Restart the Dask service.")
@click.option("--address", is_flag=True, help="Get Dask cluster address")
def cluster(info, restart, address) -> None:
    """
    Provides CLI options for managing Dask.
    """
    # Get covalent server address
    if _is_server_running():
        server_url = f"http://0.0.0.0:{get_config('dispatcher.port')}"
        if address:
            endpoint = server_url+"/dask/address"
            response = requests.get(endpoint, params={"admin_port": get_config("dask.admin_port")})
            if response.ok:
                print(response.json())

        if info:
            endpoint = server_url+"/dask/info"
            response = requests.get(endpoint, params={"admin_port": get_config("dask.admin_port")})
            if response.ok:
                print(response.json())


    #if address:
    #    conn = Client(dask_proc_admin_thread_address, authkey=b'covalent')
    #    conn.send("address")
    #    scheduler_address = conn.recv()
    #    print(f"Dask scheduler is running at {scheduler_address}")
#
    #if info:
    #    conn = Client(dask_proc_admin_thread_address, authkey=b'covalent')
    #    conn.send("info")
    #    cluster_info = conn.recv()
    #    print(f"Dask cluster info: {cluster_info}")
#
    #if _is_server_running():
    #    if address_flag in sys.argv:
    #        address = get_config("dask.scheduler_address")
    #        click.echo(f"The scheduler's address is {address}.")
    #    if info_flag in sys.argv:
    #        info = get_config("dask.dashboard_link")
    #        click.echo(f"Information about the Dask service is available at {info}.")
    #else:
    #    click.echo("Dask service is not running.")
#
=======
def logs() -> None:
    """
    Show Covalent server logs.
    """
    if os.path.exists(UI_LOGFILE):
        f = open(UI_LOGFILE, "r")
        line = f.readline()
        while line:
            click.echo(line.rstrip("\n"))
            line = f.readline()
        f.close()
    else:
        click.echo(f"{UI_LOGFILE} not found!. Server possibly purged!")


# Cluster CLI handlers
async def cluster_status(admin_host: str, admin_port: int):
    """
    Invoke the cluster_status RPC on the Dask admin server and return the cluster status
    """
    async with rpc(f"tcp://{admin_host}:{admin_port}") as r:
        status = await r.cluster_status()
    return status


#    uri = f"tcp://{admin_host}:{admin_port}"
#    comm = await connect(uri)
#    await comm.write({'op': 'status'})
#    result = await comm.read()
#    await comm.close()
#    return result


async def cluster_addresses(admin_host: str, admin_port: int):
    """
    Invoke the cluster_addresses RPC on the Dask admin server and return the
    scheduler/worker addresses
    """
    async with rpc(f"tcp://{admin_host}:{admin_port}") as r:
        addresses = await r.cluster_addresses()
    return addresses


async def cluster_info(admin_host: str, admin_port: int):
    """
    Invoke the cluster_info RPC on the Dask admin server and retrive the cluster info
    """
    async with rpc(f"tcp://{admin_host}:{admin_port}") as r:
        cluster_info = await r.cluster_info()
    return cluster_info


async def cluster_restart(admin_host: str, admin_port: int):
    """
    Invoke the cluster_restart RPC on the Dask admin server
    """
    uri = unparse_address("tcp", f"{admin_host}:{admin_port}")
    async with rpc(uri) as r:
        result = await r.cluster_restart()
    return result


async def cluster_scale(admin_host: str, admin_port: int, nworkers: int):
    """
    Invoke the cluster_restart RPC on the Dask admin server
    """
    uri = unparse_address("tcp", f"{admin_host}:{admin_port}")
    async with rpc(uri) as r:
        result = await r.cluster_scale(nworkers=nworkers)
    return result


async def cluster_adapt(admin_host: str, admin_port: int, min_workers: int, max_workers: int):
    """
    Invoke the cluster_restart RPC on the Dask admin server
    """
    uri = unparse_address("tcp", f"{admin_host}:{admin_port}")
    async with rpc(uri) as r:
        result = await r.cluster_adapt(min_workers=min_workers, max_workers=max_workers)
    return result


@click.option(
    "--status",
    is_flag=True,
    help="""Query the status of the Dask
              cluster""",
)
@click.option(
    "--address",
    is_flag=True,
    help="""Fetch the Dask scheduler/worker
              addresses""",
)
@click.option("--info", is_flag=True, help="Query cluster info")
@click.option("--restart", is_flag=True, help="Restart cluster workers")
@click.option("--scale", is_flag=False, type=int, help="Scale the dask cluster up/down")
@click.option(
    "--adapt",
    is_flag=False,
    type=(int, int),
    help="""Set the
              minimum/maximum number of workers in the cluster""",
)
@click.command()
def cluster(
    status: bool, address: str, info: str, restart: bool, scale: int, adapt: Tuple[int, int]
) -> None:
    """
    Provides CLI options for managing Dask.
    """
    admin_host = get_config("dask.admin_host")
    admin_port = int(get_config("dask.admin_port"))

    loop = asyncio.get_event_loop()

    if status:
        click.echo(loop.run_until_complete(cluster_status(admin_host, admin_port)))
    if address:
        click.echo(loop.run_until_complete(cluster_addresses(admin_host, admin_port)))
    if info:
        click.echo(loop.run_until_complete(cluster_info(admin_host, admin_port)))
    if restart:
        # Need to implement. Issues with asyncio event loops
        pass

    if scale:
        click.echo(loop.run_until_complete(cluster_scale(admin_host, admin_port, scale)))
    if adapt:
        # To be implemented, serialization issues with objects of type Adaptive
        pass
>>>>>>> 4713e5b9
<|MERGE_RESOLUTION|>--- conflicted
+++ resolved
@@ -27,7 +27,7 @@
 import sys
 import time
 from subprocess import DEVNULL, Popen
-from typing import Optional
+from typing import Optional, Tuple
 
 import click
 import psutil
@@ -336,63 +336,6 @@
 
 
 @click.command()
-<<<<<<< HEAD
-#@click.option(
-#    "--scale",
-#    default=4,
-#    type=int,
-#    is_flag=True,
-#    help="Autoscale up/down the number of workers in the Dask cluster.",
-#)
-#@click.option(
-#    "--adapt", nargs=2, type=int, help="Vary the number of workers from minsize to maxsize."
-#)
-@click.option("--info", is_flag=True, help="Get the status of a running Dask cluster.")
-@click.option("--restart", is_flag=True, help="Restart the Dask service.")
-@click.option("--address", is_flag=True, help="Get Dask cluster address")
-def cluster(info, restart, address) -> None:
-    """
-    Provides CLI options for managing Dask.
-    """
-    # Get covalent server address
-    if _is_server_running():
-        server_url = f"http://0.0.0.0:{get_config('dispatcher.port')}"
-        if address:
-            endpoint = server_url+"/dask/address"
-            response = requests.get(endpoint, params={"admin_port": get_config("dask.admin_port")})
-            if response.ok:
-                print(response.json())
-
-        if info:
-            endpoint = server_url+"/dask/info"
-            response = requests.get(endpoint, params={"admin_port": get_config("dask.admin_port")})
-            if response.ok:
-                print(response.json())
-
-
-    #if address:
-    #    conn = Client(dask_proc_admin_thread_address, authkey=b'covalent')
-    #    conn.send("address")
-    #    scheduler_address = conn.recv()
-    #    print(f"Dask scheduler is running at {scheduler_address}")
-#
-    #if info:
-    #    conn = Client(dask_proc_admin_thread_address, authkey=b'covalent')
-    #    conn.send("info")
-    #    cluster_info = conn.recv()
-    #    print(f"Dask cluster info: {cluster_info}")
-#
-    #if _is_server_running():
-    #    if address_flag in sys.argv:
-    #        address = get_config("dask.scheduler_address")
-    #        click.echo(f"The scheduler's address is {address}.")
-    #    if info_flag in sys.argv:
-    #        info = get_config("dask.dashboard_link")
-    #        click.echo(f"Information about the Dask service is available at {info}.")
-    #else:
-    #    click.echo("Dask service is not running.")
-#
-=======
 def logs() -> None:
     """
     Show Covalent server logs.
@@ -416,14 +359,6 @@
     async with rpc(f"tcp://{admin_host}:{admin_port}") as r:
         status = await r.cluster_status()
     return status
-
-
-#    uri = f"tcp://{admin_host}:{admin_port}"
-#    comm = await connect(uri)
-#    await comm.write({'op': 'status'})
-#    result = await comm.read()
-#    await comm.close()
-#    return result
 
 
 async def cluster_addresses(admin_host: str, admin_port: int):
@@ -499,29 +434,34 @@
 )
 @click.command()
 def cluster(
-    status: bool, address: str, info: str, restart: bool, scale: int, adapt: Tuple[int, int]
-) -> None:
+    status: bool, address: str, info: str, restart: bool,
+        scale: int, adapt: Tuple[int, int]) -> None:
     """
     Provides CLI options for managing Dask.
     """
+
     admin_host = get_config("dask.admin_host")
-    admin_port = int(get_config("dask.admin_port"))
+    admin_port = get_config("dask.admin_port")
 
     loop = asyncio.get_event_loop()
-
     if status:
-        click.echo(loop.run_until_complete(cluster_status(admin_host, admin_port)))
+        click.echo(loop.run_until_complete(cluster_status(admin_host,
+                                                          admin_port)))
+
     if address:
-        click.echo(loop.run_until_complete(cluster_addresses(admin_host, admin_port)))
+        click.echo(loop.run_until_complete(cluster_addresses(admin_host,
+                                                             admin_port)))
+
+    if scale:
+        click.echo(loop.run_until_complete(cluster_scale(admin_host, admin_port,
+                                                         nworkers=scale)))
+
+    if restart:
+        click.echo("Not implemented")
+
+    if adapt:
+        click.echo("Not implemented")
+
     if info:
-        click.echo(loop.run_until_complete(cluster_info(admin_host, admin_port)))
-    if restart:
-        # Need to implement. Issues with asyncio event loops
-        pass
-
-    if scale:
-        click.echo(loop.run_until_complete(cluster_scale(admin_host, admin_port, scale)))
-    if adapt:
-        # To be implemented, serialization issues with objects of type Adaptive
-        pass
->>>>>>> 4713e5b9
+        click.echo(loop.run_until_complete(cluster_info(admin_host,
+                                                        admin_port)))