<<<<<<< HEAD
# Copyright 2021 Agnostiq Inc.
#
# This file is part of Covalent.
#
# Licensed under the GNU Affero General Public License 3.0 (the "License").
# A copy of the License may be obtained with this software package or at
#
#      https://www.gnu.org/licenses/agpl-3.0.en.html
#
# Use of this file is prohibited except in compliance with the License. Any
# modifications or derivative works of this file must retain this copyright
# notice, and modified files must contain a notice indicating that they have
# been altered from the originals.
#
# Covalent is distributed in the hope that it will be useful, but WITHOUT
# ANY WARRANTY; without even the implied warranty of MERCHANTABILITY or
# FITNESS FOR A PARTICULAR PURPOSE. See the License for more details.
#
# Relief from the License may be granted by purchasing a commercial license.


"""Endpoints for dispatch management"""

import asyncio
import json
from contextlib import asynccontextmanager
from typing import List, Optional, Union
from uuid import UUID

from fastapi import APIRouter, FastAPI, HTTPException, Request
from fastapi.responses import JSONResponse

import covalent_dispatcher.entry_point as dispatcher
from covalent._shared_files import logger
from covalent._shared_files.schemas.result import ResultSchema
from covalent._shared_files.util_classes import RESULT_STATUS
from covalent_dispatcher._core import dispatcher as core_dispatcher

from .._dal.exporters.result import export_result_manifest
from .._dal.result import Result, get_result_object
from .._db.datastore import workflow_db
from .._db.dispatchdb import DispatchDB
from .heartbeat import Heartbeat
from .models import DispatchStatusSetSchema, ExportResponseSchema, TargetDispatchStatus

# from covalent_dispatcher._core import runner_ng as core_runner


app_log = logger.app_log
log_stack_info = logger.log_stack_info

router: APIRouter = APIRouter()

_background_tasks = set()


@asynccontextmanager
async def lifespan(app: FastAPI):
    """Initialize global variables"""

    heartbeat = Heartbeat()
    fut = asyncio.create_task(heartbeat.start())
    _background_tasks.add(fut)
    fut.add_done_callback(_background_tasks.discard)

    # # Runner event queue and listener
    # core_runner._job_events = asyncio.Queue()
    # core_runner._job_event_listener = asyncio.create_task(core_runner._listen_for_job_events())

    # Dispatcher event queue and listener
    core_dispatcher._global_status_queue = asyncio.Queue()
    core_dispatcher._global_event_listener = asyncio.create_task(
        core_dispatcher._node_event_listener()
    )

    yield

    # Cancel all scheduled and running dispatches
    for status in [
        RESULT_STATUS.NEW_OBJECT,
        RESULT_STATUS.RUNNING,
    ]:
        await cancel_all_with_status(status)

    core_dispatcher._global_event_listener.cancel()
    # core_runner._job_event_listener.cancel()

    Heartbeat.stop()


async def cancel_all_with_status(status: RESULT_STATUS):
    """Cancel all dispatches with the specified status."""

    with workflow_db.session() as session:
        records = Result.get_db_records(
            session,
            keys=["dispatch_id"],
            equality_filters={"status": str(status)},
            membership_filters={},
        )
    for record in records:
        dispatch_id = record.attrs["dispatch_id"]
        await dispatcher.cancel_running_dispatch(dispatch_id)


@router.post("/dispatches/submit")
async def submit(request: Request) -> UUID:
    """
    Function to accept the submit request of
    new dispatch and return the dispatch id
    back to the client.

    Args:
        None

    Returns:
        dispatch_id: The dispatch id in a json format
                     returned as a Fast API Response object.
    """
    try:
        data = await request.json()
        data = json.dumps(data).encode("utf-8")
        return await dispatcher.make_dispatch(data)
    except Exception as e:
        raise HTTPException(
            status_code=400,
            detail=f"Failed to submit workflow: {e}",
        ) from e


async def start(dispatch_id: str):
    """Start a previously registered (re-)dispatch.

    Args:
        `dispatch_id`: The dispatch's unique id.

    Returns:
        `dispatch_id`
    """
    fut = asyncio.create_task(dispatcher.start_dispatch(dispatch_id))
    _background_tasks.add(fut)
    fut.add_done_callback(_background_tasks.discard)

    return dispatch_id


async def cancel(dispatch_id: str, task_ids: List[int] = []) -> str:
    """
    Function to handle the cancel request of
    a dispatch.

    Args:
        dispatch_id: ID of the dispatch
        task_ids: (Query) Optional list of specific task ids to cancel.
            An empty list will cause all tasks to be cancelled.

    Returns:
        Fast API Response object confirming that the dispatch
        has been cancelled.
    """

    await dispatcher.cancel_running_dispatch(dispatch_id, task_ids)
    if task_ids:
        return f"Cancelled tasks {task_ids} in dispatch {dispatch_id}."
    else:
        return f"Dispatch {dispatch_id} cancelled."


@router.get("/db-path")
def db_path() -> str:
    db_path = DispatchDB()._dbpath
    return json.dumps(db_path)


@router.post("/dispatches", status_code=201)
async def register(manifest: ResultSchema) -> ResultSchema:
    """Register a dispatch in the database.

    Args:
        manifest: Declares all metadata and assets in the workflow
        parent_dispatch_id: The parent dispatch id if registering a sublattice dispatch

    Returns:
        The manifest with `dispatch_id` and remote URIs for each asset populated.
    """
    try:
        return await dispatcher.register_dispatch(manifest, None)
    except Exception as e:
        app_log.debug(f"Exception in register: {e}")
        raise HTTPException(
            status_code=400,
            detail=f"Failed to submit workflow: {e}",
        ) from e


@router.post("/dispatches/{dispatch_id}/subdispatches", status_code=201)
async def register_subdispatch(
    manifest: ResultSchema,
    dispatch_id: str,
) -> ResultSchema:
    """Register a subdispatch in the database.

    Args:
        manifest: Declares all metadata and assets in the workflow
        dispatch_id: The parent dispatch id

    Returns:
        The manifest with `dispatch_id` and remote URIs for each asset populated.
    """
    try:
        return await dispatcher.register_dispatch(manifest, dispatch_id)
    except Exception as e:
        app_log.debug(f"Exception in register: {e}")
        raise HTTPException(
            status_code=400,
            detail=f"Failed to submit workflow: {e}",
        ) from e


@router.post("/dispatches/{dispatch_id}/redispatches", status_code=201)
async def register_redispatch(
    manifest: ResultSchema,
    dispatch_id: str,
    reuse_previous_results: bool = False,
):
    """Register a redispatch in the database.

    Args:
        manifest: Declares all metadata and assets in the workflow
        dispatch_id: The original dispatch's id.
        reuse_previous_results: Whether to try reusing the results of
            previously completed electrons.

    Returns:
        The manifest with `dispatch_id` and remote URIs for each asset populated.
    """
    try:
        return await dispatcher.register_redispatch(
            manifest,
            dispatch_id,
            reuse_previous_results,
        )
    except Exception as e:
        app_log.debug(f"Exception in register_redispatch: {e}")
        raise HTTPException(
            status_code=400,
            detail=f"Failed to submit workflow: {e}",
        ) from e


@router.put("/dispatches/{dispatch_id}/status", status_code=202)
async def set_dispatch_status(dispatch_id: str, desired_status: DispatchStatusSetSchema):
    """Set the status of a dispatch.

    Valid target statuses are:
        - "RUNNING" to start a dispatch
        - "CANCELLED" to cancel dispatch processing

    Args:
        `dispatch_id`: The dispatch's unique id
        `desired_status`: A `StatusSetSchema` object describing the desired status.

    """

    if desired_status.status == TargetDispatchStatus.running:
        return await start(dispatch_id)
    else:
        return await cancel(dispatch_id, desired_status.task_ids)


@router.get("/dispatches/{dispatch_id}")
async def export_result(
    dispatch_id: str, wait: Optional[bool] = False, status_only: Optional[bool] = False
) -> ExportResponseSchema:
    """Export all metadata about a registered dispatch

    Args:
        `dispatch_id`: The dispatch's unique id.

    Returns:
        {
            id: `dispatch_id`,
            status: status,
            result_export: manifest for the result
        }

    The manifest `result_export` has the same schema as that which is
    submitted to `/register`.

    """
    loop = asyncio.get_running_loop()
    return await loop.run_in_executor(
        None,
        _export_result_sync,
        dispatch_id,
        wait,
        status_only,
    )


def _export_result_sync(
    dispatch_id: str, wait: Optional[bool] = False, status_only: Optional[bool] = False
) -> ExportResponseSchema:
    result_object = _try_get_result_object(dispatch_id)
    if not result_object:
        return JSONResponse(
            status_code=404,
            content={"message": f"The requested dispatch ID {dispatch_id} was not found."},
        )
    status = str(result_object.get_value("status", refresh=False))

    if not wait or status in [
        str(RESULT_STATUS.COMPLETED),
        str(RESULT_STATUS.FAILED),
        str(RESULT_STATUS.CANCELLED),
    ]:
        output = {
            "id": dispatch_id,
            "status": status,
        }
        if not status_only:
            output["result_export"] = export_result_manifest(dispatch_id)

        return output

    response = JSONResponse(
        status_code=503,
        content={"message": "Result not ready to read yet. Please wait for a couple of seconds."},
        headers={"Retry-After": "2"},
    )
    return response


def _try_get_result_object(dispatch_id: str) -> Union[Result, None]:
    try:
        res = get_result_object(
            dispatch_id, bare=True, keys=["id", "dispatch_id", "status"], lattice_keys=["id"]
        )
    except KeyError:
        res = None
    return res
=======
# Copyright 2021 Agnostiq Inc.
#
# This file is part of Covalent.
#
# Licensed under the Apache License 2.0 (the "License"). A copy of the
# License may be obtained with this software package or at
#
#     https://www.apache.org/licenses/LICENSE-2.0
#
# Use of this file is prohibited except in compliance with the License.
# Unless required by applicable law or agreed to in writing, software
# distributed under the License is distributed on an "AS IS" BASIS,
# WITHOUT WARRANTIES OR CONDITIONS OF ANY KIND, either express or implied.
# See the License for the specific language governing permissions and
# limitations under the License.

import codecs
import json
from typing import Optional
from uuid import UUID

import cloudpickle as pickle
from fastapi import APIRouter, HTTPException, Request
from fastapi.responses import JSONResponse

import covalent_dispatcher as dispatcher
from covalent._results_manager.result import Result
from covalent._shared_files import logger

from .._db.datastore import workflow_db
from .._db.load import _result_from
from .._db.models import Lattice

app_log = logger.app_log
log_stack_info = logger.log_stack_info

router: APIRouter = APIRouter()


@router.post("/submit")
async def submit(request: Request, disable_run: bool = False) -> UUID:
    """
    Function to accept the submit request of
    new dispatch and return the dispatch id
    back to the client.

    Args:
        disable_run: Whether to disable the execution of this lattice

    Returns:
        dispatch_id: The dispatch id in a json format
                     returned as a Fast API Response object
    """
    try:
        data = await request.json()
        data = json.dumps(data).encode("utf-8")

        return await dispatcher.run_dispatcher(data, disable_run)
    except Exception as e:
        raise HTTPException(
            status_code=400,
            detail=f"Failed to submit workflow: {e}",
        ) from e


@router.post("/redispatch")
async def redispatch(request: Request, is_pending: bool = False) -> str:
    """Endpoint to redispatch a workflow."""
    try:
        data = await request.json()
        dispatch_id = data["dispatch_id"]
        json_lattice = data["json_lattice"]
        electron_updates = data["electron_updates"]
        reuse_previous_results = data["reuse_previous_results"]
        app_log.debug(
            f"Unpacked redispatch request for {dispatch_id}. reuse_previous_results: {reuse_previous_results}, electron_updates: {electron_updates}"
        )
        return await dispatcher.run_redispatch(
            dispatch_id, json_lattice, electron_updates, reuse_previous_results, is_pending
        )

    except Exception as e:
        raise HTTPException(
            status_code=400,
            detail=f"Failed to redispatch workflow: {e}",
        ) from e


@router.post("/cancel")
async def cancel(request: Request) -> str:
    """
    Function to accept the cancel request of
    a dispatch.

    Args:
        None

    Returns:
        Fast API Response object confirming that the dispatch
        has been cancelled.
    """

    data = await request.json()

    dispatch_id = data["dispatch_id"]
    task_ids = data["task_ids"]

    await dispatcher.cancel_running_dispatch(dispatch_id, task_ids)
    if task_ids:
        return f"Cancelled tasks {task_ids} in dispatch {dispatch_id}."
    else:
        return f"Dispatch {dispatch_id} cancelled."


@router.get("/result/{dispatch_id}")
async def get_result(
    dispatch_id: str, wait: Optional[bool] = False, status_only: Optional[bool] = False
):
    with workflow_db.session() as session:
        lattice_record = session.query(Lattice).where(Lattice.dispatch_id == dispatch_id).first()
        status = lattice_record.status if lattice_record else None
        if not lattice_record:
            return JSONResponse(
                status_code=404,
                content={"message": f"The requested dispatch ID {dispatch_id} was not found."},
            )
        if not wait or status in [
            str(Result.COMPLETED),
            str(Result.FAILED),
            str(Result.CANCELLED),
            str(Result.POSTPROCESSING_FAILED),
            str(Result.PENDING_POSTPROCESSING),
        ]:
            output = {
                "id": dispatch_id,
                "status": lattice_record.status,
            }
            if not status_only:
                output["result"] = codecs.encode(
                    pickle.dumps(_result_from(lattice_record)), "base64"
                ).decode()
            return output

        return JSONResponse(
            status_code=503,
            content={
                "message": "Result not ready to read yet. Please wait for a couple of seconds."
            },
            headers={"Retry-After": "2"},
        )
>>>>>>> 265092f3
<|MERGE_RESOLUTION|>--- conflicted
+++ resolved
@@ -1,346 +1,3 @@
-<<<<<<< HEAD
-# Copyright 2021 Agnostiq Inc.
-#
-# This file is part of Covalent.
-#
-# Licensed under the GNU Affero General Public License 3.0 (the "License").
-# A copy of the License may be obtained with this software package or at
-#
-#      https://www.gnu.org/licenses/agpl-3.0.en.html
-#
-# Use of this file is prohibited except in compliance with the License. Any
-# modifications or derivative works of this file must retain this copyright
-# notice, and modified files must contain a notice indicating that they have
-# been altered from the originals.
-#
-# Covalent is distributed in the hope that it will be useful, but WITHOUT
-# ANY WARRANTY; without even the implied warranty of MERCHANTABILITY or
-# FITNESS FOR A PARTICULAR PURPOSE. See the License for more details.
-#
-# Relief from the License may be granted by purchasing a commercial license.
-
-
-"""Endpoints for dispatch management"""
-
-import asyncio
-import json
-from contextlib import asynccontextmanager
-from typing import List, Optional, Union
-from uuid import UUID
-
-from fastapi import APIRouter, FastAPI, HTTPException, Request
-from fastapi.responses import JSONResponse
-
-import covalent_dispatcher.entry_point as dispatcher
-from covalent._shared_files import logger
-from covalent._shared_files.schemas.result import ResultSchema
-from covalent._shared_files.util_classes import RESULT_STATUS
-from covalent_dispatcher._core import dispatcher as core_dispatcher
-
-from .._dal.exporters.result import export_result_manifest
-from .._dal.result import Result, get_result_object
-from .._db.datastore import workflow_db
-from .._db.dispatchdb import DispatchDB
-from .heartbeat import Heartbeat
-from .models import DispatchStatusSetSchema, ExportResponseSchema, TargetDispatchStatus
-
-# from covalent_dispatcher._core import runner_ng as core_runner
-
-
-app_log = logger.app_log
-log_stack_info = logger.log_stack_info
-
-router: APIRouter = APIRouter()
-
-_background_tasks = set()
-
-
-@asynccontextmanager
-async def lifespan(app: FastAPI):
-    """Initialize global variables"""
-
-    heartbeat = Heartbeat()
-    fut = asyncio.create_task(heartbeat.start())
-    _background_tasks.add(fut)
-    fut.add_done_callback(_background_tasks.discard)
-
-    # # Runner event queue and listener
-    # core_runner._job_events = asyncio.Queue()
-    # core_runner._job_event_listener = asyncio.create_task(core_runner._listen_for_job_events())
-
-    # Dispatcher event queue and listener
-    core_dispatcher._global_status_queue = asyncio.Queue()
-    core_dispatcher._global_event_listener = asyncio.create_task(
-        core_dispatcher._node_event_listener()
-    )
-
-    yield
-
-    # Cancel all scheduled and running dispatches
-    for status in [
-        RESULT_STATUS.NEW_OBJECT,
-        RESULT_STATUS.RUNNING,
-    ]:
-        await cancel_all_with_status(status)
-
-    core_dispatcher._global_event_listener.cancel()
-    # core_runner._job_event_listener.cancel()
-
-    Heartbeat.stop()
-
-
-async def cancel_all_with_status(status: RESULT_STATUS):
-    """Cancel all dispatches with the specified status."""
-
-    with workflow_db.session() as session:
-        records = Result.get_db_records(
-            session,
-            keys=["dispatch_id"],
-            equality_filters={"status": str(status)},
-            membership_filters={},
-        )
-    for record in records:
-        dispatch_id = record.attrs["dispatch_id"]
-        await dispatcher.cancel_running_dispatch(dispatch_id)
-
-
-@router.post("/dispatches/submit")
-async def submit(request: Request) -> UUID:
-    """
-    Function to accept the submit request of
-    new dispatch and return the dispatch id
-    back to the client.
-
-    Args:
-        None
-
-    Returns:
-        dispatch_id: The dispatch id in a json format
-                     returned as a Fast API Response object.
-    """
-    try:
-        data = await request.json()
-        data = json.dumps(data).encode("utf-8")
-        return await dispatcher.make_dispatch(data)
-    except Exception as e:
-        raise HTTPException(
-            status_code=400,
-            detail=f"Failed to submit workflow: {e}",
-        ) from e
-
-
-async def start(dispatch_id: str):
-    """Start a previously registered (re-)dispatch.
-
-    Args:
-        `dispatch_id`: The dispatch's unique id.
-
-    Returns:
-        `dispatch_id`
-    """
-    fut = asyncio.create_task(dispatcher.start_dispatch(dispatch_id))
-    _background_tasks.add(fut)
-    fut.add_done_callback(_background_tasks.discard)
-
-    return dispatch_id
-
-
-async def cancel(dispatch_id: str, task_ids: List[int] = []) -> str:
-    """
-    Function to handle the cancel request of
-    a dispatch.
-
-    Args:
-        dispatch_id: ID of the dispatch
-        task_ids: (Query) Optional list of specific task ids to cancel.
-            An empty list will cause all tasks to be cancelled.
-
-    Returns:
-        Fast API Response object confirming that the dispatch
-        has been cancelled.
-    """
-
-    await dispatcher.cancel_running_dispatch(dispatch_id, task_ids)
-    if task_ids:
-        return f"Cancelled tasks {task_ids} in dispatch {dispatch_id}."
-    else:
-        return f"Dispatch {dispatch_id} cancelled."
-
-
-@router.get("/db-path")
-def db_path() -> str:
-    db_path = DispatchDB()._dbpath
-    return json.dumps(db_path)
-
-
-@router.post("/dispatches", status_code=201)
-async def register(manifest: ResultSchema) -> ResultSchema:
-    """Register a dispatch in the database.
-
-    Args:
-        manifest: Declares all metadata and assets in the workflow
-        parent_dispatch_id: The parent dispatch id if registering a sublattice dispatch
-
-    Returns:
-        The manifest with `dispatch_id` and remote URIs for each asset populated.
-    """
-    try:
-        return await dispatcher.register_dispatch(manifest, None)
-    except Exception as e:
-        app_log.debug(f"Exception in register: {e}")
-        raise HTTPException(
-            status_code=400,
-            detail=f"Failed to submit workflow: {e}",
-        ) from e
-
-
-@router.post("/dispatches/{dispatch_id}/subdispatches", status_code=201)
-async def register_subdispatch(
-    manifest: ResultSchema,
-    dispatch_id: str,
-) -> ResultSchema:
-    """Register a subdispatch in the database.
-
-    Args:
-        manifest: Declares all metadata and assets in the workflow
-        dispatch_id: The parent dispatch id
-
-    Returns:
-        The manifest with `dispatch_id` and remote URIs for each asset populated.
-    """
-    try:
-        return await dispatcher.register_dispatch(manifest, dispatch_id)
-    except Exception as e:
-        app_log.debug(f"Exception in register: {e}")
-        raise HTTPException(
-            status_code=400,
-            detail=f"Failed to submit workflow: {e}",
-        ) from e
-
-
-@router.post("/dispatches/{dispatch_id}/redispatches", status_code=201)
-async def register_redispatch(
-    manifest: ResultSchema,
-    dispatch_id: str,
-    reuse_previous_results: bool = False,
-):
-    """Register a redispatch in the database.
-
-    Args:
-        manifest: Declares all metadata and assets in the workflow
-        dispatch_id: The original dispatch's id.
-        reuse_previous_results: Whether to try reusing the results of
-            previously completed electrons.
-
-    Returns:
-        The manifest with `dispatch_id` and remote URIs for each asset populated.
-    """
-    try:
-        return await dispatcher.register_redispatch(
-            manifest,
-            dispatch_id,
-            reuse_previous_results,
-        )
-    except Exception as e:
-        app_log.debug(f"Exception in register_redispatch: {e}")
-        raise HTTPException(
-            status_code=400,
-            detail=f"Failed to submit workflow: {e}",
-        ) from e
-
-
-@router.put("/dispatches/{dispatch_id}/status", status_code=202)
-async def set_dispatch_status(dispatch_id: str, desired_status: DispatchStatusSetSchema):
-    """Set the status of a dispatch.
-
-    Valid target statuses are:
-        - "RUNNING" to start a dispatch
-        - "CANCELLED" to cancel dispatch processing
-
-    Args:
-        `dispatch_id`: The dispatch's unique id
-        `desired_status`: A `StatusSetSchema` object describing the desired status.
-
-    """
-
-    if desired_status.status == TargetDispatchStatus.running:
-        return await start(dispatch_id)
-    else:
-        return await cancel(dispatch_id, desired_status.task_ids)
-
-
-@router.get("/dispatches/{dispatch_id}")
-async def export_result(
-    dispatch_id: str, wait: Optional[bool] = False, status_only: Optional[bool] = False
-) -> ExportResponseSchema:
-    """Export all metadata about a registered dispatch
-
-    Args:
-        `dispatch_id`: The dispatch's unique id.
-
-    Returns:
-        {
-            id: `dispatch_id`,
-            status: status,
-            result_export: manifest for the result
-        }
-
-    The manifest `result_export` has the same schema as that which is
-    submitted to `/register`.
-
-    """
-    loop = asyncio.get_running_loop()
-    return await loop.run_in_executor(
-        None,
-        _export_result_sync,
-        dispatch_id,
-        wait,
-        status_only,
-    )
-
-
-def _export_result_sync(
-    dispatch_id: str, wait: Optional[bool] = False, status_only: Optional[bool] = False
-) -> ExportResponseSchema:
-    result_object = _try_get_result_object(dispatch_id)
-    if not result_object:
-        return JSONResponse(
-            status_code=404,
-            content={"message": f"The requested dispatch ID {dispatch_id} was not found."},
-        )
-    status = str(result_object.get_value("status", refresh=False))
-
-    if not wait or status in [
-        str(RESULT_STATUS.COMPLETED),
-        str(RESULT_STATUS.FAILED),
-        str(RESULT_STATUS.CANCELLED),
-    ]:
-        output = {
-            "id": dispatch_id,
-            "status": status,
-        }
-        if not status_only:
-            output["result_export"] = export_result_manifest(dispatch_id)
-
-        return output
-
-    response = JSONResponse(
-        status_code=503,
-        content={"message": "Result not ready to read yet. Please wait for a couple of seconds."},
-        headers={"Retry-After": "2"},
-    )
-    return response
-
-
-def _try_get_result_object(dispatch_id: str) -> Union[Result, None]:
-    try:
-        res = get_result_object(
-            dispatch_id, bare=True, keys=["id", "dispatch_id", "status"], lattice_keys=["id"]
-        )
-    except KeyError:
-        res = None
-    return res
-=======
 # Copyright 2021 Agnostiq Inc.
 #
 # This file is part of Covalent.
@@ -357,48 +14,109 @@
 # See the License for the specific language governing permissions and
 # limitations under the License.
 
-import codecs
+
+"""Endpoints for dispatch management"""
+
+import asyncio
 import json
-from typing import Optional
+from contextlib import asynccontextmanager
+from typing import List, Optional, Union
 from uuid import UUID
 
-import cloudpickle as pickle
-from fastapi import APIRouter, HTTPException, Request
+from fastapi import APIRouter, FastAPI, HTTPException, Request
 from fastapi.responses import JSONResponse
 
-import covalent_dispatcher as dispatcher
-from covalent._results_manager.result import Result
+import covalent_dispatcher.entry_point as dispatcher
 from covalent._shared_files import logger
-
+from covalent._shared_files.schemas.result import ResultSchema
+from covalent._shared_files.util_classes import RESULT_STATUS
+from covalent_dispatcher._core import dispatcher as core_dispatcher
+
+from .._dal.exporters.result import export_result_manifest
+from .._dal.result import Result, get_result_object
 from .._db.datastore import workflow_db
-from .._db.load import _result_from
-from .._db.models import Lattice
+from .._db.dispatchdb import DispatchDB
+from .heartbeat import Heartbeat
+from .models import DispatchStatusSetSchema, ExportResponseSchema, TargetDispatchStatus
+
+# from covalent_dispatcher._core import runner_ng as core_runner
+
 
 app_log = logger.app_log
 log_stack_info = logger.log_stack_info
 
 router: APIRouter = APIRouter()
 
-
-@router.post("/submit")
-async def submit(request: Request, disable_run: bool = False) -> UUID:
+_background_tasks = set()
+
+
+@asynccontextmanager
+async def lifespan(app: FastAPI):
+    """Initialize global variables"""
+
+    heartbeat = Heartbeat()
+    fut = asyncio.create_task(heartbeat.start())
+    _background_tasks.add(fut)
+    fut.add_done_callback(_background_tasks.discard)
+
+    # # Runner event queue and listener
+    # core_runner._job_events = asyncio.Queue()
+    # core_runner._job_event_listener = asyncio.create_task(core_runner._listen_for_job_events())
+
+    # Dispatcher event queue and listener
+    core_dispatcher._global_status_queue = asyncio.Queue()
+    core_dispatcher._global_event_listener = asyncio.create_task(
+        core_dispatcher._node_event_listener()
+    )
+
+    yield
+
+    # Cancel all scheduled and running dispatches
+    for status in [
+        RESULT_STATUS.NEW_OBJECT,
+        RESULT_STATUS.RUNNING,
+    ]:
+        await cancel_all_with_status(status)
+
+    core_dispatcher._global_event_listener.cancel()
+    # core_runner._job_event_listener.cancel()
+
+    Heartbeat.stop()
+
+
+async def cancel_all_with_status(status: RESULT_STATUS):
+    """Cancel all dispatches with the specified status."""
+
+    with workflow_db.session() as session:
+        records = Result.get_db_records(
+            session,
+            keys=["dispatch_id"],
+            equality_filters={"status": str(status)},
+            membership_filters={},
+        )
+    for record in records:
+        dispatch_id = record.attrs["dispatch_id"]
+        await dispatcher.cancel_running_dispatch(dispatch_id)
+
+
+@router.post("/dispatches/submit")
+async def submit(request: Request) -> UUID:
     """
     Function to accept the submit request of
     new dispatch and return the dispatch id
     back to the client.
 
     Args:
-        disable_run: Whether to disable the execution of this lattice
+        None
 
     Returns:
         dispatch_id: The dispatch id in a json format
-                     returned as a Fast API Response object
+                     returned as a Fast API Response object.
     """
     try:
         data = await request.json()
         data = json.dumps(data).encode("utf-8")
-
-        return await dispatcher.run_dispatcher(data, disable_run)
+        return await dispatcher.make_dispatch(data)
     except Exception as e:
         raise HTTPException(
             status_code=400,
@@ -406,47 +124,39 @@
         ) from e
 
 
-@router.post("/redispatch")
-async def redispatch(request: Request, is_pending: bool = False) -> str:
-    """Endpoint to redispatch a workflow."""
-    try:
-        data = await request.json()
-        dispatch_id = data["dispatch_id"]
-        json_lattice = data["json_lattice"]
-        electron_updates = data["electron_updates"]
-        reuse_previous_results = data["reuse_previous_results"]
-        app_log.debug(
-            f"Unpacked redispatch request for {dispatch_id}. reuse_previous_results: {reuse_previous_results}, electron_updates: {electron_updates}"
-        )
-        return await dispatcher.run_redispatch(
-            dispatch_id, json_lattice, electron_updates, reuse_previous_results, is_pending
-        )
-
-    except Exception as e:
-        raise HTTPException(
-            status_code=400,
-            detail=f"Failed to redispatch workflow: {e}",
-        ) from e
-
-
-@router.post("/cancel")
-async def cancel(request: Request) -> str:
-    """
-    Function to accept the cancel request of
+async def start(dispatch_id: str):
+    """Start a previously registered (re-)dispatch.
+
+    Args:
+        `dispatch_id`: The dispatch's unique id.
+
+    Returns:
+        `dispatch_id`
+    """
+    fut = asyncio.create_task(dispatcher.start_dispatch(dispatch_id))
+    _background_tasks.add(fut)
+    fut.add_done_callback(_background_tasks.discard)
+
+    return dispatch_id
+
+
+async def cancel(dispatch_id: str, task_ids: List[int] = None) -> str:
+    """
+    Function to handle the cancel request of
     a dispatch.
 
     Args:
-        None
+        dispatch_id: ID of the dispatch
+        task_ids: (Query) Optional list of specific task ids to cancel.
+            An empty list will cause all tasks to be cancelled.
 
     Returns:
         Fast API Response object confirming that the dispatch
         has been cancelled.
     """
 
-    data = await request.json()
-
-    dispatch_id = data["dispatch_id"]
-    task_ids = data["task_ids"]
+    if task_ids is None:
+        task_ids = []
 
     await dispatcher.cancel_running_dispatch(dispatch_id, task_ids)
     if task_ids:
@@ -455,40 +165,176 @@
         return f"Dispatch {dispatch_id} cancelled."
 
 
-@router.get("/result/{dispatch_id}")
-async def get_result(
+@router.get("/db-path")
+def db_path() -> str:
+    db_path = DispatchDB()._dbpath
+    return json.dumps(db_path)
+
+
+@router.post("/dispatches", status_code=201)
+async def register(manifest: ResultSchema) -> ResultSchema:
+    """Register a dispatch in the database.
+
+    Args:
+        manifest: Declares all metadata and assets in the workflow
+        parent_dispatch_id: The parent dispatch id if registering a sublattice dispatch
+
+    Returns:
+        The manifest with `dispatch_id` and remote URIs for each asset populated.
+    """
+    try:
+        return await dispatcher.register_dispatch(manifest, None)
+    except Exception as e:
+        app_log.debug(f"Exception in register: {e}")
+        raise HTTPException(
+            status_code=400,
+            detail=f"Failed to submit workflow: {e}",
+        ) from e
+
+
+@router.post("/dispatches/{dispatch_id}/subdispatches", status_code=201)
+async def register_subdispatch(
+    manifest: ResultSchema,
+    dispatch_id: str,
+) -> ResultSchema:
+    """Register a subdispatch in the database.
+
+    Args:
+        manifest: Declares all metadata and assets in the workflow
+        dispatch_id: The parent dispatch id
+
+    Returns:
+        The manifest with `dispatch_id` and remote URIs for each asset populated.
+    """
+    try:
+        return await dispatcher.register_dispatch(manifest, dispatch_id)
+    except Exception as e:
+        app_log.debug(f"Exception in register: {e}")
+        raise HTTPException(
+            status_code=400,
+            detail=f"Failed to submit workflow: {e}",
+        ) from e
+
+
+@router.post("/dispatches/{dispatch_id}/redispatches", status_code=201)
+async def register_redispatch(
+    manifest: ResultSchema,
+    dispatch_id: str,
+    reuse_previous_results: bool = False,
+):
+    """Register a redispatch in the database.
+
+    Args:
+        manifest: Declares all metadata and assets in the workflow
+        dispatch_id: The original dispatch's id.
+        reuse_previous_results: Whether to try reusing the results of
+            previously completed electrons.
+
+    Returns:
+        The manifest with `dispatch_id` and remote URIs for each asset populated.
+    """
+    try:
+        return await dispatcher.register_redispatch(
+            manifest,
+            dispatch_id,
+            reuse_previous_results,
+        )
+    except Exception as e:
+        app_log.debug(f"Exception in register_redispatch: {e}")
+        raise HTTPException(
+            status_code=400,
+            detail=f"Failed to submit workflow: {e}",
+        ) from e
+
+
+@router.put("/dispatches/{dispatch_id}/status", status_code=202)
+async def set_dispatch_status(dispatch_id: str, desired_status: DispatchStatusSetSchema):
+    """Set the status of a dispatch.
+
+    Valid target statuses are:
+        - "RUNNING" to start a dispatch
+        - "CANCELLED" to cancel dispatch processing
+
+    Args:
+        `dispatch_id`: The dispatch's unique id
+        `desired_status`: A `StatusSetSchema` object describing the desired status.
+
+    """
+
+    if desired_status.status == TargetDispatchStatus.running:
+        return await start(dispatch_id)
+    else:
+        return await cancel(dispatch_id, desired_status.task_ids)
+
+
+@router.get("/dispatches/{dispatch_id}")
+async def export_result(
     dispatch_id: str, wait: Optional[bool] = False, status_only: Optional[bool] = False
-):
-    with workflow_db.session() as session:
-        lattice_record = session.query(Lattice).where(Lattice.dispatch_id == dispatch_id).first()
-        status = lattice_record.status if lattice_record else None
-        if not lattice_record:
-            return JSONResponse(
-                status_code=404,
-                content={"message": f"The requested dispatch ID {dispatch_id} was not found."},
-            )
-        if not wait or status in [
-            str(Result.COMPLETED),
-            str(Result.FAILED),
-            str(Result.CANCELLED),
-            str(Result.POSTPROCESSING_FAILED),
-            str(Result.PENDING_POSTPROCESSING),
-        ]:
-            output = {
-                "id": dispatch_id,
-                "status": lattice_record.status,
-            }
-            if not status_only:
-                output["result"] = codecs.encode(
-                    pickle.dumps(_result_from(lattice_record)), "base64"
-                ).decode()
-            return output
-
+) -> ExportResponseSchema:
+    """Export all metadata about a registered dispatch
+
+    Args:
+        `dispatch_id`: The dispatch's unique id.
+
+    Returns:
+        {
+            id: `dispatch_id`,
+            status: status,
+            result_export: manifest for the result
+        }
+
+    The manifest `result_export` has the same schema as that which is
+    submitted to `/register`.
+
+    """
+    loop = asyncio.get_running_loop()
+    return await loop.run_in_executor(
+        None,
+        _export_result_sync,
+        dispatch_id,
+        wait,
+        status_only,
+    )
+
+
+def _export_result_sync(
+    dispatch_id: str, wait: Optional[bool] = False, status_only: Optional[bool] = False
+) -> ExportResponseSchema:
+    result_object = _try_get_result_object(dispatch_id)
+    if not result_object:
         return JSONResponse(
-            status_code=503,
-            content={
-                "message": "Result not ready to read yet. Please wait for a couple of seconds."
-            },
-            headers={"Retry-After": "2"},
+            status_code=404,
+            content={"message": f"The requested dispatch ID {dispatch_id} was not found."},
         )
->>>>>>> 265092f3
+    status = str(result_object.get_value("status", refresh=False))
+
+    if not wait or status in [
+        str(RESULT_STATUS.COMPLETED),
+        str(RESULT_STATUS.FAILED),
+        str(RESULT_STATUS.CANCELLED),
+    ]:
+        output = {
+            "id": dispatch_id,
+            "status": status,
+        }
+        if not status_only:
+            output["result_export"] = export_result_manifest(dispatch_id)
+
+        return output
+
+    response = JSONResponse(
+        status_code=503,
+        content={"message": "Result not ready to read yet. Please wait for a couple of seconds."},
+        headers={"Retry-After": "2"},
+    )
+    return response
+
+
+def _try_get_result_object(dispatch_id: str) -> Union[Result, None]:
+    try:
+        res = get_result_object(
+            dispatch_id, bare=True, keys=["id", "dispatch_id", "status"], lattice_keys=["id"]
+        )
+    except KeyError:
+        res = None
+    return res