--- conflicted
+++ resolved
@@ -80,18 +80,17 @@
     return ThreadPoolExecutor()
 
 
-<<<<<<< HEAD
 @router.get("/triggers/healthcheck")
 async def healthcheck(request: Request):
     return {"status": "ok"}
-=======
+
+
 @router.get("/triggers/status")
 def trigger_server_status(request: Request):
     if disable_triggers:
         return {"status": "disabled"}
     else:
         return {"status": "running"}
->>>>>>> 55a1ea9c
 
 
 @router.post("/triggers/register")
