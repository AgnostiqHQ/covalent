--- conflicted
+++ resolved
@@ -30,12 +30,8 @@
 
 import cloudpickle as pickle
 
-<<<<<<< HEAD
 from covalent import dispatch, dispatch_sync
-=======
-from covalent import dispatch_sync
 from covalent._data_store.datastore import DataStore
->>>>>>> a76b69ac
 from covalent._results_manager import Result
 from covalent._results_manager import results_manager as rm
 from covalent._results_manager.write_result_to_db import write_sublattice_electron_id
@@ -286,7 +282,6 @@
     try:
 
         if node_name.startswith(sublattice_prefix):
-<<<<<<< HEAD
 
             sub_dispatch_id = _dispatch_sublattice(
                 dispatch_id=dispatch_id,
@@ -306,10 +301,6 @@
             if not sublattice_result:
                 raise RuntimeError("Sublattice execution failed")
 
-            output = sublattice_result.encoded_result
-=======
-            func = serialized_callable.get_deserialized()
-            sublattice_result = dispatch_sync(func)(*inputs["args"], **inputs["kwargs"])
             with DispatchDB() as db:
                 write_sublattice_electron_id(
                     db=DataStore(db._db_dev_path(), initialize_db=True),
@@ -317,8 +308,8 @@
                     sublattice_node_id=node_id,
                     sublattice_dispatch_id=sublattice_result.dispatch_id,
                 )
-            output = sublattice_result.result
->>>>>>> a76b69ac
+
+            output = sublattice_result.encoded_result
 
             end_time = datetime.now(timezone.utc)
 
