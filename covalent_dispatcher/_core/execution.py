# Copyright 2021 Agnostiq Inc.
#
# This file is part of Covalent.
#
# Licensed under the GNU Affero General Public License 3.0 (the "License").
# A copy of the License may be obtained with this software package or at
#
#      https://www.gnu.org/licenses/agpl-3.0.en.html
#
# Use of this file is prohibited except in compliance with the License. Any
# modifications or derivative works of this file must retain this copyright
# notice, and modified files must contain a notice indicating that they have
# been altered from the originals.
#
# Covalent is distributed in the hope that it will be useful, but WITHOUT
# ANY WARRANTY; without even the implied warranty of MERCHANTABILITY or
# FITNESS FOR A PARTICULAR PURPOSE. See the License for more details.
#
# Relief from the License may be granted by purchasing a commercial license.

"""
Defines the core functionality of the dispatcher
"""

import traceback
from datetime import datetime, timezone
from typing import Any, Coroutine, Dict, List

import dask
from dask.distributed import Client, Variable

from covalent import dispatch_sync
from covalent._results_manager import Result
from covalent._results_manager import results_manager as rm
from covalent._shared_files import logger
from covalent._shared_files.context_managers import active_lattice_manager
from covalent._shared_files.defaults import (
    attr_prefix,
    electron_dict_prefix,
    electron_list_prefix,
    generator_prefix,
    parameter_prefix,
    prefix_separator,
    sublattice_prefix,
    subscript_prefix,
)
from covalent._workflow.lattice import Lattice
from covalent.executor import _executor_manager
from covalent_ui import result_webhook

app_log = logger.app_log
log_stack_info = logger.log_stack_info

dask_client = Client(processes=False, dashboard_address=":0")


def _get_task_inputs(
    task_input: dict, node_id: int, node_name: str, result_object: Result
) -> dict:
    """
    Return the required inputs for a task execution.
    This makes sure that any node with child nodes isn't executed twice and fetches the
    result of parent node to use as input for the child node.

    Args:
        task_input: Input dictionary for the task containing the kwargs
                    assigned to its function.
        node_id: Node id of this task in the transport graph.
        node_name: Name of the node.
        result_object: Result object to be used to update and store execution related
                       info including the results.

    Returns:
        inputs: Input dictionary to be passed to the task containing kwargs
                and any parent node execution results if present.
    """

    if node_name.startswith(electron_list_prefix):
        values = [
            result_object.lattice.transport_graph.get_node_value(parent, "output")
            for parent in result_object.lattice.transport_graph.get_dependencies(node_id)
        ]
        task_input = {"x": values}
    elif node_name.startswith(electron_dict_prefix):
        values = {}
        for parent in result_object.lattice.transport_graph.get_dependencies(node_id):
            key = result_object.lattice.transport_graph.get_edge_value(parent, node_id, "variable")
            value = result_object.lattice.transport_graph.get_node_value(parent, "output")
            values[key] = value
        task_input = {"x": values}
    else:
        for parent in result_object.lattice.transport_graph.get_dependencies(node_id):
            key = result_object.lattice.transport_graph.get_edge_value(parent, node_id, "variable")
            value = result_object.lattice.transport_graph.get_node_value(parent, "output")
            task_input[key] = value
    return task_input


def _post_process(lattice: Lattice, node_outputs: Dict, execution_order: List[List]) -> Any:
    """
    Post processing function to be called after the lattice execution.
    This takes care of executing statements that were not an electron
    but were inside the lattice's function. It also replaces any calls
    to an electron with the result of that electron execution, hence
    preventing a local execution of electron's function.

    Note: Here `node_outputs` is used instead of `electron_outputs`
    since an electron can be called multiple times with possibly different
    arguments, but every time it's called, it will be executed as a separate node.
    Thus, output of every node is used.

    Args:
        lattice: Lattice object that was dispatched.
        node_outputs: Dictionary containing the output of all the nodes.
        execution_order: List of lists containing the order of execution of the nodes.

    Reurns:
        result: The result of the lattice function.
    """

    keys_of_outputs = list(node_outputs.keys())
    values_of_outputs = list(node_outputs.values())

    ordered_node_outputs = []
    for node_id_list in execution_order:
        for node_id in node_id_list:
            # Here we only need outputs of nodes which are executable
            if not keys_of_outputs[node_id].startswith(prefix_separator) or keys_of_outputs[
                node_id
            ].startswith(sublattice_prefix):
                ordered_node_outputs.append(values_of_outputs[node_id])

    with active_lattice_manager.claim(lattice):
        lattice.post_processing = True
        lattice.electron_outputs = ordered_node_outputs
        result = lattice.workflow_function(**lattice.kwargs)
        lattice.post_processing = False
        return result


def _run_task(
    inputs: Dict,
    result_object: Result,
    node_id: int,
) -> None:
    """
    Run a task with given inputs on the selected executor.
    Also updates the status of current node execution while
    checking if a redispatch has occurred. Exclude those nodes
    from execution which were completed.

    Also verifies if execution of this dispatch has been cancelled.

    Args:
        inputs: Inputs for the task.
        result_object: Result object being used for current dispatch
        node_id: Node id of the task to be executed.

    Returns:
        None
    """

    serialized_callable = result_object.lattice.transport_graph.get_node_value(node_id, "function")
    selected_executor = result_object.lattice.transport_graph.get_node_value(node_id, "metadata")[
        "executor"
    ]
    node_name = (
        result_object.lattice.transport_graph.get_node_value(node_id, "name") + f"({node_id})"
    )

    shared_var = Variable(result_object.dispatch_id, client=dask_client)
    if shared_var.get() == str(Result.CANCELLED):
        app_log.info("Cancellation requested for dispatch %s", result_object.dispatch_id)

        result_object._update_node(
            node_id,
            node_name,
            None,
            None,
            Result.CANCELLED,
            None,
            None,
        )

        result_object.save()
        result_webhook.send_update(result_object)

        return

    if result_object._get_node_status(node_id) == Result.COMPLETED:
        return

    # the executor is determined during scheduling and provided in the execution metadata
    executor = _executor_manager.get_executor(selected_executor)

    # run the task on the executor and register any failures
    try:
        start_time = datetime.now(timezone.utc)
        result_object._update_node(
            node_id, node_name, start_time, None, Result.RUNNING, None, None
        )
        result_object.save()
        result_webhook.send_update(result_object)

        if node_name.startswith(sublattice_prefix):
            func = serialized_callable.get_deserialized()
            sublattice_result = dispatch_sync(func)(**inputs)
            output = sublattice_result.result

            end_time = datetime.now(timezone.utc)

            result_object._update_node(
                node_id,
                node_name,
                start_time,
                end_time,
                Result.COMPLETED,
                output,
                None,
                sublattice_result,
            )

        else:
            output, stdout, stderr = executor.execute(
                serialized_callable,
                inputs,
                result_object.dispatch_id,
                result_object.results_dir,
                node_id,
            )

            end_time = datetime.now(timezone.utc)

            result_object._update_node(
                node_id,
                node_name,
                start_time,
                end_time,
                Result.COMPLETED,
                output,
                None,
                stdout=stdout,
                stderr=stderr,
            )

    except Exception as ex:
        end_time = datetime.now(timezone.utc)
        result_object._update_node(
            node_id,
            node_name,
            start_time,
            end_time,
            Result.FAILED,
            None,
            "".join(traceback.TracebackException.from_exception(ex).format()),
        )

    result_object.save()
    result_webhook.send_update(result_object)


def _run_planned_workflow(result_object: Result) -> Result:
    """
    Run the workflow in the topological order of their position on the
    transport graph. Does this in an asynchronous manner so that nodes
    at the same level are executed in parallel. Also updates the status
    of the whole workflow execution.

    Args:
        result_object: Result object being used for current dispatch

    Returns:
        None
    """

    shared_var = Variable(result_object.dispatch_id, client=dask_client)
    shared_var.set(str(Result.RUNNING))

    result_object._status = Result.RUNNING
    result_object._start_time = datetime.now(timezone.utc)

    order = result_object.lattice.transport_graph.get_topologically_sorted_graph()

    for nodes in order:
        tasks: List[Coroutine] = []

        for node_id in nodes:
            # Get all inputs for the current task
            task_input = result_object.lattice.transport_graph.get_node_value(node_id, "kwargs")
            node_name = result_object.lattice.transport_graph.get_node_value(node_id, "name")

            if node_name.startswith(
                (subscript_prefix, generator_prefix, parameter_prefix, attr_prefix)
            ):
                if node_name.startswith(parameter_prefix):
                    output = list(task_input.values())[0]
                else:
                    parent = result_object.lattice.transport_graph.get_dependencies(node_id)[0]
                    output = result_object.lattice.transport_graph.get_node_value(parent, "output")

                    if node_name.startswith(attr_prefix):
                        attr = task_input["attr"]
                        output = getattr(output, attr)
                    else:
                        key = task_input["key"]
                        output = output[key]

                result_object._update_node(
                    node_id,
                    node_name + f"({node_id})",
                    datetime.now(timezone.utc),
                    datetime.now(timezone.utc),
                    Result.COMPLETED,
                    output,
                    None,
                )
                continue

            task_input = _get_task_inputs(task_input, node_id, node_name, result_object)

            # Add the task generated for the node to the list of tasks
            tasks.append(dask.delayed(_run_task)(task_input, result_object, node_id))

        # run the tasks for the current iteration in parallel
        dask.compute(*tasks)

        # When one or more nodes failed in the last iteration, don't iterate further
        for node_id in nodes:
            if result_object._get_node_status(node_id) == Result.FAILED:
                result_object._status = Result.FAILED
                result_object._end_time = datetime.now(timezone.utc)
                result_object._error = f"Node {result_object._get_node_name(node_id)} failed: \n{result_object._get_node_error(node_id)}"
                result_object.save()
                result_webhook.send_update(result_object)
                return

            elif result_object._get_node_status(node_id) == Result.CANCELLED:
                result_object._status = Result.CANCELLED
                result_object._end_time = datetime.now(timezone.utc)
                result_object.save()
                result_webhook.send_update(result_object)
                return

    # post process the lattice
    result_object._result = _post_process(
        result_object.lattice, result_object.get_all_node_outputs(), order
    )

    result_object._status = Result.COMPLETED
    result_object._end_time = datetime.now(timezone.utc)
    result_object.save(write_source=True)
    result_webhook.send_update(result_object)


def _plan_workflow(result_object: Result) -> None:
    """
    Function to plan a workflow according to a schedule.
    Planning means to decide which executors (along with their arguments) will
    be used by each node.

    Args:
        result_object: Result object being used for current dispatch

    Returns:
        None
    """

    if result_object.lattice.get_metadata("schedule"):
        # Custom scheduling logic of the format:
        # scheduled_executors = get_schedule(result_object)

        # for node_id, executor in scheduled_executors.items():
        #    result_object.lattice.transport_graph.set_node_value(node_id, "executor", executor)
        pass


def run_workflow(dispatch_id: str, results_dir: str) -> None:
    """
    Plan and run the workflow by loading the result object corresponding to the
    dispatch id and retrieving essential information from it.
    Returns without changing anything if a redispatch is done of a (partially or fully)
    completed workflow with the same dispatch id.

    Args:
        dispatch_id: Dispatch id of the workflow to be run
        results_dir: Directory where the result object is stored

    Returns:
        None
    """

    result_object = rm._get_result_from_file(dispatch_id, results_dir)

    if result_object.status == Result.COMPLETED:
        return

    try:
        _plan_workflow(result_object)
        _run_planned_workflow(result_object)

    except Exception as ex:
        result_object._status = Result.FAILED
        result_object._end_time = datetime.now(timezone.utc)
<<<<<<< HEAD
        result_object._error = repr(ex)
=======
        result_object._error = "".join(traceback.TracebackException.from_exception(ex).format())
>>>>>>> bd628da7
        result_object.save()
        raise


def cancel_workflow(dispatch_id: str) -> None:
    """
    Cancels a dispatched workflow using publish subscribe mechanism
    provided by Dask.

    Args:
        dispatch_id: Dispatch id of the workflow to be cancelled

    Returns:
        None
    """

    shared_var = Variable(dispatch_id, client=dask_client)
    shared_var.set(str(Result.CANCELLED))<|MERGE_RESOLUTION|>--- conflicted
+++ resolved
@@ -401,11 +401,7 @@
     except Exception as ex:
         result_object._status = Result.FAILED
         result_object._end_time = datetime.now(timezone.utc)
-<<<<<<< HEAD
-        result_object._error = repr(ex)
-=======
         result_object._error = "".join(traceback.TracebackException.from_exception(ex).format())
->>>>>>> bd628da7
         result_object.save()
         raise
 
