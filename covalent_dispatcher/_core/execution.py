# Copyright 2021 Agnostiq Inc.
#
# This file is part of Covalent.
#
# Licensed under the GNU Affero General Public License 3.0 (the "License").
# A copy of the License may be obtained with this software package or at
#
#      https://www.gnu.org/licenses/agpl-3.0.en.html
#
# Use of this file is prohibited except in compliance with the License. Any
# modifications or derivative works of this file must retain this copyright
# notice, and modified files must contain a notice indicating that they have
# been altered from the originals.
#
# Covalent is distributed in the hope that it will be useful, but WITHOUT
# ANY WARRANTY; without even the implied warranty of MERCHANTABILITY or
# FITNESS FOR A PARTICULAR PURPOSE. See the License for more details.
#
# Relief from the License may be granted by purchasing a commercial license.

"""
Defines the core functionality of the dispatcher
"""

import asyncio
import traceback
import uuid
from concurrent.futures import Future, ThreadPoolExecutor, wait
from copy import deepcopy
from datetime import datetime, timezone
from functools import partial, wraps
from typing import Any, Callable, Dict, List

import cloudpickle as pickle

from covalent import dispatch_sync
from covalent._data_store.datastore import DataStore
from covalent._results_manager import Result
from covalent._results_manager import results_manager as rm
from covalent._results_manager.write_result_to_db import write_sublattice_electron_id
from covalent._shared_files import logger
from covalent._shared_files.context_managers import active_lattice_manager
from covalent._shared_files.defaults import (
    attr_prefix,
    electron_dict_prefix,
    electron_list_prefix,
    generator_prefix,
    parameter_prefix,
    prefix_separator,
    sublattice_prefix,
    subscript_prefix,
)
from covalent._workflow.deps import Deps
from covalent._workflow.lattice import Lattice
from covalent.executor import BaseAsyncExecutor, _executor_manager
from covalent_ui import result_webhook

from .._db.dispatchdb import DispatchDB
from ..entry_point import get_unique_id
from ..utils import wrapper_fn

app_log = logger.app_log
log_stack_info = logger.log_stack_info


def _dispatch_sublattice(orig_lattice: Lattice) -> Callable:
    """Internal version of of ct.dispatch_sync that doesn't involve an
    HTTP call to the dispatcher.
    """

    @wraps(orig_lattice)
    async def wrapper_async(*args, **kwargs) -> Result:
        """Async wrapper around a sublattice workflow. Schedules workflow on
        the running event loop.

        Args:
            *args: The inputs of the workflow.
            **kwargs: The keyword arguments of the workflow.

        Returns:
            Task representing the result of the workflow

        """

        orig_lattice.build_graph(*args, **kwargs)

        # Serializing the transport graph and then passing it to the Result object
        result_object = Result(orig_lattice, orig_lattice.metadata["results_dir"])

        if not result_object.dispatch_id:
            dispatch_id = get_unique_id()
            result_object._dispatch_id = dispatch_id

        result_object._initialize_nodes()
        DispatchDB().save_db(result_object)

        try:
            await _run_planned_workflow(result_object)
        except Exception as ex:
            graceful_result_failure(result_object, ex)
            raise

        return result_object

    return wrapper_async


def generate_node_result(
    node_id,
    start_time=None,
    end_time=None,
    status=None,
    output=None,
    error=None,
    stdout=None,
    stderr=None,
    sublattice_result=None,
):

    return {
        "node_id": node_id,
        "start_time": start_time,
        "end_time": end_time,
        "status": status,
        "output": output,
        "error": error,
        "stdout": stdout,
        "stderr": stderr,
        "sublattice_result": sublattice_result,
    }


def _get_task_inputs(node_id: int, node_name: str, result_object: Result) -> dict:
    """
    Return the required inputs for a task execution.
    This makes sure that any node with child nodes isn't executed twice and fetches the
    result of parent node to use as input for the child node.

    Args:
        node_id: Node id of this task in the transport graph.
        node_name: Name of the node.
        result_object: Result object to be used to update and store execution related
                       info including the results.

    Returns:
        inputs: Input dictionary to be passed to the task containing args, kwargs,
                and any parent node execution results if present.
    """

    if node_name.startswith(electron_list_prefix):
        values = [
            result_object.lattice.transport_graph.get_node_value(parent, "output")
            for parent in result_object.lattice.transport_graph.get_dependencies(node_id)
        ]
        task_input = {"args": [], "kwargs": {"x": values}}
    elif node_name.startswith(electron_dict_prefix):
        values = {}
        for parent in result_object.lattice.transport_graph.get_dependencies(node_id):

            edge_data = result_object.lattice.transport_graph.get_edge_data(parent, node_id)

            value = result_object.lattice.transport_graph.get_node_value(parent, "output")
            for e_key, d in edge_data.items():
                key = d["edge_name"]
                values[key] = value

        task_input = {"args": [], "kwargs": {"x": values}}
    else:
        task_input = {"args": [], "kwargs": {}}

        for parent in result_object.lattice.transport_graph.get_dependencies(node_id):

            edge_data = result_object.lattice.transport_graph.get_edge_data(parent, node_id)
            value = result_object.lattice.transport_graph.get_node_value(parent, "output")

            for e_key, d in edge_data.items():
                if not d.get("wait_for"):
                    if d["param_type"] == "arg":
                        task_input["args"].append(value)
                    elif d["param_type"] == "kwarg":
                        key = d["edge_name"]
                        task_input["kwargs"][key] = value

    return task_input


def _post_process(lattice: Lattice, node_outputs: Dict) -> Any:
    """
    Post processing function to be called after the lattice execution.
    This takes care of executing statements that were not an electron
    but were inside the lattice's function. It also replaces any calls
    to an electron with the result of that electron execution, hence
    preventing a local execution of electron's function.

    Note: Here `node_outputs` is used instead of `electron_outputs`
    since an electron can be called multiple times with possibly different
    arguments, but every time it's called, it will be executed as a separate node.
    Thus, output of every node is used.

    Args:
        lattice: Lattice object that was dispatched.
        node_outputs: Dictionary containing the output of all the nodes.

    Reurns:
        result: The result of the lattice function.
    """

    ordered_node_outputs = []
    for i, item in enumerate(node_outputs.items()):
        key, val = item
        if not key.startswith(prefix_separator) or key.startswith(sublattice_prefix):
            ordered_node_outputs.append((i, val))

    with active_lattice_manager.claim(lattice):
        lattice.post_processing = True
        lattice.electron_outputs = ordered_node_outputs
        result = lattice.workflow_function(*lattice.args, **lattice.kwargs)
        lattice.post_processing = False
        return result


async def _run_task(
    node_id: int,
    dispatch_id: str,
    results_dir: str,
    inputs: Dict,
    serialized_callable: Any,
    selected_executor: Any,
    call_before: List,
    call_after: List,
    node_name: str,
) -> None:
    """
    Run a task with given inputs on the selected executor.
    Also updates the status of current node execution while
    checking if a redispatch has occurred. Exclude those nodes
    from execution which were completed.

    Also verifies if execution of this dispatch has been cancelled.

    Args:
        inputs: Inputs for the task.
        result_object: Result object being used for current dispatch
        node_id: Node id of the task to be executed.

    Returns:
        None
    """

    inputs = pickle.loads(inputs)
    selected_executor = pickle.loads(selected_executor)

    # the executor is determined during scheduling and provided in the execution metadata
    executor = _executor_manager.get_executor(selected_executor)

    # run the task on the executor and register any failures
    try:

        if node_name.startswith(sublattice_prefix):
            func = serialized_callable.get_deserialized()
<<<<<<< HEAD
            sublattice_result = await _dispatch_sublattice(func)(
                *inputs["args"], **inputs["kwargs"]
            )
=======
            sublattice_result = dispatch_sync(func)(*inputs["args"], **inputs["kwargs"])
            with DispatchDB() as db:
                write_sublattice_electron_id(
                    db=DataStore(db._db_dev_path(), initialize_db=True),
                    parent_dispatch_id=dispatch_id,
                    sublattice_node_id=node_id,
                    sublattice_dispatch_id=sublattice_result.dispatch_id,
                )
>>>>>>> a76b69ac
            output = sublattice_result.result

            end_time = datetime.now(timezone.utc)

            node_result = generate_node_result(
                node_id=node_id,
                end_time=end_time,
                status=Result.COMPLETED,
                output=output,
                sublattice_result=sublattice_result,
            )

        else:
            assembled_callable = partial(wrapper_fn, serialized_callable, call_before, call_after)

            if isinstance(executor, BaseAsyncExecutor):
                output, stdout, stderr = await executor.execute(
                    function=assembled_callable,
                    args=inputs["args"],
                    kwargs=inputs["kwargs"],
                    dispatch_id=dispatch_id,
                    results_dir=results_dir,
                    node_id=node_id,
                )

            else:
                loop = asyncio.get_running_loop()

                # Not specifying executor here will automatically use
                # the default threadpool executor from concurrent.futures
                result = loop.run_in_executor(
                    None,
                    partial(
                        executor.execute,
                        function=assembled_callable,
                        args=inputs["args"],
                        kwargs=inputs["kwargs"],
                        dispatch_id=dispatch_id,
                        results_dir=results_dir,
                        node_id=node_id,
                    ),
                )
                output, stdout, stderr = await result

            end_time = datetime.now(timezone.utc)

            node_result = generate_node_result(
                node_id=node_id,
                end_time=end_time,
                status=Result.COMPLETED,
                output=output,
                stdout=stdout,
                stderr=stderr,
            )

    except Exception as ex:
        end_time = datetime.now(timezone.utc)

        node_result = generate_node_result(
            node_id=node_id,
            end_time=end_time,
            status=Result.FAILED,
            error="".join(traceback.TracebackException.from_exception(ex).format()),
        )

    return node_result


async def _run_planned_workflow(result_object: Result) -> Result:
    """
    Run the workflow in the topological order of their position on the
    transport graph. Does this in an asynchronous manner so that nodes
    at the same level are executed in parallel. Also updates the status
    of the whole workflow execution.

    Args:
        result_object: Result object being used for current dispatch

    Returns:
        None
    """

    def update_node_result(node_result: dict):

        result_object._update_node(**node_result)
        with DispatchDB() as db:
            db.upsert(result_object.dispatch_id, result_object)
            db.save_db(result_object)
        result_webhook.send_update(result_object)

    def task_callback(future: Future):
        node_result = future.result()
        update_node_result(node_result)

    result_object._status = Result.RUNNING
    result_object._start_time = datetime.now(timezone.utc)

    order = result_object.lattice.transport_graph.get_topologically_sorted_graph()

    for nodes in order:
        futures: list = []

        for node_id in nodes:
            # Get name of the node for the current task
            node_name = result_object.lattice.transport_graph.get_node_value(node_id, "name")

            if node_name.startswith(
                (subscript_prefix, generator_prefix, parameter_prefix, attr_prefix)
            ):
                if node_name.startswith(parameter_prefix):
                    output = result_object.lattice.transport_graph.get_node_value(node_id, "value")
                else:
                    parent = result_object.lattice.transport_graph.get_dependencies(node_id)[0]
                    output = result_object.lattice.transport_graph.get_node_value(parent, "output")

                    if node_name.startswith(attr_prefix):
                        attr = result_object.lattice.transport_graph.get_node_value(
                            node_id, "attribute_name"
                        )
                        output = getattr(output, attr)
                    else:
                        key = result_object.lattice.transport_graph.get_node_value(node_id, "key")
                        output = output[key]

                result_object._update_node(
                    node_id=node_id,
                    start_time=datetime.now(timezone.utc),
                    end_time=datetime.now(timezone.utc),
                    status=Result.COMPLETED,
                    output=output,
                )

                continue

            task_input = _get_task_inputs(node_id, node_name, result_object)

            start_time = datetime.now(timezone.utc)
            serialized_callable = result_object.lattice.transport_graph.get_node_value(
                node_id, "function"
            )
            selected_executor = result_object.lattice.transport_graph.get_node_value(
                node_id, "metadata"
            )["executor"]

            deps = result_object.lattice.transport_graph.get_node_value(node_id, "metadata")[
                "deps"
            ]

            # Assemble call_before and call_after from all the deps

            call_before_objs = result_object.lattice.transport_graph.get_node_value(
                node_id, "metadata"
            )["call_before"]
            call_after_objs = result_object.lattice.transport_graph.get_node_value(
                node_id, "metadata"
            )["call_after"]

            call_before = []

            for dep_type in ["bash", "pip"]:
                if dep_type in deps:
                    dep = deps[dep_type]
                    call_before.append(dep.apply())

            for dep in call_before_objs:
                call_before.append(dep.apply())

            call_after = [dep.apply() for dep in call_after_objs]

            update_node_result(
                generate_node_result(
                    node_id=node_id,
                    start_time=start_time,
                    status=Result.RUNNING,
                )
            )

            # Add the task generated for the node to the list of tasks
            future = asyncio.create_task(
                _run_task(
                    node_id=node_id,
                    dispatch_id=result_object.dispatch_id,
                    results_dir=result_object.results_dir,
                    serialized_callable=serialized_callable,
                    selected_executor=pickle.dumps(selected_executor),
                    node_name=node_name,
                    call_before=call_before,
                    call_after=call_after,
                    inputs=pickle.dumps(task_input),
                )
            )

            future.add_done_callback(task_callback)
            futures.append(future)

        # run the tasks for the current iteration concurrently
        # results are not used right now, but can be in the case of multiprocessing
        await asyncio.gather(*futures)

        # When one or more nodes failed in the last iteration, don't iterate further
        for node_id in nodes:
            if result_object._get_node_status(node_id) == Result.FAILED:
                result_object._status = Result.FAILED
                result_object._end_time = datetime.now(timezone.utc)
                result_object._error = f"Node {result_object._get_node_name(node_id)} failed: \n{result_object._get_node_error(node_id)}"
                with DispatchDB() as db:
                    db.upsert(result_object.dispatch_id, result_object)
                    db.save_db(result_object)
                result_webhook.send_update(result_object)
                return

            elif result_object._get_node_status(node_id) == Result.CANCELLED:
                result_object._status = Result.CANCELLED
                result_object._end_time = datetime.now(timezone.utc)
                with DispatchDB() as db:
                    db.upsert(result_object.dispatch_id, result_object)
                    db.save_db(result_object)
                result_webhook.send_update(result_object)
                return

    # post process the lattice
    result_object._result = _post_process(
        result_object.lattice, result_object.get_all_node_outputs()
    )

    result_object._status = Result.COMPLETED
    result_object._end_time = datetime.now(timezone.utc)
    with DispatchDB() as db:
        db.upsert(result_object.dispatch_id, result_object)
        db.save_db(result_object, write_source=True)
    result_webhook.send_update(result_object)

    return


def _plan_workflow(result_object: Result) -> None:
    """
    Function to plan a workflow according to a schedule.
    Planning means to decide which executors (along with their arguments) will
    be used by each node.

    Args:
        result_object: Result object being used for current dispatch

    Returns:
        None
    """

    if result_object.lattice.get_metadata("schedule"):
        # Custom scheduling logic of the format:
        # scheduled_executors = get_schedule(result_object)

        # for node_id, executor in scheduled_executors.items():
        #    result_object.lattice.transport_graph.set_node_value(node_id, "executor", executor)
        pass


def graceful_result_failure(result_object: Result, exception: Exception):
    """
    Gracefully mark the result object as failed and store the exception and
    other relevant information

    Args:
        result_object: Result object to mark as failed
        exception: Exception which made the workflow fail

    Returns:
        None
    """

    result_object._status = Result.FAILED
    result_object._end_time = datetime.now(timezone.utc)
    result_object._error = "".join(traceback.TracebackException.from_exception(exception).format())
    DispatchDB().save_db(result_object)


def run_workflow(dispatch_id: str, results_dir: str) -> Result:
    """
    Plan and run the workflow by loading the result object corresponding to the
    dispatch id and retrieving essential information from it.
    Returns without changing anything if a redispatch is done of a (partially or fully)
    completed workflow with the same dispatch id.

    Args:
        dispatch_id: Dispatch id of the workflow to be run
        results_dir: Directory where the result object is stored

    Returns:
        None
    """

    result_object = rm._get_result_from_file(dispatch_id, results_dir)

    if result_object.status == Result.COMPLETED:
        return

    try:
        _plan_workflow(result_object)
        asyncio.run(_run_planned_workflow(result_object))

    except Exception as ex:
        graceful_result_failure(result_object, ex)
        raise


def cancel_workflow(dispatch_id: str) -> None:
    """
    Cancels a dispatched workflow using publish subscribe mechanism
    provided by Dask.

    Args:
        dispatch_id: Dispatch id of the workflow to be cancelled

    Returns:
        None
    """

    # shared_var = Variable(dispatch_id)
    # shared_var.set(str(Result.CANCELLED))
    pass<|MERGE_RESOLUTION|>--- conflicted
+++ resolved
@@ -258,12 +258,10 @@
 
         if node_name.startswith(sublattice_prefix):
             func = serialized_callable.get_deserialized()
-<<<<<<< HEAD
             sublattice_result = await _dispatch_sublattice(func)(
                 *inputs["args"], **inputs["kwargs"]
             )
-=======
-            sublattice_result = dispatch_sync(func)(*inputs["args"], **inputs["kwargs"])
+
             with DispatchDB() as db:
                 write_sublattice_electron_id(
                     db=DataStore(db._db_dev_path(), initialize_db=True),
@@ -271,7 +269,7 @@
                     sublattice_node_id=node_id,
                     sublattice_dispatch_id=sublattice_result.dispatch_id,
                 )
->>>>>>> a76b69ac
+
             output = sublattice_result.result
 
             end_time = datetime.now(timezone.utc)
