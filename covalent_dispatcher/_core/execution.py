# Copyright 2021 Agnostiq Inc.
#
# This file is part of Covalent.
#
# Licensed under the GNU Affero General Public License 3.0 (the "License").
# A copy of the License may be obtained with this software package or at
#
#      https://www.gnu.org/licenses/agpl-3.0.en.html
#
# Use of this file is prohibited except in compliance with the License. Any
# modifications or derivative works of this file must retain this copyright
# notice, and modified files must contain a notice indicating that they have
# been altered from the originals.
#
# Covalent is distributed in the hope that it will be useful, but WITHOUT
# ANY WARRANTY; without even the implied warranty of MERCHANTABILITY or
# FITNESS FOR A PARTICULAR PURPOSE. See the License for more details.
#
# Relief from the License may be granted by purchasing a commercial license.

"""
Defines the core functionality of the dispatcher
"""

<<<<<<< HEAD
# Legacy imports
# from .dispatcher import (
#     _build_sublattice_graph,
#     _dispatch_sync_sublattice,
#     _get_abstract_task_inputs,
#     _handle_cancelled_node,
#     _handle_completed_node,
#     _handle_failed_node,
#     _initialize_deps_and_queue,
#     _plan_workflow,
#     _post_process,
#     _postprocess_workflow,
#     _run_planned_workflow,
#     _submit_task,
#     cancel_workflow,
#     run_workflow,
# )
# from .result import (
#     _update_node_result,
#     generate_node_result,
#     get_unique_id,
#     initialize_result_object,
# )
# from .runner import (
#     _gather_deps,
#     _get_task_input_values,
#     _get_task_inputs,
#     _run_abstract_task,
#     _run_task,
#     _run_task_and_update,
# )


=======
>>>>>>> 2567d392
from covalent._results_manager import Result

from . import runner


async def _get_task_inputs(node_id: int, node_name: str, result_object: Result) -> dict:
    """
    Return the required inputs for a task execution.
    This makes sure that any node with child nodes isn't executed twice and fetches the
    result of parent node to use as input for the child node.

    Args:
        node_id: Node id of this task in the transport graph.
        node_name: Name of the node.
        result_object: Result object to be used to update and store execution related
                       info including the results.

    Returns:
        inputs: Input dictionary to be passed to the task containing args, kwargs,
                and any parent node execution results if present.
    """

    abstract_inputs = {"args": [], "kwargs": {}}

    for parent in result_object.lattice.transport_graph.get_dependencies(node_id):

        edge_data = result_object.lattice.transport_graph.get_edge_data(parent, node_id)
        # value = result_object.lattice.transport_graph.get_node_value(parent, "output")

        for e_key, d in edge_data.items():
            if not d.get("wait_for"):
                if d["param_type"] == "arg":
                    abstract_inputs["args"].append((parent, d["arg_index"]))
                elif d["param_type"] == "kwarg":
                    key = d["edge_name"]
                    abstract_inputs["kwargs"][key] = parent

    sorted_args = sorted(abstract_inputs["args"], key=lambda x: x[1])
    abstract_inputs["args"] = [x[0] for x in sorted_args]

    input_values = await runner._get_task_input_values(result_object.dispatch_id, abstract_inputs)

    abstract_args = abstract_inputs["args"]
    abstract_kwargs = abstract_inputs["kwargs"]
    args = [input_values[node_id] for node_id in abstract_args]
    kwargs = {k: input_values[v] for k, v in abstract_kwargs.items()}
    task_input = {"args": args, "kwargs": kwargs}

    return task_input<|MERGE_RESOLUTION|>--- conflicted
+++ resolved
@@ -22,7 +22,6 @@
 Defines the core functionality of the dispatcher
 """
 
-<<<<<<< HEAD
 # Legacy imports
 # from .dispatcher import (
 #     _build_sublattice_graph,
@@ -56,8 +55,6 @@
 # )
 
 
-=======
->>>>>>> 2567d392
 from covalent._results_manager import Result
 
 from . import runner
@@ -83,7 +80,6 @@
     abstract_inputs = {"args": [], "kwargs": {}}
 
     for parent in result_object.lattice.transport_graph.get_dependencies(node_id):
-
         edge_data = result_object.lattice.transport_graph.get_edge_data(parent, node_id)
         # value = result_object.lattice.transport_graph.get_node_value(parent, "output")
 
