--- conflicted
+++ resolved
@@ -225,50 +225,38 @@
     # Build the sublattice graph. This must be run
     # externally since it involves deserializing the
     # sublattice workflow function.
-
-<<<<<<< HEAD
-    # increment the task count b/c this is an "un-planned" task (not
-    # visible in the initial transport graph)
-    res = await _run_task(
-        result_object=parent_result_object,
-        node_id=parent_result_object._get_workflow_executor_task_id(),
-        serialized_callable=TransportableObject.make_transportable(_build_sublattice_graph),
-        selected_executor=workflow_executor,
-        node_name="build_sublattice_graph",
-        call_before=[],
-        call_after=[],
-        inputs=sub_dispatch_inputs,
-        workflow_executor=workflow_executor,
-        unplanned_task=True,
+    fut = asyncio.create_task(
+        _run_task(
+            result_object=parent_result_object,
+            node_id=parent_result_object._get_workflow_executor_task_id(),
+            serialized_callable=TransportableObject.make_transportable(_build_sublattice_graph),
+            selected_executor=workflow_executor,
+            node_name="build_sublattice_graph",
+            call_before=[],
+            call_after=[],
+            inputs=sub_dispatch_inputs,
+            workflow_executor=workflow_executor,
+            unplanned_task=True,
+        )
     )
-    json_sublattice = json.loads(res["output"].json)
-=======
     res = await fut
     if res["status"] == Result.COMPLETED:
         json_sublattice = json.loads(res["output"].json)
->>>>>>> 8cd77bd5
 
         sub_result_object = initialize_result_object(
             json_sublattice, parent_result_object, parent_electron_id
         )
         app_log.debug(f"Sublattice dispatch id: {sub_result_object.dispatch_id}")
-
-<<<<<<< HEAD
-    # Attach the sublattice result object to the parent tg node
-    node_result = generate_node_result(
-        node_id=parent_tg_node_id,
-        status=Result.RUNNING,
-        sublattice_result=sub_result_object,
-    )
-
-    parent_result_object._update_node(**node_result)
-
-    return await run_workflow(sub_result_object)
-=======
+        # Attach the sublattice result object to the parent tg node
+        node_result = generate_node_result(
+            node_id=parent_tg_node_id,
+            status=Result.RUNNING,
+            sublattice_result=sub_result_object,
+        )
+        update._node(parent_result_object, node_result)
         return await run_workflow(sub_result_object)
     else:
         return None
->>>>>>> 8cd77bd5
 
 
 def _get_executor_instance(
@@ -354,27 +342,16 @@
 
     dispatch_id = result_object.dispatch_id
     results_dir = result_object.results_dir
-<<<<<<< HEAD
     executor_cache = result_object._get_executor_cache()
-    executor = _get_executor_instance(
-        node_id=node_id,
-        dispatch_id=dispatch_id,
-        node_name=node_name,
-        selected_executor=selected_executor,
-        executor_cache=executor_cache,
-        unplanned_task=unplanned_task,
-    )
-=======
-
-    # Instantiate the executor from JSON
     try:
-        short_name, object_dict = selected_executor
-
-        app_log.debug(f"Running task {node_name} using executor {short_name}, {object_dict}")
-
-        # the executor is determined during scheduling and provided in the execution metadata
-        executor = _executor_manager.get_executor(short_name)
-        executor.from_dict(object_dict)
+        executor = _get_executor_instance(
+            node_id=node_id,
+            dispatch_id=dispatch_id,
+            node_name=node_name,
+            selected_executor=selected_executor,
+            executor_cache=executor_cache,
+            unplanned_task=unplanned_task,
+        )
     except Exception as ex:
         app_log.debug(f"Exception when trying to instantiate executor: {ex}")
         node_result = generate_node_result(
@@ -384,7 +361,6 @@
             error="".join(traceback.TracebackException.from_exception(ex).format()),
         )
         return node_result
->>>>>>> 8cd77bd5
 
     # run the task on the executor and register any failures
     try:
@@ -897,18 +873,15 @@
             completed_at=datetime.now(timezone.utc),
             updated_at=datetime.now(timezone.utc),
         )
-
+        result_object._error = "".join(traceback.TracebackException.from_exception(ex).format())
+        result_object._status = Result.FAILED
         write_lattice_error(
             result_object.dispatch_id,
             "".join(traceback.TracebackException.from_exception(ex).format()),
         )
-<<<<<<< HEAD
-        raise
     finally:
         _unregister_dispatch(result_object)
         app_log.debug(f"Unregistered dispatch {result_object.dispatch_id}")
-=======
->>>>>>> 8cd77bd5
 
     return result_object
 
