--- conflicted
+++ resolved
@@ -133,9 +133,6 @@
         None
 
     """
-<<<<<<< HEAD
-    app_log.debug("Updating node result (run_planned_workflow).")
-=======
     app_log.debug(f"Updating node result for {node_result['node_id']}.")
 
     if (
@@ -148,7 +145,6 @@
         )
         await _handle_built_sublattice(result_object.dispatch_id, node_result)
 
->>>>>>> 90d1560a
     try:
         update._node(result_object, **node_result)
     except Exception as ex:
