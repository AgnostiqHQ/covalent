# Copyright 2021 Agnostiq Inc.
#
# This file is part of Covalent.
#
# Licensed under the GNU Affero General Public License 3.0 (the "License").
# A copy of the License may be obtained with this software package or at
#
#      https://www.gnu.org/licenses/agpl-3.0.en.html
#
# Use of this file is prohibited except in compliance with the License. Any
# modifications or derivative works of this file must retain this copyright
# notice, and modified files must contain a notice indicating that they have
# been altered from the originals.
#
# Covalent is distributed in the hope that it will be useful, but WITHOUT
# ANY WARRANTY; without even the implied warranty of MERCHANTABILITY or
# FITNESS FOR A PARTICULAR PURPOSE. See the License for more details.
#
# Relief from the License may be granted by purchasing a commercial license.

"""
Defines the core functionality of the result service
"""

import asyncio
import traceback
import uuid
from datetime import datetime, timezone
from typing import Callable, Dict, Optional

from covalent._results_manager import Result
from covalent._shared_files import logger
from covalent._shared_files.defaults import sublattice_prefix
from covalent._shared_files.util_classes import RESULT_STATUS
from covalent._workflow.lattice import Lattice
from covalent._workflow.transport_graph_ops import TransportGraphOps

from .._db import load, update, upsert
from .._db.write_result_to_db import resolve_electron_id

app_log = logger.app_log
log_stack_info = logger.log_stack_info

# References to result objects of live dispatches
_registered_dispatches = {}

# Map of dispatch_id -> message_queue for pushing node status updates
# to dispatcher
_dispatch_status_queues = {}


def generate_node_result(
    node_id: int,
    node_name: str,
    start_time=None,
    end_time=None,
    status=None,
    output=None,
    error=None,
    stdout=None,
    stderr=None,
    sub_dispatch_id=None,
    sublattice_result=None,
):
    """
    Helper routine to prepare the node result

    Arg(s)
        node_id: ID of the node in the transport graph
        node_name: Name of the node
        start_time: Start time of the node
        end_time: Time at which the node finished executing
        status: Status of the node's execution
        output: Output of the node
        error: Error from the node
        stdout: STDOUT of a node
        stderr: STDERR generated during node execution
        sub_dispatch_id: Dispatch ID of the sublattice
        sublattice_result: Result of the sublattice

    Return(s)
        Dictionary of the inputs
    """
    return {
        "node_id": node_id,
        "node_name": node_name,
        "start_time": start_time,
        "end_time": end_time,
        "status": status,
        "output": output,
        "error": error,
        "stdout": stdout,
        "stderr": stderr,
        "sub_dispatch_id": sub_dispatch_id,
        "sublattice_result": sublattice_result,
    }


async def _handle_built_sublattice(dispatch_id: str, node_result: Dict) -> None:
    """Make dispatch for sublattice node.

    Note: The status COMPLETED which invokes this function refers to the graph being built. Once this step is completed, the sublattice is ready to be dispatched. Hence, the status is changed to DISPATCHING.

    Args:
        dispatch_id: Dispatch ID
        node_result: Node result dictionary

    """
    try:
<<<<<<< HEAD
        node_result["status"] = RESULT_STATUS.DISPATCHING
=======
        node_result["status"] = RESULT_STATUS.DISPATCHING_SUBLATTICE
>>>>>>> 85732fb4
        result_object = get_result_object(dispatch_id)
        sub_dispatch_id = await make_sublattice_dispatch(result_object, node_result)
        node_result["sub_dispatch_id"] = sub_dispatch_id
        node_result["start_time"] = datetime.now(timezone.utc)
        node_result["end_time"] = None
    except Exception as ex:
        tb = "".join(traceback.TracebackException.from_exception(ex).format())
        node_result["status"] = RESULT_STATUS.FAILED
        node_result["error"] = tb
        app_log.debug(f"Failed to make sublattice dispatch: {tb}")


# Domain: result
async def update_node_result(result_object, node_result) -> None:
    """
    Updates the result object with the current node_result

    Arg(s)
        result_object: Result object the current dispatch
        node_result: Result of the node to be updated in the result object

    Return(s)
        None

    """
    app_log.debug(f"Updating node result for {node_result['node_id']}.")

    if (
        node_result["status"] == RESULT_STATUS.COMPLETED
        and node_result["node_name"].startswith(sublattice_prefix)
        and not node_result["sub_dispatch_id"]
    ):
        app_log.debug(
            f"Sublattice {node_result['node_name']} build graph completed, invoking make sublattice dispatch..."
        )
        await _handle_built_sublattice(result_object.dispatch_id, node_result)

    try:
        update._node(result_object, **node_result)
    except Exception as ex:
        app_log.exception(f"Error persisting node update: {ex}")
        node_result["status"] = RESULT_STATUS.FAILED
    finally:
        sub_dispatch_id = node_result["sub_dispatch_id"]
        detail = {"sub_dispatch_id": sub_dispatch_id} if sub_dispatch_id is not None else {}
        if node_status := node_result["status"]:
            dispatch_id = result_object.dispatch_id
            status_queue = get_status_queue(dispatch_id)
            node_id = node_result["node_id"]
            await status_queue.put((node_id, node_status, detail))


# Domain: result
def initialize_result_object(
    json_lattice: str, parent_result_object: Result = None, parent_electron_id: int = None
) -> Result:
    """Convenience function for constructing a result object from a json-serialized lattice.

    Args:
        json_lattice: a JSON-serialized lattice
        parent_result_object: the parent result object if json_lattice is a sublattice
        parent_electron_id: the DB id of the parent electron (for sublattices)

    Returns:
        Result: result object

    """
    dispatch_id = get_unique_id()
    lattice = Lattice.deserialize_from_json(json_lattice)
    result_object = Result(lattice, dispatch_id)
    if parent_result_object:
        result_object._root_dispatch_id = parent_result_object._root_dispatch_id

    result_object._electron_id = parent_electron_id
    result_object._initialize_nodes()
    app_log.debug("2: Constructed result object and initialized nodes.")

    update.persist(result_object, electron_id=parent_electron_id)
    app_log.debug("Result object persisted.")

    return result_object


# Domain: result
def get_unique_id() -> str:
    """
    Get a unique ID.

    Args:
        None

    Returns:
        str: Unique ID

    """
    return str(uuid.uuid4())


async def make_dispatch(
    json_lattice: str, parent_result_object: Result = None, parent_electron_id: int = None
) -> str:
    """Make a dispatch from a json-serialized lattice.

    Args:
        json_lattice: a JSON-serialized lattice.
        parent_result_object: the parent result object if json_lattice is a sublattice.
        parent_electron_id: the DB id of the parent electron (for sublattices).

    Returns:
        Dispatch ID of the lattice.

    """
    result_object = initialize_result_object(
        json_lattice, parent_result_object, parent_electron_id
    )
    _register_result_object(result_object)
    return result_object.dispatch_id


async def make_sublattice_dispatch(result_object: Result, node_result: dict) -> str:
    """Get sublattice json lattice (once the transport graph has been built) and invoke make_dispatch.

    Args:
        result_object: Result object for parent dispatch of the node.
        node_result: Result of the node.

    Returns:
        str: Dispatch ID of the sublattice.

    """
    node_id = node_result["node_id"]
    json_lattice = node_result["output"].object_string
    parent_electron_id = load.electron_record(result_object.dispatch_id, node_id)["id"]
    app_log.debug(
        f"Making sublattice dispatch for node_id {node_id} and electron_id {parent_electron_id}."
    )
    return await make_dispatch(json_lattice, result_object, parent_electron_id)


def _get_result_object_from_new_lattice(
    json_lattice: str, old_result_object: Result, reuse_previous_results: bool
) -> Result:
    """Get new result object for re-dispatching from new lattice json.

    Args:
        json_lattice: JSON-serialized lattice.
        old_result_object: Result object of the previous dispatch.

    Returns:
        Result object.

    """
    lat = Lattice.deserialize_from_json(json_lattice)
    result_object = Result(lat, get_unique_id())
    result_object._initialize_nodes()

    if reuse_previous_results:
        tg = result_object.lattice.transport_graph
        tg_old = old_result_object.lattice.transport_graph
        reusable_nodes = TransportGraphOps(tg_old).get_reusable_nodes(tg)
        TransportGraphOps(tg).copy_nodes_from(tg_old, reusable_nodes)

    return result_object


def _get_result_object_from_old_result(
    old_result_object: Result, reuse_previous_results: bool
) -> Result:
    """Get new result object for re-dispatching from old result object.

    Args:
        old_result_object: Result object of the previous dispatch.
        reuse_previous_results: Whether to reuse previous results.

    Returns:
        Result: Result object for the new dispatch.

    """
    result_object = Result(old_result_object.lattice, get_unique_id())
    result_object._num_nodes = old_result_object._num_nodes

    if not reuse_previous_results:
        result_object._initialize_nodes()

    return result_object


def make_derived_dispatch(
    parent_dispatch_id: str,
    json_lattice: Optional[str] = None,
    electron_updates: Optional[Dict[str, Callable]] = None,
    reuse_previous_results: bool = False,
) -> str:
    """Make a re-dispatch from a previous dispatch.

    Args:
        parent_dispatch_id: Dispatch ID of the parent dispatch.
        json_lattice: JSON-serialized lattice of the new dispatch.
        electron_updates: Dictionary of electron updates.
        reuse_previous_results: Whether to reuse previous results.

    Returns:
        str: Dispatch ID of the new dispatch.

    """
    if electron_updates is None:
        electron_updates = {}

    old_result_object = load.get_result_object_from_storage(parent_dispatch_id)

    if json_lattice:
        result_object = _get_result_object_from_new_lattice(
            json_lattice, old_result_object, reuse_previous_results
        )
    else:
        result_object = _get_result_object_from_old_result(
            old_result_object, reuse_previous_results
        )

    result_object.lattice.transport_graph.apply_electron_updates(electron_updates)
    result_object.lattice.transport_graph.dirty_nodes = list(
        result_object.lattice.transport_graph._graph.nodes
    )
    update.persist(result_object)
    _register_result_object(result_object)
    app_log.debug(f"Redispatch result object: {result_object}")

    return result_object.dispatch_id


def get_result_object(dispatch_id: str) -> Result:
    return _registered_dispatches[dispatch_id]


def _register_result_object(result_object: Result):
    dispatch_id = result_object.dispatch_id
    _registered_dispatches[dispatch_id] = result_object
    _dispatch_status_queues[dispatch_id] = asyncio.Queue()


def finalize_dispatch(dispatch_id: str):
    del _dispatch_status_queues[dispatch_id]
    del _registered_dispatches[dispatch_id]


def get_status_queue(dispatch_id: str):
    return _dispatch_status_queues[dispatch_id]


async def persist_result(dispatch_id: str):
    result_object = get_result_object(dispatch_id)
    update.persist(result_object)
    await _update_parent_electron(result_object)


async def _update_parent_electron(result_object: Result):
    if parent_eid := result_object._electron_id:
        dispatch_id, node_id = resolve_electron_id(parent_eid)
        status = result_object.status
        if status == RESULT_STATUS.POSTPROCESSING_FAILED:
            status = RESULT_STATUS.FAILED
        parent_result_obj = get_result_object(dispatch_id)
        node_result = generate_node_result(
            node_id=node_id,
            node_name=parent_result_obj.lattice.transport_graph.get_node_value(node_id, "name"),
            end_time=result_object.end_time,
            status=status,
            output=result_object._result,
            error=result_object._error,
            sub_dispatch_id=load.sublattice_dispatch_id(parent_eid),
            sublattice_result=result_object,
        )

        app_log.debug(f"Updating sublattice parent node {dispatch_id}:{node_id}")
        await update_node_result(parent_result_obj, node_result)


def upsert_lattice_data(dispatch_id: str):
    result_object = get_result_object(dispatch_id)
    upsert.lattice_data(result_object)<|MERGE_RESOLUTION|>--- conflicted
+++ resolved
@@ -107,11 +107,7 @@
 
     """
     try:
-<<<<<<< HEAD
-        node_result["status"] = RESULT_STATUS.DISPATCHING
-=======
         node_result["status"] = RESULT_STATUS.DISPATCHING_SUBLATTICE
->>>>>>> 85732fb4
         result_object = get_result_object(dispatch_id)
         sub_dispatch_id = await make_sublattice_dispatch(result_object, node_result)
         node_result["sub_dispatch_id"] = sub_dispatch_id
