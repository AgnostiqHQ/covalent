--- conflicted
+++ resolved
@@ -28,12 +28,8 @@
 from covalent._dispatcher_plugins.local import LocalDispatcher
 from covalent._results_manager import Result
 from covalent._shared_files import logger
-<<<<<<< HEAD
+from covalent._shared_files.qelectron_utils import extract_qelectron_db, write_qelectron_db
 from covalent._shared_files.schemas.result import ResultSchema
-=======
-from covalent._shared_files.defaults import sublattice_prefix
-from covalent._shared_files.qelectron_utils import extract_qelectron_db, write_qelectron_db
->>>>>>> 265092f3
 from covalent._shared_files.util_classes import RESULT_STATUS
 from covalent._workflow.lattice import Lattice
 
@@ -51,14 +47,9 @@
 
 
 def generate_node_result(
-<<<<<<< HEAD
-    node_id,
-    node_name=None,
-=======
     dispatch_id: str,
     node_id: int,
     node_name: str,
->>>>>>> 265092f3
     start_time=None,
     end_time=None,
     status=None,
@@ -67,8 +58,6 @@
     stdout=None,
     stderr=None,
 ):
-<<<<<<< HEAD
-=======
     """
     Helper routine to prepare the node result
 
@@ -83,8 +72,6 @@
         error: Error from the node
         stdout: STDOUT of a node
         stderr: STDERR generated during node execution
-        sub_dispatch_id: Dispatch ID of the sublattice
-        sublattice_result: Result of the sublattice
 
     Return(s)
         Dictionary of the inputs
@@ -96,7 +83,6 @@
         app_log.debug(f"Reproducing Qelectron database for node {node_id}")
         write_qelectron_db(dispatch_id, node_id, bytes_data)
 
->>>>>>> 265092f3
     return {
         "node_id": node_id,
         "node_name": node_name,
@@ -107,12 +93,7 @@
         "error": error,
         "stdout": clean_stdout,
         "stderr": stderr,
-<<<<<<< HEAD
-=======
-        "sub_dispatch_id": sub_dispatch_id,
-        "sublattice_result": sublattice_result,
         "qelectron_data_exists": qelectron_data_exists,
->>>>>>> 265092f3
     }
 
 
@@ -165,10 +146,10 @@
 
         node_id = node_result["node_id"]
         node_status = node_result["status"]
-        dispatch_id = dispatch_id
-
         detail = {"sub_dispatch_id": sub_dispatch_id} if sub_dispatch_id else {}
+
         if node_status and valid_update:
+            dispatch_id = dispatch_id
             await dispatcher.notify_node_status(dispatch_id, node_id, node_status, detail)
 
 
@@ -246,6 +227,7 @@
         dispatch_id, node_id = resolve_electron_id(parent_eid)
         status = dispatch_attrs["status"]
         node_result = generate_node_result(
+            dispatch_id=dispatch_id,
             node_id=node_id,
             end_time=dispatch_attrs["end_time"],
             status=status,
@@ -302,14 +284,9 @@
     parent_node = result_object.lattice.transport_graph.get_node(node_id)
     bg_output = parent_node.get_value("output")
 
-<<<<<<< HEAD
     parent_electron_id = parent_node._electron_id
     json_lattice = bg_output.object_string
     return json_lattice, parent_electron_id
-=======
-def get_result_object(dispatch_id: str) -> Result:
-    return _registered_dispatches.get(dispatch_id)
->>>>>>> 265092f3
 
 
 def _make_sublattice_dispatch_helper(dispatch_id: str, node_result: Dict):
@@ -345,29 +322,8 @@
     }
 
 
-<<<<<<< HEAD
 # Ensure that a dispatch is only run once; in the future, also check
 # if all assets have been uploaded
-=======
-async def _update_parent_electron(result_object: Result):
-    if parent_eid := result_object._electron_id:
-        dispatch_id, node_id = resolve_electron_id(parent_eid)
-        status = result_object.status
-        if status == RESULT_STATUS.POSTPROCESSING_FAILED:
-            status = RESULT_STATUS.FAILED
-        parent_result_obj = get_result_object(dispatch_id)
-        node_result = generate_node_result(
-            dispatch_id=dispatch_id,
-            node_id=node_id,
-            node_name=parent_result_obj.lattice.transport_graph.get_node_value(node_id, "name"),
-            end_time=result_object.end_time,
-            status=status,
-            output=result_object._result,
-            error=result_object._error,
-            sub_dispatch_id=load.sublattice_dispatch_id(parent_eid),
-            sublattice_result=result_object,
-        )
->>>>>>> 265092f3
 
 
 async def ensure_dispatch(dispatch_id: str) -> bool:
