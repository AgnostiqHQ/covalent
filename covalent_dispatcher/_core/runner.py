# Copyright 2021 Agnostiq Inc.
#
# This file is part of Covalent.
#
# Licensed under the GNU Affero General Public License 3.0 (the "License").
# A copy of the License may be obtained with this software package or at
#
#      https://www.gnu.org/licenses/agpl-3.0.en.html
#
# Use of this file is prohibited except in compliance with the License. Any
# modifications or derivative works of this file must retain this copyright
# notice, and modified files must contain a notice indicating that they have
# been altered from the originals.
#
# Covalent is distributed in the hope that it will be useful, but WITHOUT
# ANY WARRANTY; without even the implied warranty of MERCHANTABILITY or
# FITNESS FOR A PARTICULAR PURPOSE. See the License for more details.
#
# Relief from the License may be granted by purchasing a commercial license.

"""
Defines the core functionality of the runner
"""

import asyncio
import json
import traceback
from concurrent.futures import ThreadPoolExecutor
from datetime import datetime, timezone
from functools import partial
from typing import Any, Dict, List, Literal, Tuple, Union

from covalent._results_manager import Result
from covalent._shared_files import logger
from covalent._shared_files.config import get_config
from covalent._shared_files.util_classes import RESULT_STATUS
from covalent._workflow import DepsBash, DepsCall, DepsPip
from covalent.executor import _executor_manager
from covalent.executor.base import AsyncBaseExecutor, wrapper_fn

from . import data_manager as datasvc
from .data_modules.job_manager import get_jobs_metadata, set_cancel_result
from .runner_modules import executor_proxy

app_log = logger.app_log
log_stack_info = logger.log_stack_info
debug_mode = get_config("sdk.log_level") == "debug"

_cancel_threadpool = ThreadPoolExecutor()


<<<<<<< HEAD
# TODO: Update docstring
def get_executor(node_id: int, selected_executor, loop=None, pool=None) -> AsyncBaseExecutor:
    """_summary_

    Args:
        node_id:
        selected_executor (_type_): _description_
        loop (_type_, optional): _description_. Defaults to None.
        pool (_type_, optional): _description_. Defaults to None.

    Returns:
        AsyncBaseExecutor: _description_

    """
    short_name, object_dict = selected_executor
    app_log.debug(f"Running task {node_id} using executor {short_name}, {object_dict}")

    # The executor is determined during scheduling and provided in the execution metadata
    executor = _executor_manager.get_executor(short_name)
    executor.from_dict(object_dict)
    executor._init_runtime(loop=loop, cancel_pool=pool)
=======
# Domain: runner
def get_executor(
    executor: Union[Tuple, List],
    loop: asyncio.BaseEventLoop = None,
    cancel_pool: ThreadPoolExecutor = None,
) -> AsyncBaseExecutor:
    """Get unpacked and initialized executor object.

    Args:
        executor: Tuple containing short name and object dictionary for the executor.
        loop: Running event loop. Defaults to None.
        cancel_pool: Threadpool for cancelling tasks. Defaults to None.

    Returns:
        Executor object.

    """
    short_name, object_dict = executor
    executor = _executor_manager.get_executor(short_name)
    executor.from_dict(object_dict)
    executor._init_runtime(loop=loop, cancel_pool=cancel_pool)
>>>>>>> 85732fb4

    return executor


# Domain: runner
# to be called by _run_abstract_task
def _get_task_input_values(result_object: Result, abs_task_inputs: dict) -> dict:
    """
    Retrieve the input values from the result_object for the task

    Arg(s)
        result_object: Result object of the workflow
        abs_task_inputs: Task inputs dictionary

    Return(s)
        node_values: Dictionary of task inputs

    """
    node_values = {}
    args = abs_task_inputs["args"]
    for node_id in args:
        value = result_object.lattice.transport_graph.get_node_value(node_id, "output")
        node_values[node_id] = value

    kwargs = abs_task_inputs["kwargs"]
    for _, node_id in kwargs.items():
        value = result_object.lattice.transport_graph.get_node_value(node_id, "output")
        node_values[node_id] = value

    return node_values


# Domain: runner
async def run_abstract_task(
    dispatch_id: str,
    node_id: int,
    node_name: str,
    abstract_inputs: Dict,
    executor: Any,
) -> None:
    node_result = await _run_abstract_task(
        dispatch_id=dispatch_id,
        node_id=node_id,
        node_name=node_name,
        abstract_inputs=abstract_inputs,
        executor=executor,
    )

    result_object = datasvc.get_result_object(dispatch_id)
    await datasvc.update_node_result(result_object, node_result)


# Domain: runner
async def _run_abstract_task(
    dispatch_id: str,
    node_id: int,
    node_name: str,
    abstract_inputs: Dict,
    executor: Any,
) -> None:
    # Resolve abstract task and inputs to their concrete (serialized) values
    result_object = datasvc.get_result_object(dispatch_id)
    timestamp = datetime.now(timezone.utc)

    try:
        cancel_req = await _get_cancel_requested(dispatch_id, node_id)
        if cancel_req:
            app_log.debug(f"Don't run cancelled task {dispatch_id}:{node_id}")
            return datasvc.generate_node_result(
                node_id=node_id,
                node_name=node_name,
                start_time=timestamp,
                end_time=timestamp,
                status=RESULT_STATUS.CANCELLED,
            )
        serialized_callable = result_object.lattice.transport_graph.get_node_value(
            node_id, "function"
        )
        input_values = _get_task_input_values(result_object, abstract_inputs)

        abstract_args = abstract_inputs["args"]
        abstract_kwargs = abstract_inputs["kwargs"]
        args = [input_values[node_id] for node_id in abstract_args]
        kwargs = {k: input_values[v] for k, v in abstract_kwargs.items()}
        task_input = {"args": args, "kwargs": kwargs}

        app_log.debug(f"Collecting deps for task {node_id}")

        call_before, call_after = _gather_deps(result_object, node_id)

    except Exception as ex:
        app_log.error(f"Exception when trying to resolve inputs or deps: {ex}")
        return datasvc.generate_node_result(
            node_id=node_id,
            node_name=node_name,
            start_time=timestamp,
            end_time=timestamp,
            status=RESULT_STATUS.FAILED,
            error=str(ex),
        )
    node_result = datasvc.generate_node_result(
        node_id=node_id,
        node_name=node_name,
        start_time=timestamp,
        status=RESULT_STATUS.RUNNING,
    )
    app_log.debug(f"7: Marking node {node_id} as running (_run_abstract_task)")

    await datasvc.update_node_result(result_object, node_result)

    return await _run_task(
        result_object=result_object,
        node_id=node_id,
        serialized_callable=serialized_callable,
        executor=executor,
        node_name=node_name,
        call_before=call_before,
        call_after=call_after,
        inputs=task_input,
    )


# Domain: runner
async def _run_task(
    result_object: Result,
    node_id: int,
    inputs: Dict,
    serialized_callable: Any,
    executor: Any,
    call_before: List,
    call_after: List,
    node_name: str,
) -> None:
    """
    Run a task with given inputs on the selected executor.
    Also updates the status of current node execution while
    checking if a redispatch has occurred. Exclude those nodes
    from execution which were completed.

    Also verifies if execution of this dispatch has been cancelled.

    Args:
        inputs: Inputs for the task.
        result_object: Result object being used for current dispatch
        node_id: Node id of the task to be executed.

    Returns:
        None

    """
    dispatch_id = result_object.dispatch_id
    results_dir = result_object.results_dir

    # Instantiate the executor from JSON
    try:
<<<<<<< HEAD
        short_name, object_dict = executor

        app_log.debug(f"Running task {node_name} using executor {short_name}, {object_dict}")
=======
        executor = get_executor(executor=executor, loop=asyncio.get_running_loop())
>>>>>>> 85732fb4

    except Exception as ex:
        tb = "".join(traceback.TracebackException.from_exception(ex).format())
        app_log.debug("Exception when trying to instantiate executor:")
        app_log.debug(tb)
        error_msg = tb if debug_mode else str(ex)
        return datasvc.generate_node_result(
            node_id=node_id,
            node_name=node_name,
            end_time=datetime.now(timezone.utc),
            status=RESULT_STATUS.FAILED,
            error=error_msg,
        )
<<<<<<< HEAD
    # run the task on the executor and register any failures
=======

    # Run the task on the executor and register any failures.
>>>>>>> 85732fb4
    try:
        app_log.debug(f"Executing task {node_name}")
        assembled_callable = partial(wrapper_fn, serialized_callable, call_before, call_after)

<<<<<<< HEAD
=======
        # Note: Executor proxy monitors the executors instances and watches the send and receive queues of the executor.
>>>>>>> 85732fb4
        asyncio.create_task(executor_proxy.watch(dispatch_id, node_id, executor))

        output, stdout, stderr, status = await executor._execute(
            function=assembled_callable,
            args=inputs["args"],
            kwargs=inputs["kwargs"],
            dispatch_id=dispatch_id,
            results_dir=results_dir,
            node_id=node_id,
        )

        node_result = datasvc.generate_node_result(
            node_id=node_id,
            node_name=node_name,
            end_time=datetime.now(timezone.utc),
            status=status,
            output=output,
            stdout=stdout,
            stderr=stderr,
        )

    except Exception as ex:
        tb = "".join(traceback.TracebackException.from_exception(ex).format())
        app_log.debug(f"Exception occurred when running task {node_id}:")
        app_log.debug(tb)
        error_msg = tb if debug_mode else str(ex)
        node_result = datasvc.generate_node_result(
            node_id=node_id,
            node_name=node_name,
            end_time=datetime.now(timezone.utc),
            status=RESULT_STATUS.FAILED,
            error=error_msg,
        )
    return node_result


# Domain: runner
def _gather_deps(result_object: Result, node_id: int) -> Tuple[List, List]:
    """Assemble deps for a node into the final call_before and call_after"""

    deps = result_object.lattice.transport_graph.get_node_value(node_id, "metadata")["deps"]

    # Assemble call_before and call_after from all the deps

    call_before_objs_json = result_object.lattice.transport_graph.get_node_value(
        node_id, "metadata"
    )["call_before"]
    call_after_objs_json = result_object.lattice.transport_graph.get_node_value(
        node_id, "metadata"
    )["call_after"]

    call_before = []
    call_after = []

    # Rehydrate deps from JSON
    if "bash" in deps:
        dep = DepsBash()
        dep.from_dict(deps["bash"])
        call_before.append(dep.apply())

    if "pip" in deps:
        dep = DepsPip()
        dep.from_dict(deps["pip"])
        call_before.append(dep.apply())

    for dep_json in call_before_objs_json:
        dep = DepsCall()
        dep.from_dict(dep_json)
        call_before.append(dep.apply())

    for dep_json in call_after_objs_json:
        dep = DepsCall()
        dep.from_dict(dep_json)
        call_after.append(dep.apply())

    return call_before, call_after


async def _cancel_task(
    dispatch_id: str, task_id: int, executor, executor_data: Dict, job_handle: str
) -> Union[Any, Literal[False]]:
    """
    Cancel the task currently being executed by the executor

    Arg(s)
        dispatch_id: Dispatch ID
        task_id: Task ID of the electron in transport graph to be cancelled
        executor: Covalent executor currently being used to execute the task
        executor_data: Executor configuration arguments
        job_handle: Unique identifier assigned to the task by the backend running the job

    Return(s)
        cancel_job_result: Status of the job cancellation action

    """
    app_log.debug(f"Cancel task {task_id} using executor {executor}, {executor_data}")
    app_log.debug(f"job_handle: {job_handle}")

    try:
        executor = get_executor(
            executor=executor, loop=asyncio.get_running_loop(), cancel_pool=_cancel_threadpool
        )
        task_metadata = {"dispatch_id": dispatch_id, "node_id": task_id}
        cancel_job_result = await executor._cancel(task_metadata, json.loads(job_handle))

    except Exception as ex:
        app_log.debug(f"Exception when cancel task {dispatch_id}:{task_id}: {ex}")
        cancel_job_result = False

    await set_cancel_result(dispatch_id, task_id, cancel_job_result)
    return cancel_job_result


def to_cancel_kwargs(
    index: int, node_id: int, node_metadata: List[dict], job_metadata: List[dict]
) -> dict:
    """
    Convert node_metadata for a given node `node_id` into a dictionary

    Arg(s)
        index: Index into the node_metadata list
        node_id: Node ID
        node_metadata: List of node metadata attributes
        job_metadata: List of metadata for the current job

    Return(s)
        Node metadata dictionary
    """
    return {
        "task_id": node_id,
        "executor": node_metadata[index]["executor"],
        "executor_data": node_metadata[index]["executor_data"],
        "job_handle": job_metadata[index]["job_handle"],
    }


async def cancel_tasks(dispatch_id: str, task_ids: List[int]) -> None:
    """
    Request all tasks with `task_ids` to be cancelled in the workflow identified by `dispatch_id`

    Arg(s)
        dispatch_id: Dispatch ID of the workflow
        task_ids: List of task ids to be cancelled

    Return(s)
        None
    """
    job_metadata = await get_jobs_metadata(dispatch_id, task_ids)
    node_metadata = _get_metadata_for_nodes(dispatch_id, task_ids)

    cancel_task_kwargs = [
        to_cancel_kwargs(i, x, node_metadata, job_metadata) for i, x in enumerate(task_ids)
    ]

    for kwargs in cancel_task_kwargs:
        asyncio.create_task(_cancel_task(dispatch_id, **kwargs))


def _get_metadata_for_nodes(dispatch_id: str, node_ids: list) -> List[Any]:
    """
    Returns all the metadata associated with the node(s) for the workflow identified by `dispatch_id`

    Arg(s)
        dispatch_id: Dispatch ID of the workflow
        node_ids: List of node ids from the workflow to retrieve the metadata for

    Return(s)
        List of node metadata for the given `node_ids`
    """
    res = datasvc.get_result_object(dispatch_id)
    tg = res.lattice.transport_graph
    return list(map(lambda x: tg.get_node_value(x, "metadata"), node_ids))


async def _get_cancel_requested(dispatch_id: str, task_id: int) -> Any:
    """
    Query if a specific task has been requested to be cancelled

    Arg(s)
        dispatch_id: Dispatch ID of the workflow
        task_id: ID of the node to be cancelled

    Return(s)
        Whether the task has been requested to be cancelled or not
    """
    records = await get_jobs_metadata(dispatch_id, [task_id])
    return records[0]["cancel_requested"]<|MERGE_RESOLUTION|>--- conflicted
+++ resolved
@@ -49,29 +49,6 @@
 _cancel_threadpool = ThreadPoolExecutor()
 
 
-<<<<<<< HEAD
-# TODO: Update docstring
-def get_executor(node_id: int, selected_executor, loop=None, pool=None) -> AsyncBaseExecutor:
-    """_summary_
-
-    Args:
-        node_id:
-        selected_executor (_type_): _description_
-        loop (_type_, optional): _description_. Defaults to None.
-        pool (_type_, optional): _description_. Defaults to None.
-
-    Returns:
-        AsyncBaseExecutor: _description_
-
-    """
-    short_name, object_dict = selected_executor
-    app_log.debug(f"Running task {node_id} using executor {short_name}, {object_dict}")
-
-    # The executor is determined during scheduling and provided in the execution metadata
-    executor = _executor_manager.get_executor(short_name)
-    executor.from_dict(object_dict)
-    executor._init_runtime(loop=loop, cancel_pool=pool)
-=======
 # Domain: runner
 def get_executor(
     executor: Union[Tuple, List],
@@ -93,7 +70,6 @@
     executor = _executor_manager.get_executor(short_name)
     executor.from_dict(object_dict)
     executor._init_runtime(loop=loop, cancel_pool=cancel_pool)
->>>>>>> 85732fb4
 
     return executor
 
@@ -249,13 +225,7 @@
 
     # Instantiate the executor from JSON
     try:
-<<<<<<< HEAD
-        short_name, object_dict = executor
-
-        app_log.debug(f"Running task {node_name} using executor {short_name}, {object_dict}")
-=======
         executor = get_executor(executor=executor, loop=asyncio.get_running_loop())
->>>>>>> 85732fb4
 
     except Exception as ex:
         tb = "".join(traceback.TracebackException.from_exception(ex).format())
@@ -269,20 +239,13 @@
             status=RESULT_STATUS.FAILED,
             error=error_msg,
         )
-<<<<<<< HEAD
-    # run the task on the executor and register any failures
-=======
 
     # Run the task on the executor and register any failures.
->>>>>>> 85732fb4
     try:
         app_log.debug(f"Executing task {node_name}")
         assembled_callable = partial(wrapper_fn, serialized_callable, call_before, call_after)
 
-<<<<<<< HEAD
-=======
         # Note: Executor proxy monitors the executors instances and watches the send and receive queues of the executor.
->>>>>>> 85732fb4
         asyncio.create_task(executor_proxy.watch(dispatch_id, node_id, executor))
 
         output, stdout, stderr, status = await executor._execute(
