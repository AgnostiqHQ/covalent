--- conflicted
+++ resolved
@@ -19,11 +19,7 @@
 """
 
 import asyncio
-<<<<<<< HEAD
-=======
 import importlib
-import json
->>>>>>> 265092f3
 import traceback
 from datetime import datetime, timezone
 from functools import partial
@@ -33,18 +29,12 @@
 from covalent._shared_files.config import get_config
 from covalent._shared_files.util_classes import RESULT_STATUS
 from covalent._workflow import DepsBash, DepsCall, DepsPip
-<<<<<<< HEAD
+from covalent._workflow.transport import TransportableObject
 from covalent.executor.base import wrapper_fn
-=======
-from covalent._workflow.transport import TransportableObject
-from covalent.executor import _executor_manager
-from covalent.executor.base import AsyncBaseExecutor, wrapper_fn
 from covalent.executor.utils import set_context
->>>>>>> 265092f3
 
 from . import data_manager as datasvc
 from .runner_modules import executor_proxy
-from .runner_modules.cancel import cancel_tasks  # nopycln: import
 from .runner_modules.utils import get_executor
 
 app_log = logger.app_log
@@ -81,31 +71,11 @@
     timestamp = datetime.now(timezone.utc)
 
     try:
-<<<<<<< HEAD
         serialized_callable = (await datasvc.electron.get(dispatch_id, node_id, ["function"]))[
             "function"
         ]
 
         input_values = await _get_task_input_values(dispatch_id, abstract_inputs)
-=======
-        cancel_req = await executor_proxy._get_cancel_requested(dispatch_id, node_id)
-        if cancel_req:
-            app_log.debug(f"Don't run cancelled task {dispatch_id}:{node_id}")
-            return datasvc.generate_node_result(
-                dispatch_id=dispatch_id,
-                node_id=node_id,
-                node_name=node_name,
-                start_time=timestamp,
-                end_time=timestamp,
-                status=RESULT_STATUS.CANCELLED,
-            )
-
-        serialized_callable = result_object.lattice.transport_graph.get_node_value(
-            node_id, "function"
-        )
-
-        input_values = _get_task_input_values(result_object, abstract_inputs)
->>>>>>> 265092f3
 
         abstract_args = abstract_inputs["args"]
         abstract_kwargs = abstract_inputs["kwargs"]
@@ -115,20 +85,13 @@
         task_input = {"args": args, "kwargs": kwargs}
 
         app_log.debug(f"Collecting deps for task {node_id}")
-<<<<<<< HEAD
 
         call_before, call_after = await _gather_deps(dispatch_id, node_id)
-=======
-        call_before, call_after = _gather_deps(result_object, node_id)
->>>>>>> 265092f3
 
     except Exception as ex:
         app_log.error(f"Exception when trying to resolve inputs or deps: {ex}")
         node_result = datasvc.generate_node_result(
-<<<<<<< HEAD
-=======
-            dispatch_id=dispatch_id,
->>>>>>> 265092f3
+            dispatch_id=dispatch_id,
             node_id=node_id,
             start_time=timestamp,
             end_time=timestamp,
@@ -204,10 +167,7 @@
         app_log.debug(tb)
         error_msg = tb if debug_mode else str(ex)
         node_result = datasvc.generate_node_result(
-<<<<<<< HEAD
-=======
-            dispatch_id=dispatch_id,
->>>>>>> 265092f3
+            dispatch_id=dispatch_id,
             node_id=node_id,
             end_time=datetime.now(timezone.utc),
             status=RESULT_STATUS.FAILED,
