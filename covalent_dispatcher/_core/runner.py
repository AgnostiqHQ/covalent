# Copyright 2021 Agnostiq Inc.
#
# This file is part of Covalent.
#
# Licensed under the GNU Affero General Public License 3.0 (the "License").
# A copy of the License may be obtained with this software package or at
#
#      https://www.gnu.org/licenses/agpl-3.0.en.html
#
# Use of this file is prohibited except in compliance with the License. Any
# modifications or derivative works of this file must retain this copyright
# notice, and modified files must contain a notice indicating that they have
# been altered from the originals.
#
# Covalent is distributed in the hope that it will be useful, but WITHOUT
# ANY WARRANTY; without even the implied warranty of MERCHANTABILITY or
# FITNESS FOR A PARTICULAR PURPOSE. See the License for more details.
#
# Relief from the License may be granted by purchasing a commercial license.

"""
Defines the core functionality of the runner
"""

import asyncio
import json
import traceback
from concurrent.futures import ThreadPoolExecutor
from datetime import datetime, timezone
from functools import partial
from typing import Any, Dict, List, Literal, Tuple, Union

from covalent._results_manager import Result
from covalent._shared_files import logger
from covalent._shared_files.config import get_config
from covalent._shared_files.context_managers import active_lattice_manager
from covalent._shared_files.defaults import prefix_separator, sublattice_prefix
from covalent._workflow import DepsBash, DepsCall, DepsPip
from covalent._workflow.lattice import Lattice
from covalent._workflow.transport import TransportableObject
from covalent.executor import _executor_manager
from covalent.executor.base import wrapper_fn

from .._db import upsert
from .._db.write_result_to_db import get_sublattice_electron_id
from . import data_manager as datasvc
from . import dispatcher
from .data_modules.job_manager import get_jobs_metadata, set_cancel_result
from .runner_modules import executor_proxy

app_log = logger.app_log
log_stack_info = logger.log_stack_info
debug_mode = get_config("sdk.log_level") == "debug"

_cancel_threadpool = ThreadPoolExecutor()


# This is to be run out-of-process
def _build_sublattice_graph(sub: Lattice, parent_metadata: Dict, *args, **kwargs):
    """
    Build the sublattice graph dynamically

    Arg(s)
        sub: Lattice associated with the sub-lattice
        parent_metadata: Metadata of the parent lattice

    Return(s)
        JSON representation of the sublattice transport graph
    """
    for k in sub.metadata.keys():
        if not sub.metadata[k] and k != "triggers":
            sub.metadata[k] = parent_metadata[k]

    sub.build_graph(*args, **kwargs)
    return sub.serialize_to_json()


async def _dispatch_sublattice(
    parent_result_object: Result,
    parent_node_id: int,
    parent_electron_id: int,
    inputs: Dict,
    serialized_callable: Any,
    workflow_executor: Any,
) -> str:
    """Dispatch a sublattice using the workflow_executor."""

    app_log.debug("Inside _dispatch_sublattice")

    try:
        short_name, object_dict = workflow_executor

        if short_name == "client":
            app_log.error("No executor selected for dispatching sublattices")
            raise RuntimeError("No executor selected for dispatching sublattices")

    except Exception as ex:
        app_log.debug(f"Exception when trying to determine sublattice executor: {ex}")
        raise ex

    parent_metadata = TransportableObject.make_transportable(parent_result_object.lattice.metadata)
    sub_dispatch_inputs = {
        "args": [serialized_callable, parent_metadata],
        "kwargs": inputs["kwargs"],
    }
    for arg in inputs["args"]:
        sub_dispatch_inputs["args"].append(arg)

    # Build the sublattice graph. This must be run
    # externally since it involves deserializing the
    # sublattice workflow function.
    res = await _run_task(
        result_object=parent_result_object,
        node_id=parent_node_id,
        serialized_callable=TransportableObject.make_transportable(_build_sublattice_graph),
        selected_executor=workflow_executor,
        node_name="build_sublattice_graph",
        call_before=[],
        call_after=[],
        inputs=sub_dispatch_inputs,
        workflow_executor=workflow_executor,
    )

    if res["status"] == Result.COMPLETED:
        json_sublattice = json.loads(res["output"].json)

        sub_dispatch_id = datasvc.make_dispatch(
            json_sublattice, parent_result_object, parent_electron_id
        )
        app_log.debug(f"Sublattice dispatch id: {sub_dispatch_id}")
        return sub_dispatch_id
    else:
        app_log.debug("Error building sublattice graph")
        stderr = res["stderr"]
        raise RuntimeError(f"Error building sublattice graph: {stderr}")


# Domain: runner
# to be called by _run_abstract_task
def _get_task_input_values(result_object: Result, abs_task_inputs: dict) -> dict:
    """
    Retrive the input values from the result_object for the task

    Arg(s)
        result_object: Result object of the workflow
        abs_task_inputs: Task inputs dictionary

    Return(s)
        node_values: Dictionary of task inputs
    """
    node_values = {}
    args = abs_task_inputs["args"]
    for node_id in args:
        value = result_object.lattice.transport_graph.get_node_value(node_id, "output")
        node_values[node_id] = value

    kwargs = abs_task_inputs["kwargs"]
    for _, node_id in kwargs.items():
        value = result_object.lattice.transport_graph.get_node_value(node_id, "output")
        node_values[node_id] = value

    return node_values


# Domain: runner
async def _run_abstract_task(
    dispatch_id: str,
    node_id: int,
    node_name: str,
    abstract_inputs: Dict,
    selected_executor: Any,
    workflow_executor: Any,
) -> None:
    # Resolve abstract task and inputs to their concrete (serialized) values
    result_object = datasvc.get_result_object(dispatch_id)
    timestamp = datetime.now(timezone.utc)

    try:
        cancel_req = await _get_cancel_requested(dispatch_id, node_id)
        if cancel_req:
            app_log.debug(f"Don't run cancelled task {dispatch_id}:{node_id}")
            return datasvc.generate_node_result(
                node_id=node_id,
                start_time=timestamp,
                end_time=timestamp,
                status=Result.CANCELLED,
            )
        serialized_callable = result_object.lattice.transport_graph.get_node_value(
            node_id, "function"
        )
        input_values = _get_task_input_values(result_object, abstract_inputs)

        abstract_args = abstract_inputs["args"]
        abstract_kwargs = abstract_inputs["kwargs"]
        args = [input_values[node_id] for node_id in abstract_args]
        kwargs = {k: input_values[v] for k, v in abstract_kwargs.items()}
        task_input = {"args": args, "kwargs": kwargs}

        app_log.debug(f"Collecting deps for task {node_id}")

        call_before, call_after = _gather_deps(result_object, node_id)

    except Exception as ex:
        app_log.error(f"Exception when trying to resolve inputs or deps: {ex}")
        node_result = datasvc.generate_node_result(
            node_id=node_id,
            start_time=timestamp,
            end_time=timestamp,
            status=Result.FAILED,
            error=str(ex),
        )
        return node_result

    node_result = datasvc.generate_node_result(
        node_id=node_id,
        start_time=timestamp,
        status=Result.RUNNING,
    )
    app_log.debug(f"7: Marking node {node_id} as running (_run_abstract_task)")

    await datasvc.update_node_result(result_object, node_result)

    return await _run_task(
        result_object=result_object,
        node_id=node_id,
        serialized_callable=serialized_callable,
        selected_executor=selected_executor,
        node_name=node_name,
        call_before=call_before,
        call_after=call_after,
        inputs=task_input,
        workflow_executor=workflow_executor,
    )


# Domain: runner
async def _run_task(
    result_object: Result,
    node_id: int,
    inputs: Dict,
    serialized_callable: Any,
    selected_executor: Any,
    call_before: List,
    call_after: List,
    node_name: str,
    workflow_executor: Any,
) -> None:
    """
    Run a task with given inputs on the selected executor.
    Also updates the status of current node execution while
    checking if a redispatch has occurred. Exclude those nodes
    from execution which were completed.

    Also verifies if execution of this dispatch has been cancelled.

    Args:
        inputs: Inputs for the task.
        result_object: Result object being used for current dispatch
        node_id: Node id of the task to be executed.

    Returns:
        None
    """

    dispatch_id = result_object.dispatch_id
    results_dir = result_object.results_dir

    # Instantiate the executor from JSON
    try:
        short_name, object_dict = selected_executor

        app_log.debug(f"Running task {node_name} using executor {short_name}, {object_dict}")

        # the executor is determined during scheduling and provided in the execution metadata
        executor = _executor_manager.get_executor(short_name)
        executor.from_dict(object_dict)
        executor._init_runtime(loop=asyncio.get_running_loop())
    except Exception as ex:
        tb = "".join(traceback.TracebackException.from_exception(ex).format())
        app_log.debug("Exception when trying to instantiate executor:")
        app_log.debug(tb)
        error_msg = tb if debug_mode else str(ex)
        node_result = datasvc.generate_node_result(
            node_id=node_id,
            end_time=datetime.now(timezone.utc),
            status=Result.FAILED,
            error=error_msg,
        )
        return node_result

    # run the task on the executor and register any failures
    try:
        if node_name.startswith(sublattice_prefix):
            sub_electron_id = get_sublattice_electron_id(
                parent_dispatch_id=dispatch_id, sublattice_node_id=node_id
            )

            sub_dispatch_id = await _dispatch_sublattice(
                parent_result_object=result_object,
                parent_node_id=node_id,
                parent_electron_id=sub_electron_id,
                inputs=inputs,
                serialized_callable=serialized_callable,
                workflow_executor=workflow_executor,
            )

            node_result = datasvc.generate_node_result(
                node_id=node_id,
                sub_dispatch_id=sub_dispatch_id,
            )

            dispatcher.run_dispatch(sub_dispatch_id)
            app_log.debug(f"Running sublattice dispatch {sub_dispatch_id}")

        else:
            app_log.debug(f"Executing task {node_name}")
            assembled_callable = partial(wrapper_fn, serialized_callable, call_before, call_after)
<<<<<<< HEAD

            output, stdout, stderr, exception_raised = await executor._execute(
=======
            execute_callable = partial(
                executor.execute,
                function=assembled_callable,
                args=inputs["args"],
                kwargs=inputs["kwargs"],
                dispatch_id=dispatch_id,
                results_dir=results_dir,
                node_id=node_id,
            )

            asyncio.create_task(executor_proxy.watch(dispatch_id, node_id, executor))

            output, stdout, stderr, status = await executor._execute(
>>>>>>> fbfc3b67
                function=assembled_callable,
                args=inputs["args"],
                kwargs=inputs["kwargs"],
                dispatch_id=dispatch_id,
                results_dir=results_dir,
                node_id=node_id,
            )

            node_result = datasvc.generate_node_result(
                node_id=node_id,
                end_time=datetime.now(timezone.utc),
                status=status,
                output=output,
                stdout=stdout,
                stderr=stderr,
            )

    except Exception as ex:
        tb = "".join(traceback.TracebackException.from_exception(ex).format())
        app_log.debug(f"Exception occurred when running task {node_id}:")
        app_log.debug(tb)
        error_msg = tb if debug_mode else str(ex)
        node_result = datasvc.generate_node_result(
            node_id=node_id,
            end_time=datetime.now(timezone.utc),
            status=Result.FAILED,
            error=error_msg,
        )
    app_log.debug(f"Node result: {node_result}")
    return node_result


# Domain: runner
def _gather_deps(result_object: Result, node_id: int) -> Tuple[List, List]:
    """Assemble deps for a node into the final call_before and call_after"""

    deps = result_object.lattice.transport_graph.get_node_value(node_id, "metadata")["deps"]

    # Assemble call_before and call_after from all the deps

    call_before_objs_json = result_object.lattice.transport_graph.get_node_value(
        node_id, "metadata"
    )["call_before"]
    call_after_objs_json = result_object.lattice.transport_graph.get_node_value(
        node_id, "metadata"
    )["call_after"]

    call_before = []
    call_after = []

    # Rehydrate deps from JSON
    if "bash" in deps:
        dep = DepsBash()
        dep.from_dict(deps["bash"])
        call_before.append(dep.apply())

    if "pip" in deps:
        dep = DepsPip()
        dep.from_dict(deps["pip"])
        call_before.append(dep.apply())

    for dep_json in call_before_objs_json:
        dep = DepsCall()
        dep.from_dict(dep_json)
        call_before.append(dep.apply())

    for dep_json in call_after_objs_json:
        dep = DepsCall()
        dep.from_dict(dep_json)
        call_after.append(dep.apply())

    return call_before, call_after


# Domain: runner
async def run_abstract_task(
    dispatch_id: str,
    node_id: int,
    node_name: str,
    abstract_inputs: Dict,
    selected_executor: Any,
    workflow_executor: Any,
) -> None:
    node_result = await _run_abstract_task(
        dispatch_id=dispatch_id,
        node_id=node_id,
        node_name=node_name,
        abstract_inputs=abstract_inputs,
        selected_executor=selected_executor,
        workflow_executor=workflow_executor,
    )
    result_object = datasvc.get_result_object(dispatch_id)
    await datasvc.update_node_result(result_object, node_result)


# Domain: runner
# This is to be run out-of-process
def _post_process(lattice: Lattice, node_outputs: Dict) -> Any:
    """
    Post processing function to be called after the lattice execution.
    This takes care of executing statements that were not an electron
    but were inside the lattice's function. It also replaces any calls
    to an electron with the result of that electron execution, hence
    preventing a local execution of electron's function.

    Note: Here `node_outputs` is used instead of `electron_outputs`
    since an electron can be called multiple times with possibly different
    arguments, but every time it's called, it will be executed as a separate node.
    Thus, output of every node is used.

    Args:
        lattice: Lattice object that was dispatched.
        node_outputs: Dictionary containing the output of all the nodes.
        execution_order: List of lists containing the order of execution of the nodes.

    Reurns:
        result: The result of the lattice function.
    """

    ordered_node_outputs = []
    app_log.debug(f"node_outputs: {node_outputs}")
    app_log.debug(f"node_outputs: {node_outputs.items()}")
    for i, item in enumerate(node_outputs.items()):
        key, val = item
        app_log.debug(f"Here's the key: {key}")
        if not key.startswith(prefix_separator) or key.startswith(sublattice_prefix):
            ordered_node_outputs.append((i, val))

    with active_lattice_manager.claim(lattice):
        lattice.post_processing = True
        lattice.electron_outputs = ordered_node_outputs
        args = [arg.get_deserialized() for arg in lattice.args]
        kwargs = {k: v.get_deserialized() for k, v in lattice.kwargs.items()}
        workflow_function = lattice.workflow_function.get_deserialized()
        result = workflow_function(*args, **kwargs)
        lattice.post_processing = False
        return result


# Domain: runner
async def _postprocess_workflow(result_object: Result) -> Result:
    """
    Postprocesses a workflow with a completed computational graph

    Args:
        result_object: Result object being used for current dispatch

    Returns:
        The postprocessed result object
    """

    # Executor for post_processing
    pp_executor = result_object.lattice.get_metadata("workflow_executor")
    pp_executor_data = result_object.lattice.get_metadata("workflow_executor_data")
    post_processor = [pp_executor, pp_executor_data]

    result_object._status = Result.POSTPROCESSING
    upsert.lattice_data(result_object)

    app_log.debug(f"Preparing to post-process workflow {result_object.dispatch_id}")

    if pp_executor == "client":
        app_log.debug("Workflow to be postprocessed client side")
        result_object._status = Result.PENDING_POSTPROCESSING
        result_object._end_time = datetime.now(timezone.utc)
        upsert.lattice_data(result_object)
        return result_object

    post_processing_inputs = {
        "args": [
            TransportableObject.make_transportable(result_object.lattice),
            TransportableObject.make_transportable(result_object.get_all_node_outputs()),
        ],
        "kwargs": {},
    }
    app_log.debug(f"Submitted post-processing job to executor {post_processor}")
    post_process_result = await _run_task(
        result_object=result_object,
        node_id=-1,
        serialized_callable=TransportableObject(_post_process),
        selected_executor=post_processor,
        node_name="post_process",
        call_before=[],
        call_after=[],
        inputs=post_processing_inputs,
        workflow_executor=post_processor,
    )

    if post_process_result["status"] != Result.COMPLETED:
        stderr = post_process_result["stderr"] or ""
        err = post_process_result["error"] or ""
        error_msg = stderr + err

        app_log.debug(f"Post-processing failed: {err}")
        result_object._status = Result.POSTPROCESSING_FAILED
        result_object._error = f"Post-processing failed: {error_msg}"
        result_object._end_time = datetime.now(timezone.utc)
        upsert.lattice_data(result_object)

        app_log.debug("Returning from _postprocess_workflow")
        return result_object

    result_object._result = post_process_result["output"]
    result_object._status = Result.COMPLETED
    result_object._end_time = datetime.now(timezone.utc)

    app_log.debug(
        f"10: Successfully post-processed result {result_object.dispatch_id} (run_planned_workflow)"
    )

    return result_object


async def postprocess_workflow(dispatch_id: str) -> Result:
    """
    Public facing `postprocess_workflow`

    Arg(s)
        dispatch_id: Unique identifier for dispatched workflow

    Return(s)
        result_object: Result object of the workflow
    """
    result_object = datasvc.get_result_object(dispatch_id)
    return await _postprocess_workflow(result_object)


async def _cancel_task(
    dispatch_id: str, task_id: int, executor, executor_data: Dict, job_handle: str
) -> Union[Any, Literal[False]]:
    """
    Cancel the task currently being executed by the executor

    Arg(s)
        dispatch_id: Dispatch ID
        task_id: Task ID of the electron in transport graph to be cancelled
        executor: Covalent executor currently being used to execute the task
        executor_data: Executor configuration arguments
        job_handle: Unique identifier assigned to the task by the backend running the job

    Return(s)
        cancel_job_result: Status of the job cancellation action
    """
    app_log.debug(f"Cancel task {task_id} using executor {executor}, {executor_data}")
    app_log.debug(f"job_handle: {job_handle}")

    try:
        executor = _executor_manager.get_executor(executor)
        executor.from_dict(executor_data)
        executor._init_runtime(loop=asyncio.get_running_loop(), cancel_pool=_cancel_threadpool)

        task_metadata = {"dispatch_id": dispatch_id, "node_id": task_id}

        cancel_job_result = await executor._cancel(task_metadata, json.loads(job_handle))
    except Exception as ex:
        app_log.debug(f"Execption when cancel task {dispatch_id}:{task_id}: {ex}")
        cancel_job_result = False

    await set_cancel_result(dispatch_id, task_id, cancel_job_result)
    return cancel_job_result


def to_cancel_kwargs(
    index: int, node_id: int, node_metadata: List[dict], job_metadata: List[dict]
) -> dict:
    """
    Convert node_metadata for a given node `node_id` into a dictionary

    Arg(s)
        index: Index into the node_metadata list
        node_id: Node ID
        node_metadata: List of node metadata attributes
        job_metadata: List of metadata for the current job

    Return(s)
        Node metadata dictionary
    """
    return {
        "task_id": node_id,
        "executor": node_metadata[index]["executor"],
        "executor_data": node_metadata[index]["executor_data"],
        "job_handle": job_metadata[index]["job_handle"],
    }


async def cancel_tasks(dispatch_id: str, task_ids: List[int]) -> None:
    """
    Request all tasks with `task_ids` to be cancelled in the workflow identified by `dispatch_id`

    Arg(s)
        dispatch_id: Dispatch ID of the workflow
        task_ids: List of task ids to be cancelled

    Return(s)
        None
    """
    job_metadata = await get_jobs_metadata(dispatch_id, task_ids)
    node_metadata = _get_metadata_for_nodes(dispatch_id, task_ids)

    cancel_task_kwargs = [
        to_cancel_kwargs(i, x, node_metadata, job_metadata) for i, x in enumerate(task_ids)
    ]

    for kwargs in cancel_task_kwargs:
        asyncio.create_task(_cancel_task(dispatch_id, **kwargs))


def _get_metadata_for_nodes(dispatch_id: str, node_ids: list) -> List[Any]:
    """
    Returns all the metadata associated with the node(s) for the workflow identified by `dispatch_id`

    Arg(s)
        dispatch_id: Dispatch ID of the workflow
        node_ids: List of node ids from the workflow to retrive the metadata for

    Return(s)
        List of node metadata for the given `node_ids`
    """
    res = datasvc.get_result_object(dispatch_id)
    tg = res.lattice.transport_graph
    return list(map(lambda x: tg.get_node_value(x, "metadata"), node_ids))


async def _get_cancel_requested(dispatch_id: str, task_id: int) -> Any:
    """
    Query if a specific task has been requested to be cancelled

    Arg(s)
        dispatch_id: Dispatch ID of the workflow
        task_id: ID of the node to be cancelled

    Return(s)
        Whether the task has been requested to be cancelled or not
    """
    records = await get_jobs_metadata(dispatch_id, [task_id])
    return records[0]["cancel_requested"]<|MERGE_RESOLUTION|>--- conflicted
+++ resolved
@@ -315,24 +315,10 @@
         else:
             app_log.debug(f"Executing task {node_name}")
             assembled_callable = partial(wrapper_fn, serialized_callable, call_before, call_after)
-<<<<<<< HEAD
-
-            output, stdout, stderr, exception_raised = await executor._execute(
-=======
-            execute_callable = partial(
-                executor.execute,
-                function=assembled_callable,
-                args=inputs["args"],
-                kwargs=inputs["kwargs"],
-                dispatch_id=dispatch_id,
-                results_dir=results_dir,
-                node_id=node_id,
-            )
 
             asyncio.create_task(executor_proxy.watch(dispatch_id, node_id, executor))
 
             output, stdout, stderr, status = await executor._execute(
->>>>>>> fbfc3b67
                 function=assembled_callable,
                 args=inputs["args"],
                 kwargs=inputs["kwargs"],
