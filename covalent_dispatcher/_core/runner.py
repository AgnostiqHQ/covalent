# Copyright 2021 Agnostiq Inc.
#
# This file is part of Covalent.
#
# Licensed under the GNU Affero General Public License 3.0 (the "License").
# A copy of the License may be obtained with this software package or at
#
#      https://www.gnu.org/licenses/agpl-3.0.en.html
#
# Use of this file is prohibited except in compliance with the License. Any
# modifications or derivative works of this file must retain this copyright
# notice, and modified files must contain a notice indicating that they have
# been altered from the originals.
#
# Covalent is distributed in the hope that it will be useful, but WITHOUT
# ANY WARRANTY; without even the implied warranty of MERCHANTABILITY or
# FITNESS FOR A PARTICULAR PURPOSE. See the License for more details.
#
# Relief from the License may be granted by purchasing a commercial license.

"""
Defines the core functionality of the runner
"""

import json
import traceback
from datetime import datetime, timezone
from functools import partial
from typing import Any, Dict, List, Tuple

from covalent._results_manager import Result
from covalent._shared_files import logger
from covalent._shared_files.config import get_config
from covalent._shared_files.context_managers import active_lattice_manager
from covalent._shared_files.defaults import prefix_separator, sublattice_prefix
from covalent._workflow import DepsBash, DepsCall, DepsPip
from covalent._workflow.lattice import Lattice
from covalent._workflow.transport import TransportableObject
from covalent.executor import _executor_manager
from covalent.executor.base import wrapper_fn

from .._db import upsert
from .._db.write_result_to_db import get_sublattice_electron_id
from . import data_manager as datasvc
from . import dispatcher

app_log = logger.app_log
log_stack_info = logger.log_stack_info
debug_mode = get_config("sdk.log_level") == "debug"


# This is to be run out-of-process
def _build_sublattice_graph(sub: Lattice, parent_metadata: Dict, *args, **kwargs):
    for k in sub.metadata.keys():
        if not sub.metadata[k] and k != "triggers":
            sub.metadata[k] = parent_metadata[k]

    sub.build_graph(*args, **kwargs)
    return sub.serialize_to_json()


async def _dispatch_sublattice(
    parent_result_object: Result,
    parent_node_id: int,
    parent_electron_id: int,
    inputs: Dict,
    serialized_callable: Any,
    workflow_executor: Any,
) -> str:
    """Dispatch a sublattice using the workflow_executor."""

    app_log.debug("Inside _dispatch_sublattice")

    try:
        short_name, object_dict = workflow_executor

        if short_name == "client":
            app_log.error("No executor selected for dispatching sublattices")
            raise RuntimeError("No executor selected for dispatching sublattices")

    except Exception as ex:
        app_log.debug(f"Exception when trying to determine sublattice executor: {ex}")
        raise ex

    parent_metadata = TransportableObject.make_transportable(parent_result_object.lattice.metadata)
    sub_dispatch_inputs = {
        "args": [serialized_callable, parent_metadata],
        "kwargs": inputs["kwargs"],
    }
    for arg in inputs["args"]:
        sub_dispatch_inputs["args"].append(arg)

    # Build the sublattice graph. This must be run
    # externally since it involves deserializing the
    # sublattice workflow function.
    res = await _run_task(
        result_object=parent_result_object,
        node_id=parent_node_id,
        serialized_callable=TransportableObject.make_transportable(_build_sublattice_graph),
        selected_executor=workflow_executor,
        node_name="build_sublattice_graph",
        call_before=[],
        call_after=[],
        inputs=sub_dispatch_inputs,
        workflow_executor=workflow_executor,
    )

    if res["status"] == Result.COMPLETED:
        json_sublattice = json.loads(res["output"].json)

        sub_dispatch_id = datasvc.make_dispatch(
            json_sublattice, parent_result_object, parent_electron_id
        )
        app_log.debug(f"Sublattice dispatch id: {sub_dispatch_id}")
        return sub_dispatch_id
    else:
        app_log.debug("Error building sublattice graph")
        stderr = res["stderr"]
        raise RuntimeError(f"Error building sublattice graph: {stderr}")


# Domain: runner
# to be called by _run_abstract_task
def _get_task_input_values(result_object: Result, abs_task_inputs: dict) -> dict:
    node_values = {}
    args = abs_task_inputs["args"]
    for node_id in args:
        value = result_object.lattice.transport_graph.get_node_value(node_id, "output")
        node_values[node_id] = value

    kwargs = abs_task_inputs["kwargs"]
    for key, node_id in kwargs.items():
        value = result_object.lattice.transport_graph.get_node_value(node_id, "output")
        node_values[node_id] = value

    return node_values


# Domain: runner
async def _run_abstract_task(
    dispatch_id: str,
    node_id: int,
    node_name: str,
    abstract_inputs: Dict,
    selected_executor: Any,
    workflow_executor: Any,
) -> None:
    # Resolve abstract task and inputs to their concrete (serialized) values
    result_object = datasvc.get_result_object(dispatch_id)
    timestamp = datetime.now(timezone.utc)

    try:
        serialized_callable = result_object.lattice.transport_graph.get_node_value(
            node_id, "function"
        )
        input_values = _get_task_input_values(result_object, abstract_inputs)

        abstract_args = abstract_inputs["args"]
        abstract_kwargs = abstract_inputs["kwargs"]
        args = [input_values[node_id] for node_id in abstract_args]
        kwargs = {k: input_values[v] for k, v in abstract_kwargs.items()}
        task_input = {"args": args, "kwargs": kwargs}

        app_log.debug(f"Collecting deps for task {node_id}")

        call_before, call_after = _gather_deps(result_object, node_id)

    except Exception as ex:
        app_log.error(f"Exception when trying to resolve inputs or deps: {ex}")
        node_result = datasvc.generate_node_result(
            node_id=node_id,
            start_time=timestamp,
            end_time=timestamp,
            status=Result.FAILED,
            error=str(ex),
        )
        return node_result

    node_result = datasvc.generate_node_result(
        node_id=node_id,
        start_time=timestamp,
        status=Result.RUNNING,
    )
    app_log.debug(f"7: Marking node {node_id} as running (_run_abstract_task)")

    await datasvc.update_node_result(result_object, node_result)

    return await _run_task(
        result_object=result_object,
        node_id=node_id,
        serialized_callable=serialized_callable,
        selected_executor=selected_executor,
        node_name=node_name,
        call_before=call_before,
        call_after=call_after,
        inputs=task_input,
        workflow_executor=workflow_executor,
    )


# Domain: runner
async def _run_task(
    result_object: Result,
    node_id: int,
    inputs: Dict,
    serialized_callable: Any,
    selected_executor: Any,
    call_before: List,
    call_after: List,
    node_name: str,
    workflow_executor: Any,
) -> None:
    """
    Run a task with given inputs on the selected executor.
    Also updates the status of current node execution while
    checking if a redispatch has occurred. Exclude those nodes
    from execution which were completed.

    Also verifies if execution of this dispatch has been cancelled.

    Args:
        inputs: Inputs for the task.
        result_object: Result object being used for current dispatch
        node_id: Node id of the task to be executed.

    Returns:
        None
    """

    dispatch_id = result_object.dispatch_id
    results_dir = result_object.results_dir

    # Instantiate the executor from JSON
    try:
        short_name, object_dict = selected_executor

        app_log.debug(f"Running task {node_name} using executor {short_name}, {object_dict}")

        # the executor is determined during scheduling and provided in the execution metadata
        executor = _executor_manager.get_executor(short_name)
        executor.from_dict(object_dict)
    except Exception as ex:
        tb = "".join(traceback.TracebackException.from_exception(ex).format())
        app_log.debug("Exception when trying to instantiate executor:")
        app_log.debug(tb)
        error_msg = tb if debug_mode else str(ex)
        node_result = datasvc.generate_node_result(
            node_id=node_id,
            end_time=datetime.now(timezone.utc),
            status=Result.FAILED,
            error=error_msg,
        )
        return node_result

    # run the task on the executor and register any failures
    try:
        if node_name.startswith(sublattice_prefix):
            sub_electron_id = get_sublattice_electron_id(
                parent_dispatch_id=dispatch_id, sublattice_node_id=node_id
            )

            sub_dispatch_id = await _dispatch_sublattice(
                parent_result_object=result_object,
                parent_node_id=node_id,
                parent_electron_id=sub_electron_id,
                inputs=inputs,
                serialized_callable=serialized_callable,
                workflow_executor=workflow_executor,
            )

            node_result = datasvc.generate_node_result(
                node_id=node_id,
                sub_dispatch_id=sub_dispatch_id,
            )

            dispatcher.run_dispatch(sub_dispatch_id)
            app_log.debug(f"Running sublattice dispatch {sub_dispatch_id}")

        else:
            app_log.debug(f"Executing task {node_name}")
            assembled_callable = partial(wrapper_fn, serialized_callable, call_before, call_after)
<<<<<<< HEAD

            asyncio.create_task(executor_proxy.watch(dispatch_id, node_id, executor))

            output, stdout, stderr, status = await executor._execute(
=======
            execute_callable = partial(
                executor.execute,
                function=assembled_callable,
                args=inputs["args"],
                kwargs=inputs["kwargs"],
                dispatch_id=dispatch_id,
                results_dir=results_dir,
                node_id=node_id,
            )
            output, stdout, stderr, exception_raised = await executor._execute(
>>>>>>> a7a8987d
                function=assembled_callable,
                args=inputs["args"],
                kwargs=inputs["kwargs"],
                dispatch_id=dispatch_id,
                results_dir=results_dir,
                node_id=node_id,
            )
            if exception_raised:
                status = Result.FAILED
            else:
                status = Result.COMPLETED

            node_result = datasvc.generate_node_result(
                node_id=node_id,
                end_time=datetime.now(timezone.utc),
                status=status,
                output=output,
                stdout=stdout,
                stderr=stderr,
            )

    except Exception as ex:
        tb = "".join(traceback.TracebackException.from_exception(ex).format())
        app_log.debug(f"Exception occurred when running task {node_id}:")
        app_log.debug(tb)
        error_msg = tb if debug_mode else str(ex)
        node_result = datasvc.generate_node_result(
            node_id=node_id,
            end_time=datetime.now(timezone.utc),
            status=Result.FAILED,
            error=error_msg,
        )
    app_log.debug(f"Node result: {node_result}")
    return node_result


# Domain: runner
def _gather_deps(result_object: Result, node_id: int) -> Tuple[List, List]:
    """Assemble deps for a node into the final call_before and call_after"""

    deps = result_object.lattice.transport_graph.get_node_value(node_id, "metadata")["deps"]

    # Assemble call_before and call_after from all the deps

    call_before_objs_json = result_object.lattice.transport_graph.get_node_value(
        node_id, "metadata"
    )["call_before"]
    call_after_objs_json = result_object.lattice.transport_graph.get_node_value(
        node_id, "metadata"
    )["call_after"]

    call_before = []
    call_after = []

    # Rehydrate deps from JSON
    if "bash" in deps:
        dep = DepsBash()
        dep.from_dict(deps["bash"])
        call_before.append(dep.apply())

    if "pip" in deps:
        dep = DepsPip()
        dep.from_dict(deps["pip"])
        call_before.append(dep.apply())

    for dep_json in call_before_objs_json:
        dep = DepsCall()
        dep.from_dict(dep_json)
        call_before.append(dep.apply())

    for dep_json in call_after_objs_json:
        dep = DepsCall()
        dep.from_dict(dep_json)
        call_after.append(dep.apply())

    return call_before, call_after


# Domain: runner
async def run_abstract_task(
    dispatch_id: str,
    node_id: int,
    node_name: str,
    abstract_inputs: Dict,
    selected_executor: Any,
    workflow_executor: Any,
) -> None:
    node_result = await _run_abstract_task(
        dispatch_id=dispatch_id,
        node_id=node_id,
        node_name=node_name,
        abstract_inputs=abstract_inputs,
        selected_executor=selected_executor,
        workflow_executor=workflow_executor,
    )
    result_object = datasvc.get_result_object(dispatch_id)
    await datasvc.update_node_result(result_object, node_result)


# Domain: runner
# This is to be run out-of-process
def _post_process(lattice: Lattice, node_outputs: Dict) -> Any:
    """
    Post processing function to be called after the lattice execution.
    This takes care of executing statements that were not an electron
    but were inside the lattice's function. It also replaces any calls
    to an electron with the result of that electron execution, hence
    preventing a local execution of electron's function.

    Note: Here `node_outputs` is used instead of `electron_outputs`
    since an electron can be called multiple times with possibly different
    arguments, but every time it's called, it will be executed as a separate node.
    Thus, output of every node is used.

    Args:
        lattice: Lattice object that was dispatched.
        node_outputs: Dictionary containing the output of all the nodes.
        execution_order: List of lists containing the order of execution of the nodes.

    Reurns:
        result: The result of the lattice function.
    """

    ordered_node_outputs = []
    app_log.debug(f"node_outputs: {node_outputs}")
    app_log.debug(f"node_outputs: {node_outputs.items()}")
    for i, item in enumerate(node_outputs.items()):
        key, val = item
        app_log.debug(f"Here's the key: {key}")
        if not key.startswith(prefix_separator) or key.startswith(sublattice_prefix):
            ordered_node_outputs.append((i, val))

    with active_lattice_manager.claim(lattice):
        lattice.post_processing = True
        lattice.electron_outputs = ordered_node_outputs
        args = [arg.get_deserialized() for arg in lattice.args]
        kwargs = {k: v.get_deserialized() for k, v in lattice.kwargs.items()}
        workflow_function = lattice.workflow_function.get_deserialized()
        result = workflow_function(*args, **kwargs)
        lattice.post_processing = False
        return result


# Domain: runner
async def _postprocess_workflow(result_object: Result) -> Result:
    """
    Postprocesses a workflow with a completed computational graph

    Args:
        result_object: Result object being used for current dispatch

    Returns:
        The postprocessed result object
    """

    # Executor for post_processing
    pp_executor = result_object.lattice.get_metadata("workflow_executor")
    pp_executor_data = result_object.lattice.get_metadata("workflow_executor_data")
    post_processor = [pp_executor, pp_executor_data]

    result_object._status = Result.POSTPROCESSING
    upsert._lattice_data(result_object)

    app_log.debug(f"Preparing to post-process workflow {result_object.dispatch_id}")

    if pp_executor == "client":
        app_log.debug("Workflow to be postprocessed client side")
        result_object._status = Result.PENDING_POSTPROCESSING
        result_object._end_time = datetime.now(timezone.utc)
        upsert._lattice_data(result_object)
        return result_object

    post_processing_inputs = {
        "args": [
            TransportableObject.make_transportable(result_object.lattice),
            TransportableObject.make_transportable(result_object.get_all_node_outputs()),
        ],
        "kwargs": {},
    }
    app_log.debug(f"Submitted post-processing job to executor {post_processor}")
    post_process_result = await _run_task(
        result_object=result_object,
        node_id=-1,
        serialized_callable=TransportableObject(_post_process),
        selected_executor=post_processor,
        node_name="post_process",
        call_before=[],
        call_after=[],
        inputs=post_processing_inputs,
        workflow_executor=post_processor,
    )

    if post_process_result["status"] != Result.COMPLETED:
        stderr = post_process_result["stderr"] or ""
        err = post_process_result["error"] or ""
        error_msg = stderr + err

        app_log.debug(f"Post-processing failed: {err}")
        result_object._status = Result.POSTPROCESSING_FAILED
        result_object._error = f"Post-processing failed: {error_msg}"
        result_object._end_time = datetime.now(timezone.utc)
        upsert._lattice_data(result_object)

        app_log.debug("Returning from _postprocess_workflow")
        return result_object

    result_object._result = post_process_result["output"]
    result_object._status = Result.COMPLETED
    result_object._end_time = datetime.now(timezone.utc)

    app_log.debug(
        f"10: Successfully post-processed result {result_object.dispatch_id} (run_planned_workflow)"
    )

    return result_object


async def postprocess_workflow(dispatch_id: str) -> Result:
    result_object = datasvc.get_result_object(dispatch_id)
    return await _postprocess_workflow(result_object)<|MERGE_RESOLUTION|>--- conflicted
+++ resolved
@@ -279,23 +279,8 @@
         else:
             app_log.debug(f"Executing task {node_name}")
             assembled_callable = partial(wrapper_fn, serialized_callable, call_before, call_after)
-<<<<<<< HEAD
-
-            asyncio.create_task(executor_proxy.watch(dispatch_id, node_id, executor))
-
-            output, stdout, stderr, status = await executor._execute(
-=======
-            execute_callable = partial(
-                executor.execute,
-                function=assembled_callable,
-                args=inputs["args"],
-                kwargs=inputs["kwargs"],
-                dispatch_id=dispatch_id,
-                results_dir=results_dir,
-                node_id=node_id,
-            )
+
             output, stdout, stderr, exception_raised = await executor._execute(
->>>>>>> a7a8987d
                 function=assembled_callable,
                 args=inputs["args"],
                 kwargs=inputs["kwargs"],
