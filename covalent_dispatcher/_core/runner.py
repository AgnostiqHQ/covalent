--- conflicted
+++ resolved
@@ -22,138 +22,31 @@
 Defines the core functionality of the runner
 """
 
-<<<<<<< HEAD
-=======
 import asyncio
-import json
->>>>>>> 2567d392
 import traceback
-from concurrent.futures import ThreadPoolExecutor
 from datetime import datetime, timezone
 from functools import partial
-from typing import Any, Dict, List, Literal, Tuple, Union
+from typing import Any, Dict, List, Tuple
 
 from covalent._shared_files import logger
 from covalent._shared_files.config import get_config
 from covalent._shared_files.util_classes import RESULT_STATUS
 from covalent._workflow import DepsBash, DepsCall, DepsPip
-from covalent.executor.base import wrapper_fn
+from covalent.executor.utils.wrappers import wrapper_fn
 
 from . import data_manager as datasvc
-<<<<<<< HEAD
+from .runner_modules import executor_proxy
+from .runner_modules.cancel import cancel_tasks  # nopycln: import
 from .runner_modules.utils import get_executor
-=======
-from . import dispatcher
-from .data_modules.job_manager import get_jobs_metadata, set_cancel_result
-from .runner_modules import executor_proxy
->>>>>>> 2567d392
 
 app_log = logger.app_log
 log_stack_info = logger.log_stack_info
 debug_mode = get_config("sdk.log_level") == "debug"
 
-_cancel_threadpool = ThreadPoolExecutor()
-
-
-<<<<<<< HEAD
+
 # Domain: runner
 # to be called by _run_abstract_task
 async def _get_task_input_values(dispatch_id: str, abs_task_inputs: dict) -> dict:
-=======
-# This is to be run out-of-process
-def _build_sublattice_graph(sub: Lattice, parent_metadata: Dict, *args, **kwargs):
-    """
-    Build the sublattice graph dynamically
-
-    Arg(s)
-        sub: Lattice associated with the sub-lattice
-        parent_metadata: Metadata of the parent lattice
-
-    Return(s)
-        JSON representation of the sublattice transport graph
-    """
-    for k in sub.metadata.keys():
-        if not sub.metadata[k]:
-            sub.metadata[k] = parent_metadata[k]
-
-    sub.build_graph(*args, **kwargs)
-    return sub.serialize_to_json()
-
-
-async def _dispatch_sublattice(
-    parent_result_object: Result,
-    parent_node_id: int,
-    parent_electron_id: int,
-    inputs: Dict,
-    serialized_callable: Any,
-    workflow_executor: Any,
-) -> str:
-    """Dispatch a sublattice using the workflow_executor."""
-
-    app_log.debug("Inside _dispatch_sublattice")
-
-    try:
-        short_name, object_dict = workflow_executor
-
-        if short_name == "client":
-            app_log.error("No executor selected for dispatching sublattices")
-            raise RuntimeError("No executor selected for dispatching sublattices")
-
-    except Exception as ex:
-        app_log.debug(f"Exception when trying to determine sublattice executor: {ex}")
-        raise ex
-
-    parent_metadata = TransportableObject.make_transportable(parent_result_object.lattice.metadata)
-    sub_dispatch_inputs = {
-        "args": [serialized_callable, parent_metadata],
-        "kwargs": inputs["kwargs"],
-    }
-    for arg in inputs["args"]:
-        sub_dispatch_inputs["args"].append(arg)
-
-    # Build the sublattice graph. This must be run
-    # externally since it involves deserializing the
-    # sublattice workflow function.
-    res = await _run_task(
-        result_object=parent_result_object,
-        node_id=parent_node_id,
-        serialized_callable=TransportableObject.make_transportable(_build_sublattice_graph),
-        selected_executor=workflow_executor,
-        node_name="build_sublattice_graph",
-        call_before=[],
-        call_after=[],
-        inputs=sub_dispatch_inputs,
-        workflow_executor=workflow_executor,
-    )
-
-    if res["status"] == Result.COMPLETED:
-        json_sublattice = json.loads(res["output"].json)
-
-        sub_dispatch_id = datasvc.make_dispatch(
-            json_sublattice, parent_result_object, parent_electron_id
-        )
-        app_log.debug(f"Sublattice dispatch id: {sub_dispatch_id}")
-        return sub_dispatch_id
-    else:
-        app_log.debug("Error building sublattice graph")
-        stderr = res["stderr"]
-        raise RuntimeError(f"Error building sublattice graph: {stderr}")
-
-
-# Domain: runner
-# to be called by _run_abstract_task
-def _get_task_input_values(result_object: Result, abs_task_inputs: dict) -> dict:
-    """
-    Retrive the input values from the result_object for the task
-
-    Arg(s)
-        result_object: Result object of the workflow
-        abs_task_inputs: Task inputs dictionary
-
-    Return(s)
-        node_values: Dictionary of task inputs
-    """
->>>>>>> 2567d392
     node_values = {}
     args = abs_task_inputs["args"]
     for node_id in args:
@@ -161,13 +54,8 @@
         node_values[node_id] = value
 
     kwargs = abs_task_inputs["kwargs"]
-<<<<<<< HEAD
     for key, node_id in kwargs.items():
         value = await datasvc.get_electron_attribute(dispatch_id, node_id, "output")
-=======
-    for _, node_id in kwargs.items():
-        value = result_object.lattice.transport_graph.get_node_value(node_id, "output")
->>>>>>> 2567d392
         node_values[node_id] = value
 
     return node_values
@@ -185,22 +73,8 @@
     timestamp = datetime.now(timezone.utc)
 
     try:
-<<<<<<< HEAD
         serialized_callable = await datasvc.get_electron_attribute(
             dispatch_id, node_id, "function"
-=======
-        cancel_req = await _get_cancel_requested(dispatch_id, node_id)
-        if cancel_req:
-            app_log.debug(f"Don't run cancelled task {dispatch_id}:{node_id}")
-            return datasvc.generate_node_result(
-                node_id=node_id,
-                start_time=timestamp,
-                end_time=timestamp,
-                status=Result.CANCELLED,
-            )
-        serialized_callable = result_object.lattice.transport_graph.get_node_value(
-            node_id, "function"
->>>>>>> 2567d392
         )
         input_values = await _get_task_input_values(dispatch_id, abstract_inputs)
 
@@ -278,19 +152,8 @@
 
     # Instantiate the executor from JSON
     try:
-<<<<<<< HEAD
         app_log.debug(f"Instantiating executor for {dispatch_id}:{node_id}")
         executor = get_executor(node_id, selected_executor)
-=======
-        short_name, object_dict = selected_executor
-
-        app_log.debug(f"Running task {node_name} using executor {short_name}, {object_dict}")
-
-        # the executor is determined during scheduling and provided in the execution metadata
-        executor = _executor_manager.get_executor(short_name)
-        executor.from_dict(object_dict)
-        executor._init_runtime(loop=asyncio.get_running_loop())
->>>>>>> 2567d392
     except Exception as ex:
         tb = "".join(traceback.TracebackException.from_exception(ex).format())
         app_log.debug("Exception when trying to instantiate executor:")
@@ -317,6 +180,10 @@
             results_dir=results_dir,
             node_id=node_id,
         )
+
+        # Start listening for messages from the plugin
+        asyncio.create_task(executor_proxy.watch(dispatch_id, node_id, executor))
+
         output, stdout, stderr, exception_raised = await executor._execute(
             function=assembled_callable,
             args=inputs["args"],
@@ -328,7 +195,6 @@
         if exception_raised:
             status = RESULT_STATUS.FAILED
         else:
-<<<<<<< HEAD
             status = RESULT_STATUS.COMPLETED
 
         node_result = datasvc.generate_node_result(
@@ -339,39 +205,6 @@
             stdout=stdout,
             stderr=stderr,
         )
-=======
-            app_log.debug(f"Executing task {node_name}")
-            assembled_callable = partial(wrapper_fn, serialized_callable, call_before, call_after)
-            execute_callable = partial(
-                executor.execute,
-                function=assembled_callable,
-                args=inputs["args"],
-                kwargs=inputs["kwargs"],
-                dispatch_id=dispatch_id,
-                results_dir=results_dir,
-                node_id=node_id,
-            )
-
-            asyncio.create_task(executor_proxy.watch(dispatch_id, node_id, executor))
-
-            output, stdout, stderr, status = await executor._execute(
-                function=assembled_callable,
-                args=inputs["args"],
-                kwargs=inputs["kwargs"],
-                dispatch_id=dispatch_id,
-                results_dir=results_dir,
-                node_id=node_id,
-            )
-
-            node_result = datasvc.generate_node_result(
-                node_id=node_id,
-                end_time=datetime.now(timezone.utc),
-                status=status,
-                output=output,
-                stdout=stdout,
-                stderr=stderr,
-            )
->>>>>>> 2567d392
 
     except Exception as ex:
         tb = "".join(traceback.TracebackException.from_exception(ex).format())
@@ -444,252 +277,4 @@
         abstract_inputs=abstract_inputs,
         selected_executor=selected_executor,
     )
-<<<<<<< HEAD
-    await datasvc.update_node_result(dispatch_id, node_result)
-=======
-    result_object = datasvc.get_result_object(dispatch_id)
-    await datasvc.update_node_result(result_object, node_result)
-
-
-# Domain: runner
-# This is to be run out-of-process
-def _post_process(lattice: Lattice, node_outputs: Dict) -> Any:
-    """
-    Post processing function to be called after the lattice execution.
-    This takes care of executing statements that were not an electron
-    but were inside the lattice's function. It also replaces any calls
-    to an electron with the result of that electron execution, hence
-    preventing a local execution of electron's function.
-
-    Note: Here `node_outputs` is used instead of `electron_outputs`
-    since an electron can be called multiple times with possibly different
-    arguments, but every time it's called, it will be executed as a separate node.
-    Thus, output of every node is used.
-
-    Args:
-        lattice: Lattice object that was dispatched.
-        node_outputs: Dictionary containing the output of all the nodes.
-        execution_order: List of lists containing the order of execution of the nodes.
-
-    Reurns:
-        result: The result of the lattice function.
-    """
-
-    ordered_node_outputs = []
-    app_log.debug(f"node_outputs: {node_outputs}")
-    app_log.debug(f"node_outputs: {node_outputs.items()}")
-    for i, item in enumerate(node_outputs.items()):
-        key, val = item
-        app_log.debug(f"Here's the key: {key}")
-        if not key.startswith(prefix_separator) or key.startswith(sublattice_prefix):
-            ordered_node_outputs.append((i, val))
-
-    with active_lattice_manager.claim(lattice):
-        lattice.post_processing = True
-        lattice.electron_outputs = ordered_node_outputs
-        args = [arg.get_deserialized() for arg in lattice.args]
-        kwargs = {k: v.get_deserialized() for k, v in lattice.kwargs.items()}
-        workflow_function = lattice.workflow_function.get_deserialized()
-        result = workflow_function(*args, **kwargs)
-        lattice.post_processing = False
-        return result
-
-
-# Domain: runner
-async def _postprocess_workflow(result_object: Result) -> Result:
-    """
-    Postprocesses a workflow with a completed computational graph
-
-    Args:
-        result_object: Result object being used for current dispatch
-
-    Returns:
-        The postprocessed result object
-    """
-
-    # Executor for post_processing
-    pp_executor = result_object.lattice.get_metadata("workflow_executor")
-    pp_executor_data = result_object.lattice.get_metadata("workflow_executor_data")
-    post_processor = [pp_executor, pp_executor_data]
-
-    result_object._status = Result.POSTPROCESSING
-    upsert.lattice_data(result_object)
-
-    app_log.debug(f"Preparing to post-process workflow {result_object.dispatch_id}")
-
-    if pp_executor == "client":
-        app_log.debug("Workflow to be postprocessed client side")
-        result_object._status = Result.PENDING_POSTPROCESSING
-        result_object._end_time = datetime.now(timezone.utc)
-        upsert.lattice_data(result_object)
-        return result_object
-
-    post_processing_inputs = {}
-    post_processing_inputs["args"] = [
-        TransportableObject.make_transportable(result_object.lattice),
-        TransportableObject.make_transportable(result_object.get_all_node_outputs()),
-    ]
-    post_processing_inputs["kwargs"] = {}
-
-    app_log.debug(f"Submitted post-processing job to executor {post_processor}")
-    post_process_result = await _run_task(
-        result_object=result_object,
-        node_id=-1,
-        serialized_callable=TransportableObject(_post_process),
-        selected_executor=post_processor,
-        node_name="post_process",
-        call_before=[],
-        call_after=[],
-        inputs=post_processing_inputs,
-        workflow_executor=post_processor,
-    )
-
-    if post_process_result["status"] != Result.COMPLETED:
-        stderr = post_process_result["stderr"] if post_process_result["stderr"] else ""
-        err = post_process_result["error"] if post_process_result["error"] else ""
-        error_msg = stderr + err
-
-        app_log.debug(f"Post-processing failed: {err}")
-        result_object._status = Result.POSTPROCESSING_FAILED
-        result_object._error = f"Post-processing failed: {error_msg}"
-        result_object._end_time = datetime.now(timezone.utc)
-        upsert.lattice_data(result_object)
-
-        app_log.debug("Returning from _postprocess_workflow")
-        return result_object
-
-    result_object._result = post_process_result["output"]
-    result_object._status = Result.COMPLETED
-    result_object._end_time = datetime.now(timezone.utc)
-
-    app_log.debug(
-        f"10: Successfully post-processed result {result_object.dispatch_id} (run_planned_workflow)"
-    )
-
-    return result_object
-
-
-async def postprocess_workflow(dispatch_id: str) -> Result:
-    """
-    Public facing `postprocess_workflow`
-
-    Arg(s)
-        dispatch_id: Unique identifier for dispatched workflow
-
-    Return(s)
-        result_object: Result object of the workflow
-    """
-    result_object = datasvc.get_result_object(dispatch_id)
-    return await _postprocess_workflow(result_object)
-
-
-async def _cancel_task(
-    dispatch_id: str, task_id: int, executor, executor_data: Dict, job_handle: str
-) -> Union[Any, Literal[False]]:
-    """
-    Cancel the task currently being executed by the executor
-
-    Arg(s)
-        dispatch_id: Dispatch ID
-        task_id: Task ID of the electron in transport graph to be cancelled
-        executor: Covalent executor currently being used to execute the task
-        executor_data: Executor configuration arguments
-        job_handle: Unique identifier assigned to the task by the backend running the job
-
-    Return(s)
-        cancel_job_result: Status of the job cancellation action
-    """
-    app_log.debug(f"Cancel task {task_id} using executor {executor}, {executor_data}")
-    app_log.debug(f"job_handle: {job_handle}")
-
-    try:
-        executor = _executor_manager.get_executor(executor)
-        executor.from_dict(executor_data)
-        executor._init_runtime(loop=asyncio.get_running_loop(), cancel_pool=_cancel_threadpool)
-
-        task_metadata = {"dispatch_id": dispatch_id, "node_id": task_id}
-
-        cancel_job_result = await executor._cancel(task_metadata, json.loads(job_handle))
-    except Exception as ex:
-        app_log.debug(f"Execption when cancel task {dispatch_id}:{task_id}: {ex}")
-        cancel_job_result = False
-
-    await set_cancel_result(dispatch_id, task_id, cancel_job_result)
-    return cancel_job_result
-
-
-def to_cancel_kwargs(
-    index: int, node_id: int, node_metadata: List[dict], job_metadata: List[dict]
-) -> dict:
-    """
-    Convert node_metadata for a given node `node_id` into a dictionary
-
-    Arg(s)
-        index: Index into the node_metadata list
-        node_id: Node ID
-        node_metadata: List of node metadata attributes
-        job_metadata: List of metadata for the current job
-
-    Return(s)
-        Node metadata dictionary
-    """
-    return {
-        "task_id": node_id,
-        "executor": node_metadata[index]["executor"],
-        "executor_data": node_metadata[index]["executor_data"],
-        "job_handle": job_metadata[index]["job_handle"],
-    }
-
-
-async def cancel_tasks(dispatch_id: str, task_ids: List[int]) -> None:
-    """
-    Request all tasks with `task_ids` to be cancelled in the workflow identified by `dispatch_id`
-
-    Arg(s)
-        dispatch_id: Dispatch ID of the workflow
-        task_ids: List of task ids to be cancelled
-
-    Return(s)
-        None
-    """
-    job_metadata = await get_jobs_metadata(dispatch_id, task_ids)
-    node_metadata = _get_metadata_for_nodes(dispatch_id, task_ids)
-
-    cancel_task_kwargs = [
-        to_cancel_kwargs(i, x, node_metadata, job_metadata) for i, x in enumerate(task_ids)
-    ]
-
-    for kwargs in cancel_task_kwargs:
-        asyncio.create_task(_cancel_task(dispatch_id, **kwargs))
-
-
-def _get_metadata_for_nodes(dispatch_id: str, node_ids: list) -> List[Any]:
-    """
-    Returns all the metadata associated with the node(s) for the workflow identified by `dispatch_id`
-
-    Arg(s)
-        dispatch_id: Dispatch ID of the workflow
-        node_ids: List of node ids from the workflow to retrive the metadata for
-
-    Return(s)
-        List of node metadata for the given `node_ids`
-    """
-    res = datasvc.get_result_object(dispatch_id)
-    tg = res.lattice.transport_graph
-    return list(map(lambda x: tg.get_node_value(x, "metadata"), node_ids))
-
-
-async def _get_cancel_requested(dispatch_id: str, task_id: int) -> Any:
-    """
-    Query if a specific task has been requested to be cancelled
-
-    Arg(s)
-        dispatch_id: Dispatch ID of the workflow
-        task_id: ID of the node to be cancelled
-
-    Return(s)
-        Whether the task has been requested to be cancelled or not
-    """
-    records = await get_jobs_metadata(dispatch_id, [task_id])
-    return records[0]["cancel_requested"]
->>>>>>> 2567d392
+    await datasvc.update_node_result(dispatch_id, node_result)