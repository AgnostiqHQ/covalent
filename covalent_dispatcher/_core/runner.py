--- conflicted
+++ resolved
@@ -295,12 +295,10 @@
         else:
             app_log.debug(f"Executing task {node_name}")
             assembled_callable = partial(wrapper_fn, serialized_callable, call_before, call_after)
-<<<<<<< HEAD
-
-            output, stdout, stderr, exception_raised = await executor._execute(
-=======
-            execute_callable = partial(
-                executor.execute,
+
+            asyncio.create_task(executor_proxy.watch(dispatch_id, node_id, executor))
+
+            output, stdout, stderr, status = await executor._execute(
                 function=assembled_callable,
                 args=inputs["args"],
                 kwargs=inputs["kwargs"],
@@ -308,23 +306,6 @@
                 results_dir=results_dir,
                 node_id=node_id,
             )
-
-            asyncio.create_task(executor_proxy.watch(dispatch_id, node_id, executor))
-
-            output, stdout, stderr, status = await executor._execute(
->>>>>>> ae3dfc37
-                function=assembled_callable,
-                args=inputs["args"],
-                kwargs=inputs["kwargs"],
-                dispatch_id=dispatch_id,
-                results_dir=results_dir,
-                node_id=node_id,
-            )
-<<<<<<< HEAD
-
-            status = Result.FAILED if exception_raised else Result.COMPLETED
-=======
->>>>>>> ae3dfc37
 
             node_result = datasvc.generate_node_result(
                 node_id=node_id,
