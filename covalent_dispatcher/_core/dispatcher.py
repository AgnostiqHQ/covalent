--- conflicted
+++ resolved
@@ -26,11 +26,8 @@
 import traceback
 from datetime import datetime, timezone
 from typing import Dict, List, Tuple
-<<<<<<< HEAD
 
 import networkx as nx
-=======
->>>>>>> 2567d392
 
 from covalent._shared_files import logger
 from covalent._shared_files.config import get_config
@@ -38,13 +35,9 @@
 from covalent._shared_files.util_classes import RESULT_STATUS
 
 from . import data_manager as datasvc
-<<<<<<< HEAD
 from . import runner_exp
+from .data_modules import job_manager as jbmgr
 from .dispatcher_modules.caches import _pending_parents, _sorted_task_groups, _unresolved_tasks
-=======
-from . import runner
-from .data_modules.job_manager import set_cancel_requested
->>>>>>> 2567d392
 
 app_log = logger.app_log
 log_stack_info = logger.log_stack_info
@@ -92,34 +85,9 @@
 
 
 # Domain: dispatcher
-<<<<<<< HEAD
 async def _handle_completed_node(dispatch_id: str, node_id: int):
     next_task_groups = []
     app_log.debug(f"Node {node_id} completed")
-=======
-async def _handle_completed_node(result_object, node_id, pending_parents):
-    """
-    Process the completed node in the transport graph
-
-    Arg(s)
-        result_object: Result object associated with the workflow
-        node_id: ID of the node in the transport graph
-        pending_parents: Parents of this node yet to be executed
-
-    Return(s)
-        List of nodes ready to be executed
-    """
-    g = result_object.lattice.transport_graph._graph
-
-    ready_nodes = []
-    app_log.debug(f"Node {node_id} completed")
-    for child, edges in g.adj[node_id].items():
-        for _ in edges:
-            pending_parents[child] -= 1
-        if pending_parents[child] < 1:
-            app_log.debug(f"Queuing node {child} for execution")
-            ready_nodes.append(child)
->>>>>>> 2567d392
 
     parent_gid = await datasvc.get_electron_attribute(dispatch_id, node_id, "task_group_id")
     for child in await datasvc.get_node_successors(dispatch_id, node_id):
@@ -366,10 +334,21 @@
     if not dispatch_id:
         return
 
-<<<<<<< HEAD
-    # shared_var = Variable(dispatch_id)
-    # shared_var.set(str(RESULT_STATUS.CANCELLED))
-    pass
+    if task_ids:
+        app_log.debug(f"Cancelling tasks {task_ids} in dispatch {dispatch_id}")
+    else:
+        task_ids = await datasvc.get_nodes(dispatch_id)
+
+        app_log.debug(f"Cancelling dispatch {dispatch_id}")
+
+    await jbmgr.set_cancel_requested(dispatch_id, task_ids)
+    await runner_exp.cancel_tasks(dispatch_id, task_ids)
+
+    # Recursively cancel running sublattice dispatches
+    attrs = await datasvc.get_attrs_for_electrons(dispatch_id, task_ids, ["sub_dispatch_id"])
+    sub_ids = list(map(lambda x: x["sub_dispatch_id"], attrs))
+    for sub_dispatch_id in sub_ids:
+        await cancel_dispatch(sub_dispatch_id)
 
 
 def run_dispatch(dispatch_id: str) -> asyncio.Future:
@@ -564,34 +543,4 @@
     for gid in task_groups:
         # Clean up no longer referenced keys
         await _pending_parents.remove(dispatch_id, gid)
-        await _sorted_task_groups.remove(dispatch_id, gid)
-=======
-    tg = datasvc.get_result_object(dispatch_id=dispatch_id).lattice.transport_graph
-    if task_ids:
-        app_log.debug(f"Cancelling tasks {task_ids} in dispatch {dispatch_id}")
-    else:
-        task_ids = list(tg._graph.nodes)
-        app_log.debug(f"Cancelling dispatch {dispatch_id}")
-
-    await set_cancel_requested(dispatch_id, task_ids)
-    await runner.cancel_tasks(dispatch_id, task_ids)
-
-    # Recursively cancel running sublattice dispatches
-    sub_ids = list(map(lambda x: tg.get_node_value(x, "sub_dispatch_id"), task_ids))
-    for sub_dispatch_id in sub_ids:
-        await cancel_dispatch(sub_dispatch_id)
-
-
-def run_dispatch(dispatch_id: str) -> asyncio.Future:
-    """
-    Run the workflow and return immediately
-
-    Arg(s)
-        dispatch_id: Dispatch ID of the lattice
-
-    Return(s)
-        asyncio.Future
-    """
-    result_object = datasvc.get_result_object(dispatch_id)
-    return asyncio.create_task(run_workflow(result_object))
->>>>>>> 2567d392
+        await _sorted_task_groups.remove(dispatch_id, gid)