# Copyright 2021 Agnostiq Inc.
#
# This file is part of Covalent.
#
# Licensed under the Apache License 2.0 (the "License"). A copy of the
# License may be obtained with this software package or at
#
#     https://www.apache.org/licenses/LICENSE-2.0
#
# Use of this file is prohibited except in compliance with the License.
# Unless required by applicable law or agreed to in writing, software
# distributed under the License is distributed on an "AS IS" BASIS,
# WITHOUT WARRANTIES OR CONDITIONS OF ANY KIND, either express or implied.
# See the License for the specific language governing permissions and
# limitations under the License.

"""
Defines the core functionality of the dispatcher
"""

import asyncio
import traceback
from datetime import datetime, timezone
from typing import Dict, List, Tuple

import networkx as nx

from covalent._shared_files import logger
from covalent._shared_files.config import get_config
from covalent._shared_files.defaults import WAIT_EDGE_NAME, parameter_prefix
from covalent._shared_files.util_classes import RESULT_STATUS

from . import data_manager as datasvc
<<<<<<< HEAD
from . import runner_ng
=======
from . import runner
from .data_modules import graph as tg_utils
>>>>>>> bbfdd228
from .data_modules import job_manager as jbmgr
from .dispatcher_modules.caches import _pending_parents, _sorted_task_groups, _unresolved_tasks
from .runner_modules.cancel import cancel_tasks

app_log = logger.app_log
log_stack_info = logger.log_stack_info
_global_status_queue = None
_status_queues = {}
_futures = {}

_global_event_listener = None

SYNC_DISPATCHES = get_config("dispatcher.use_async_dispatcher") == "false"


# Domain: dispatcher
async def _get_abstract_task_inputs(dispatch_id: str, node_id: int, node_name: str) -> dict:
    """Return placeholders for the required inputs for a task execution.

    Args:
        dispatch_id: id of the current dispatch
        node_id: Node id of this task in the transport graph.
        node_name: Name of the node.

    Returns: inputs: Input dictionary to be passed to the task with
        `node_id` placeholders for args, kwargs. These are to be
        resolved to their values later.
    """

    abstract_task_input = {"args": [], "kwargs": {}}

    for edge in await tg_utils.get_incoming_edges(dispatch_id, node_id):
        parent = edge["source"]

        d = edge["attrs"]

        if d["edge_name"] != WAIT_EDGE_NAME:
            if d["param_type"] == "arg":
                abstract_task_input["args"].append((parent, d["arg_index"]))
            elif d["param_type"] == "kwarg":
                key = d["edge_name"]
                abstract_task_input["kwargs"][key] = parent

    sorted_args = sorted(abstract_task_input["args"], key=lambda x: x[1])
    abstract_task_input["args"] = [x[0] for x in sorted_args]

    return abstract_task_input


# Domain: dispatcher
async def _handle_completed_node(dispatch_id: str, node_id: int):
    next_task_groups = []
    app_log.debug(f"Node {node_id} completed")

    parent_gid = (await datasvc.electron.get(dispatch_id, node_id, ["task_group_id"]))[
        "task_group_id"
    ]
    for child in await tg_utils.get_node_successors(dispatch_id, node_id):
        node_id = child["node_id"]
        gid = child["task_group_id"]
        app_log.debug(f"dispatch {dispatch_id}: parent gid {parent_gid}, child gid {gid}")
        if parent_gid != gid:
            now_pending = await _pending_parents.decrement(dispatch_id, gid)
            if now_pending < 1:
                app_log.debug(f"Queuing task group {gid} for execution")
                next_task_groups.append(gid)

    return next_task_groups


# Domain: dispatcher
async def _handle_failed_node(dispatch_id: str, node_id: int):
    app_log.debug(f"Node {dispatch_id}:{node_id} failed")
    app_log.debug("8A: Failed node upsert statement (run_planned_workflow)")


# Domain: dispatcher
async def _handle_cancelled_node(dispatch_id: str, node_id: int):
    app_log.debug(f"Node {dispatch_id}:{node_id} cancelled")
    app_log.debug("9: Cancelled node upsert statement (run_planned_workflow)")


# Domain: dispatcher
async def _get_initial_tasks_and_deps(dispatch_id: str) -> Tuple[int, int, Dict]:
    """Compute the initial batch of tasks to submit and initialize each task's dep count

    Returns: (num_tasks, ready_nodes, pending_parents) where num_tasks is
        the total number of tasks in the graph, ready_nodes is the
        initial list of tasks to dispatch, and pending_parents is a map
        from `node_id` to the number of parents that have yet to
        complete.

    """

    # Number of pending predecessor nodes for each task group
    pending_parents = {}

    g_node_link = await tg_utils.get_nodes_links(dispatch_id)
    g = nx.readwrite.node_link_graph(g_node_link)

    # Topologically sort each task group
    sorted_task_groups = {}
    for node_id in nx.topological_sort(g):
        gid = g.nodes[node_id]["task_group_id"]
        if gid not in sorted_task_groups:
            sorted_task_groups[gid] = [node_id]
            pending_parents[gid] = 0
        else:
            sorted_task_groups[gid].append(node_id)

    for node_id in g.nodes:
        parent_gid = g.nodes[node_id]["task_group_id"]
        for succ, datadict in g.adj[node_id].items():
            child_gid = g.nodes[succ]["task_group_id"]

            if parent_gid != child_gid:
                n_edges = len(datadict.keys())
                pending_parents[child_gid] += n_edges

    initial_task_groups = [gid for gid, d in pending_parents.items() if d == 0]
    app_log.debug(f"Sorted task groups: {sorted_task_groups}")
    return initial_task_groups, pending_parents, sorted_task_groups


# Domain: dispatcher
async def _submit_task_group(dispatch_id: str, sorted_nodes: List[int], task_group_id: int):
    # Handle parameter nodes
    # Get name of the node for the current task
    node_name = (await datasvc.electron.get(dispatch_id, sorted_nodes[0], ["name"]))["name"]
    app_log.debug(f"7A: Node name: {node_name} (run_planned_workflow).")

    # Handle parameter nodes
    if node_name.startswith(parameter_prefix):
        if len(sorted_nodes) > 1:
            raise RuntimeError("Parameter nodes cannot be packed")

        app_log.debug("7C: Encountered parameter node {node_id}.")
        app_log.debug("8: Starting update node (run_planned_workflow).")

        ts = datetime.now(timezone.utc)
        node_result = {
            "node_id": sorted_nodes[0],
            "start_time": ts,
            "end_time": ts,
            "status": RESULT_STATUS.COMPLETED,
        }
        await datasvc.update_node_result(dispatch_id, node_result)
        app_log.debug("8A: Update node success (run_planned_workflow).")

    else:
        known_nodes = []

        # Skip the group if all task outputs can be reused from a
        # previous dispatch (for redispatch).
        statuses = await datasvc.electron.get_bulk(dispatch_id, sorted_nodes, ["status"])
        incomplete = list(
            filter(lambda record: record["status"] != RESULT_STATUS.PENDING_REUSE, statuses)
        )

        if incomplete:
            # Gather inputs for each task and send the task spec sequence to the runner
            task_specs = []

            for node_id in sorted_nodes:
                app_log.debug(f"Gathering inputs for task {node_id} (run_planned_workflow).")

                abs_task_input = await _get_abstract_task_inputs(dispatch_id, node_id, node_name)

                executor_attrs = await datasvc.electron.get(
                    dispatch_id,
                    node_id,
                    ["executor", "executor_data"],
                )
                selected_executor = executor_attrs["executor"]
                selected_executor_data = executor_attrs["executor_data"]
                task_spec = {
                    "function_id": node_id,
                    "name": node_name,
                    "args_ids": abs_task_input["args"],
                    "kwargs_ids": abs_task_input["kwargs"],
                }
                known_nodes += abs_task_input["args"]
                known_nodes += list(abs_task_input["kwargs"].values())
                task_specs.append(task_spec)

            app_log.debug(
                f"Submitting task group {dispatch_id}:{task_group_id} ({len(sorted_nodes)} tasks) to runner"
            )
            app_log.debug(f"Using new runner for task group {task_group_id}")

            known_nodes = list(set(known_nodes))
            coro = runner_ng.run_abstract_task_group(
                dispatch_id=dispatch_id,
                task_group_id=task_group_id,
                task_seq=task_specs,
                known_nodes=known_nodes,
                selected_executor=[selected_executor, selected_executor_data],
            )

            asyncio.create_task(coro)
        else:
            ts = datetime.now(timezone.utc)
            for node_id in sorted_nodes:
                app_log.debug(f"Skipping already completed node {dispatch_id}:{node_id}")
                node_result = {
                    "node_id": node_id,
                    "start_time": ts,
                    "end_time": ts,
                    "status": RESULT_STATUS.COMPLETED,
                }
                await datasvc.update_node_result(dispatch_id, node_result)
                app_log.debug("8A: Update node success (run_planned_workflow).")


async def _plan_workflow(dispatch_id: str) -> None:
    """
    Function to plan a workflow according to a schedule.
    Planning means to decide which executors (along with their arguments) will
    be used by each node.

    Args:
        dispatch_id: id of current dispatch

    Returns:
        None
    """

    pass


async def run_workflow(dispatch_id: str, wait: bool = SYNC_DISPATCHES) -> RESULT_STATUS:
    """
    Plan and run the workflow by loading the result object corresponding to the
    dispatch id and retrieving essential information from it.
    Returns without changing anything if a redispatch is done of a (partially or fully)
    completed workflow with the same dispatch id.

    Args:
        dispatch_id: Dispatch id of the workflow to be run
        results_dir: Directory where the result object is stored

    Returns:
        The result object from the workflow execution
    """

    app_log.debug("Inside run_workflow.")

    # Ensure that the dispatch is run at most once
    can_run = await datasvc.ensure_dispatch(dispatch_id)

    if not can_run:
        result_info = await datasvc.dispatch.get(dispatch_id, ["status"])
        dispatch_status = result_info["status"]
        app_log.debug(f"Cannot start dispatch {dispatch_id}: current status {dispatch_status}")
        return dispatch_status

    try:
        await _plan_workflow(dispatch_id)

        if wait:
            fut = asyncio.Future()
            _futures[dispatch_id] = fut

        dispatch_status = await _submit_initial_tasks(dispatch_id)

        if wait:
            app_log.debug(f"Waiting for dispatch {dispatch_id}")
            dispatch_status = await fut
        else:
            app_log.debug(f"Running dispatch {dispatch_id} asynchronously")

    except Exception as ex:
        dispatch_status = await _handle_dispatch_exception(dispatch_id, ex)

    finally:
        if dispatch_status != RESULT_STATUS.RUNNING:
            datasvc.finalize_dispatch(dispatch_id)

    return dispatch_status


# Domain: dispatcher
async def cancel_dispatch(dispatch_id: str, task_ids: List[int] = None) -> None:
    """
    Cancel an entire dispatch or a specific set of tasks within it

    Arg(s)
        dispatch_id: Dispatch ID of the lattice
        task_ids: List of tasks from the lattice that are to be cancelled. Defaults to [] (entire lattice)

    Return(s)
        None

    """

    if task_ids is None:
        task_ids = []

    if not dispatch_id:
        return

    if task_ids:
        app_log.debug(f"Cancelling tasks {task_ids} in dispatch {dispatch_id}")
    else:
        task_ids = await tg_utils.get_nodes(dispatch_id)

        app_log.debug(f"Cancelling dispatch {dispatch_id}")

    await jbmgr.set_cancel_requested(dispatch_id, task_ids)
<<<<<<< HEAD
    await runner_ng.cancel_tasks(dispatch_id, task_ids)
=======
    await cancel_tasks(dispatch_id, task_ids)
>>>>>>> bbfdd228

    # Recursively cancel running sublattice dispatches
    attrs = await datasvc.electron.get_bulk(dispatch_id, task_ids, ["sub_dispatch_id"])
    sub_ids = list(map(lambda x: x["sub_dispatch_id"], attrs))
    for sub_dispatch_id in sub_ids:
        await cancel_dispatch(sub_dispatch_id)


def run_dispatch(dispatch_id: str) -> asyncio.Future:
    return asyncio.create_task(run_workflow(dispatch_id))


async def notify_node_status(
    dispatch_id: str, node_id: int, status: RESULT_STATUS, detail: Dict = None
):
    if detail is None:
        detail = {}

    msg = {
        "dispatch_id": dispatch_id,
        "node_id": node_id,
        "status": status,
        "detail": detail,
    }

    await _global_status_queue.put(msg)


async def _finalize_dispatch(dispatch_id: str):
    await _clear_caches(dispatch_id)
    app_log.debug(f"Removed unresolved counter for {dispatch_id}")

    incomplete_tasks = await datasvc.dispatch.get_incomplete_tasks(dispatch_id)
    failed = incomplete_tasks["failed"]
    cancelled = incomplete_tasks["cancelled"]
    if failed or cancelled:
        app_log.debug(f"Workflow {dispatch_id} cancelled or failed")
        failed_nodes = failed
        failed_nodes = map(lambda x: f"{x[0]}: {x[1]}", failed_nodes)
        failed_nodes_msg = "\n".join(failed_nodes)
        error_msg = "The following tasks failed:\n" + failed_nodes_msg
        ts = datetime.now(timezone.utc)
        status = RESULT_STATUS.FAILED if failed else RESULT_STATUS.CANCELLED
        result_update = datasvc.generate_dispatch_result(
            dispatch_id,
            status=status,
            error=error_msg,
            end_time=ts,
        )
        await datasvc.dispatch.update(dispatch_id, result_update)

    app_log.debug("8: All tasks finished running (run_planned_workflow)")

    app_log.debug("Workflow already postprocessed")

    result_info = await datasvc.dispatch.get(dispatch_id, ["status"])
    return result_info["status"]


async def _initialize_caches(dispatch_id, pending_parents, sorted_task_groups):
    for gid, indegree in pending_parents.items():
        await _pending_parents.set_pending(dispatch_id, gid, indegree)

    for gid, sorted_nodes in sorted_task_groups.items():
        await _sorted_task_groups.set_task_group(dispatch_id, gid, sorted_nodes)

    await _unresolved_tasks.set_unresolved(dispatch_id, 0)


async def _submit_initial_tasks(dispatch_id: str):
    app_log.debug("3: Inside run_planned_workflow (run_planned_workflow).")
    dispatch_result = datasvc.generate_dispatch_result(
        dispatch_id, start_time=datetime.now(timezone.utc), status=RESULT_STATUS.RUNNING
    )
    await datasvc.dispatch.update(dispatch_id, dispatch_result)

    app_log.debug(f"4: Workflow status changed to running {dispatch_id} (run_planned_workflow).")
    app_log.debug("5: Wrote lattice status to DB (run_planned_workflow).")

    initial_groups, pending_parents, sorted_task_groups = await _get_initial_tasks_and_deps(
        dispatch_id
    )

    await _initialize_caches(dispatch_id, pending_parents, sorted_task_groups)

    for gid in initial_groups:
        sorted_nodes = sorted_task_groups[gid]
        app_log.debug(f"Sorted nodes group group {gid}: {sorted_nodes}")
        await _unresolved_tasks.increment(dispatch_id, len(sorted_nodes))

    for gid in initial_groups:
        sorted_nodes = sorted_task_groups[gid]
        await _submit_task_group(dispatch_id, sorted_nodes, gid)

    return RESULT_STATUS.RUNNING


async def _handle_node_status_update(dispatch_id, node_id, node_status, detail):
    app_log.debug(f"Received node status update {node_id}: {node_status}")

    if node_status == RESULT_STATUS.RUNNING:
        return

    if node_status == RESULT_STATUS.DISPATCHING:
        sub_dispatch_id = detail["sub_dispatch_id"]
        run_dispatch(sub_dispatch_id)
        app_log.debug(f"Running sublattice dispatch {sub_dispatch_id}")

        return

    # Terminal node statuses

    if node_status == RESULT_STATUS.COMPLETED:
        next_task_groups = await _handle_completed_node(dispatch_id, node_id)
        for gid in next_task_groups:
            sorted_nodes = await _sorted_task_groups.get_task_group(dispatch_id, gid)
            await _unresolved_tasks.increment(dispatch_id, len(sorted_nodes))
            await _submit_task_group(dispatch_id, sorted_nodes, gid)

    if node_status == RESULT_STATUS.FAILED:
        await _handle_failed_node(dispatch_id, node_id)

    if node_status == RESULT_STATUS.CANCELLED:
        await _handle_cancelled_node(dispatch_id, node_id)

    # Decrement after any increments to avoid race with
    # finalize_dispatch()
    await _unresolved_tasks.decrement(dispatch_id)


async def _handle_dispatch_exception(dispatch_id: str, ex: Exception) -> RESULT_STATUS:
    error_msg = "".join(traceback.TracebackException.from_exception(ex).format())
    app_log.exception(f"Exception during _run_planned_workflow: {error_msg}")

    dispatch_result = datasvc.generate_dispatch_result(
        dispatch_id,
        end_time=datetime.now(timezone.utc),
        status=RESULT_STATUS.FAILED,
        error=error_msg,
    )

    await datasvc.dispatch.update(dispatch_id, dispatch_result)
    return RESULT_STATUS.FAILED


# msg = {
#     "dispatch_id": dispatch_id,
#     "node_id": node_id,
#     "status": status,
#     "detail": detail,
# }
async def _node_event_listener():
    app_log.debug("Starting event listener")
    while True:
        msg = await _global_status_queue.get()

        asyncio.create_task(_handle_event(msg))


async def _handle_event(msg: Dict):
    dispatch_id = msg["dispatch_id"]
    node_id = msg["node_id"]
    node_status = msg["status"]
    detail = msg["detail"]

    try:
        await _handle_node_status_update(dispatch_id, node_id, node_status, detail)

    except Exception as ex:
        dispatch_status = await _handle_dispatch_exception(dispatch_id, ex)
        await datasvc.persist_result(dispatch_id)
        fut = _futures.get(dispatch_id)
        if fut:
            fut.set_result(dispatch_status)
        return dispatch_status

    unresolved = await _unresolved_tasks.get_unresolved(dispatch_id)
    if unresolved < 1:
        app_log.debug("Finalizing dispatch")
        try:
            dispatch_status = await _finalize_dispatch(dispatch_id)
        except Exception as ex:
            dispatch_status = await _handle_dispatch_exception(dispatch_id, ex)

        finally:
            await datasvc.persist_result(dispatch_id)
            fut = _futures.get(dispatch_id)
            if fut:
                fut.set_result(dispatch_status)

        return dispatch_status


async def _clear_caches(dispatch_id: str):
    """Clean up all keys in caches."""
    await _unresolved_tasks.remove(dispatch_id)

    g_node_link = await tg_utils.get_nodes_links(dispatch_id)
    g = nx.readwrite.node_link_graph(g_node_link)

    task_groups = {g.nodes[i]["task_group_id"] for i in g.nodes}

    for gid in task_groups:
        # Clean up no longer referenced keys
        await _pending_parents.remove(dispatch_id, gid)
        await _sorted_task_groups.remove(dispatch_id, gid)<|MERGE_RESOLUTION|>--- conflicted
+++ resolved
@@ -31,12 +31,8 @@
 from covalent._shared_files.util_classes import RESULT_STATUS
 
 from . import data_manager as datasvc
-<<<<<<< HEAD
 from . import runner_ng
-=======
-from . import runner
 from .data_modules import graph as tg_utils
->>>>>>> bbfdd228
 from .data_modules import job_manager as jbmgr
 from .dispatcher_modules.caches import _pending_parents, _sorted_task_groups, _unresolved_tasks
 from .runner_modules.cancel import cancel_tasks
@@ -346,11 +342,7 @@
         app_log.debug(f"Cancelling dispatch {dispatch_id}")
 
     await jbmgr.set_cancel_requested(dispatch_id, task_ids)
-<<<<<<< HEAD
-    await runner_ng.cancel_tasks(dispatch_id, task_ids)
-=======
     await cancel_tasks(dispatch_id, task_ids)
->>>>>>> bbfdd228
 
     # Recursively cancel running sublattice dispatches
     attrs = await datasvc.electron.get_bulk(dispatch_id, task_ids, ["sub_dispatch_id"])
