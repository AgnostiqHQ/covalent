--- conflicted
+++ resolved
@@ -26,10 +26,7 @@
 import networkx as nx
 
 from covalent._shared_files import logger
-<<<<<<< HEAD
 from covalent._shared_files.config import get_config
-=======
->>>>>>> 314e859d
 from covalent._shared_files.defaults import WAIT_EDGE_NAME, parameter_prefix
 from covalent._shared_files.util_classes import RESULT_STATUS
 
@@ -72,22 +69,12 @@
 
         d = edge["attrs"]
 
-<<<<<<< HEAD
         if d["edge_name"] != WAIT_EDGE_NAME:
             if d["param_type"] == "arg":
                 abstract_task_input["args"].append((parent, d["arg_index"]))
             elif d["param_type"] == "kwarg":
                 key = d["edge_name"]
                 abstract_task_input["kwargs"][key] = parent
-=======
-        for _, d in edge_data.items():
-            if d["edge_name"] != WAIT_EDGE_NAME:
-                if d["param_type"] == "arg":
-                    abstract_task_input["args"].append((parent, d["arg_index"]))
-                elif d["param_type"] == "kwarg":
-                    key = d["edge_name"]
-                    abstract_task_input["kwargs"][key] = parent
->>>>>>> 314e859d
 
     sorted_args = sorted(abstract_task_input["args"], key=lambda x: x[1])
     abstract_task_input["args"] = [x[0] for x in sorted_args]
@@ -160,8 +147,9 @@
         parent_gid = g.nodes[node_id]["task_group_id"]
         for succ, datadict in g.adj[node_id].items():
             child_gid = g.nodes[succ]["task_group_id"]
-            n_edges = len(datadict.keys())
+
             if parent_gid != child_gid:
+                n_edges = len(datadict.keys())
                 pending_parents[child_gid] += n_edges
 
     initial_task_groups = [gid for gid, d in pending_parents.items() if d == 0]
@@ -197,24 +185,11 @@
     else:
         known_nodes = []
 
-<<<<<<< HEAD
         # Skip the group if all task outputs can be reused from a
         # previous dispatch (for redispatch).
         statuses = await datasvc.electron.get_bulk(dispatch_id, sorted_nodes, ["status"])
         incomplete = list(
             filter(lambda record: record["status"] != RESULT_STATUS.PENDING_REUSE, statuses)
-=======
-    while unresolved_tasks > 0:
-        app_log.debug(f"{tasks_left} tasks left to complete.")
-        app_log.debug(
-            f"{result_object.dispatch_id}: Waiting to hear from {unresolved_tasks} tasks."
-        )
-
-        node_id, node_status, detail = await status_queue.get()
-
-        app_log.debug(
-            f"Status queue msg for node id {node_id}: {node_status} with detail {detail}."
->>>>>>> 314e859d
         )
 
         if incomplete:
