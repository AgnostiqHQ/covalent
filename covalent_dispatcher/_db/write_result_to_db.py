--- conflicted
+++ resolved
@@ -256,12 +256,8 @@
     deps_filename: str,
     call_before_filename: str,
     call_after_filename: str,
-<<<<<<< HEAD
     job_id: int,
-=======
     qelectron_data_exists: bool,
-    cancel_requested: bool,
->>>>>>> 265092f3
     created_at: dt,
     updated_at: dt,
     started_at: dt,
