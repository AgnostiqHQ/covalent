--- conflicted
+++ resolved
@@ -72,14 +72,10 @@
     error: Exception = None,
     stdout: str = None,
     stderr: str = None,
-<<<<<<< HEAD
     sub_dispatch_id=None,
     sublattice_result=None,
+    qelectron_data_exists: bool = False,
 ) -> bool:
-=======
-    qelectron_data_exists: bool = False,
-) -> None:
->>>>>>> 6885bb27
     """
     Update the node result in the transport graph.
     Called after any change in node's execution state.
@@ -94,7 +90,6 @@
         error: The error of the node if occured else None.
         stdout: The stdout of the node execution.
         stderr: The stderr of the node execution.
-        qelectron_data_exists: Flag indicating presence of Qelectron(s) inside the task
 
     Returns:
         True/False indicating whether the update succeeded
@@ -111,12 +106,9 @@
         error=error,
         stdout=stdout,
         stderr=stderr,
-<<<<<<< HEAD
         sub_dispatch_id=sub_dispatch_id,
         sublattice_result=sublattice_result,
-=======
         qelectron_data_exists=qelectron_data_exists,
->>>>>>> 6885bb27
     )
 
     # Write out update to persistent storage
@@ -131,6 +123,7 @@
         error=error,
         stdout=stdout,
         stderr=error,
+        qelectron_data_exists=qelectron_data_exists,
     )
 
     if node_name.startswith(postprocess_prefix) and end_time is not None:
