--- conflicted
+++ resolved
@@ -39,76 +39,10 @@
             if the workflow is actually a subworkflow
     """
 
-<<<<<<< HEAD
     _initialize_results_dir(record)
     app_log.debug(f"Persisting {record}")
     upsert.persist_result(record, electron_id)
     app_log.debug("persist complete")
-=======
-
-def _node(
-    result,
-    node_id: int,
-    node_name: str = None,
-    start_time: "datetime" = None,
-    end_time: "datetime" = None,
-    status: "Status" = None,
-    output: Any = None,
-    error: Exception = None,
-    sub_dispatch_id: str = None,
-    sublattice_result: "Result" = None,
-    stdout: str = None,
-    stderr: str = None,
-    qelectron_data_exists: bool = False,
-) -> None:
-    """
-    Update the node result in the transport graph.
-    Called after any change in node's execution state.
-
-    Args:
-        node_id: The node id.
-        node_name: The name of the node.
-        start_time: The start time of the node execution.
-        end_time: The end time of the node execution.
-        status: The status of the node execution.
-        output: The output of the node unless error occurred in which case None.
-        error: The error of the node if occurred else None.
-        sublattice_result: The result of the sublattice if any.
-        stdout: The stdout of the node execution.
-        stderr: The stderr of the node execution.
-        qelectron_data_exists: Flag indicating presence of Qelectron(s) inside the task
-
-    Returns:
-        None
-
-    """
-    if node_name is None:
-        node_name = result.lattice.transport_graph.get_node_value(node_id, "name")
-
-    result._update_node(
-        node_id=node_id,
-        node_name=node_name,
-        start_time=start_time,
-        end_time=end_time,
-        status=status,
-        output=output,
-        error=error,
-        sub_dispatch_id=sub_dispatch_id,
-        sublattice_result=sublattice_result,
-        stdout=stdout,
-        stderr=stderr,
-        qelectron_data_exists=qelectron_data_exists,
-    )
-
-    upsert.electron_data(result)
-
-    if node_name.startswith(postprocess_prefix):
-        app_log.warning(f"Persisting postprocess result {output}, node_name: {node_name}")
-        result._result = output
-        result._status = status
-        result._end_time = end_time
-        upsert.lattice_data(result)
->>>>>>> 265092f3
 
 
 def _initialize_results_dir(result):
