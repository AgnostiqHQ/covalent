--- conflicted
+++ resolved
@@ -199,79 +199,4 @@
                 result_object._write_dispatch_to_python_file()
         except Exception as e:
             app_log.exception(f"Exception occured while saving to DB: {e}.")
-<<<<<<< HEAD
-            raise
-=======
-
-    def get(self, dispatch_ids: [] = []) -> List[Tuple[str, str]]:
-        """
-        Retrieve workflows with the given dispatch ids.
-
-        Args:
-            dispatch_ids: A list of dispatch ids for the sought-after workflows.
-
-        Returns:
-            A list of pairs (dispatch_id, [jsonified result dictionary]).
-        """
-        if len(dispatch_ids) > 0:
-            placeholders = "({})".format(", ".join(["?" for i in dispatch_ids]))
-            sql = (
-                "SELECT * FROM dispatches WHERE \
-            dispatch_id in "
-                + placeholders
-            )
-
-            res = self.conn.execute(sql, dispatch_ids).fetchall()
-
-        else:
-            sql = "SELECT * FROM dispatches"
-
-            res = self.conn.execute(sql).fetchall()
-
-        return res
-
-    def upsert(self, dispatch_id: str, result_obj: Result) -> None:
-        """
-        Insert or update the record with the given dispatch_id.
-
-        Args:
-            dispatch_id: The workflow's dispatch_id.
-            result_obj: The Result object for the workflow.
-
-        The Result is turned into a dictionary and stored as json.
-        """
-
-        try:
-            jsonified_result = encode_result(result_obj)
-        except Exception as ex:
-            app_log.error(f"Error trying to encode result: {ex}")
-            raise ex
-
-        try:
-            sql = "INSERT INTO dispatches (dispatch_id, result_dict) VALUES (?, ?)"
-            self.conn.execute(sql, (dispatch_id, jsonified_result))
-            self.conn.commit()
-
-        except sqlite3.IntegrityError:
-            sql = "UPDATE dispatches SET result_dict = ? WHERE dispatch_id = ?"
-            self.conn.execute(sql, (jsonified_result, dispatch_id))
-            self.conn.commit()
-
-        # sql = "INSERT INTO dispatches (dispatch_id, result_dict) VALUES (?, ?) \
-        # ON CONFLICT (dispatch_id) DO UPDATE SET result_dict = excluded.result_dict"
-
-        # self.conn.execute(sql, (dispatch_id, jsonified_result))
-
-    def delete(self, dispatch_ids: []) -> None:
-        """
-        Delete records with the given dispatch ids.
-
-        Args:
-            dispatch_ids: A list of dispatch ids
-        """
-        placeholders = "({})".format(", ".join(["?" for i in dispatch_ids]))
-        sql = "DELETE FROM dispatches WHERE dispatch_id in " + placeholders
-
-        self.conn.execute(sql, dispatch_ids)
-        self.conn.commit()
->>>>>>> c1b5790c
+            raise