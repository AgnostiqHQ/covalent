<<<<<<< HEAD
import copy
=======
# Copyright 2021 Agnostiq Inc.
#
# This file is part of Covalent.
#
# Licensed under the GNU Affero General Public License 3.0 (the "License").
# A copy of the License may be obtained with this software package or at
#
#      https://www.gnu.org/licenses/agpl-3.0.en.html
#
# Use of this file is prohibited except in compliance with the License. Any
# modifications or derivative works of this file must retain this copyright
# notice, and modified files must contain a notice indicating that they have
# been altered from the originals.
#
# Covalent is distributed in the hope that it will be useful, but WITHOUT
# ANY WARRANTY; without even the implied warranty of MERCHANTABILITY or
# FITNESS FOR A PARTICULAR PURPOSE. See the License for more details.
#
# Relief from the License may be granted by purchasing a commercial license.

"""Dispatch DataBase script."""

>>>>>>> 41b28505
import json
import os
import sqlite3
from datetime import datetime
from typing import List, Tuple

import networkx as nx
import simplejson

import covalent.executor as covalent_executor
from covalent._data_store import DataStore
from covalent._results_manager.result import Result
from covalent._shared_files import logger
from covalent._shared_files.config import get_config
from covalent._shared_files.util_classes import Status
from covalent._shared_files.utils import get_named_params

app_log = logger.app_log
log_stack_info = logger.log_stack_info
# DB Schema:
# TABLE dispatches
# * dispatch_id text primary key
# * result_dict text ; json-serialied dictionary representation of Result

# TODO: Move these to a common utils module


def extract_graph_node(node):
    # avoid mutating original node
    node = node.copy()

    # doc string
    f = node.get("function")
    if f is not None:
        node["doc"] = f.attrs["doc"]

    if "value" in node and node["value"] is not None:
        node["value"] = node["value"].object_string
    if "output" in node and node["output"] is not None:
        node["output"] = node["output"].object_string

    # metadata
    node["metadata"] = extract_metadata(node["metadata"])

    # prevent JSON encoding
    node["kwargs"] = encode_dict(node.get("kwargs"))

    # remove unused fields
    node.pop("function", None)
    node.pop("node_name", None)

    return node


def extract_metadata(metadata: dict):
    try:
        # avoid mutating original metadata
        metadata = copy.deepcopy(metadata)

        name = metadata["executor"]
        app_log.debug(f"Getting executor {name}")
        executor = covalent_executor._executor_manager.get_executor(name=name)

        if executor is not None:
            # extract attributes
            metadata["executor"] = encode_dict(executor.__dict__)
            if isinstance(name, str):
                metadata["executor_name"] = name
            else:
                metadata["executor_name"] = f"<{executor.__class__.__name__}>"

        metadata["deps"] = encode_dict(metadata["deps"])
        call_before = metadata["call_before"]
        call_after = metadata["call_after"]
        for i, dep in enumerate(call_before):
            call_before[i] = str(dep)

        for i, dep in enumerate(call_after):
            call_after[i] = str(dep)

        metadata["call_before"] = call_before
        metadata["call_after"] = call_after

    except (KeyError, AttributeError) as ex:
        app_log.error(f"Exception when trying to extract metadata: {ex}")

    return metadata


def encode_dict(d):
    """Avoid JSON encoding when python str() suffices"""
    if not isinstance(d, dict):
        return d
    return {k: str(v) for (k, v) in d.items()}


def extract_graph(graph):
    graph = nx.json_graph.node_link_data(graph)
    nodes = list(map(extract_graph_node, graph["nodes"]))
    return {
        "nodes": nodes,
        "links": graph["links"],
    }


def result_encoder(obj):
    if isinstance(obj, Status):
        return obj.STATUS
    if isinstance(obj, datetime):
        return obj.isoformat()
    return str(obj)


def encode_result(result_obj):
    lattice = result_obj.lattice

    result_string = result_obj.encoded_result.json
    if not result_string:
        result_string = result_obj.encoded_result.object_string

    named_args = {k: v.object_string for k, v in lattice.named_args.items()}
    named_kwargs = {k: v.object_string for k, v in lattice.named_kwargs.items()}
    result_dict = {
        "dispatch_id": result_obj.dispatch_id,
        "status": result_obj.status,
        "result": result_string,
        "start_time": result_obj.start_time,
        "end_time": result_obj.end_time,
        "results_dir": result_obj.results_dir,
        "error": result_obj.error,
        "lattice": {
            "function_string": lattice.workflow_function_string,
            "doc": lattice.__doc__,
            "name": lattice.__name__,
            "inputs": encode_dict({**named_args, **named_kwargs}),
            "metadata": extract_metadata(lattice.metadata),
        },
        "graph": extract_graph(result_obj.lattice.transport_graph._graph),
    }

    jsonified_result = simplejson.dumps(result_dict, default=result_encoder, ignore_nan=True)

    return jsonified_result


class DispatchDB:
    """
    Wrapper for the database of workflows.
    """

    def __init__(self, dbpath: str = None) -> None:
        if dbpath:
            self._dbpath = dbpath
        else:
            self._dbpath = get_config("user_interface.dispatch_db")

    def __enter__(self):
        return self

    def __exit__(self, exc_type, exc_value, traceback):
        return False

    def _get_data_store(self, initialize_db: bool = False) -> DataStore:
        """Return the DataStore instance to write records."""

        return DataStore(db_URL=f"sqlite+pysqlite:///{self._dbpath}", initialize_db=initialize_db)

    def save_db(
        self, result_object: Result, write_source: bool = False, initialize_db: bool = False
    ):

        try:
            # set echo=True only if covalent is started in debug /develop mode `covalent start -d`
            # `initialize_db` flag can be removed as its redundant (sqlalchemy does check if the tables are
            # created or not before inserting/updating data)
            result_object.persist(self._get_data_store(initialize_db))

            if write_source:
                pass
                # result_object._write_dispatch_to_python_file()
        except Exception as e:
            app_log.exception(f"Exception occured while saving to DB: {e}.")
            raise<|MERGE_RESOLUTION|>--- conflicted
+++ resolved
@@ -1,6 +1,3 @@
-<<<<<<< HEAD
-import copy
-=======
 # Copyright 2021 Agnostiq Inc.
 #
 # This file is part of Covalent.
@@ -23,7 +20,7 @@
 
 """Dispatch DataBase script."""
 
->>>>>>> 41b28505
+import copy
 import json
 import os
 import sqlite3
