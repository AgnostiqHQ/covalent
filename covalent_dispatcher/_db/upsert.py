# Copyright 2021 Agnostiq Inc.
#
# This file is part of Covalent.
#
# Licensed under the Apache License 2.0 (the "License"). A copy of the
# License may be obtained with this software package or at
#
#     https://www.apache.org/licenses/LICENSE-2.0
#
# Use of this file is prohibited except in compliance with the License.
# Unless required by applicable law or agreed to in writing, software
# distributed under the License is distributed on an "AS IS" BASIS,
# WITHOUT WARRANTIES OR CONDITIONS OF ANY KIND, either express or implied.
# See the License for the specific language governing permissions and
# limitations under the License.

import json
import os
from datetime import datetime, timezone
from pathlib import Path

from sqlalchemy.orm import Session

from covalent._results_manager import Result
from covalent._shared_files import logger
from covalent._shared_files.config import get_config
from covalent._shared_files.schemas import electron, lattice, result
from covalent._workflow.transportable_object import TransportableObject

from .._dal.asset import Asset
from .._dal.electron import Electron
from .._dal.job import Job
from .._dal.lattice import Lattice
from .._object_store.local import local_store
from . import models
from .datastore import workflow_db
from .write_result_to_db import get_electron_type, transaction_upsert_electron_dependency_data

app_log = logger.app_log

ELECTRON_FILENAMES = electron.ASSET_FILENAME_MAP
LATTICE_FILENAMES = lattice.ASSET_FILENAME_MAP.copy()
LATTICE_FILENAMES.update(result.ASSET_FILENAME_MAP.copy())

ELECTRON_FUNCTION_FILENAME = ELECTRON_FILENAMES["function"]
ELECTRON_FUNCTION_STRING_FILENAME = ELECTRON_FILENAMES["function_string"]
ELECTRON_VALUE_FILENAME = ELECTRON_FILENAMES["value"]
<<<<<<< HEAD

=======
# ELECTRON_EXECUTOR_DATA_FILENAME = "executor_data.pkl"
>>>>>>> 314e859d
ELECTRON_STDOUT_FILENAME = ELECTRON_FILENAMES["stdout"]
ELECTRON_STDERR_FILENAME = ELECTRON_FILENAMES["stderr"]
ELECTRON_ERROR_FILENAME = ELECTRON_FILENAMES["error"]
ELECTRON_RESULTS_FILENAME = ELECTRON_FILENAMES["output"]
ELECTRON_DEPS_FILENAME = ELECTRON_FILENAMES["deps"]
ELECTRON_CALL_BEFORE_FILENAME = ELECTRON_FILENAMES["call_before"]
ELECTRON_CALL_AFTER_FILENAME = ELECTRON_FILENAMES["call_after"]
ELECTRON_STORAGE_TYPE = "file"
LATTICE_FUNCTION_FILENAME = LATTICE_FILENAMES["workflow_function"]
LATTICE_FUNCTION_STRING_FILENAME = LATTICE_FILENAMES["workflow_function_string"]
LATTICE_DOCSTRING_FILENAME = LATTICE_FILENAMES["doc"]
<<<<<<< HEAD

=======
# LATTICE_EXECUTOR_DATA_FILENAME = "executor_data.pkl"
# LATTICE_WORKFLOW_EXECUTOR_DATA_FILENAME = "workflow_executor_data.pkl"
>>>>>>> 314e859d
LATTICE_ERROR_FILENAME = LATTICE_FILENAMES["error"]
LATTICE_INPUTS_FILENAME = LATTICE_FILENAMES["inputs"]
LATTICE_NAMED_ARGS_FILENAME = LATTICE_FILENAMES["named_args"]
LATTICE_NAMED_KWARGS_FILENAME = LATTICE_FILENAMES["named_kwargs"]
LATTICE_RESULTS_FILENAME = LATTICE_FILENAMES["result"]
<<<<<<< HEAD

=======
# LATTICE_TRANSPORT_GRAPH_FILENAME = "transport_graph.pkl"
>>>>>>> 314e859d
LATTICE_DEPS_FILENAME = LATTICE_FILENAMES["deps"]
LATTICE_CALL_BEFORE_FILENAME = LATTICE_FILENAMES["call_before"]
LATTICE_CALL_AFTER_FILENAME = LATTICE_FILENAMES["call_after"]
LATTICE_COVA_IMPORTS_FILENAME = LATTICE_FILENAMES["cova_imports"]
LATTICE_LATTICE_IMPORTS_FILENAME = LATTICE_FILENAMES["lattice_imports"]
LATTICE_STORAGE_TYPE = "file"

CUSTOM_ASSETS_FIELD = "custom_asset_keys"


def _lattice_data(session: Session, result: Result, electron_id: int = None) -> int:
    """
    Private method to update lattice data in database

    Arg(s)
        session: SQLalchemy session object
        result: Result object associated with the lattice
        electron_id: electron id in the lattice

    Return(s)
        None
    """

    try:
        workflow_func_string = result.lattice.workflow_function_string
    except AttributeError:
        workflow_func_string = None

    # Store all lattice info that belongs in filenames in the results directory
    results_dir = os.environ.get("COVALENT_DATA_DIR") or get_config("dispatcher.results_dir")
    data_storage_path = os.path.join(results_dir, result.dispatch_id)

    assets = {}

    # Ensure that a dispatch is only persisted once
    lattice_recs = Lattice.meta_type.get(
        session,
        fields={"id", "dispatch_id"},
        equality_filters={"dispatch_id": result.dispatch_id},
        membership_filters={},
    )
    if lattice_recs:
        raise RuntimeError("Dispatch already exists in the DB")

    for key, filename, data in [
        ("workflow_function", LATTICE_FUNCTION_FILENAME, result.lattice.workflow_function),
        ("workflow_function_string", LATTICE_FUNCTION_STRING_FILENAME, workflow_func_string),
        ("doc", LATTICE_DOCSTRING_FILENAME, result.lattice.__doc__),
        # (
        #     "executor_data",
        #     LATTICE_EXECUTOR_DATA_FILENAME,
        #     result.lattice.metadata["executor_data"],
        # ),
        # (
        #     "workflow_executor_data",
        #     LATTICE_WORKFLOW_EXECUTOR_DATA_FILENAME,
        #     result.lattice.metadata["workflow_executor_data"],
        # ),
        ("error", LATTICE_ERROR_FILENAME, result.error),
        ("inputs", LATTICE_INPUTS_FILENAME, result.lattice.inputs),
        ("named_args", LATTICE_NAMED_ARGS_FILENAME, result.lattice.named_args),
        ("named_kwargs", LATTICE_NAMED_KWARGS_FILENAME, result.lattice.named_kwargs),
        ("result", LATTICE_RESULTS_FILENAME, result._result),
        ("deps", LATTICE_DEPS_FILENAME, result.lattice.metadata["deps"]),
        ("call_before", LATTICE_CALL_BEFORE_FILENAME, result.lattice.metadata["call_before"]),
        ("call_after", LATTICE_CALL_AFTER_FILENAME, result.lattice.metadata["call_after"]),
        ("cova_imports", LATTICE_COVA_IMPORTS_FILENAME, result.lattice.cova_imports),
        ("lattice_imports", LATTICE_LATTICE_IMPORTS_FILENAME, result.lattice.lattice_imports),
    ]:
        digest = local_store.store_file(data_storage_path, filename, data)
        asset_record_kwargs = {
            "storage_type": LATTICE_STORAGE_TYPE,
            "storage_path": str(data_storage_path),
            "object_key": filename,
            "digest_alg": digest.algorithm,
            "digest": digest.hexdigest,
        }

        assets[key] = Asset.create(session, insert_kwargs=asset_record_kwargs, flush=True)

    # Get custom asset declarations
    lat_metadata = result.lattice.metadata
    if CUSTOM_ASSETS_FIELD in lat_metadata:
        for key in lat_metadata[CUSTOM_ASSETS_FIELD]:
            asset_record_kwargs = {
                "storage_type": LATTICE_STORAGE_TYPE,
                "storage_path": str(data_storage_path),
                "object_key": f"{key}.data",
                "digest_alg": "",
                "digest": "",
            }
            assets[key] = Asset.create(session, insert_kwargs=asset_record_kwargs, flush=True)

    # Write lattice records to Database
    session.flush()

    lattice_record_kwarg = {
        "dispatch_id": result.dispatch_id,
        "electron_id": electron_id,
        "status": str(result.status),
        "name": result.lattice.__name__,
        "docstring_filename": LATTICE_DOCSTRING_FILENAME,
        "electron_num": result._num_nodes,
        "completed_electron_num": 0,  # None of the nodes have been executed or completed yet.
        "storage_path": str(data_storage_path),
        "storage_type": LATTICE_STORAGE_TYPE,
        "function_filename": LATTICE_FUNCTION_FILENAME,
        "function_string_filename": LATTICE_FUNCTION_STRING_FILENAME,
        "executor": result.lattice.metadata["executor"],
        "executor_data": json.dumps(result.lattice.metadata["executor_data"]),
        # "executor_data_filename": LATTICE_EXECUTOR_DATA_FILENAME,
        "workflow_executor": result.lattice.metadata["workflow_executor"],
        "workflow_executor_data": json.dumps(result.lattice.metadata["workflow_executor_data"]),
        # "workflow_executor_data_filename": LATTICE_WORKFLOW_EXECUTOR_DATA_FILENAME,
        "error_filename": LATTICE_ERROR_FILENAME,
        "inputs_filename": LATTICE_INPUTS_FILENAME,
        "named_args_filename": LATTICE_NAMED_ARGS_FILENAME,
        "named_kwargs_filename": LATTICE_NAMED_KWARGS_FILENAME,
        "results_filename": LATTICE_RESULTS_FILENAME,
        "deps_filename": LATTICE_DEPS_FILENAME,
        "call_before_filename": LATTICE_CALL_BEFORE_FILENAME,
        "call_after_filename": LATTICE_CALL_AFTER_FILENAME,
        "cova_imports_filename": LATTICE_COVA_IMPORTS_FILENAME,
        "lattice_imports_filename": LATTICE_LATTICE_IMPORTS_FILENAME,
        "results_dir": results_dir,
        "root_dispatch_id": result.root_dispatch_id,
        "python_version": result.lattice.python_version,
        "covalent_version": result.lattice.covalent_version,
        "created_at": datetime.now(timezone.utc),
        "updated_at": datetime.now(timezone.utc),
        "started_at": result.start_time,
        "completed_at": result.end_time,
    }
    lattice_row = Lattice.meta_type.create(session, insert_kwargs=lattice_record_kwarg, flush=True)
    lattice_record = Lattice(session, lattice_row, bare=True, keys={"id"}, electron_keys={"id"})

    lattice_asset_links = []
    for key, asset in assets.items():
        lattice_asset_links.append(lattice_record.associate_asset(session, key, asset.id))

    session.flush()

    return lattice_row.id


def _electron_data(
    session: Session, lattice_id: int, result: Result, cancel_requested: bool = False
) -> dict:
    """
    Update electron data in database

    Arg(s)
        session: SQLalchemy session object
        result: Result object associated with the lattice
        cancel_requested: Boolean indicating whether electron was requested to be cancelled

    Return(s)
        None
    """

    node_id_eid_map = {}
    tg = result.lattice.transport_graph
    dirty_nodes = set(tg.dirty_nodes)
    tg.dirty_nodes.clear()  # Ensure that dirty nodes list is reset once the data is updated

    # Collect task groups and create a job record for each group
    task_groups = {}
    for node_id in dirty_nodes:
        gid = tg.get_node_value(node_id, "task_group_id")
        if gid not in task_groups:
            task_groups[gid] = [node_id]
        else:
            task_groups[gid].append(node_id)

    timestamp = datetime.now(timezone.utc)

    for gid, nodes in task_groups.items():
        job_row = Job.create(
            session, insert_kwargs={"cancel_requested": cancel_requested}, flush=True
        )

        app_log.debug(f"Created job record for task group {result.dispatch_id}:{gid}")

        for node_id in nodes:
            results_dir = os.environ.get("COVALENT_DATA_DIR") or get_config(
                "dispatcher.results_dir"
            )
            node_path = Path(os.path.join(results_dir, result.dispatch_id, f"node_{node_id}"))

            if not node_path.exists():
                node_path.mkdir()

            node_name = tg.get_node_value(node_id, "name")

            try:
                function_string = tg.get_node_value(node_id, "function_string")
            except KeyError:
                function_string = None

            try:
                node_value = tg.get_node_value(node_id, "value")
            except KeyError:
                node_value = TransportableObject(None)

            try:
                node_stdout = tg.get_node_value(node_id, "stdout")
            except KeyError:
                node_stdout = None

            try:
                node_stderr = tg.get_node_value(node_id, "stderr")
            except KeyError:
                node_stderr = None

            try:
                node_error = tg.get_node_value(node_id, "error")
            except KeyError:
                node_error = None

            try:
<<<<<<< HEAD
                node_qelectron_data_exists = tg.get_node_value(node_id, "qelectron_data_exists")
            except KeyError:
                node_qelectron_data_exists = False

            try:
                node_output = tg.get_node_value(node_id, "output")
            except KeyError:
                node_output = TransportableObject(None)
=======
                node_output = tg.get_node_value(node_id, "output")
            except KeyError:
                node_output = TransportableObject(None)

            try:
                node_qelectron_data_exists = tg.get_node_value(node_id, "qelectron_data_exists")
            except KeyError:
                node_qelectron_data_exists = False
>>>>>>> 314e859d

            executor = tg.get_node_value(node_id, "metadata")["executor"]
            started_at = tg.get_node_value(node_key=node_id, value_key="start_time")
            completed_at = tg.get_node_value(node_key=node_id, value_key="end_time")

            assets = {}

            for key, filename, data in [
                ("function", ELECTRON_FUNCTION_FILENAME, tg.get_node_value(node_id, "function")),
                ("function_string", ELECTRON_FUNCTION_STRING_FILENAME, function_string),
                ("value", ELECTRON_VALUE_FILENAME, node_value),
                # (
                #     "executor_data",
                #     ELECTRON_EXECUTOR_DATA_FILENAME,
                #     tg.get_node_value(node_id, "metadata")["executor_data"],
                # ),
                ("deps", ELECTRON_DEPS_FILENAME, tg.get_node_value(node_id, "metadata")["deps"]),
                (
                    "call_before",
                    ELECTRON_CALL_BEFORE_FILENAME,
                    tg.get_node_value(node_id, "metadata")["call_before"],
                ),
                (
                    "call_after",
                    ELECTRON_CALL_AFTER_FILENAME,
                    tg.get_node_value(node_id, "metadata")["call_after"],
                ),
                ("stdout", ELECTRON_STDOUT_FILENAME, node_stdout),
                ("stderr", ELECTRON_STDERR_FILENAME, node_stderr),
                ("error", ELECTRON_ERROR_FILENAME, node_error),
                ("output", ELECTRON_RESULTS_FILENAME, node_output),
            ]:
                digest = local_store.store_file(node_path, filename, data)
                asset_record_kwargs = {
                    "storage_type": ELECTRON_STORAGE_TYPE,
                    "storage_path": str(node_path),
                    "object_key": filename,
                    "digest_alg": digest.algorithm,
                    "digest": digest.hexdigest,
                }

                assets[key] = Asset.create(session, insert_kwargs=asset_record_kwargs, flush=True)

            # Register custom assets
            node_metadata = tg.get_node_value(node_id, "metadata")
            if CUSTOM_ASSETS_FIELD in node_metadata:
                for key in node_metadata[CUSTOM_ASSETS_FIELD]:
                    asset_record_kwargs = {
                        "storage_type": LATTICE_STORAGE_TYPE,
                        "storage_path": str(node_path),
                        "object_key": f"{key}.data",
                        "digest_alg": "",
                        "digest": "",
                    }
                    assets[key] = Asset.create(
                        session, insert_kwargs=asset_record_kwargs, flush=True
                    )

            status = tg.get_node_value(node_key=node_id, value_key="status")
            executor_data = tg.get_node_value(node_id, "metadata")["executor_data"]

            electron_record_kwarg = {
                "parent_lattice_id": lattice_id,
                "transport_graph_node_id": node_id,
                "task_group_id": gid,
                "type": get_electron_type(tg.get_node_value(node_key=node_id, value_key="name")),
                "name": node_name,
                "status": str(status),
                "storage_type": ELECTRON_STORAGE_TYPE,
                "storage_path": str(node_path),
                "function_filename": ELECTRON_FUNCTION_FILENAME,
                "function_string_filename": ELECTRON_FUNCTION_STRING_FILENAME,
                "executor": executor,
                "executor_data": json.dumps(executor_data),
                # "executor_data_filename": ELECTRON_EXECUTOR_DATA_FILENAME,
                "results_filename": ELECTRON_RESULTS_FILENAME,
                "value_filename": ELECTRON_VALUE_FILENAME,
                "stdout_filename": ELECTRON_STDOUT_FILENAME,
                "stderr_filename": ELECTRON_STDERR_FILENAME,
                "error_filename": ELECTRON_ERROR_FILENAME,
                "deps_filename": ELECTRON_DEPS_FILENAME,
                "call_before_filename": ELECTRON_CALL_BEFORE_FILENAME,
                "call_after_filename": ELECTRON_CALL_AFTER_FILENAME,
<<<<<<< HEAD
=======
                "qelectron_data_exists": node_qelectron_data_exists,
                "cancel_requested": cancel_requested,
>>>>>>> 314e859d
                "job_id": job_row.id,
                "created_at": timestamp,
                "updated_at": timestamp,
                "started_at": started_at,
                "completed_at": completed_at,
            }
            electron_row = Electron.meta_type.create(
                session,
                insert_kwargs=electron_record_kwarg,
                flush=True,
            )
            electron_record = Electron(session, electron_row, keys={"id"})

            node_id_eid_map[node_id] = electron_row.id

            electron_asset_links = [
                electron_record.associate_asset(session, key, asset.id)
                for key, asset in assets.items()
            ]
            session.flush()

    return node_id_eid_map


def persist_result(result: Result, electron_id: int = None) -> None:
    """
    Persist the result object of the lattice recursively into the database

    Arg(s)
        result: Result object associated with the lattice
        electron_id: ID of the electron within the lattice

    Return(s)
        None
    """
    with workflow_db.session() as session:
        parent_lattice_id = _lattice_data(session, result, electron_id)
        if electron_id:
            e_record = (
                session.query(models.Electron).where(models.Electron.id == electron_id).first()
            )
            job_record = Job.get_by_primary_key(session, e_record.job_id)
            cancel_requested = job_record.cancel_requested
        else:
            cancel_requested = False
        node_id_eid_map = _electron_data(session, parent_lattice_id, result, cancel_requested)
        transaction_upsert_electron_dependency_data(session, result.dispatch_id, result.lattice)<|MERGE_RESOLUTION|>--- conflicted
+++ resolved
@@ -45,11 +45,6 @@
 ELECTRON_FUNCTION_FILENAME = ELECTRON_FILENAMES["function"]
 ELECTRON_FUNCTION_STRING_FILENAME = ELECTRON_FILENAMES["function_string"]
 ELECTRON_VALUE_FILENAME = ELECTRON_FILENAMES["value"]
-<<<<<<< HEAD
-
-=======
-# ELECTRON_EXECUTOR_DATA_FILENAME = "executor_data.pkl"
->>>>>>> 314e859d
 ELECTRON_STDOUT_FILENAME = ELECTRON_FILENAMES["stdout"]
 ELECTRON_STDERR_FILENAME = ELECTRON_FILENAMES["stderr"]
 ELECTRON_ERROR_FILENAME = ELECTRON_FILENAMES["error"]
@@ -61,22 +56,11 @@
 LATTICE_FUNCTION_FILENAME = LATTICE_FILENAMES["workflow_function"]
 LATTICE_FUNCTION_STRING_FILENAME = LATTICE_FILENAMES["workflow_function_string"]
 LATTICE_DOCSTRING_FILENAME = LATTICE_FILENAMES["doc"]
-<<<<<<< HEAD
-
-=======
-# LATTICE_EXECUTOR_DATA_FILENAME = "executor_data.pkl"
-# LATTICE_WORKFLOW_EXECUTOR_DATA_FILENAME = "workflow_executor_data.pkl"
->>>>>>> 314e859d
 LATTICE_ERROR_FILENAME = LATTICE_FILENAMES["error"]
 LATTICE_INPUTS_FILENAME = LATTICE_FILENAMES["inputs"]
 LATTICE_NAMED_ARGS_FILENAME = LATTICE_FILENAMES["named_args"]
 LATTICE_NAMED_KWARGS_FILENAME = LATTICE_FILENAMES["named_kwargs"]
 LATTICE_RESULTS_FILENAME = LATTICE_FILENAMES["result"]
-<<<<<<< HEAD
-
-=======
-# LATTICE_TRANSPORT_GRAPH_FILENAME = "transport_graph.pkl"
->>>>>>> 314e859d
 LATTICE_DEPS_FILENAME = LATTICE_FILENAMES["deps"]
 LATTICE_CALL_BEFORE_FILENAME = LATTICE_FILENAMES["call_before"]
 LATTICE_CALL_AFTER_FILENAME = LATTICE_FILENAMES["call_after"]
@@ -125,16 +109,6 @@
         ("workflow_function", LATTICE_FUNCTION_FILENAME, result.lattice.workflow_function),
         ("workflow_function_string", LATTICE_FUNCTION_STRING_FILENAME, workflow_func_string),
         ("doc", LATTICE_DOCSTRING_FILENAME, result.lattice.__doc__),
-        # (
-        #     "executor_data",
-        #     LATTICE_EXECUTOR_DATA_FILENAME,
-        #     result.lattice.metadata["executor_data"],
-        # ),
-        # (
-        #     "workflow_executor_data",
-        #     LATTICE_WORKFLOW_EXECUTOR_DATA_FILENAME,
-        #     result.lattice.metadata["workflow_executor_data"],
-        # ),
         ("error", LATTICE_ERROR_FILENAME, result.error),
         ("inputs", LATTICE_INPUTS_FILENAME, result.lattice.inputs),
         ("named_args", LATTICE_NAMED_ARGS_FILENAME, result.lattice.named_args),
@@ -187,10 +161,8 @@
         "function_string_filename": LATTICE_FUNCTION_STRING_FILENAME,
         "executor": result.lattice.metadata["executor"],
         "executor_data": json.dumps(result.lattice.metadata["executor_data"]),
-        # "executor_data_filename": LATTICE_EXECUTOR_DATA_FILENAME,
         "workflow_executor": result.lattice.metadata["workflow_executor"],
         "workflow_executor_data": json.dumps(result.lattice.metadata["workflow_executor_data"]),
-        # "workflow_executor_data_filename": LATTICE_WORKFLOW_EXECUTOR_DATA_FILENAME,
         "error_filename": LATTICE_ERROR_FILENAME,
         "inputs_filename": LATTICE_INPUTS_FILENAME,
         "named_args_filename": LATTICE_NAMED_ARGS_FILENAME,
@@ -213,10 +185,9 @@
     lattice_row = Lattice.meta_type.create(session, insert_kwargs=lattice_record_kwarg, flush=True)
     lattice_record = Lattice(session, lattice_row, bare=True, keys={"id"}, electron_keys={"id"})
 
-    lattice_asset_links = []
-    for key, asset in assets.items():
-        lattice_asset_links.append(lattice_record.associate_asset(session, key, asset.id))
-
+    lattice_asset_links = [
+        lattice_record.associate_asset(session, key, asset.id) for key, asset in assets.items()
+    ]
     session.flush()
 
     return lattice_row.id
@@ -297,25 +268,14 @@
                 node_error = None
 
             try:
-<<<<<<< HEAD
+                node_output = tg.get_node_value(node_id, "output")
+            except KeyError:
+                node_output = TransportableObject(None)
+
+            try:
                 node_qelectron_data_exists = tg.get_node_value(node_id, "qelectron_data_exists")
             except KeyError:
                 node_qelectron_data_exists = False
-
-            try:
-                node_output = tg.get_node_value(node_id, "output")
-            except KeyError:
-                node_output = TransportableObject(None)
-=======
-                node_output = tg.get_node_value(node_id, "output")
-            except KeyError:
-                node_output = TransportableObject(None)
-
-            try:
-                node_qelectron_data_exists = tg.get_node_value(node_id, "qelectron_data_exists")
-            except KeyError:
-                node_qelectron_data_exists = False
->>>>>>> 314e859d
 
             executor = tg.get_node_value(node_id, "metadata")["executor"]
             started_at = tg.get_node_value(node_key=node_id, value_key="start_time")
@@ -390,7 +350,6 @@
                 "function_string_filename": ELECTRON_FUNCTION_STRING_FILENAME,
                 "executor": executor,
                 "executor_data": json.dumps(executor_data),
-                # "executor_data_filename": ELECTRON_EXECUTOR_DATA_FILENAME,
                 "results_filename": ELECTRON_RESULTS_FILENAME,
                 "value_filename": ELECTRON_VALUE_FILENAME,
                 "stdout_filename": ELECTRON_STDOUT_FILENAME,
@@ -399,11 +358,8 @@
                 "deps_filename": ELECTRON_DEPS_FILENAME,
                 "call_before_filename": ELECTRON_CALL_BEFORE_FILENAME,
                 "call_after_filename": ELECTRON_CALL_AFTER_FILENAME,
-<<<<<<< HEAD
-=======
                 "qelectron_data_exists": node_qelectron_data_exists,
                 "cancel_requested": cancel_requested,
->>>>>>> 314e859d
                 "job_id": job_row.id,
                 "created_at": timestamp,
                 "updated_at": timestamp,
