--- conflicted
+++ resolved
@@ -20,6 +20,7 @@
 
 
 import os
+import pickle as _pickle
 from pathlib import Path
 from typing import List, Optional, Union
 
@@ -137,42 +138,30 @@
     """
 
     while True:
-<<<<<<< HEAD
         with Session(db.engine) as session:
             lattice_record = (
                 session.query(Lattice).where(Lattice.dispatch_id == dispatch_id).first()
-=======
+            )
         try:
-            with open(os.path.join(result_dir, "result.pkl"), "rb") as f:
-                result = pickle.loads(f.read())
-
-            if not wait:
-                return result
-            elif result.status in [
-                Result.COMPLETED,
-                Result.POSTPROCESSING_FAILED,
-                Result.PENDING_POSTPROCESSING,
-                Result.FAILED,
-                Result.CANCELLED,
+            if not lattice_record:
+                raise MissingLatticeRecordError
+            elif not wait:
+                return lattice_record.status if status_only else result_from(lattice_record)
+            elif lattice_record.status in [
+                str(Result.COMPLETED),
+                str(Result.FAILED),
+                str(Result.CANCELLED),
+                str(Result.POSTPROCESSING_FAILED),
+                str(Result.PENDING_POSTPROCESSING),
             ]:
-                return result
+                return lattice_record.status if status_only else result_from(lattice_record)
+
         except (FileNotFoundError, EOFError, _pickle.UnpicklingError):
             if wait:
                 continue
             raise RuntimeError(
                 "Result not ready to read yet. Please wait for a couple of seconds."
->>>>>>> c1b5790c
             )
-        if not lattice_record:
-            raise MissingLatticeRecordError
-        elif not wait:
-            return lattice_record.status if status_only else result_from(lattice_record)
-        elif lattice_record.status in [
-            str(Result.COMPLETED),
-            str(Result.FAILED),
-            str(Result.CANCELLED),
-        ]:
-            return lattice_record.status if status_only else result_from(lattice_record)
 
 
 def _delete_result(
