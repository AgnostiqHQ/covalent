--- conflicted
+++ resolved
@@ -156,11 +156,7 @@
     http = requests.Session()
     http.mount("http://", adapter)
     url = "http://" + dispatcher + "/api/result/" + dispatch_id
-<<<<<<< HEAD
-    response = http.get(url, params={"wait": wait, "status_only": status_only}, timeout=1)
-=======
     response = http.get(url, params={"wait": wait, "status_only": status_only}, timeout=2)
->>>>>>> f50b979c
     if response.status_code == 404:
         raise MissingLatticeRecordError
     response.raise_for_status()
