--- conflicted
+++ resolved
@@ -492,7 +492,6 @@
 
     """
 
-<<<<<<< HEAD
     try:
         return _get_result_multistage(
             dispatch_id=dispatch_id,
@@ -503,19 +502,8 @@
             workflow_output=workflow_output,
             intermediate_outputs=intermediate_outputs,
             sublattice_results=sublattice_results,
+            qelectron_db=qelectron_db,
         )
+
     except RecursionError as re:
-        app_log.error(re)
-=======
-    return _get_result_multistage(
-        dispatch_id=dispatch_id,
-        wait=wait,
-        dispatcher_addr=dispatcher_addr,
-        status_only=status_only,
-        results_dir=results_dir,
-        workflow_output=workflow_output,
-        intermediate_outputs=intermediate_outputs,
-        sublattice_results=sublattice_results,
-        qelectron_db=qelectron_db,
-    )
->>>>>>> 272609e2
+        app_log.error(re)