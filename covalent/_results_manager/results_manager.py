# Copyright 2021 Agnostiq Inc.
#
# This file is part of Covalent.
#
# Licensed under the GNU Affero General Public License 3.0 (the "License").
# A copy of the License may be obtained with this software package or at
#
#      https://www.gnu.org/licenses/agpl-3.0.en.html
#
# Use of this file is prohibited except in compliance with the License. Any
# modifications or derivative works of this file must retain this copyright
# notice, and modified files must contain a notice indicating that they have
# been altered from the originals.
#
# Covalent is distributed in the hope that it will be useful, but WITHOUT
# ANY WARRANTY; without even the implied warranty of MERCHANTABILITY or
# FITNESS FOR A PARTICULAR PURPOSE. See the License for more details.
#
# Relief from the License may be granted by purchasing a commercial license.


import codecs
import os
import time
from pathlib import Path
from typing import Dict, List, Optional, Union

import cloudpickle as pickle
import requests
from requests.adapters import HTTPAdapter, Retry
from sqlalchemy.orm import Session

from covalent._workflow.transport import TransportableObject

from .. import _workflow as ct
from .._data_store.datastore import DataStore
from .._data_store.models import Lattice
from .._shared_files import logger
from .._shared_files.config import get_config
from .result import Result
from .utils import _db_path
from .write_result_to_db import MissingLatticeRecordError

app_log = logger.app_log
log_stack_info = logger.log_stack_info


def get_data_store() -> DataStore:
    return DataStore(db_URL=f"sqlite+pysqlite:///{_db_path()}")


def get_result(dispatch_id: str, wait: bool = False) -> Result:
    """
    Get the results of a dispatch from a file.

    Args:
        dispatch_id: The dispatch id of the result.
        wait: Whether to wait for the result to be completed/failed, default is False.

    Returns:
        The result from the file.

    """

    try:
        result = _get_result_from_dispatcher(
            dispatch_id,
            wait,
        )
        result_object = pickle.loads(codecs.decode(result["result"].encode(), "base64"))

    except MissingLatticeRecordError as e:
        app_log.warning(
            f"Dispatch ID {dispatch_id} was not found in the database. Either the Dispatch ID is incorrect or wait a couple of seconds before trying again."
        )
        time.sleep(0.1)
        get_result(dispatch_id, wait)

    return result_object


def result_from(lattice_record: Lattice) -> Result:
    with open(
        os.path.join(lattice_record.storage_path, lattice_record.function_filename), "rb"
    ) as f:
        function = pickle.loads(f.read())
    with open(
        os.path.join(lattice_record.storage_path, lattice_record.executor_filename), "rb"
    ) as f:
        executor = pickle.loads(f.read())
    with open(
        os.path.join(lattice_record.storage_path, lattice_record.inputs_filename), "rb"
    ) as f:
        inputs = pickle.loads(f.read())
    with open(os.path.join(lattice_record.storage_path, lattice_record.error_filename), "rb") as f:
        error = pickle.loads(f.read())
    with open(
        os.path.join(lattice_record.storage_path, lattice_record.transport_graph_filename), "rb"
    ) as f:
        transport_graph = pickle.loads(f.read())
    with open(
        os.path.join(lattice_record.storage_path, lattice_record.results_filename), "rb"
    ) as f:
        output = pickle.loads(f.read())

    attributes = {
        "metadata": {"executor": executor},
        "args": inputs["args"],
        "kwargs": inputs["kwargs"],
        "transport_graph": transport_graph,
        "workflow_function": function,
    }

    def dummy_function(x):
        return x

    lat = ct.lattice(dummy_function)
    lat.__dict__ = attributes

    result = Result(
        lat,
        str(Path(lattice_record.storage_path).parent),
        dispatch_id=lattice_record.dispatch_id,
    )
    result._status = lattice_record.status
    result._error = error
    result._inputs = inputs
    result._start_time = lattice_record.started_at
    result._end_time = lattice_record.completed_at
    result._result = output if output is not None else TransportableObject(None)
    result._num_nodes = lattice_record.electron_num
    return result


def _get_result_from_dispatcher(
    dispatch_id: str,
    wait: bool = False,
    dispatcher: str = get_config("dispatcher.address") + ":" + str(get_config("dispatcher.port")),
    status_only: bool = False,
    timeout: int = 1,
) -> Dict:

    """
    Internal function to get the results of a dispatch from the server without checking if it is ready to read.

    Args:
        dispatch_id: The dispatch id of the result.
        wait: Whether to wait for the result to be completed/failed, default is False.
        status_only: If true, only returns result status, not the full result object, default is False.
        dispatcher: Dispatcher server address, defaults to the address set in covalent.config.

    Returns:
        The result object from the server.

    Raises:
        MissingLatticeRecordError: If the result is not found.
    """
<<<<<<< HEAD
    adapter = HTTPAdapter(max_retries=Retry(total=5))
    http = requests.Session()
    http.mount("http://", adapter)
    url = "http://" + dispatcher + "/api/result/" + dispatch_id
    response = http.get(url, params={"wait": wait, "status_only": status_only}, timeout=timeout)
=======
    adapter = HTTPAdapter(max_retries=5)
    http = requests.Session()
    http.mount("http://", adapter)
    url = "http://" + dispatcher + "/api/result/" + dispatch_id
    response = http.get(url, params={"wait": wait, "status_only": status_only}, timeout=1)
>>>>>>> e7d46bc7
    if response.status_code == 404:
        raise MissingLatticeRecordError
    response.raise_for_status()
    result = response.json()
    return result


def _delete_result(
    dispatch_id: str,
    results_dir: str = get_config("dispatcher.results_dir"),
    remove_parent_directory: bool = False,
) -> None:
    """
    Internal function to delete the result.

    Args:
        dispatch_id: The dispatch id of the result.
        results_dir: The directory where the results are stored in dispatch id named folders.
        remove_parent_directory: Status of whether to delete the parent directory when removing the result.

    Returns:
        None

    Raises:
        FileNotFoundError: If the result file is not found.
    """

    import shutil

    result_folder_path = os.path.join(results_dir, f"{dispatch_id}")

    if os.path.exists(result_folder_path):
        shutil.rmtree(result_folder_path, ignore_errors=True)

    try:
        os.rmdir(results_dir)
    except OSError:
        pass

    if remove_parent_directory:
        shutil.rmtree(results_dir, ignore_errors=True)


def redispatch_result(result_object: Result, dispatcher: str = None) -> str:
    """
    Function to redispatch the result as a new dispatch.

    Args:
        result_object: The result object to be redispatched.
        dispatcher: The address to the dispatcher in the form of hostname:port, e.g. "localhost:8080".
    Returns:
        dispatch_id: The dispatch id of the new dispatch.
    """

    result_object._lattice.metadata["dispatcher"] = (
        dispatcher or result_object.lattice.metadata["dispatcher"]
    )

    return result_object.lattice._server_dispatch(result_object)


def sync(
    db: DataStore,
    dispatch_id: Optional[Union[List[str], str]] = None,
) -> None:
    """
    Synchronization call. Returns when one or more dispatches have completed.

    Args:
        dispatch_id: One or more dispatch IDs to wait for before returning.

    Returns:
        None
    """

    if isinstance(dispatch_id, str):
        _get_result_from_dispatcher(dispatch_id, wait=True, status_only=True)
    elif isinstance(dispatch_id, list):
        for d in dispatch_id:
            _get_result_from_dispatcher(d, wait=True, status_only=True)
    else:
        with Session(db.engine) as session:
            dispatch_id = session.query(Lattice.dispatch_id).all()
        for d in dispatch_id:
            _get_result_from_dispatcher(d, wait=True, status_only=True)


def cancel(
    dispatch_id: str,
    dispatcher: str = get_config("dispatcher.address") + ":" + str(get_config("dispatcher.port")),
) -> str:
    """
    Cancel a running dispatch.

    Args:
        dispatch_id: The dispatch id of the dispatch to be cancelled.
        dispatcher: The address to the dispatcher in the form of hostname:port, e.g. "localhost:8080".

    Returns:
        None
    """

    url = "http://" + dispatcher + "/api/cancel"

    r = requests.post(url, data=dispatch_id.encode("utf-8"))
    r.raise_for_status()
    return r.content.decode("utf-8").strip().replace('"', "")<|MERGE_RESOLUTION|>--- conflicted
+++ resolved
@@ -137,7 +137,6 @@
     wait: bool = False,
     dispatcher: str = get_config("dispatcher.address") + ":" + str(get_config("dispatcher.port")),
     status_only: bool = False,
-    timeout: int = 1,
 ) -> Dict:
 
     """
@@ -155,24 +154,15 @@
     Raises:
         MissingLatticeRecordError: If the result is not found.
     """
-<<<<<<< HEAD
-    adapter = HTTPAdapter(max_retries=Retry(total=5))
-    http = requests.Session()
-    http.mount("http://", adapter)
-    url = "http://" + dispatcher + "/api/result/" + dispatch_id
-    response = http.get(url, params={"wait": wait, "status_only": status_only}, timeout=timeout)
-=======
     adapter = HTTPAdapter(max_retries=5)
     http = requests.Session()
     http.mount("http://", adapter)
-    url = "http://" + dispatcher + "/api/result/" + dispatch_id
+    url = f"http://{dispatcher}/api/result/{dispatch_id}"
     response = http.get(url, params={"wait": wait, "status_only": status_only}, timeout=1)
->>>>>>> e7d46bc7
     if response.status_code == 404:
         raise MissingLatticeRecordError
     response.raise_for_status()
-    result = response.json()
-    return result
+    return response.json()
 
 
 def _delete_result(
@@ -270,7 +260,7 @@
         None
     """
 
-    url = "http://" + dispatcher + "/api/cancel"
+    url = f"http://{dispatcher}/api/cancel"
 
     r = requests.post(url, data=dispatch_id.encode("utf-8"))
     r.raise_for_status()
