# Copyright 2021 Agnostiq Inc.
<<<<<<< HEAD
#
# This file is part of Covalent.
#
# Licensed under the GNU Affero General Public License 3.0 (the "License").
# A copy of the License may be obtained with this software package or at
=======
>>>>>>> 265092f3
#
# This file is part of Covalent.
#
# Licensed under the Apache License 2.0 (the "License"). A copy of the
# License may be obtained with this software package or at
#
#     https://www.apache.org/licenses/LICENSE-2.0
#
# Use of this file is prohibited except in compliance with the License.
# Unless required by applicable law or agreed to in writing, software
# distributed under the License is distributed on an "AS IS" BASIS,
# WITHOUT WARRANTIES OR CONDITIONS OF ANY KIND, either express or implied.
# See the License for the specific language governing permissions and
# limitations under the License.


import sys
from dataclasses import dataclass


@dataclass
class Wait:
    RETRIES: int

    def __int__(self) -> int:
        return self.RETRIES


SHORT = Wait(30)
LONG = Wait(3000)
VERY_LONG = Wait(60000)
EXTREME = Wait(sys.maxsize)<|MERGE_RESOLUTION|>--- conflicted
+++ resolved
@@ -1,12 +1,4 @@
 # Copyright 2021 Agnostiq Inc.
-<<<<<<< HEAD
-#
-# This file is part of Covalent.
-#
-# Licensed under the GNU Affero General Public License 3.0 (the "License").
-# A copy of the License may be obtained with this software package or at
-=======
->>>>>>> 265092f3
 #
 # This file is part of Covalent.
 #
