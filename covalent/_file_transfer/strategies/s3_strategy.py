# Copyright 2021 Agnostiq Inc.
#
# This file is part of Covalent.
#
# Licensed under the GNU Affero General Public License 3.0 (the "License").
# A copy of the License may be obtained with this software package or at
#
#      https://www.gnu.org/licenses/agpl-3.0.en.html
#
# Use of this file is prohibited except in compliance with the License. Any
# modifications or derivative works of this file must retain this copyright
# notice, and modified files must contain a notice indicating that they have
# been altered from the originals.
#
# Covalent is distributed in the hope that it will be useful, but WITHOUT
# ANY WARRANTY; without even the implied warranty of MERCHANTABILITY or
# FITNESS FOR A PARTICULAR PURPOSE. See the License for more details.
#
# Relief from the License may be granted by purchasing a commercial license.

import os

from furl import furl

from ..._shared_files import logger
from .. import File
from .transfer_strategy_base import FileTransferStrategy

app_log = logger.app_log
log_stack_info = logger.log_stack_info


class S3(FileTransferStrategy):

    """
    Implements Base FileTransferStrategy class to upload/download files from S3 Bucket.
    """

    def __init__(
        self,
        credentials: str = os.environ.get("AWS_SHARED_CREDENTIALS_FILE")
        or os.path.join(os.environ["HOME"], ".aws/credentials"),
        profile: str = os.environ.get("AWS_PROFILE") or None,
        region_name: str = os.getenv("AWS_REGION") or None,
    ):

        self.credentials = credentials
        self.profile = profile
        self.region_name = region_name

        try:
            import boto3
        except ImportError:
            raise ImportError(
                "Using S3 strategy requires boto3 from AWS installed on your system."
            )

        os.environ["AWS_SHARED_CREDENTIALS_FILE"] = self.credentials
        if self.profile is not None:
            os.environ["AWS_PROFILE"] = self.profile

    # return callable to download here implies 'from' is a remote source
    def download(self, from_file: File, to_file: File = File()) -> File:
        """Download files or the contents of folders from S3 bucket."""
        app_log.debug(f"Is dir: {from_file._is_dir}")

        from_filepath = from_file.filepath
        to_filepath = to_file.filepath

        if from_filepath.startswith("/"):
            from_filepath = from_filepath[1:]

        bucket_name = furl(from_file.uri).origin[5:]
        app_log.debug(
            f"S3 download bucket: {bucket_name}, from_filepath: {from_filepath}, to_filepath {to_filepath}."
        )

        executor_profile = self.profile
        executor_region = self.region_name

        if from_file._is_dir:

            def callable():
                """Download files from a folder in s3 bucket."""
                from pathlib import Path

                import boto3

<<<<<<< HEAD
                profile = executor_profile or os.environ.get("AWS_PROFILE")
                region = executor_region or os.getenv("AWS_REGION")
                s3 = boto3.Session(profile_name=profile, region_name=region).client("s3")
=======
                s3 = boto3.client(
                    "s3",
                    region_name=self.region_name,
                )
>>>>>>> a6a7ca2e

                for obj_metadata in s3.list_objects(Bucket=bucket_name, Prefix=from_filepath)[
                    "Contents"
                ]:
                    obj_key = obj_metadata["Key"]
                    obj_destination_filepath = Path(to_filepath) / obj_key
                    if not obj_key.endswith("/"):
                        obj_destination_filepath.parents[0].mkdir(parents=True, exist_ok=True)
                        app_log.debug(
                            f"Downloading file {str(Path(from_filepath) / obj_key)} to {str(obj_destination_filepath)}."
                        )
                        s3.download_file(
                            bucket_name,
                            str(Path(from_filepath) / obj_key),
                            str(obj_destination_filepath),
                        )

        else:

            def callable():
                """Download file from s3 bucket."""
                import boto3

                profile = executor_profile or os.environ.get("AWS_PROFILE")
                region = executor_region or os.getenv("AWS_REGION")
                s3 = boto3.Session(profile_name=profile, region_name=region).client("s3")

                s3.download_file(bucket_name, from_filepath, to_filepath)

        return callable

    # return callable to download here implies 'to' is a remote source
    def upload(self, from_file: File, to_file: File = File()) -> File:
        """Upload files or folders to S3 bucket."""
        from_filepath = from_file.filepath
        to_filepath = to_file.filepath

        if to_filepath.startswith("/"):
            to_filepath = to_filepath.strip("/")

        bucket_name = furl(to_file.uri).origin[5:]
        app_log.debug(
            f"S3 upload bucket: {bucket_name}, from_filepath: {from_filepath}, to_filepath {to_filepath}."
        )

        executor_profile = self.profile
        executor_region = self.region_name

        if from_file._is_dir:

            def callable():
                """List and upload files from a directory to the remote S3 bucket."""
                import os
                from pathlib import Path

                import boto3

                profile = executor_profile or os.environ.get("AWS_PROFILE")
                region = executor_region or os.getenv("AWS_REGION")
                s3 = boto3.Session(profile_name=profile, region_name=region).client("s3")

                for dir_, _, files in os.walk(from_filepath):
                    for file_name in files:
                        rel_dir = os.path.relpath(dir_, from_filepath)
                        rel_file = os.path.join(rel_dir, file_name)
                        obj_from_filepath = str(Path(from_filepath) / rel_file)
                        obj_to_filepath = str(Path(to_filepath) / rel_file)
                        app_log.debug(f"Uploading from {obj_from_filepath} to {obj_to_filepath}.")
                        s3.upload_file(obj_from_filepath, bucket_name, obj_to_filepath)

        else:

            def callable():
                """Upload file to remote S3 bucket."""
                import boto3

                profile = executor_profile or os.environ.get("AWS_PROFILE")
                region = executor_region or os.getenv("AWS_REGION")
                s3 = boto3.Session(profile_name=profile, region_name=region).client("s3")

                s3.upload_file(from_filepath, bucket_name, to_filepath)

        return callable

    # No S3 Strategy for copy
    def cp(self, from_file: File, to_file: File = File()) -> File:
        raise NotImplementedError<|MERGE_RESOLUTION|>--- conflicted
+++ resolved
@@ -86,16 +86,9 @@
 
                 import boto3
 
-<<<<<<< HEAD
                 profile = executor_profile or os.environ.get("AWS_PROFILE")
                 region = executor_region or os.getenv("AWS_REGION")
                 s3 = boto3.Session(profile_name=profile, region_name=region).client("s3")
-=======
-                s3 = boto3.client(
-                    "s3",
-                    region_name=self.region_name,
-                )
->>>>>>> a6a7ca2e
 
                 for obj_metadata in s3.list_objects(Bucket=bucket_name, Prefix=from_filepath)[
                     "Contents"
