--- conflicted
+++ resolved
@@ -106,11 +106,7 @@
     # override is_remote for the case where from_filepath is of a file:// scheme where the file is remote (rsync ssh)
     from_file = File(from_filepath, is_remote=True)
     return FileTransfer(
-<<<<<<< HEAD
-        from_filepath=from_file, to_filepath=to_filepath, order=order, strategy=strategy
-=======
         from_file=from_file, to_file=to_filepath, order=Order.BEFORE, strategy=strategy
->>>>>>> 41e956d1
     )
 
 
@@ -135,9 +131,5 @@
     # override is_remote for the case where to_filepath is of a file:// scheme where the file is remote (rsync ssh)
     to_file = File(to_filepath, is_remote=True)
     return FileTransfer(
-<<<<<<< HEAD
-        from_filepath=from_filepath, to_filepath=to_file, order=order, strategy=strategy
-=======
         from_file=from_filepath, to_file=to_file, order=Order.AFTER, strategy=strategy
->>>>>>> 41e956d1
     )