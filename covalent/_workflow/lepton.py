# Copyright 2021 Agnostiq Inc.
#
# This file is part of Covalent.
#
# Licensed under the GNU Affero General Public License 3.0 (the "License").
# A copy of the License may be obtained with this software package or at
#
#      https://www.gnu.org/licenses/agpl-3.0.en.html
#
# Use of this file is prohibited except in compliance with the License. Any
# modifications or derivative works of this file must retain this copyright
# notice, and modified files must contain a notice indicating that they have
# been altered from the originals.
#
# Covalent is distributed in the hope that it will be useful, but WITHOUT
# ANY WARRANTY; without even the implied warranty of MERCHANTABILITY or
# FITNESS FOR A PARTICULAR PURPOSE. See the License for more details.
#
# Relief from the License may be granted by purchasing a commercial license.

"""Language translation module for Electron objects."""

from typing import TYPE_CHECKING, Any, Callable, List, Optional, Union

from .._file_transfer.enums import Order
from .._file_transfer.file_transfer import FileTransfer
from .._shared_files import logger
from .._shared_files.defaults import _DEFAULT_CONSTRAINT_VALUES
from .depsbash import DepsBash
from .depscall import DepsCall
from .depspip import DepsPip
from .electron import Electron

if TYPE_CHECKING:
    from ..executor import BaseExecutor

app_log = logger.app_log
log_stack_info = logger.log_stack_info


class Lepton(Electron):
    """
    A generalization of an Electron to languages other than Python.

    Leptons inherit from Electrons, overloading the `function` attribute
    with a wrapper function. Users specify the foreign function's signature
    as well as its location by providing a library and entrypoint. When one
    of the executors invokes the task's `function`, the foreign function
    is called by way of the wrapper function defined here. If compilation
    scripts are required, these must be separately copied to the backend.

    Attributes:
        language: Language in which the task specification is written.
        library_name: Name of the library or module which specifies the function.
        function_name: Name of the foreign function.
        argtypes: List of tuples specifying data types and input/output properties.
        executor: Alternative executor object to be used for lepton execution. If not passed, the dask
        executor is used by default
        files: An optional list of FileTransfer objects which copy files to/from remote or local filesystems.
    """

    INPUT = 0
    OUTPUT = 1
    INPUT_OUTPUT = 2

    _LANG_PY = ["Python", "python"]
    _LANG_C = ["C", "c"]
    _LANG_SHELL = ["bash", "shell"]

    def __init__(
        self,
        language: str = "python",
        *,
        library_name: str = "",
        function_name: str = "",
        argtypes: Optional[List] = [],
        command: Optional[str] = "",
        named_outputs: Optional[List[str]] = [],
        display_name: Optional[str] = "",
        executor: Union[
            List[Union[str, "BaseExecutor"]], Union[str, "BaseExecutor"]
        ] = _DEFAULT_CONSTRAINT_VALUES["executor"],
        files: List[FileTransfer] = [],
        deps_bash: Union[DepsBash, List, str] = _DEFAULT_CONSTRAINT_VALUES["deps"].get("bash", []),
        deps_pip: Union[DepsPip, list] = _DEFAULT_CONSTRAINT_VALUES["deps"].get("pip", None),
        call_before: Union[List[DepsCall], DepsCall] = _DEFAULT_CONSTRAINT_VALUES["call_before"],
        call_after: Union[List[DepsCall], DepsCall] = _DEFAULT_CONSTRAINT_VALUES["call_after"],
    ) -> None:
        self.language = language
        self.library_name = library_name
        self.function_name = function_name
        # Types must be stored as strings, since not all type objects can be pickled
        self.argtypes = [(arg[0].__name__, arg[1]) for arg in argtypes]

<<<<<<< HEAD
        if self.language == Lepton._LANG_SHELL:
            self.command = command
            self.named_outputs = named_outputs
            self.display_name = display_name

            if self.command and self.library_name:
                raise ValueError(
                    "Invalid argument combination: library_name and command. Use one or the other."
                )

            if not (self.command or self.library_name):
                raise ValueError("Specify either library_name or command using this language.")

            if self.library_name and not self.function_name:
                raise ValueError("Must specify function_name when calling a library.")
        else:
            if command:
                raise ValueError(
                    f"Keyword argument 'command' incompatible with language {self.language}."
                )
            if named_outputs:
                raise ValueError(
                    f"Keyword argument 'named_outputs' incompatible with language {self.language}."
                )
            if display_name:
                raise ValueError(
                    f"Keyword argument 'display_name' incompatible with language {self.language}."
                )
=======
        # Syncing behavior of file transfer with an electron
        internal_call_before_deps = []
        internal_call_after_deps = []
        for file_transfer in files:
            _callback_ = file_transfer.cp()
            if file_transfer.order == Order.AFTER:
                internal_call_after_deps.append(DepsCall(_callback_))
            else:
                internal_call_before_deps.append(DepsCall(_callback_))

        # Copied from electron.py
        deps = {}

        if isinstance(deps_bash, DepsBash):
            deps["bash"] = deps_bash
        if isinstance(deps_bash, list) or isinstance(deps_bash, str):
            deps["bash"] = DepsBash(commands=deps_bash)

        if isinstance(deps_pip, DepsPip):
            deps["pip"] = deps_pip
        if isinstance(deps_pip, list):
            deps["pip"] = DepsPip(packages=deps_pip)

        if isinstance(call_before, DepsCall):
            call_before = [call_before]

        if isinstance(call_after, DepsCall):
            call_after = [call_after]

        call_before = internal_call_before_deps + call_before
        call_after = internal_call_after_deps + call_after

        # Should be synced with electron
        constraints = {
            "executor": executor,
            "deps": deps,
            "call_before": call_before,
            "call_after": call_after,
        }
>>>>>>> a76b69ac

        # Assign the wrapper below as the task's callable function
        super().__init__(self.wrap_task())

        # Assign metadata
        for k, v in constraints.items():
            super().set_metadata(k, v)

        # TODO: These are a temporary patch required to test leptons
        super().set_metadata("deps", [])
        super().set_metadata("call_before", [])
        super().set_metadata("call_after", [])

    def wrap_task(self) -> Callable:
        """Return a lepton wrapper function."""

        def python_wrapper(*args, **kwargs) -> Any:
            """Call a Python function specified in some other module."""

            import importlib

            try:
                module = importlib.import_module(self.library_name)
            except ModuleNotFoundError:
                app_log.warning(f"Could not import the module '{self.library_name}'.")
                raise

            try:
                func = getattr(module, self.function_name)
            except AttributeError:
                app_log.warning(
                    f"Could not find the function '{self.function_name}' in '{self.library_name}'."
                )
                raise

            # Foreign function invoked
            return func(*args, **kwargs)

        def c_wrapper(*args, **kwargs) -> Any:
            """Call a C function specified in a shared library."""

            import ctypes

            if kwargs:
                raise ValueError(
                    f"Keyword arguments {kwargs} are not supported when calling {self.function}."
                )

            try:
                handle = ctypes.CDLL(self.library_name)
            except OSError:
                app_log.warning(f"Could not open '{self.library_name}'.")
                raise

            # Format the variable type translation
            entrypoint = self.function_name
            types = []
            for t in self.argtypes:
                if t[0].startswith("LP_"):  # This is a pointer
                    types.append(ctypes.POINTER(getattr(ctypes, t[0][3:])))
                else:
                    types.append(getattr(ctypes, t[0]))
            attrs = [a[1] for a in self.argtypes]
            handle[entrypoint].argtypes = types
            handle[entrypoint].restype = None

            # Translate the variables
            c_func_args = []
            for idx, t in enumerate(types):
                arg = args[idx] if attrs[idx] != Lepton.OUTPUT else None

                # 1. The user specifies a scalar (non-subscriptable)
                #    and this variable returns data. It is transformed
                #    to a pointer and passed by address.
                if (
                    attrs[idx] != Lepton.INPUT
                    and not hasattr(arg, "__getitem__")
                    and types[idx].__name__.startswith("LP_")
                ):
                    if arg:
                        # The variable is used for input and output
                        c_func_args.append(ctypes.pointer(types[idx]._type_(arg)))
                    else:
                        # The variable is used for output only
                        c_func_args.append(ctypes.pointer(types[idx]._type_()))

                # 2. The user specifies an array (subscriptable)
                elif hasattr(arg, "__getitem__") and types[idx].__name__.startswith("LP_"):
                    c_func_args.append((types[idx]._type_ * len(arg))(*arg))

                # 3. Arg passed by value
                elif attrs[idx] == self.INPUT:
                    c_func_args.append(types[idx](arg))

                else:
                    raise ValueError("An invalid type was specified.")

            # Foreign function invoked
            handle[entrypoint](*c_func_args)

            # Format the return values
            return_vals = []
            for idx, arg in enumerate(c_func_args):
                if attrs[idx] == self.INPUT:
                    continue

                # 1. Convert pointers to scalars
                if hasattr(arg, "contents"):
                    return_vals.append(arg.contents.value)

                # 2. This is a subscriptable object
                elif hasattr(arg, "__getitem__"):
                    return_vals.append([x.value for x in arg])

                # If we end up here, the previous if/else block needs improving
                else:
                    raise ValueError("An invalid return type was encountered.")

            if not return_vals:
                return None
            elif len(return_vals) == 1:
                return return_vals[0]
            else:
                return tuple(return_vals)

        def shell_wrapper(*args, **kwargs) -> Any:
            """Invoke a shell function or script."""

            import subprocess

            output_string = ""
            if self.named_outputs:
                for output in self.named_outputs:
                    output_string += f" && echo COVALENT-LEPTON-OUTPUT-{output}: ${output}"

                # Check each output has a corresponding type specifier
                if len(self.named_outputs) != list(zip(*self.argtypes))[1].count(Lepton.OUTPUT):
                    raise ValueError(
                        "Expected {} outputs but given {} type specifiers.".format(
                            len(self.named_outputs), len(self.argtypes)
                        )
                    )

            if self.command:
                self.command = self.command.format(**kwargs)
                cmd = ["/bin/bash", "-c", f"{self.command} {output_string}", "_"]
                cmd += args
                proc = subprocess.run(cmd, capture_output=True)
            elif self.library_name:
                mutated_args = ""
                for arg in args:
                    mutated_args += f'"{arg}" '

                cmd = f"source {self.library_name} && {self.function_name} {mutated_args} {output_string}"
                proc = subprocess.run(["/bin/bash", "-c", cmd], capture_output=True)
            else:
                raise AttributeError("Shell task does not have enough information to run.")

            if proc.return_code != 0:
                raise Exception(proc.stderr.decode("utf-8").strip())

            return_vals = []
            if self.named_outputs:
                output_lines = proc.stdout.decode("utf-8").strip().split("\n")
                for idx, output in enumerate(self.named_outputs):
                    output_marker = f"COVALENT-LEPTON-OUTPUT-{output}: "
                    for line in output_lines:
                        if output_marker in line:
                            # TODO: For some reason cannot pickle this line
                            # return_vals += [getattr(__builtins__, self.argtypes[idx][0])(line.split(output_marker)[1])]
                            return_vals += [str(line.split(output_marker)[1])]
                            break

            if return_vals:
                return tuple(return_vals) if len(return_vals) > 1 else return_vals[0]
            else:
                return None

        if self.language in Lepton._LANG_PY:
            wrapper = python_wrapper
        elif self.language in Lepton._LANG_C:
            wrapper = c_wrapper
        elif self.language in Lepton._LANG_SHELL:
            wrapper = shell_wrapper
        else:
            raise ValueError(f"Language '{self.language}' is not supported.")

        # Attribute translation
        wrapper.__name__ = self.display_name or self.function_name or "unknown"
        wrapper.__qualname__ = (
            f"Lepton.{self.display_name}"
            if self.display_name
            else f"Lepton.{self.library_name.split('.')[0]}.{self.function_name}"
        )
        wrapper.__module__ += (
            ".bash_cmd"
            if self.language == Lepton._LANG_SHELL
            else f".{self.library_name.split('.')[0]}"
        )
        wrapper.__doc__ = (
            f"""Lepton interface for {self.language} function '{self.function_name}'."""
            if self.function_name
            else ""
        )

        return wrapper<|MERGE_RESOLUTION|>--- conflicted
+++ resolved
@@ -92,7 +92,6 @@
         # Types must be stored as strings, since not all type objects can be pickled
         self.argtypes = [(arg[0].__name__, arg[1]) for arg in argtypes]
 
-<<<<<<< HEAD
         if self.language == Lepton._LANG_SHELL:
             self.command = command
             self.named_outputs = named_outputs
@@ -121,7 +120,7 @@
                 raise ValueError(
                     f"Keyword argument 'display_name' incompatible with language {self.language}."
                 )
-=======
+
         # Syncing behavior of file transfer with an electron
         internal_call_before_deps = []
         internal_call_after_deps = []
@@ -161,7 +160,6 @@
             "call_before": call_before,
             "call_after": call_after,
         }
->>>>>>> a76b69ac
 
         # Assign the wrapper below as the task's callable function
         super().__init__(self.wrap_task())
