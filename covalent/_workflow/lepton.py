--- conflicted
+++ resolved
@@ -26,13 +26,9 @@
 from .._file_transfer.file_transfer import FileTransfer
 from .._shared_files import logger
 from .._shared_files.defaults import _DEFAULT_CONSTRAINT_VALUES
-<<<<<<< HEAD
-from .depscall import DepsCall
-=======
 from .depsbash import DepsBash
 from .depscall import DepsCall
 from .depspip import DepsPip
->>>>>>> 62912f8a
 from .electron import Electron
 
 if TYPE_CHECKING:
@@ -80,14 +76,11 @@
         executor: Union[
             List[Union[str, "BaseExecutor"]], Union[str, "BaseExecutor"]
         ] = _DEFAULT_CONSTRAINT_VALUES["executor"],
-<<<<<<< HEAD
         files: List[FileTransfer] = [],
-=======
         deps_bash: Union[DepsBash, List, str] = _DEFAULT_CONSTRAINT_VALUES["deps"].get("bash", []),
         deps_pip: Union[DepsPip, list] = _DEFAULT_CONSTRAINT_VALUES["deps"].get("pip", None),
         call_before: Union[List[DepsCall], DepsCall] = _DEFAULT_CONSTRAINT_VALUES["call_before"],
         call_after: Union[List[DepsCall], DepsCall] = _DEFAULT_CONSTRAINT_VALUES["call_after"],
->>>>>>> 62912f8a
     ) -> None:
         self.language = language
         self.library_name = library_name
@@ -95,7 +88,6 @@
         # Types must be stored as strings, since not all type objects can be pickled
         self.argtypes = [(arg[0].__name__, arg[1]) for arg in argtypes]
 
-<<<<<<< HEAD
         # Syncing behavior of file transfer with an electron
         internal_call_before_deps = []
         internal_call_after_deps = []
@@ -105,7 +97,7 @@
                 internal_call_after_deps.append(DepsCall(_callback_))
             else:
                 internal_call_before_deps.append(DepsCall(_callback_))
-=======
+
         # Copied from electron.py
         deps = {}
 
@@ -132,7 +124,6 @@
             "call_before": call_before,
             "call_after": call_after,
         }
->>>>>>> 62912f8a
 
         # Assign the wrapper below as the task's callable function
         super().__init__(self.wrap_task())
