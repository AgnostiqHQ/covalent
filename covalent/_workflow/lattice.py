--- conflicted
+++ resolved
@@ -384,11 +384,7 @@
     *,
     backend: Optional[str] = None,
     executor: Optional[Union[List[Union[str, "BaseExecutor"]], Union[str, "BaseExecutor"]]] = None,
-<<<<<<< HEAD
     postprocess: bool = False,
-    results_dir: Optional[str] = get_config("dispatcher.results_dir"),
-=======
->>>>>>> 44140798
     workflow_executor: Optional[
         Union[List[Union[str, "BaseExecutor"]], Union[str, "BaseExecutor"]]
     ] = None,
@@ -449,11 +445,7 @@
 
     constraints = {
         "executor": executor,
-<<<<<<< HEAD
-        "results_dir": results_dir,
         "postprocess": postprocess,
-=======
->>>>>>> 44140798
         "workflow_executor": workflow_executor,
         "deps": deps,
         "call_before": call_before,
