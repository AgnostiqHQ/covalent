# Copyright 2021 Agnostiq Inc.
#
# This file is part of Covalent.
#
# Licensed under the GNU Affero General Public License 3.0 (the "License").
# A copy of the License may be obtained with this software package or at
#
#      https://www.gnu.org/licenses/agpl-3.0.en.html
#
# Use of this file is prohibited except in compliance with the License. Any
# modifications or derivative works of this file must retain this copyright
# notice, and modified files must contain a notice indicating that they have
# been altered from the originals.
#
# Covalent is distributed in the hope that it will be useful, but WITHOUT
# ANY WARRANTY; without even the implied warranty of MERCHANTABILITY or
# FITNESS FOR A PARTICULAR PURPOSE. See the License for more details.
#
# Relief from the License may be granted by purchasing a commercial license.

"""Class corresponding to computation workflow."""

import json
import os
import warnings
from builtins import list
from contextlib import redirect_stdout
from copy import deepcopy
from dataclasses import asdict
from functools import wraps
from typing import TYPE_CHECKING, Any, Callable, List, Optional, Union

from .._shared_files import logger
from .._shared_files.config import get_config
from .._shared_files.context_managers import active_lattice_manager
from .._shared_files.defaults import DefaultMetadataValues
from .._shared_files.utils import get_named_params, get_serialized_function_str
from .depsbash import DepsBash
from .depscall import DepsCall
from .depspip import DepsPip
from .postprocessing import Postprocessor
from .transport import TransportableObject, _TransportGraph, encode_metadata

if TYPE_CHECKING:
    from .._results_manager.result import Result
    from ..executor import BaseExecutor
    from ..triggers import BaseTrigger

from .._shared_files.utils import get_imports, get_serialized_function_str

consumable_constraints = []

DEFAULT_METADATA_VALUES = asdict(DefaultMetadataValues())

app_log = logger.app_log
log_stack_info = logger.log_stack_info


class Lattice:
    """
    A lattice workflow object that holds the work flow graph and is returned by :obj:`lattice <covalent.lattice>` decorator.

    Attributes:
        workflow_function: The workflow function that is decorated by :obj:`lattice <covalent.lattice>` decorator.
        transport_graph: The transport graph which will be the basis on how the workflow is executed.
        metadata: Dictionary of metadata of the lattice.
        post_processing: Boolean to indicate if the lattice is in post processing mode or not.
        kwargs: Keyword arguments passed to the workflow function.
        electron_outputs: Dictionary of electron outputs received after workflow execution.
    """

    def __init__(
        self, workflow_function: Callable, transport_graph: _TransportGraph = None
    ) -> None:
        self.workflow_function = workflow_function
        self.workflow_function_string = get_serialized_function_str(self.workflow_function)
        self.transport_graph = transport_graph or _TransportGraph()
        self.metadata = {}
        self.__name__ = self.workflow_function.__name__
        self.__doc__ = self.workflow_function.__doc__
        self.post_processing = False
        self.args = []
        self.kwargs = {}
        self.named_args = {}
        self.named_kwargs = {}
        self.electron_outputs = {}
        self.lattice_imports, self.cova_imports = get_imports(self.workflow_function)
        self.cova_imports.update({"electron"})

        self.workflow_function = TransportableObject.make_transportable(self.workflow_function)

        # Bound electrons are defined as electrons with a valid node_id, since it means they are bound to a TransportGraph.
        self._bound_electrons = {}  # Clear before serializing

    # To be called after build_graph
    def serialize_to_json(self) -> str:
        attributes = deepcopy(self.__dict__)
        attributes["workflow_function"] = self.workflow_function.to_dict()

        attributes["metadata"] = encode_metadata(self.metadata)
        attributes["transport_graph"] = None
        if self.transport_graph:
            attributes["transport_graph"] = self.transport_graph.serialize_to_json()

        attributes["args"] = []
        attributes["kwargs"] = {}

        for arg in self.args:
            attributes["args"].append(arg.to_dict())
        for k, v in self.kwargs.items():
            attributes["kwargs"][k] = v.to_dict()

        for k, v in self.named_args.items():
            attributes["named_args"][k] = v.to_dict()
        for k, v in self.named_kwargs.items():
            attributes["named_kwargs"][k] = v.to_dict()

        attributes["electron_outputs"] = {}
        for node_name, output in self.electron_outputs.items():
            attributes["electron_outputs"][node_name] = output.to_dict()

        attributes["cova_imports"] = list(self.cova_imports)

        return json.dumps(attributes)

    @staticmethod
    def deserialize_from_json(json_data: str) -> None:
        attributes = json.loads(json_data)

        attributes["cova_imports"] = set(attributes["cova_imports"])

        for node_name, object_dict in attributes["electron_outputs"].items():
            attributes["electron_outputs"][node_name] = TransportableObject.from_dict(object_dict)

        for k, v in attributes["named_kwargs"].items():
            attributes["named_kwargs"][k] = TransportableObject.from_dict(v)

        for k, v in attributes["named_args"].items():
            attributes["named_args"][k] = TransportableObject.from_dict(v)

        for k, v in attributes["kwargs"].items():
            attributes["kwargs"][k] = TransportableObject.from_dict(v)

        for i, arg in enumerate(attributes["args"]):
            attributes["args"][i] = TransportableObject.from_dict(arg)

        if attributes["transport_graph"]:
            tg = _TransportGraph()
            tg.deserialize_from_json(attributes["transport_graph"])
            attributes["transport_graph"] = tg

        attributes["workflow_function"] = TransportableObject.from_dict(
            attributes["workflow_function"]
        )

        def dummy_function(x):
            return x

        lat = Lattice(dummy_function)
        lat.__dict__ = attributes
        return lat

    def set_metadata(self, name: str, value: Any) -> None:
        """
        Function to add/edit metadata of given name and value
        to lattice's metadata.

        Args:
            name: Name of the metadata to be added/edited.
            value: Value of the metadata to be added/edited.

        Returns:
            None
        """

        self.metadata[name] = value

    def get_metadata(self, name: str) -> Any:
        """
        Get value of the metadata of given name.

        Args:
            name: Name of the metadata whose value is needed.

        Returns:
            value: Value of the metadata of given name.

        Raises:
            KeyError: If metadata of given name is not present.
        """

        return self.metadata.get(name, None)

    def build_graph(self, *args, **kwargs) -> None:
        """
        Builds the transport graph for the lattice by executing the workflow
        function which will trigger the call of all underlying electrons and
        they will get added to the transport graph for later execution.

        Also redirects any print statements inside the lattice function to null
        and ignores any exceptions caused while executing the function.

        GRAPH WILL NOT BE BUILT AFTER AN EXCEPTION HAS OCCURRED.

        Args:
            *args: Positional arguments to be passed to the workflow function.
            **kwargs: Keyword arguments to be passed to the workflow function.

        Returns:
            None
        """

        self.args = [TransportableObject.make_transportable(arg) for arg in args]
        self.kwargs = {k: TransportableObject.make_transportable(v) for k, v in kwargs.items()}

        self.transport_graph.reset()

        workflow_function = self.workflow_function.get_deserialized()

        named_args, named_kwargs = get_named_params(workflow_function, self.args, self.kwargs)
        self.named_args = named_args
        self.named_kwargs = named_kwargs

        new_args = [v.get_deserialized() for _, v in named_args.items()]
        new_kwargs = {k: v.get_deserialized() for k, v in named_kwargs.items()}

        # Set any lattice metadata not explicitly set by the user
        constraint_names = {"executor", "workflow_executor", "deps", "call_before", "call_after"}
        new_metadata = {
            name: DEFAULT_METADATA_VALUES[name]
            for name in constraint_names
            if not self.metadata[name]
        }
        new_metadata = encode_metadata(new_metadata)

        for k, v in new_metadata.items():
            self.metadata[k] = v

        with redirect_stdout(open(os.devnull, "w")):
            with active_lattice_manager.claim(self):
                try:
                    workflow_function(*new_args, **new_kwargs)
                    retval = workflow_function(*new_args, **new_kwargs)
                except Exception:
                    warnings.warn(
                        "Please make sure you are not manipulating an object inside the lattice."
                    )
                    raise

<<<<<<< HEAD
        from .postprocessing import Postprocessor

        pp = Postprocessor(lattice=self)

        if get_config("sdk.exhaustive_postprocess") == "true":
=======
        if get_config("sdk.exhaustive_postprocess") == "true":
            pp = Postprocessor(lattice=self)
>>>>>>> 7ed373b2
            pp.add_exhaustive_postprocess_node(self._bound_electrons.copy())

        self._bound_electrons = {}  # Reset bound electrons

    def draw(self, *args, **kwargs) -> None:
        """
        Generate lattice graph and display in UI taking into account passed in
        arguments.

        Args:
            *args: Positional arguments to be passed to build the graph.
            **kwargs: Keyword arguments to be passed to build the graph.

        Returns:
            None
        """

        import covalent_ui.result_webhook as result_webhook

        self.build_graph(*args, **kwargs)
        result_webhook.send_draw_request(self)

    def __call__(self, *args, **kwargs):
        """Execute lattice as an ordinary function for testing purposes."""

        workflow_function = self.workflow_function.get_deserialized()
        return workflow_function(*args, **kwargs)

    def dispatch(self, *args, **kwargs) -> str:
        """
        DEPRECATED: Function to dispatch workflows.

        Args:
            *args: Positional arguments for the workflow
            **kwargs: Keyword arguments for the workflow

        Returns:
            Dispatch id assigned to job
        """

        app_log.warning(
            "workflow.dispatch(your_arguments_here) is deprecated and may get removed without notice in future releases. Please use covalent.dispatch(workflow)(your_arguments_here) instead.",
            exc_info=DeprecationWarning,
        )

        from .._dispatcher_plugins import local_dispatch

        return local_dispatch(self)(*args, **kwargs)

    def dispatch_sync(self, *args, **kwargs) -> "Result":
        """
        DEPRECATED: Function to dispatch workflows synchronously by waiting for the result too.

        Args:
            *args: Positional arguments for the workflow
            **kwargs: Keyword arguments for the workflow

        Returns:
            Result of workflow execution
        """

        app_log.warning(
            "workflow.dispatch_sync(your_arguments_here) is deprecated and may get removed without notice in future releases. Please use covalent.dispatch_sync(workflow)(your_arguments_here) instead.",
            exc_info=DeprecationWarning,
        )

        from .._dispatcher_plugins import local_dispatch_sync

        return local_dispatch_sync(self)(*args, **kwargs)


def lattice(
    _func: Optional[Callable] = None,
    *,
    backend: Optional[str] = None,
    executor: Optional[Union[List[Union[str, "BaseExecutor"]], Union[str, "BaseExecutor"]]] = None,
    workflow_executor: Optional[
        Union[List[Union[str, "BaseExecutor"]], Union[str, "BaseExecutor"]]
    ] = None,
    # Add custom metadata fields here
    deps_bash: Union[DepsBash, list, str] = None,
    deps_pip: Union[DepsPip, list] = None,
    call_before: Union[List[DepsCall], DepsCall] = [],
    call_after: Union[List[DepsCall], DepsCall] = [],
    triggers: Union["BaseTrigger", List["BaseTrigger"]] = None,
    # e.g. schedule: True, whether to use a custom scheduling logic or not
) -> Lattice:
    """
    Lattice decorator to be called upon a function. Returns a new `Lattice <covalent._workflow.lattice.Lattice>` object.

    Args:
        _func: function to be decorated

    Keyword Args:
        backend: DEPRECATED: Same as `executor`.
        executor: Alternative executor object to be used in the execution of each node. If not passed, the local
            executor is used by default.
        workflow_executor: Executor for postprocessing the workflow. Defaults to the built-in dask executor or
            the local executor depending on whether Covalent is started with the `--no-cluster` option.
        deps_bash: An optional DepsBash object specifying a list of shell commands to run before `_func`
        deps_pip: An optional DepsPip object specifying a list of PyPI packages to install before running `_func`
        call_before: An optional list of DepsCall objects specifying python functions to invoke before the electron
        call_after: An optional list of DepsCall objects specifying python functions to invoke after the electron
        triggers: Any triggers that need to be attached to this lattice, default is None

    Returns:
        :obj:`Lattice <covalent._workflow.lattice.Lattice>` : Lattice object inside which the decorated function exists.
    """

    if backend:
        app_log.warning(
            "backend is deprecated and will be removed in a future release. Please use executor keyword instead.",
            exc_info=DeprecationWarning,
        )
        executor = backend

    deps = {}

    if isinstance(deps_bash, DepsBash):
        deps["bash"] = deps_bash
    if isinstance(deps_bash, (list, str)):
        deps["bash"] = DepsBash(commands=deps_bash)

    if isinstance(deps_pip, DepsPip):
        deps["pip"] = deps_pip
    if isinstance(deps_pip, list):
        deps["pip"] = DepsPip(packages=deps_pip)

    if isinstance(call_before, DepsCall):
        call_before = [call_before]

    if isinstance(call_after, DepsCall):
        call_after = [call_after]

    from ..triggers import BaseTrigger

    if isinstance(triggers, BaseTrigger):
        triggers = [triggers]

    constraints = {
        "executor": executor,
        "workflow_executor": workflow_executor,
        "deps": deps,
        "call_before": call_before,
        "call_after": call_after,
        "triggers": triggers,
    }

    constraints = encode_metadata(constraints)

    def decorator_lattice(func=None):
        @wraps(func)
        def wrapper_lattice(*args, **kwargs):
            lattice_object = Lattice(workflow_function=func)
            for k, v in constraints.items():
                lattice_object.set_metadata(k, v)
            lattice_object.transport_graph.lattice_metadata = lattice_object.metadata
            return lattice_object

        return wrapper_lattice()

    # Don't change the snippet below. This a subtle piece of logic that's best understood as is written.
    if _func is None:  # decorator is called with arguments
        return decorator_lattice
    else:  # decorator is called without arguments
        return decorator_lattice(_func)<|MERGE_RESOLUTION|>--- conflicted
+++ resolved
@@ -247,16 +247,8 @@
                     )
                     raise
 
-<<<<<<< HEAD
-        from .postprocessing import Postprocessor
-
-        pp = Postprocessor(lattice=self)
-
-        if get_config("sdk.exhaustive_postprocess") == "true":
-=======
         if get_config("sdk.exhaustive_postprocess") == "true":
             pp = Postprocessor(lattice=self)
->>>>>>> 7ed373b2
             pp.add_exhaustive_postprocess_node(self._bound_electrons.copy())
 
         self._bound_electrons = {}  # Reset bound electrons
