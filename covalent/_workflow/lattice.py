--- conflicted
+++ resolved
@@ -334,14 +334,7 @@
     *,
     backend: Optional[
         Union[List[Union[str, "BaseExecutor"]], Union[str, "BaseExecutor"]]
-<<<<<<< HEAD
     ] = _DEFAULT_CONSTRAINT_VALUES["backend"],
-    dispatcher: Optional[str] = get_config("dispatcher.address")
-    + ":"
-    + str(get_config("dispatcher.port")),
-=======
-    ] = _DEFAULT_CONSTRAINT_VALUES.backend,
->>>>>>> d8637231
     results_dir: Optional[str] = get_config("dispatcher.results_dir"),
     # Add custom metadata fields here
     # e.g. schedule: True, whether to use a custom scheduling logic or not
