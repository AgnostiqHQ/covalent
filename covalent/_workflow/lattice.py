# copyright 2021 Agnostiq Inc.
#
# This file is part of Covalent.
#
# Licensed under the GNU Affero General Public License 3.0 (the "License").
# A copy of the License may be obtained with this software package or at
#
#      https://www.gnu.org/licenses/agpl-3.0.en.html
#
# Use of this file is prohibited except in compliance with the License. Any
# modifications or derivative works of this file must retain this copyright
# notice, and modified files must contain a notice indicating that they have
# been altered from the originals.
#
# Covalent is distributed in the hope that it will be useful, but WITHOUT
# ANY WARRANTY; without even the implied warranty of MERCHANTABILITY or
# FITNESS FOR A PARTICULAR PURPOSE. See the License for more details.
#
# Relief from the License may be granted by purchasing a commercial license.

"""Class corresponding to computation workflow."""

import json
import os
import warnings
from contextlib import redirect_stdout
from copy import deepcopy
from functools import wraps
from pathlib import Path
from typing import TYPE_CHECKING, Any, Callable, List, Optional, Union

<<<<<<< HEAD
import networkx as nx

from .._data_store import DataStoreSession, models
=======
import covalent_ui.result_webhook as result_webhook

from .._data_store import DataStoreSession
>>>>>>> bfa45267
from .._shared_files import logger
from .._shared_files.config import get_config
from .._shared_files.context_managers import active_lattice_manager
from .._shared_files.defaults import _DEFAULT_CONSTRAINT_VALUES
from .._shared_files.utils import get_named_params, get_serialized_function_str
from .depsbash import DepsBash
from .depscall import DepsCall
from .depspip import DepsPip
from .transport import TransportableObject, _TransportGraph, encode_metadata

if TYPE_CHECKING:
    from .._results_manager.result import Result
    from ..executor import BaseExecutor

from .._shared_files.utils import get_imports, get_serialized_function_str

consumable_constraints = []


app_log = logger.app_log
log_stack_info = logger.log_stack_info


class Lattice:
    """
    A lattice workflow object that holds the work flow graph and is returned by :obj:`lattice <covalent.lattice>` decorator.

    Attributes:
        workflow_function: The workflow function that is decorated by :obj:`lattice <covalent.lattice>` decorator.
        transport_graph: The transport graph which will be the basis on how the workflow is executed.
        metadata: Dictionary of metadata of the lattice.
        post_processing: Boolean to indicate if the lattice is in post processing mode or not.
        kwargs: Keyword arguments passed to the workflow function.
        electron_outputs: Dictionary of electron outputs received after workflow execution.
    """

    def __init__(
        self, workflow_function: Callable, transport_graph: _TransportGraph = None
    ) -> None:
        self.workflow_function = workflow_function
        self.workflow_function_string = get_serialized_function_str(self.workflow_function)
        self.transport_graph = transport_graph or _TransportGraph()
        self.metadata = {}
        self.__name__ = self.workflow_function.__name__
        self.post_processing = False
        self.args = []
        self.kwargs = {}
        self.named_args = {}
        self.named_kwargs = {}
        self.electron_outputs = {}
        self.lattice_imports, self.cova_imports = get_imports(self.workflow_function)
        self.cova_imports.update({"electron"})

        self.workflow_function = TransportableObject.make_transportable(self.workflow_function)

    # To be called after build_graph
    def serialize_to_json(self) -> str:

        attributes = deepcopy(self.__dict__)
        attributes["workflow_function"] = self.workflow_function.to_dict()

        attributes["metadata"] = encode_metadata(self.metadata)
        attributes["transport_graph"] = None
        if self.transport_graph:
            attributes["transport_graph"] = self.transport_graph.serialize_to_json()

        attributes["args"] = []
        attributes["kwargs"] = {}

        for arg in self.args:
            attributes["args"].append(arg.to_dict())
        for k, v in self.kwargs.items():
            attributes["kwargs"][k] = v.to_dict()

        for k, v in self.named_args.items():
            attributes["named_args"][k] = v.to_dict()
        for k, v in self.named_kwargs.items():
            attributes["named_kwargs"][k] = v.to_dict()

        attributes["electron_outputs"] = {}
        for node_name, output in self.electron_outputs.items():
            attributes["electron_outputs"][node_name] = output.to_dict()

        attributes["cova_imports"] = list(self.cova_imports)
        # for k, v in attributes.items():
        #     print(k, type(v))

        return json.dumps(attributes)

    @staticmethod
    def deserialize_from_json(json_data: str) -> None:
        attributes = json.loads(json_data)

        attributes["cova_imports"] = set(attributes["cova_imports"])

        for node_name, object_dict in attributes["electron_outputs"].items():
            attributes["electron_outputs"][node_name] = TransportableObject.from_dict(object_dict)

        for k, v in attributes["named_kwargs"].items():
            attributes["named_kwargs"][k] = TransportableObject.from_dict(v)

        for k, v in attributes["named_args"].items():
            attributes["named_args"][k] = TransportableObject.from_dict(v)

        for k, v in attributes["kwargs"].items():
            attributes["kwargs"][k] = TransportableObject.from_dict(v)

        for i, arg in enumerate(attributes["args"]):
            attributes["args"][i] = TransportableObject.from_dict(arg)

        if attributes["transport_graph"]:
            tg = _TransportGraph()
            tg.deserialize_from_json(attributes["transport_graph"])
            attributes["transport_graph"] = tg

        attributes["workflow_function"] = TransportableObject.from_dict(
            attributes["workflow_function"]
        )

        def dummy_function(x):
            return x

        lat = Lattice(dummy_function)
        lat.__dict__ = attributes
        return lat

    def set_metadata(self, name: str, value: Any) -> None:
        """
        Function to add/edit metadata of given name and value
        to lattice's metadata.

        Args:
            name: Name of the metadata to be added/edited.
            value: Value of the metadata to be added/edited.

        Returns:
            None
        """

        self.metadata[name] = value

    def get_metadata(self, name: str) -> Any:
        """
        Get value of the metadata of given name.

        Args:
            name: Name of the metadata whose value is needed.

        Returns:
            value: Value of the metadata of given name.

        Raises:
            KeyError: If metadata of given name is not present.
        """

        return self.metadata.get(name, None)

    def build_graph(self, *args, **kwargs) -> None:
        """
        Builds the transport graph for the lattice by executing the workflow
        function which will trigger the call of all underlying electrons and
        they will get added to the transport graph for later execution.

        Also redirects any print statements inside the lattice function to null
        and ignores any exceptions caused while executing the function.

        GRAPH WILL NOT BE BUILT AFTER AN EXCEPTION HAS OCCURRED.

        Args:
            *args: Positional arguments to be passed to the workflow function.
            **kwargs: Keyword arguments to be passed to the workflow function.

        Returns:
            None
        """

        self.args = [TransportableObject.make_transportable(arg) for arg in args]
        self.kwargs = {k: TransportableObject.make_transportable(v) for k, v in kwargs.items()}

        self.transport_graph.reset()

        workflow_function = self.workflow_function.get_deserialized()

        named_args, named_kwargs = get_named_params(workflow_function, self.args, self.kwargs)
        self.named_args = named_args
        self.named_kwargs = named_kwargs

        new_args = [v.get_deserialized() for _, v in named_args.items()]
        new_kwargs = {k: v.get_deserialized() for k, v in named_kwargs.items()}

        with redirect_stdout(open(os.devnull, "w")):
            with active_lattice_manager.claim(self):
                try:
                    workflow_function(*new_args, **new_kwargs)
                except Exception:
                    warnings.warn(
                        "Please make sure you are not manipulating an object inside the lattice."
                    )
                    raise

    def persist(self, ds: DataStoreSession, update: bool):
        self.transport_graph.persist(ds, update)

    def draw(self, *args, **kwargs) -> None:
        """
        Generate lattice graph and display in UI taking into account passed in
        arguments.

        Args:
            *args: Positional arguments to be passed to build the graph.
            **kwargs: Keyword arguments to be passed to build the graph.

        Returns:
            None
        """

        import covalent_ui.result_webhook as result_webhook

        self.build_graph(*args, **kwargs)
        result_webhook.send_draw_request(self)

    def __call__(self, *args, **kwargs):
        """Execute lattice as an ordinary function for testing purposes."""

        workflow_function = self.workflow_function.get_deserialized()
        return workflow_function(*args, **kwargs)

    def dispatch(self, *args, **kwargs) -> str:
        """
        DEPRECATED: Function to dispatch workflows.

        Args:
            *args: Positional arguments for the workflow
            **kwargs: Keyword arguments for the workflow

        Returns:
            Dispatch id assigned to job
        """

        app_log.warning(
            "workflow.dispatch(your_arguments_here) is deprecated and may get removed without notice in future releases. Please use covalent.dispatch(workflow)(your_arguments_here) instead.",
            exc_info=DeprecationWarning,
        )

        from .._dispatcher_plugins import local_dispatch

        return local_dispatch(self)(*args, **kwargs)

    def dispatch_sync(self, *args, **kwargs) -> "Result":
        """
        DEPRECATED: Function to dispatch workflows synchronously by waiting for the result too.

        Args:
            *args: Positional arguments for the workflow
            **kwargs: Keyword arguments for the workflow

        Returns:
            Result of workflow execution
        """

        app_log.warning(
            "workflow.dispatch_sync(your_arguments_here) is deprecated and may get removed without notice in future releases. Please use covalent.dispatch_sync(workflow)(your_arguments_here) instead.",
            exc_info=DeprecationWarning,
        )

        from .._dispatcher_plugins import local_dispatch_sync

        return local_dispatch_sync(self)(*args, **kwargs)


def lattice(
    _func: Optional[Callable] = None,
    *,
    backend: Optional[str] = None,
    executor: Optional[
        Union[List[Union[str, "BaseExecutor"]], Union[str, "BaseExecutor"]]
    ] = _DEFAULT_CONSTRAINT_VALUES["executor"],
    results_dir: Optional[str] = get_config("dispatcher.results_dir"),
    workflow_executor: Optional[
        Union[List[Union[str, "BaseExecutor"]], Union[str, "BaseExecutor"]]
    ] = _DEFAULT_CONSTRAINT_VALUES["workflow_executor"],
    # Add custom metadata fields here
    deps_bash: Union[DepsBash, list, str] = _DEFAULT_CONSTRAINT_VALUES["deps"].get("bash", None),
    deps_pip: Union[DepsPip, list] = _DEFAULT_CONSTRAINT_VALUES["deps"].get("pip", None),
    call_before: Union[List[DepsCall], DepsCall] = _DEFAULT_CONSTRAINT_VALUES["call_before"],
    call_after: Union[List[DepsCall], DepsCall] = _DEFAULT_CONSTRAINT_VALUES["call_after"],
    # e.g. schedule: True, whether to use a custom scheduling logic or not
) -> Lattice:
    """
    Lattice decorator to be called upon a function. Returns a new `Lattice <covalent._workflow.lattice.Lattice>` object.

    Args:
        _func: function to be decorated

    Keyword Args:
        backend: DEPRECATED: Same as `executor`.
        executor: Alternative executor object to be used in the execution of each node. If not passed, the local
            executor is used by default.
        workflow_executor: Executor for postprocessing the workflow. Defaults to the built-in dask executor or
            the local executor depending on whether Covalent is started with the `--no-cluster` option.
        results_dir: Directory to store the results
        deps_bash: An optional DepsBash object specifying a list of shell commands to run before `_func`
        deps_pip: An optional DepsPip object specifying a list of PyPI packages to install before running `_func`
        call_before: An optional list of DepsCall objects specifying python functions to invoke before the electron
        call_after: An optional list of DepsCall objects specifying python functions to invoke after the electron

    Returns:
        :obj:`Lattice <covalent._workflow.lattice.Lattice>` : Lattice object inside which the decorated function exists.
    """

    if backend:
        app_log.warning(
            "backend is deprecated and will be removed in a future release. Please use executor keyword instead.",
            exc_info=DeprecationWarning,
        )
        executor = backend

    results_dir = str(Path(results_dir).expanduser().resolve())

    deps = {}

    if isinstance(deps_bash, DepsBash):
        deps["bash"] = deps_bash
    if isinstance(deps_bash, list) or isinstance(deps_bash, str):
        deps["bash"] = DepsBash(commands=deps_bash)

    if isinstance(deps_pip, DepsPip):
        deps["pip"] = deps_pip
    if isinstance(deps_pip, list):
        deps["pip"] = DepsPip(packages=deps_pip)

    if isinstance(call_before, DepsCall):
        call_before = [call_before]

    if isinstance(call_after, DepsCall):
        call_after = [call_after]

    constraints = {
        "executor": executor,
        "results_dir": results_dir,
        "workflow_executor": workflow_executor,
        "deps": deps,
        "call_before": call_before,
        "call_after": call_after,
    }

    constraints = encode_metadata(constraints)

    def decorator_lattice(func=None):
        @wraps(func)
        def wrapper_lattice(*args, **kwargs):
            lattice_object = Lattice(workflow_function=func)
            for k, v in constraints.items():
                lattice_object.set_metadata(k, v)
            lattice_object.transport_graph.lattice_metadata = lattice_object.metadata
            lattice_object.__doc__ = func.__doc__
            return lattice_object

        return wrapper_lattice()

    if _func is None:  # decorator is called with arguments
        return decorator_lattice
    else:  # decorator is called without arguments
        return decorator_lattice(_func)<|MERGE_RESOLUTION|>--- conflicted
+++ resolved
@@ -29,15 +29,7 @@
 from pathlib import Path
 from typing import TYPE_CHECKING, Any, Callable, List, Optional, Union
 
-<<<<<<< HEAD
-import networkx as nx
-
-from .._data_store import DataStoreSession, models
-=======
-import covalent_ui.result_webhook as result_webhook
-
 from .._data_store import DataStoreSession
->>>>>>> bfa45267
 from .._shared_files import logger
 from .._shared_files.config import get_config
 from .._shared_files.context_managers import active_lattice_manager
