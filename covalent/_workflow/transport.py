# Copyright 2021 Agnostiq Inc.
#
# This file is part of Covalent.
#
# Licensed under the GNU Affero General Public License 3.0 (the "License").
# A copy of the License may be obtained with this software package or at
#
#      https://www.gnu.org/licenses/agpl-3.0.en.html
#
# Use of this file is prohibited except in compliance with the License. Any
# modifications or derivative works of this file must retain this copyright
# notice, and modified files must contain a notice indicating that they have
# been altered from the originals.
#
# Covalent is distributed in the hope that it will be useful, but WITHOUT
# ANY WARRANTY; without even the implied warranty of MERCHANTABILITY or
# FITNESS FOR A PARTICULAR PURPOSE. See the License for more details.
#
# Relief from the License may be granted by purchasing a commercial license.

"""Class implementation of the transport graph in the workflow graph."""

import base64
import datetime
import json
import platform
from copy import deepcopy
from typing import Any, Callable, Dict

import cloudpickle
import networkx as nx

from .._shared_files.defaults import parameter_prefix
<<<<<<< HEAD
from .._shared_files.util_classes import Status
=======
from .._shared_files.util_classes import RESULT_STATUS
>>>>>>> 30251684


class TransportableObject:
    """
    A function is converted to a transportable object by serializing it using cloudpickle
    and then whenever executing it, the transportable object is deserialized. The object
    will also contain additional info like the python version used to serialize it.

    Attributes:
        _object: The serialized object.
        python_version: The python version used on the client's machine.
    """

    def __init__(self, obj: Any) -> None:
        self._object = base64.b64encode(cloudpickle.dumps(obj)).decode("utf-8")
        self.python_version = platform.python_version()

        self.object_string = str(obj)
        self.attrs = {"doc": getattr(obj, "__doc__", ""), "name": getattr(obj, "__name__", "")}

    def __eq__(self, obj) -> bool:
        if not isinstance(obj, TransportableObject):
            return False
        return self.__dict__ == obj.__dict__

    def get_deserialized(self) -> Callable:
        """
        Get the deserialized transportable object.

        Args:
            None

        Returns:
            function: The deserialized object/callable function.

        """

        return cloudpickle.loads(base64.b64decode(self._object.encode("utf-8")))

    def to_dict(self) -> dict:
        """Return a JSON-serializable dictionary representation of self"""
        return {"type": "TransportableObject", "attributes": self.__dict__.copy()}

    @staticmethod
    def from_dict(object_dict) -> "TransportableObject":
        """Rehydrate a dictionary representation

        Args:
            object_dict: a dictionary representation returned by `to_dict`

        Returns:
            A `TransportableObject` represented by `object_dict`
        """

        sc = TransportableObject(None)
        sc.__dict__ = object_dict["attributes"]
        return sc

    def get_serialized(self) -> str:
        """
        Get the serialized transportable object.

        Args:
            None

        Returns:
            object: The serialized transportable object.
        """

        return self._object

    def serialize(self) -> bytes:
        """
        Serialize the transportable object.

        Args:
            None

        Returns:
            pickled_object: The serialized object alongwith the python version.
        """

        return cloudpickle.dumps(
            {
                "object": self.get_serialized(),
                "object_string": self.object_string,
                "attrs": self.attrs,
                "py_version": self.python_version,
            }
        )

    def serialize_to_json(self) -> str:
        """
        Serialize the transportable object to JSON.

        Args:
            None

        Returns:
            A JSON string representation of the transportable object
        """

        return json.dumps(self.to_dict())

    @staticmethod
    def deserialize_from_json(json_string: str) -> str:
        """
        Reconstruct a transportable object from JSON

        Args:
            json_string: A JSON string representation of a TransportableObject

        Returns:
            A TransportableObject instance
        """

        object_dict = json.loads(json_string)
        return TransportableObject.from_dict(object_dict)

    @staticmethod
    def make_transportable(obj) -> "TransportableObject":
        if isinstance(obj, TransportableObject):
            return obj
        else:
            return TransportableObject(obj)

    @staticmethod
    def deserialize(data: bytes) -> "TransportableObject":
        """
        Deserialize the transportable object.

        Args:
            data: Cloudpickled function.

        Returns:
            object: The deserialized transportable object.
        """

        obj = cloudpickle.loads(data)
        sc = TransportableObject(None)
        sc._object = obj["object"]
        sc.attrs = obj["attrs"]
        sc.python_version = obj["py_version"]
        return sc

    @staticmethod
    def deserialize_list(collection: list) -> list:
        """
        Recursively deserializes a list of TransportableObjects. More
        precisely, `collection` is a list, each of whose entries is
        assumed to be either a `TransportableObject`, a list, or dict`
        """

        new_list = []
        for item in collection:
            if isinstance(item, TransportableObject):
                new_list.append(item.get_deserialized())
            elif isinstance(item, list):
                new_list.append(TransportableObject.deserialize_list(item))
            elif isinstance(item, dict):
                new_list.append(TransportableObject.deserialize_dict(item))
            else:
                raise TypeError("Couldn't deserialize collection")
        return new_list

    @staticmethod
    def deserialize_dict(collection: dict) -> dict:
        """
        Recursively deserializes a dict of TransportableObjects. More
        precisely, `collection` is a dict, each of whose entries is
        assumed to be either a `TransportableObject`, a list, or dict`

        """

        new_dict = {}
        for k, item in collection.items():
            if isinstance(item, TransportableObject):
                new_dict[k] = item.get_deserialized()
            elif isinstance(item, list):
                new_dict[k] = TransportableObject.deserialize_list(item)
            elif isinstance(item, dict):
                new_dict[k] = TransportableObject.deserialize_dict(item)
            else:
                raise TypeError("Couldn't deserialize collection")
        return new_dict


# Functions for encoding the transport graph


def encode_metadata(metadata: dict) -> dict:
    # Idempotent
    # Special handling required for: executor, workflow_executor, deps, call_before/after

    encoded_metadata = deepcopy(metadata)
    if "executor" in metadata:
        if "executor_data" not in metadata:
            encoded_metadata["executor_data"] = {}
        if metadata["executor"] is not None and not isinstance(metadata["executor"], str):
            encoded_executor = metadata["executor"].to_dict()
            encoded_metadata["executor"] = encoded_executor["short_name"]
            encoded_metadata["executor_data"] = encoded_executor

    if "workflow_executor" in metadata:
        if "workflow_executor_data" not in metadata:
            encoded_metadata["workflow_executor_data"] = {}
        if metadata["workflow_executor"] is not None and not isinstance(
            metadata["workflow_executor"], str
        ):
            encoded_wf_executor = metadata["workflow_executor"].to_dict()
            encoded_metadata["workflow_executor"] = encoded_wf_executor["short_name"]
            encoded_metadata["workflow_executor_data"] = encoded_wf_executor

    # Bash Deps, Pip Deps, Env Deps, etc
    if "deps" in metadata:
        if metadata["deps"] is not None:
            for dep_type, dep_object in metadata["deps"].items():
                if dep_object and not isinstance(dep_object, dict):
                    encoded_metadata["deps"][dep_type] = dep_object.to_dict()

    # call_before/after
    if "call_before" in metadata:
        if metadata["call_before"] is not None:
            for i, dep in enumerate(metadata["call_before"]):
                if not isinstance(dep, dict):
                    encoded_metadata["call_before"][i] = dep.to_dict()

    if "call_after" in metadata:
        if metadata["call_after"] is not None:
            for i, dep in enumerate(metadata["call_after"]):
                if not isinstance(dep, dict):
                    encoded_metadata["call_after"][i] = dep.to_dict()

    return encoded_metadata


class _TransportGraph:
    """
    A TransportGraph is the most essential part of the whole workflow. This contains
    all the information about each electron and lattice required for determining how,
    when, and where to execute the workflow. The TransportGraph contains a directed graph
    which is used to determine the execution order of the nodes. Each node in this graph
    is an electron which is ready to be executed.

    Attributes:
        _graph: The directed graph object of type networkx.DiGraph().
        lattice_metadata: The lattice metadata of the transport graph.
    """

    def __init__(self) -> None:
        self._graph = nx.MultiDiGraph()
        self.lattice_metadata = None

        # IDs of nodes modified during the workflow run
        self.dirty_nodes = []

<<<<<<< HEAD
    def add_node(
        self, name: str, function: Callable, metadata: Dict, task_group_id: int = None, **attr
    ) -> int:
=======
        self._default_node_attrs = {
            "start_time": None,
            "end_time": None,
            "status": RESULT_STATUS.NEW_OBJECT,
            "output": None,
            "error": None,
            "sub_dispatch_id": None,
            "sublattice_result": None,
            "stdout": None,
            "stderr": None,
        }

    def add_node(self, name: str, function: Callable, metadata: Dict, **attr) -> int:
>>>>>>> 30251684
        """
        Adds a node to the graph.

        Args:
            name: The name of the node.
            function: The function to be executed.
            metadata: The metadata of the node.
            attr: Any other attributes that need to be added to the node.

        Returns:
            node_key: The node id.
        """

        node_id = len(self._graph.nodes)

        if task_group_id is None:
            task_group_id = node_id

        # Default to gid=node_id

        self._graph.add_node(
            node_id,
            task_group_id=task_group_id,
            name=name,
            function=TransportableObject(function),
            metadata=metadata,
            **attr,
        )

        return node_id

    def add_edge(self, x: int, y: int, edge_name: Any, **attr) -> None:
        """
        Adds an edge to the graph and assigns a name to it. Edge insertion
        order is not preserved in networkx. So in case of positional arguments
        passed into the electron, we need to preserve the order when we
        deserialize the request in the lattice.

        Args:
            x: The node id for first node.
            y: The node id for second node.
            edge_name: The name to be assigned to the edge.
            attr: Any other attributes that need to be added to the edge.

        Returns:
            None

        Raises:
            ValueError: If the edge already exists.
        """

        self._graph.add_edge(x, y, edge_name=edge_name, **attr)

    def reset(self) -> None:
        """
        Resets the graph.

        Args:
            None

        Returns:
            None
        """

        self._graph = nx.MultiDiGraph()

    def get_node_value(self, node_key: int, value_key: str) -> Any:
        """
        Get a specific value from a node depending upon the value key.

        Args:
            node_key: The node id.
            value_key: The value key.

        Returns:
            value: The value from the node stored at the value key.

        Raises:
            KeyError: If the value key is not found.
        """

        return self._graph.nodes[node_key][value_key]

    def set_node_value(self, node_key: int, value_key: int, value: Any) -> None:
        """
        Set a certain value of a node. This allows for saving custom data
        in the graph nodes.

        Args:
            node_key: The node id.
            value_key: The value key.
            value: The value to be set at value_key position of the node.

        Returns:
            None

        Raises:
            KeyError: If the node key is not found.
        """

        self.dirty_nodes.append(node_key)
        self._graph.nodes[node_key][value_key] = value

    def get_edge_data(self, dep_key: int, node_key: int) -> Any:
        """
        Get the metadata for all edges between two nodes.

        Args:
            dep_key: The node id for first node.
            node_key: The node id for second node.

        Returns:
            values: A dict {edge_key : value}

        Raises:
            KeyError: If the edge is not found.
        """

        return self._graph.get_edge_data(dep_key, node_key)

    def get_dependencies(self, node_key: int) -> list:
        """
        Gets the parent node ids of a node.

        Args:
            node_key: The node id.

        Returns:
            parents: The dependencies of the node.
        """

        return list(self._graph.predecessors(node_key))

    def get_internal_graph_copy(self) -> nx.MultiDiGraph:
        """
        Get a copy of the internal directed graph
        to avoid modifying the original graph.

        Args:
            None

        Returns:
            graph: A copy of the internal directed graph.
        """

        return self._graph.copy()

    def reset_node(self, node_id: int) -> None:
        """Reset node values to starting state."""
        for node_attr, default_val in self._default_node_attrs.items():
            self.set_node_value(node_id, node_attr, default_val)

    def _replace_node(self, node_id: int, new_attrs: Dict[str, Any]) -> None:
        """Replace node data with new attribute values and flag descendants (used in re-dispatching)."""
        metadata = self.get_node_value(node_id, "metadata")
        metadata.update(new_attrs["metadata"])

        serialized_callable = TransportableObject.from_dict(new_attrs["function"])
        self.set_node_value(node_id, "function", serialized_callable)
        self.set_node_value(node_id, "function_string", new_attrs["function_string"])
        self.set_node_value(node_id, "name", new_attrs["name"])
        self._reset_descendants(node_id)

    def _reset_descendants(self, node_id: int) -> None:
        """Reset node and all its descendants to starting state."""
        try:
            if self.get_node_value(node_id, "status") == RESULT_STATUS.NEW_OBJECT:
                return
        except Exception:
            return
        self.reset_node(node_id)
        for successor in self._graph.neighbors(node_id):
            self._reset_descendants(successor)

    def apply_electron_updates(self, electron_updates: Dict[str, Callable]) -> None:
        """Replace transport graph node data based on the electrons that need to be updated during re-dispatching."""
        for n in self._graph.nodes:
            name = self.get_node_value(n, "name")
            if name in electron_updates:
                self._replace_node(n, electron_updates[name])

    def serialize(self, metadata_only: bool = False) -> bytes:
        """
        Convert transport graph object to JSON to be used in the workflow scheduler.

        Convert transport graph networkx.DiGraph object into JSON format, filter out
        computation specific attributes and lastly add the lattice metadata. This also
        serializes the function Callable into by base64 encoding the cloudpickled result.

        Args:
            metadata_only: If true, only serialize the metadata.

        Returns:
            str: json string representation of transport graph
        """

        # Convert networkx.DiGraph to a format that can be converted to json .
        data = nx.readwrite.node_link_data(self._graph)

        # process each node
        for idx, node in enumerate(data["nodes"]):
            data["nodes"][idx]["function"] = data["nodes"][idx].pop("function").serialize()

        if metadata_only:
            parameter_node_id = [
                i
                for i, node in enumerate(data["nodes"])
                if node["name"].startswith(parameter_prefix)
            ]

            for node in data["nodes"].copy():
                if node["id"] in parameter_node_id:
                    data["nodes"].remove(node)

            # Remove the non-metadata fields such as 'function', 'name', etc from the scheduler workflow input data.
            for idx, node in enumerate(data["nodes"]):
                for field in data["nodes"][idx].copy():
                    if field != "metadata":
                        data["nodes"][idx].pop(field, None)

            # Remove the non-source-target fields from the scheduler workflow input data.
            for idx, node in enumerate(data["links"]):
                for name in data["links"][idx].copy():
                    if name not in ["source", "target"]:
                        data["links"][idx].pop("edge_name", None)

        data["lattice_metadata"] = self.lattice_metadata
        return cloudpickle.dumps(data)

    def serialize_to_json(self, metadata_only: bool = False) -> str:
        """
        Convert transport graph object to JSON to be used in the workflow scheduler.

        Convert transport graph networkx.DiGraph object into JSON format, filter out
        computation specific attributes and lastly add the lattice metadata. This also
        serializes the function Callable into by base64 encoding the cloudpickled result.

        Args:
            metadata_only: If true, only serialize the metadata.

        Returns:
            str: json string representation of transport graph

        Note: serialize_to_json converts metadata objects into dictionary representations.
        """

        # Convert networkx.DiGraph to a format that can be converted to json .
        data = nx.readwrite.node_link_data(self._graph)

        # process each node
        for idx, node in enumerate(data["nodes"]):
            data["nodes"][idx]["function"] = data["nodes"][idx].pop("function").to_dict()
            if "value" in node:
                node["value"] = node["value"].to_dict()
            if "output" in node:
                node["output"] = node["output"].to_dict()
            if "metadata" in node:
                node["metadata"] = encode_metadata(node["metadata"])
            if "start_time" in node:
                if node["start_time"]:
                    node["start_time"] = node["start_time"].isoformat()
            if "end_time" in node:
                if node["end_time"]:
                    node["end_time"] = node["end_time"].isoformat()
            if "status" in node:
                node["status"] = str(node["status"])

        if metadata_only:
            parameter_node_id = [
                i
                for i, node in enumerate(data["nodes"])
                if node["name"].startswith(parameter_prefix)
            ]

            for node in data["nodes"].copy():
                if node["id"] in parameter_node_id:
                    data["nodes"].remove(node)

            # Remove the non-metadata fields such as 'function', 'name', etc from the scheduler workflow input data.
            for idx, node in enumerate(data["nodes"]):
                for field in data["nodes"][idx].copy():
                    if field != "metadata":
                        data["nodes"][idx].pop(field, None)

            # Remove the non-source-target fields from the scheduler workflow input data.
            for idx, node in enumerate(data["links"]):
                for name in data["links"][idx].copy():
                    if name not in ["source", "target"]:
                        data["links"][idx].pop("edge_name", None)

        data["lattice_metadata"] = encode_metadata(self.lattice_metadata)
        return json.dumps(data)

    def deserialize(self, pickled_data: bytes) -> None:
        """
        Load pickled representation of transport graph into the transport graph instance.

        This overwrites anything currently set in the transport graph and deserializes
        the base64 encoded cloudpickled function into a Callable.

        Args:
            pickled_data: Cloudpickled representation of the transport graph

        Returns:
            None
        """

        node_link_data = cloudpickle.loads(pickled_data)
        if "lattice_metadata" in node_link_data:
            self.lattice_metadata = node_link_data["lattice_metadata"]

        for idx, _ in enumerate(node_link_data["nodes"]):
            function_ser = node_link_data["nodes"][idx].pop("function")
            node_link_data["nodes"][idx]["function"] = TransportableObject.deserialize(
                function_ser
            )
        self._graph = nx.readwrite.node_link_graph(node_link_data)

    def deserialize_from_json(self, json_data: str) -> None:
        """Load JSON representation of transport graph into the transport graph instance.

        This overwrites anything currently set in the transport
        graph. Note that metadata (node and lattice-level) need to be
        reconstituted from their dictionary representations when
        needed.

        Args:
            json_data: JSON representation of the transport graph

        Returns:
            None

        """

        node_link_data = json.loads(json_data)
        if "lattice_metadata" in node_link_data:
            self.lattice_metadata = node_link_data["lattice_metadata"]

        for idx, node in enumerate(node_link_data["nodes"]):
            function_ser = node_link_data["nodes"][idx].pop("function")
            node_link_data["nodes"][idx]["function"] = TransportableObject.from_dict(function_ser)
            if "value" in node:
                node["value"] = TransportableObject.from_dict(node["value"])
            if "output" in node:
                node["output"] = TransportableObject.from_dict(node["output"])
            if "start_time" in node:
                if node["start_time"]:
                    node["start_time"] = datetime.datetime.fromisoformat(node["start_time"])
            if "end_time" in node:
                if node["end_time"]:
                    node["end_time"] = datetime.datetime.fromisoformat(node["end_time"])
            if "status" in node:
                node["status"] = Status(node["status"])

        self._graph = nx.readwrite.node_link_graph(node_link_data)<|MERGE_RESOLUTION|>--- conflicted
+++ resolved
@@ -31,11 +31,7 @@
 import networkx as nx
 
 from .._shared_files.defaults import parameter_prefix
-<<<<<<< HEAD
-from .._shared_files.util_classes import Status
-=======
-from .._shared_files.util_classes import RESULT_STATUS
->>>>>>> 30251684
+from .._shared_files.util_classes import RESULT_STATUS, Status
 
 
 class TransportableObject:
@@ -292,25 +288,21 @@
         # IDs of nodes modified during the workflow run
         self.dirty_nodes = []
 
-<<<<<<< HEAD
-    def add_node(
-        self, name: str, function: Callable, metadata: Dict, task_group_id: int = None, **attr
-    ) -> int:
-=======
         self._default_node_attrs = {
             "start_time": None,
             "end_time": None,
             "status": RESULT_STATUS.NEW_OBJECT,
             "output": None,
-            "error": None,
+            "error": "",
             "sub_dispatch_id": None,
             "sublattice_result": None,
-            "stdout": None,
-            "stderr": None,
+            "stdout": "",
+            "stderr": "",
         }
 
-    def add_node(self, name: str, function: Callable, metadata: Dict, **attr) -> int:
->>>>>>> 30251684
+    def add_node(
+        self, name: str, function: Callable, metadata: Dict, task_group_id: int = None, **attr
+    ) -> int:
         """
         Adds a node to the graph.
 
@@ -462,35 +454,6 @@
         """Reset node values to starting state."""
         for node_attr, default_val in self._default_node_attrs.items():
             self.set_node_value(node_id, node_attr, default_val)
-
-    def _replace_node(self, node_id: int, new_attrs: Dict[str, Any]) -> None:
-        """Replace node data with new attribute values and flag descendants (used in re-dispatching)."""
-        metadata = self.get_node_value(node_id, "metadata")
-        metadata.update(new_attrs["metadata"])
-
-        serialized_callable = TransportableObject.from_dict(new_attrs["function"])
-        self.set_node_value(node_id, "function", serialized_callable)
-        self.set_node_value(node_id, "function_string", new_attrs["function_string"])
-        self.set_node_value(node_id, "name", new_attrs["name"])
-        self._reset_descendants(node_id)
-
-    def _reset_descendants(self, node_id: int) -> None:
-        """Reset node and all its descendants to starting state."""
-        try:
-            if self.get_node_value(node_id, "status") == RESULT_STATUS.NEW_OBJECT:
-                return
-        except Exception:
-            return
-        self.reset_node(node_id)
-        for successor in self._graph.neighbors(node_id):
-            self._reset_descendants(successor)
-
-    def apply_electron_updates(self, electron_updates: Dict[str, Callable]) -> None:
-        """Replace transport graph node data based on the electrons that need to be updated during re-dispatching."""
-        for n in self._graph.nodes:
-            name = self.get_node_value(n, "name")
-            if name in electron_updates:
-                self._replace_node(n, electron_updates[name])
 
     def serialize(self, metadata_only: bool = False) -> bytes:
         """
