--- conflicted
+++ resolved
@@ -20,10 +20,7 @@
 
 """Class implementation of the transport graph in the workflow graph."""
 
-<<<<<<< HEAD
 import datetime
-=======
->>>>>>> 79b77e82
 import json
 from copy import deepcopy
 from typing import Any, Callable, Dict
@@ -32,14 +29,9 @@
 import networkx as nx
 
 from .._shared_files.defaults import parameter_prefix
-<<<<<<< HEAD
 from .._shared_files.util_classes import RESULT_STATUS, Status
 from .transportable_object import TransportableObject
-=======
-from .._shared_files.util_classes import RESULT_STATUS
-from .transportable_object import TransportableObject
-
->>>>>>> 79b77e82
+
 
 # Functions for encoding the transport graph
 def encode_metadata(metadata: dict) -> dict:
@@ -155,11 +147,7 @@
 
         self._graph.add_node(
             node_id,
-<<<<<<< HEAD
             task_group_id=task_group_id,
-=======
-            task_group_id=task_group_id if task_group_id is not None else node_id,
->>>>>>> 79b77e82
             name=name,
             function=TransportableObject(function),
             metadata=metadata,
