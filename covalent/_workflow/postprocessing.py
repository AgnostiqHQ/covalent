# Copyright 2023 Agnostiq Inc.
#
# This file is part of Covalent.
#
# Licensed under the GNU Affero General Public License 3.0 (the "License").
# A copy of the License may be obtained with this software package or at
#
#      https://www.gnu.org/licenses/agpl-3.0.en.html
#
# Use of this file is prohibited except in compliance with the License. Any
# modifications or derivative works of this file must retain this copyright
# notice, and modified files must contain a notice indicating that they have
# been altered from the originals.
#
# Covalent is distributed in the hope that it will be useful, but WITHOUT
# ANY WARRANTY; without even the implied warranty of MERCHANTABILITY or
# FITNESS FOR A PARTICULAR PURPOSE. See the License for more details.
#
# Relief from the License may be granted by purchasing a commercial license.

"""Module containing post-processing related functions."""

from builtins import list
from dataclasses import asdict
from typing import TYPE_CHECKING, Any, Dict, List, Set, Union

from .._shared_files import logger
from .._shared_files.config import get_config
from .._shared_files.context_managers import active_lattice_manager
from .._shared_files.defaults import (
    DefaultMetadataValues,
    postprocess_prefix,
    prefix_separator,
    sublattice_prefix,
)
from .transport import _TransportGraph, encode_metadata

if TYPE_CHECKING:
    from .electron import Electron

DEFAULT_METADATA_VALUES = asdict(DefaultMetadataValues())

app_log = logger.app_log
log_stack_info = logger.log_stack_info


class Postprocessor:
    def __init__(self, lattice) -> None:
        self.lattice = lattice

    def _is_postprocessable_node(self, tg: _TransportGraph, node_id: int) -> bool:
        """Filter nodes that should be included in postprocessing.

        Args:
            tg: Transport graph of the lattice.
            node_id: Node id of the node to be checked.

        Returns:
            True if the node should be included in postprocessing, False otherwise.

        """
        node_name = tg.get_node_value(node_id, "name")
        return bool(
            not node_name.startswith(prefix_separator) or node_name.startswith(sublattice_prefix)
        )

    def _filter_electrons(self, tg: _TransportGraph, bound_electrons: List) -> List:
        """Filter bound electrons for ones that should not be included in postprocessing.

        Args:
            tg: Transport graph of the lattice.
            bound_electrons: List of bound electrons.

        Returns:
            List of bound electrons that should be included in postprocessing.

        """
        filtered_node_ids = [
            node_id for node_id in tg._graph.nodes if self._is_postprocessable_node(tg, node_id)
        ]
        return [bound_electrons[node_id] for node_id in filtered_node_ids]

    def _postprocess(self, *ordered_node_outputs: List[Any]) -> Any:
        """
        Post processing function to be called after the lattice execution.
        This takes care of executing statements that were not an electron
        but were inside the lattice's function. It also replaces any calls
        to an electron with the result of that electron execution, hence
        preventing a local execution of electron's function.
        Note: Here `node_outputs` is used instead of `electron_outputs`
        since an electron can be called multiple times with possibly different
        arguments, but every time it's called, it will be executed as a separate node.
        Thus, output of every node is used.

        Args:
            ordered_node_outputs: List of outputs of every node in the lattice.

        Returns:
            result: The result of the lattice function.

        """
        with active_lattice_manager.claim(self.lattice):
            self.lattice.post_processing = True
<<<<<<< HEAD
            # app_log.debug(f"Postprocessing lattice with attrs: {self.lattice.__dict__}")
            self.lattice.electron_outputs = list(ordered_node_outputs)
            # app_log.debug(f"Postprocessing: Electron outputs {self.lattice.electron_outputs}")
=======
            self.lattice.electron_outputs = list(ordered_node_outputs)
>>>>>>> 85732fb4
            args = [arg.get_deserialized() for arg in self.lattice.args]
            kwargs = {k: v.get_deserialized() for k, v in self.lattice.kwargs.items()}
            workflow_function = self.lattice.workflow_function.get_deserialized()
            result = workflow_function(*args, **kwargs)
            self.lattice.post_processing = False
            return result

    def _get_node_ids_from_retval(self, retval: Union["Electron", List, Dict]) -> Set[int]:
        """Get the list of electron node ids from the return value of a lattice function.

        Args:
            retval: Return value of a lattice function.

        Returns:
            List of electron node ids.

        """
        from .electron import Electron

        node_ids = []
        if isinstance(retval, Electron):
            node_ids.append(retval.node_id)
            app_log.debug(f"Preprocess: Encountered node {retval.node_id}")
        elif isinstance(retval, (list, tuple, set)):
            app_log.debug("Recursively preprocessing iterable")
            for e in retval:
                node_ids.extend(self._get_node_ids_from_retval(e))
        elif isinstance(retval, dict):
            app_log.debug("Recursively preprocessing dictionary")
            for _, v in retval.items():
                node_ids.extend(self._get_node_ids_from_retval(v))
        else:
            app_log.debug(f"Encountered primitive or unsupported type: {retval}")
            return []

        return set(node_ids)

    def _get_electron_metadata(self) -> Dict:
        """Get the metadata for the postprocess electron.

        Returns:
            Dictionary of metadata for the postprocess electron.

        """
        executor = self.lattice.get_metadata("workflow_executor")
        executor_data = self.lattice.get_metadata("workflow_executor_data")
        pp_metadata = encode_metadata(DEFAULT_METADATA_VALUES.copy())
        pp_metadata["executor"] = executor
        pp_metadata["executor_data"] = executor_data
        pp_metadata = encode_metadata(pp_metadata)
        return pp_metadata

    def add_exhaustive_postprocess_node(self, bound_electrons: Dict) -> None:
        """This function adds a postprocess node to the transport graph based on the 'exhaustive' algorithm.

        Args:
            bound_electrons: Dictionary of bound electrons with node_id as key and the electron object as the value. A bound is an electron that has been assigned a node_id and is part of a transport graph.

        Returns:
            None

        """
        from .electron import Electron

        with active_lattice_manager.claim(self.lattice):
            tg = self.lattice.transport_graph
            filtered_ordered_electrons = self._filter_electrons(tg, bound_electrons)
            pp_electron = Electron(
                function=self._postprocess, metadata=self._get_electron_metadata()
            )
            bound_pp = pp_electron(*filtered_ordered_electrons)
            tg.set_node_value(bound_pp.node_id, "name", postprocess_prefix)

    def _postprocess_recursively(self, retval, **referenced_outputs):
        from .electron import Electron

        if isinstance(retval, Electron):
            key = f"node:{retval.node_id}"
            return referenced_outputs[key]
        elif isinstance(retval, list):
            return list(
                map(lambda x: self._postprocess_recursively(x, **referenced_outputs), retval)
            )
        elif isinstance(retval, tuple):
            return tuple(
                map(lambda x: self._postprocess_recursively(x, **referenced_outputs), retval)
            )
        elif isinstance(retval, set):
            return {self._postprocess_recursively(x, **referenced_outputs) for x in retval}
        elif isinstance(retval, dict):
            return {
                k: self._postprocess_recursively(v, **referenced_outputs)
                for k, v in retval.items()
            }
        else:
            return retval

    def add_eager_postprocess_node(
        self, retval: Union["Electron", List, Dict], bound_electrons: Dict
    ):
        """This function adds a postprocess node to the transport graph based on the 'eager reconstruction' algorithm.

        Args:
            retval: Return value of the lattice function.
            bound_electrons: Dictionary of bound electrons with node_id as key and the electron object as the value. A bound is an electron that has been assigned a node_id and is part of a transport graph.

        Returns:
            None

        """
        from .electron import Electron, wait

        node_id_refs = self._get_node_ids_from_retval(retval)
        referenced_electrons = {}
        for node_id in node_id_refs:
            key = f"node:{node_id}"
            referenced_electrons[key] = bound_electrons[node_id]

        with active_lattice_manager.claim(self.lattice):
            pp_metadata = self._get_electron_metadata()
            pp_electron = Electron(function=self._postprocess_recursively, metadata=pp_metadata)

            # Add pp_electron to the graph -- this will also add a
            # parameter node in case retval is not a single electron
            bound_pp = pp_electron(retval, **referenced_electrons)

            # Edit pp electron name
            self.lattice.transport_graph.set_node_value(
                bound_pp.node_id, "name", f"{postprocess_prefix}reconstruct"
            )

            # Wait for non-referenced electrons
            if get_config("sdk.eager_postprocess") != "true":
                wait_parents = [v for k, v in bound_electrons.items() if k not in node_id_refs]
                wait(child=bound_pp, parents=wait_parents)<|MERGE_RESOLUTION|>--- conflicted
+++ resolved
@@ -101,13 +101,7 @@
         """
         with active_lattice_manager.claim(self.lattice):
             self.lattice.post_processing = True
-<<<<<<< HEAD
-            # app_log.debug(f"Postprocessing lattice with attrs: {self.lattice.__dict__}")
             self.lattice.electron_outputs = list(ordered_node_outputs)
-            # app_log.debug(f"Postprocessing: Electron outputs {self.lattice.electron_outputs}")
-=======
-            self.lattice.electron_outputs = list(ordered_node_outputs)
->>>>>>> 85732fb4
             args = [arg.get_deserialized() for arg in self.lattice.args]
             kwargs = {k: v.get_deserialized() for k, v in self.lattice.kwargs.items()}
             workflow_function = self.lattice.workflow_function.get_deserialized()
