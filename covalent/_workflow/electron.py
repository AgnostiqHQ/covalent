# Copyright 2021 Agnostiq Inc.
#
# This file is part of Covalent.
#
# Licensed under the GNU Affero General Public License 3.0 (the "License").
# A copy of the License may be obtained with this software package or at
#
#      https://www.gnu.org/licenses/agpl-3.0.en.html
#
# Use of this file is prohibited except in compliance with the License. Any
# modifications or derivative works of this file must retain this copyright
# notice, and modified files must contain a notice indicating that they have
# been altered from the originals.
#
# Covalent is distributed in the hope that it will be useful, but WITHOUT
# ANY WARRANTY; without even the implied warranty of MERCHANTABILITY or
# FITNESS FOR A PARTICULAR PURPOSE. See the License for more details.
#
# Relief from the License may be granted by purchasing a commercial license.

"""Class corresponding to computation nodes."""

import inspect
import operator
from builtins import list
from dataclasses import asdict
from functools import wraps
from typing import TYPE_CHECKING, Any, Callable, Iterable, List, Optional, Union

from .._file_transfer.enums import Order
from .._file_transfer.file_transfer import FileTransfer
from .._shared_files import logger
from .._shared_files.context_managers import active_lattice_manager
from .._shared_files.defaults import (
    WAIT_EDGE_NAME,
<<<<<<< HEAD
    DefaultMetadataValues,
    attr_prefix,
=======
>>>>>>> ffa59c66
    electron_dict_prefix,
    electron_list_prefix,
    parameter_prefix,
    prefix_separator,
    sublattice_prefix,
)
from .._shared_files.utils import get_named_params, get_serialized_function_str
from .depsbash import DepsBash
from .depscall import RESERVED_RETVAL_KEY__FILES, DepsCall
from .depspip import DepsPip
from .lattice import Lattice
from .transport import TransportableObject, encode_metadata

consumable_constraints = ["budget", "time_limit"]

DEFAULT_METADATA_VALUES = asdict(DefaultMetadataValues())

if TYPE_CHECKING:
    from ..executor import BaseExecutor
    from .transport import _TransportGraph

app_log = logger.app_log
log_stack_info = logger.log_stack_info


class Electron:
    """
    An electron (or task) object that is a modular component of a
    work flow and is returned by :obj:`electron <covalent.electron>`.

    Attributes:
        function: Function to be executed.
        node_id: Node id of the electron.
        metadata: Metadata to be used for the function execution.
        kwargs: Keyword arguments if any.
    """

    def __init__(self, function: Callable, node_id: int = None, metadata: dict = None) -> None:
        if metadata is None:
            metadata = {}
        self.function = function
        self.node_id = node_id
        self.metadata = metadata

    def set_metadata(self, name: str, value: Any) -> None:
        """
        Function to add/edit metadata of given name and value
        to electron's metadata.

        Args:
            name: Name of the metadata to be added/edited.
            value: Value of the metadata to be added/edited.

        Returns:
            None
        """

        self.metadata[name] = value

    def get_metadata(self, name: str) -> Any:
        """
        Get value of the metadata of given name.

        Args:
            name: Name of the metadata whose value is needed.

        Returns:
            value: Value of the metadata of given name.

        Raises:
            KeyError: If metadata of given name is not present.
        """

        return self.metadata[name]

    def get_op_function(
        self, operand_1: Union[Any, "Electron"], operand_2: Union[Any, "Electron"], op: str
    ) -> "Electron":
        """
        Function to handle binary operations with electrons as operands.
        This will not execute the operation but rather create another electron
        which will be postponed to be executed according to the default electron
        configuration/metadata.

        This also makes sure that if these operations are being performed outside
        of a lattice, then they are performed as is.

        Args:
            operand_1: First operand of the binary operation.
            operand_2: Second operand of the binary operation.
            op: Operator to be used in the binary operation.

        Returns:
            electron: Electron object corresponding to the operation execution.
                      Behaves as a normal function call if outside a lattice.
        """
        op_table = {
            "+": operator.add,
            "-": operator.sub,
            "*": operator.mul,
            "/": operator.truediv,
        }

        def rename(op1: Any, op: str, op2: Any) -> Callable:
            """
            Decorator to rename a function according
            to the operation being performed.

            Args:
                op1: First operand
                op: Operator
                op2: Second operand

            Returns:
                function: Renamed decorated function.
            """

            def decorator(f):

                op1_name = op1
                if hasattr(op1, "function") and op1.function:
                    op1_name = op1.function.__name__
                op2_name = op2
                if hasattr(op2, "function") and op2.function:
                    op2_name = op2.function.__name__

                f.__name__ = f"{op1_name}_{op}_{op2_name}"
                return f

            return decorator

        @electron
        @rename(operand_1, op, operand_2)
        def func_for_op(arg_1: Union[Any, "Electron"], arg_2: Union[Any, "Electron"]) -> Any:
            """
            Intermediate function for the binary operation.

            Args:
                arg_1: First operand
                arg_2: Second operand

            Returns:
                result: Result of the binary operation.
            """

            return op_table[op](arg_1, arg_2)

        return func_for_op(arg_1=operand_1, arg_2=operand_2)

    def __add__(self, other):
        return self.get_op_function(self, other, "+")

    def __radd__(self, other):
        return self.__add__(other)

    def __sub__(self, other):
        return self.get_op_function(self, other, "-")

    def __rsub__(self, other):
        return self.get_op_function(other, self, "-")

    def __mul__(self, other):
        return self.get_op_function(self, other, "*")

    def __rmul__(self, other):
        return self.__mul__(other)

    def __truediv__(self, other):
        return self.get_op_function(self, other, "/")

    def __rtruediv__(self, other):
        return self.get_op_function(other, self, "/")

    def __int__(self):
        return int()

    def __float__(self):
        return float()

    def __complex__(self):
        return complex()

    def __iter__(self):

        last_frame = inspect.currentframe().f_back
        bytecode = last_frame.f_code.co_code
        expected_unpack_values = bytecode[last_frame.f_lasti + 1]

        if expected_unpack_values < 2:
            return

        for i in range(expected_unpack_values):
            if active_lattice := active_lattice_manager.get_active_lattice():
                try:
                    node_name = prefix_separator + self.function.__name__ + "()" + f"[{i}]"

                except AttributeError:
                    # The case when nested iter calls are made on the same electron
                    node_name = prefix_separator + active_lattice.transport_graph.get_node_value(
                        self.node_id, "name"
                    )
                    node_name += f"[{i}]"

                def get_item(e, key):
                    return e[key]

                get_item.__name__ = node_name

                get_item_electron = Electron(function=get_item, metadata=self.metadata.copy())
                yield get_item_electron(self, i)

    def __getattr__(self, attr: str) -> "Electron":
        # This is to handle the cases where magic functions are attempted
        # to be accessed. For example, in the case of pickling, sometimes
        # __getstate__ is called and we don't want to return an electron
        # object in that case.
        if attr.startswith("__") and attr.endswith("__"):
            return super().__getattr__(attr)

        if attr == "keys":
            raise AttributeError(
                "`keys` attribute should not be used in Electron objects due to conflict with `dict.keys`",
                "Please change the name of the attribute you want to use.",
            )

        if active_lattice := active_lattice_manager.get_active_lattice():

            def get_attr(e, attr):
                return getattr(e, attr)

            get_attr.__name__ = prefix_separator + self.function.__name__ + ".__getattr__"
            get_attr_electron = Electron(function=get_attr, metadata=self.metadata.copy())
            return get_attr_electron(self, attr)

        return super().__getattr__(attr)

    def __getitem__(self, key: Union[int, str]) -> "Electron":

        if active_lattice := active_lattice_manager.get_active_lattice():

            def get_item(e, key):
                return e[key]

            get_item.__name__ = prefix_separator + self.function.__name__ + ".__getitem__"

            get_item_electron = Electron(function=get_item, metadata=self.metadata.copy())
            return get_item_electron(self, key)

        raise StopIteration

    def __call__(self, *args, **kwargs) -> Union[Any, "Electron"]:
        """
        Function to execute the electron.

        This behaves differently if the execution call is made inside a lattice
        and just adds the electron as a node to the lattice's transport graph.

        If the execution call is made outside of a lattice, then it executes the
        electron as a normal function call.

        Also contains a postprocessing part where the lattice's function is executed
        after all the nodes in the lattice's transport graph are executed. Then the
        execution call to the electron is replaced by its corresponding result.
        """

        # Check if inside a lattice and if not, perform a direct invocation of the function
        active_lattice = active_lattice_manager.get_active_lattice()
        if active_lattice is None:
            return self.function(*args, **kwargs)

        if active_lattice.post_processing:

            id, output = active_lattice.electron_outputs[0]

            active_lattice.electron_outputs.pop(0)
            return output.get_deserialized()

        # Setting metadata for default values according to lattice's metadata
        # If metadata is default, then set it to lattice's default
        for k in self.metadata:
            if (
                k not in consumable_constraints
                and k in DEFAULT_METADATA_VALUES
                and self.get_metadata(k) is DEFAULT_METADATA_VALUES[k]
            ):
                self.set_metadata(k, active_lattice.get_metadata(k))

        # Add a node to the transport graph of the active lattice
        self.node_id = active_lattice.transport_graph.add_node(
            name=sublattice_prefix + self.function.__name__
            if isinstance(self.function, Lattice)
            else self.function.__name__,
            function=self.function,
            metadata=self.metadata.copy(),
            function_string=get_serialized_function_str(self.function),
        )

        if self.function:
            named_args, named_kwargs = get_named_params(self.function, args, kwargs)

            # For positional arguments
            # We use the fact that as of Python 3.6, dict order == insertion order
            for arg_index, item in enumerate(named_args.items()):
                key, value = item
                self.connect_node_with_others(
                    self.node_id, key, value, "arg", arg_index, active_lattice.transport_graph
                )

            # For keyword arguments
            # Filter out kwargs to be injected by call_before calldeps at execution
            call_before = self.metadata["call_before"]
            retval_keywords = {item["attributes"]["retval_keyword"]: None for item in call_before}
            for key, value in named_kwargs.items():
                if key in retval_keywords:
                    app_log.debug(
                        f"kwarg {key} for function {self.function.__name__} to be injected at runtime"
                    )
                    continue

                self.connect_node_with_others(
                    self.node_id, key, value, "kwarg", None, active_lattice.transport_graph
                )

        return Electron(
            self.function,
            metadata=self.metadata,
            node_id=self.node_id,
        )

    def connect_node_with_others(
        self,
        node_id: int,
        param_name: str,
        param_value: Union[Any, "Electron"],
        param_type: str,
        arg_index: int,
        transport_graph: "_TransportGraph",
    ):
        """
        Adds a node along with connecting edges for all the arguments to the electron.

        Args:
            node_id: Node number of the electron
            param_name: Name of the parameter
            param_value: Value of the parameter
            param_type: Type of parameter, positional or keyword
            transport_graph: Transport graph of the lattice

        Returns:
            None
        """

        if isinstance(param_value, Electron):
            transport_graph.add_edge(
                param_value.node_id,
                node_id,
                edge_name=param_name,
                param_type=param_type,
                arg_index=arg_index,
            )

        elif isinstance(param_value, list):
            list_node = self.add_collection_node_to_graph(transport_graph, electron_list_prefix)

            for index, v in enumerate(param_value):
                self.connect_node_with_others(
                    list_node, param_name, v, "kwarg", index, transport_graph
                )

            transport_graph.add_edge(
                list_node,
                node_id,
                edge_name=param_name,
                param_type=param_type,
                arg_index=arg_index,
            )

        elif isinstance(param_value, dict):
            dict_node = self.add_collection_node_to_graph(transport_graph, electron_dict_prefix)

            for k, v in param_value.items():
                self.connect_node_with_others(dict_node, k, v, "kwarg", None, transport_graph)

            transport_graph.add_edge(
                dict_node,
                node_id,
                edge_name=param_name,
                param_type=param_type,
                arg_index=arg_index,
            )

        else:

            encoded_param_value = TransportableObject.make_transportable(param_value)
            parameter_node = transport_graph.add_node(
                name=parameter_prefix + str(param_value),
                function=None,
                metadata=encode_metadata(DEFAULT_METADATA_VALUES.copy()),
                value=encoded_param_value,
            )
            transport_graph.add_edge(
                parameter_node,
                node_id,
                edge_name=param_name,
                param_type=param_type,
                arg_index=arg_index,
            )

    def add_collection_node_to_graph(self, graph: "_TransportGraph", prefix: str) -> int:
        """
        Adds the node to lattice's transport graph in the case
        where a collection of electrons is passed as an argument
        to another electron.

        Args:
            graph: Transport graph of the lattice
            prefix: Prefix of the node

        Returns:
            node_id: Node id of the added node
        """

        new_metadata = encode_metadata(DEFAULT_METADATA_VALUES.copy())
        if "executor" in self.metadata:
            new_metadata["executor"] = self.metadata["executor"]
            new_metadata["executor_data"] = self.metadata["executor_data"]

        node_id = graph.add_node(
            name=prefix,
            function=to_decoded_electron_collection,
            metadata=new_metadata,
            function_string=get_serialized_function_str(to_decoded_electron_collection),
        )

        return node_id

    def wait_for(self, electrons: Union["Electron", Iterable["Electron"]]):
        """
        Waits for the given electrons to complete before executing this one.
        Adds the necessary edges between this and those electrons without explicitly
        connecting their inputs/outputs.

        Useful when execution of this electron relies on a side-effect from the another one.

        Args:
            electrons: Electron(s) which will be waited for to complete execution
                       before starting execution for this one

        Returns:
            Electron
        """

        active_lattice = active_lattice_manager.get_active_lattice()

        # Just using list(electrons) will not work since we are overriding the __iter__
        # method for an Electron which results in it essentially disappearing, thus using
        # [electrons] to create the list if there's a single electron
        electrons = [electrons] if isinstance(electrons, Electron) else list(electrons)

        for el in electrons:
            active_lattice.transport_graph.add_edge(
                el.node_id,
                self.node_id,
                edge_name=WAIT_EDGE_NAME,
                wait_for=True,
            )

        return Electron(
            self.function,
            metadata=self.metadata,
            node_id=self.node_id,
        )


def electron(
    _func: Optional[Callable] = None,
    *,
    backend: Optional[str] = None,
    executor: Optional[
        Union[List[Union[str, "BaseExecutor"]], Union[str, "BaseExecutor"]]
    ] = DEFAULT_METADATA_VALUES["executor"],
    # Add custom metadata fields here
    files: List[FileTransfer] = [],
    deps_bash: Union[DepsBash, List, str] = DEFAULT_METADATA_VALUES["deps"].get("bash", []),
    deps_pip: Union[DepsPip, list] = DEFAULT_METADATA_VALUES["deps"].get("pip", None),
    call_before: Union[List[DepsCall], DepsCall] = DEFAULT_METADATA_VALUES["call_before"],
    call_after: Union[List[DepsCall], DepsCall] = DEFAULT_METADATA_VALUES["call_after"],
) -> Callable:
    """Electron decorator to be called upon a function. Returns the wrapper function with the same functionality as `_func`.

    Args:
        _func: function to be decorated

    Keyword Args:
        backend: DEPRECATED: Same as `executor`.
        executor: Alternative executor object to be used by the electron execution. If not passed, the dask
            executor is used by default.
        deps_bash: An optional DepsBash object specifying a list of shell commands to run before `_func`
        deps_pip: An optional DepsPip object specifying a list of PyPI packages to install before running `_func`
        call_before: An optional list of DepsCall objects specifying python functions to invoke before the electron
        call_after: An optional list of DepsCall objects specifying python functions to invoke after the electron
        files: An optional list of FileTransfer objects which copy files to/from remote or local filesystems.

    Returns:
        :obj:`Electron <covalent._workflow.electron.Electron>` : Electron object inside which the decorated function exists.
    """

    if backend:
        app_log.warning(
            "backend is deprecated and will be removed in a future release. Please use executor keyword instead.",
            exc_info=DeprecationWarning,
        )
        executor = backend

    deps = {}

    if isinstance(deps_bash, DepsBash):
        deps["bash"] = deps_bash
    if isinstance(deps_bash, list) or isinstance(deps_bash, str):
        deps["bash"] = DepsBash(commands=deps_bash)

    internal_call_before_deps = []
    internal_call_after_deps = []

    for file_transfer in files:
        _file_transfer_pre_hook_, _file_transfer_call_dep_ = file_transfer.cp()

        # pre-file transfer hook to create any necessary temporary files
        internal_call_before_deps.append(
            DepsCall(
                _file_transfer_pre_hook_,
                retval_keyword=RESERVED_RETVAL_KEY__FILES,
                override_reserved_retval_keys=True,
            )
        )

        if file_transfer.order == Order.AFTER:
            internal_call_after_deps.append(DepsCall(_file_transfer_call_dep_))
        else:
            internal_call_before_deps.append(DepsCall(_file_transfer_call_dep_))

    if isinstance(deps_pip, DepsPip):
        deps["pip"] = deps_pip
    if isinstance(deps_pip, list):
        deps["pip"] = DepsPip(packages=deps_pip)

    if isinstance(call_before, DepsCall):
        call_before = [call_before]

    if isinstance(call_after, DepsCall):
        call_after = [call_after]

    call_before = internal_call_before_deps + call_before
    call_after = internal_call_after_deps + call_after

    constraints = {
        "executor": executor,
        "deps": deps,
        "call_before": call_before,
        "call_after": call_after,
    }

    constraints = encode_metadata(constraints)

    def decorator_electron(func=None):
        @wraps(func)
        def wrapper(*args, **kwargs):
            electron_object = Electron(func)
            for k, v in constraints.items():
                electron_object.set_metadata(k, v)
            electron_object.__doc__ = func.__doc__
            return electron_object(*args, **kwargs)

        return wrapper

    if _func is None:  # decorator is called with arguments
        return decorator_electron
    else:  # decorator is called without arguments
        return decorator_electron(_func)


def wait(child, parents):
    """Instructs Covalent that an electron should wait for some other
    tasks to complete before it is dispatched.

    Args:
        child: the dependent electron
        parents: Electron(s) which must complete before `waiting_electron` starts

    Returns:
        waiting_electron

    Useful when execution of an electron relies on a side-effect
    from another one.

    """
    active_lattice = active_lattice_manager.get_active_lattice()

    if active_lattice and not active_lattice.post_processing:
        return child.wait_for(parents)
    else:
        return child


@electron
def to_decoded_electron_collection(**x):
    """Interchanges order of serialize -> collection"""
    collection = list(x.values())[0]
    if isinstance(collection, list):
        return TransportableObject.deserialize_list(collection)
    elif isinstance(collection, dict):
        return TransportableObject.deserialize_dict(collection)<|MERGE_RESOLUTION|>--- conflicted
+++ resolved
@@ -33,11 +33,7 @@
 from .._shared_files.context_managers import active_lattice_manager
 from .._shared_files.defaults import (
     WAIT_EDGE_NAME,
-<<<<<<< HEAD
     DefaultMetadataValues,
-    attr_prefix,
-=======
->>>>>>> ffa59c66
     electron_dict_prefix,
     electron_list_prefix,
     parameter_prefix,
@@ -556,7 +552,7 @@
 
     if isinstance(deps_bash, DepsBash):
         deps["bash"] = deps_bash
-    if isinstance(deps_bash, list) or isinstance(deps_bash, str):
+    if isinstance(deps_bash, (list, str)):
         deps["bash"] = DepsBash(commands=deps_bash)
 
     internal_call_before_deps = []
