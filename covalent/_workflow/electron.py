--- conflicted
+++ resolved
@@ -321,27 +321,12 @@
 
         # Setting metadata for default values according to lattice's metadata.
         for k in self.metadata:
-<<<<<<< HEAD
             if (
                 k not in consumable_constraints
                 and k in DEFAULT_METADATA_VALUES
                 and not self.get_metadata(k)
             ):
                 self.set_metadata(k, active_lattice.get_metadata(k))
-=======
-            if k != "executor":
-                if (
-                    k not in consumable_constraints
-                    and k in DEFAULT_METADATA_VALUES
-                    and self.get_metadata(k) == DEFAULT_METADATA_VALUES[k]
-                ):
-                    self.set_metadata(k, active_lattice.get_metadata(k))
-            else:
-                if self.get_metadata(k) != "":
-                    self.set_metadata(k, self.get_metadata(k))
-                else:
-                    self.set_metadata(k, active_lattice.get_metadata(k))
->>>>>>> eb70ff79
 
         # Add a node to the transport graph of the active lattice
         self.node_id = active_lattice.transport_graph.add_node(
@@ -534,11 +519,7 @@
     _func: Optional[Callable] = None,
     *,
     backend: Optional[str] = None,
-<<<<<<< HEAD
     executor: Optional[Union[List[Union[str, "BaseExecutor"]], Union[str, "BaseExecutor"]]] = None,
-=======
-    executor: Optional[Union[List[Union[str, "BaseExecutor"]], Union[str, "BaseExecutor"]]] = "",
->>>>>>> eb70ff79
     # Add custom metadata fields here
     files: List[FileTransfer] = [],
     deps_bash: Union[DepsBash, List, str] = None,
