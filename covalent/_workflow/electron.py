--- conflicted
+++ resolved
@@ -304,9 +304,6 @@
             return self.function(*args, **kwargs)
 
         if active_lattice.post_processing:
-<<<<<<< HEAD
-            return active_lattice.electron_outputs.pop(0).get_deserialized()
-=======
 
             # This is to resolve `wait_for` calls during post processing time
             id, output = active_lattice.electron_outputs[0]
@@ -316,8 +313,7 @@
                     return Electron(function=None, metadata=None, node_id=id)
 
             active_lattice.electron_outputs.pop(0)
-            return output
->>>>>>> 50224a65
+            return output.get_deserialized()
 
         # Setting metadata for default values according to lattice's metadata
         # If metadata is default, then set it to lattice's default
