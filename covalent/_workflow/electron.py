--- conflicted
+++ resolved
@@ -321,24 +321,6 @@
         if active_lattice is None:
             return self.function(*args, **kwargs)
 
-<<<<<<< HEAD
-        # Merging the args to kwargs to maintain consistency throughout the code
-        if self.function:
-            func_params = dict(inspect.signature(self.function).parameters)
-
-            # Explicit args
-            # TODO: Need to add func prefix here as well
-            kwargs.update(dict(zip(list(func_params), args)))
-
-            # Append args
-            if "args" in func_params:
-                kwargs.update(dict(zip([f"{arg_prefix}{idx}" for idx in range(len(args))], args)))
-                del kwargs["args"]
-            if "kwargs" in kwargs:
-                del kwargs["kwargs"]
-
-=======
->>>>>>> 10839baf
         if active_lattice.post_processing:
             return active_lattice.electron_outputs.pop(0)
 
