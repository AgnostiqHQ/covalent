# Copyright 2021 Agnostiq Inc.
#
# This file is part of Covalent.
#
# Licensed under the GNU Affero General Public License 3.0 (the "License").
# A copy of the License may be obtained with this software package or at
#
#      https://www.gnu.org/licenses/agpl-3.0.en.html
#
# Use of this file is prohibited except in compliance with the License. Any
# modifications or derivative works of this file must retain this copyright
# notice, and modified files must contain a notice indicating that they have
# been altered from the originals.
#
# Covalent is distributed in the hope that it will be useful, but WITHOUT
# ANY WARRANTY; without even the implied warranty of MERCHANTABILITY or
# FITNESS FOR A PARTICULAR PURPOSE. See the License for more details.
#
# Relief from the License may be granted by purchasing a commercial license.

import json
from copy import deepcopy
from functools import wraps
from typing import Callable, Dict, List, Optional, Union

import requests

from .._results_manager import wait
from .._results_manager.result import Result
from .._results_manager.results_manager import get_result
from .._shared_files import logger
from .._shared_files.config import get_config
from .._workflow.lattice import Lattice
from ..triggers import BaseTrigger
from .base import BaseDispatcher

app_log = logger.app_log
log_stack_info = logger.log_stack_info


def get_redispatch_request_body(
    dispatch_id: str,
    new_args: Optional[List] = None,
    new_kwargs: Optional[Dict] = None,
    replace_electrons: Optional[Dict[str, Callable]] = None,
    reuse_previous_results: bool = False,
) -> Dict:
    """Get request body for re-dispatching a workflow."""
    if new_args is None:
        new_args = []
    if new_kwargs is None:
        new_kwargs = {}
    if replace_electrons is None:
        replace_electrons = {}
    if new_args or new_kwargs:
        res = get_result(
            dispatch_id,
            workflow_output=False,
            intermediate_outputs=False,
            sublattice_results=False,
        )
        lat = res.lattice
        lat.build_graph(*new_args, **new_kwargs)
        json_lattice = lat.serialize_to_json()
    else:
        json_lattice = None
    updates = {k: v.electron_object.as_transportable_dict for k, v in replace_electrons.items()}

    return {
        "json_lattice": json_lattice,
        "dispatch_id": dispatch_id,
        "electron_updates": updates,
        "reuse_previous_results": reuse_previous_results,
    }


class LocalDispatcher(BaseDispatcher):
    """
    Local dispatcher which sends the workflow to the locally running
    dispatcher server.
    """

    @staticmethod
    def dispatch(
        orig_lattice: Lattice, dispatcher_addr: str = None, *, disable_run: bool = False
    ) -> Callable:
        """
        Wrapping the dispatching functionality to allow input passing
        and server address specification.

        Afterwards, send the lattice to the dispatcher server and return
        the assigned dispatch id.

        Args:
            orig_lattice: The lattice/workflow to send to the dispatcher server.
            dispatcher_addr: The address of the dispatcher server.  If None then then defaults to the address set in Covalent's config.

        Returns:
            Wrapper function which takes the inputs of the workflow as arguments
        """

        @wraps(orig_lattice)
        def wrapper(*args, **kwargs) -> str:
            """
            Send the lattice to the dispatcher server and return
            the assigned dispatch id.

            Args:
                *args: The inputs of the workflow.
                **kwargs: The keyword arguments of the workflow.

            Returns:
                The dispatch id of the workflow.
            """

            dispatch_id = LocalDispatcher.submit(orig_lattice, dispatcher_addr)(*args, **kwargs)
            if not disable_run:
                return LocalDispatcher.start(dispatch_id, dispatcher_addr)
            else:
                return dispatch_id

        return wrapper

    @staticmethod
    def submit(
        orig_lattice: Lattice,
        dispatcher_addr: str = None,
        disable_run: bool = False,
    ) -> Callable:
        """
        Wrapping the dispatching functionality to allow input passing
        and server address specification.

        Afterwards, send the lattice to the dispatcher server and return
        the assigned dispatch id.

        Args:
            orig_lattice: The lattice/workflow to send to the dispatcher server.
            dispatcher_addr: The address of the dispatcher server.  If None then defaults to the address set in Covalent's config.
            disable_run: Whether to disable running the worklow and rather just save it on Covalent's server for later execution

        Returns:
            Wrapper function which takes the inputs of the workflow as arguments
        """

        if dispatcher_addr is None:
            dispatcher_addr = (
                "http://"
                + get_config("dispatcher.address")
                + ":"
                + str(get_config("dispatcher.port"))
            )

        @wraps(orig_lattice)
        def wrapper(*args, **kwargs) -> str:
            """
            Send the lattice to the dispatcher server and return
            the assigned dispatch id.

            Args:
                *args: The inputs of the workflow.
                **kwargs: The keyword arguments of the workflow.

            Returns:
                The dispatch id of the workflow.
            """

            # To access the disable_run passed to the dispatch function
            nonlocal disable_run

            lattice = deepcopy(orig_lattice)

            lattice.build_graph(*args, **kwargs)

            # Serialize the transport graph to JSON
            json_lattice = lattice.serialize_to_json()

<<<<<<< HEAD
            test_url = f"http://{dispatcher_addr}/api/v1/dispatchv2/submit"
=======
            # Extract triggers here
            json_lattice = json.loads(json_lattice)
            triggers_data = json_lattice["metadata"].pop("triggers")

            if not disable_run:
                # Determine whether to disable first run based on trigger_data
                disable_run = triggers_data is not None

            json_lattice = json.dumps(json_lattice)

            submit_dispatch_url = f"{dispatcher_addr}/api/submit"
>>>>>>> 226fd915

            r = requests.post(
                submit_dispatch_url, data=json_lattice, params={"disable_run": disable_run}
            )
            r.raise_for_status()

            lattice_dispatch_id = r.content.decode("utf-8").strip().replace('"', "")

            if not disable_run or triggers_data is None:
                return lattice_dispatch_id

            LocalDispatcher.register_triggers(triggers_data, lattice_dispatch_id)

            return lattice_dispatch_id

        return wrapper

    @staticmethod
    def start(
        dispatch_id: str,
        dispatcher_addr: str = None,
    ) -> Callable:
        """
        Wrapping the dispatching functionality to allow input passing
        and server address specification.

        Afterwards, send the lattice to the dispatcher server and return
        the assigned dispatch id.

        Args:
            orig_lattice: The lattice/workflow to send to the dispatcher server.
            dispatcher_addr: The address of the dispatcher server.  If None then then defaults to the address set in Covalent's config.

        Returns:
            Wrapper function which takes the inputs of the workflow as arguments
        """

        if dispatcher_addr is None:
            dispatcher_addr = (
                get_config("dispatcher.address") + ":" + str(get_config("dispatcher.port"))
            )

        test_url = f"http://{dispatcher_addr}/api/v1/dispatchv2/start/{dispatch_id}"
        r = requests.put(test_url)
        r.raise_for_status()
        return r.content.decode("utf-8").strip().replace('"', "")

    @staticmethod
    def dispatch_sync(
        lattice: Lattice,
        dispatcher_addr: str = None,
    ) -> Callable:
        """
        Wrapping the synchronous dispatching functionality to allow input
        passing and server address specification.

        Afterwards, sends the lattice to the dispatcher server and return
        the result of the executed workflow.

        Args:
            orig_lattice: The lattice/workflow to send to the dispatcher server.
            dispatcher_addr: The address of the dispatcher server. If None then defaults to the address set in Covalent's config.

        Returns:
            Wrapper function which takes the inputs of the workflow as arguments.
        """

        if dispatcher_addr is None:
            dispatcher_addr = (
                "http://"
                + get_config("dispatcher.address")
                + ":"
                + str(get_config("dispatcher.port"))
            )

        @wraps(lattice)
        def wrapper(*args, **kwargs) -> Result:
            """
            Send the lattice to the dispatcher server and return
            the result of the executed workflow.

            Args:
                *args: The inputs of the workflow.
                **kwargs: The keyword arguments of the workflow.

            Returns:
                The result of the executed workflow.
            """

            return get_result(
                LocalDispatcher.dispatch(lattice, dispatcher_addr)(*args, **kwargs),
                wait=wait.EXTREME,
            )

        return wrapper

    @staticmethod
    def redispatch(
        dispatch_id: str,
        dispatcher_addr: str = None,
        replace_electrons: Dict[str, Callable] = None,
        reuse_previous_results: bool = False,
        is_pending: bool = False,
    ) -> Callable:
        """
        Wrapping the dispatching functionality to allow input passing and server address specification.

        Args:
            dispatch_id: The dispatch id of the workflow to re-dispatch.
            dispatcher_addr: The address of the dispatcher server. If None then then defaults to the address set in Covalent's config.
            replace_electrons: A dictionary of electron names and the new electron to replace them with.
            reuse_previous_results: Boolean value whether to reuse the results from the previous dispatch.

        Returns:
            Wrapper function which takes the inputs of the workflow as arguments.
        """

        if dispatcher_addr is None:
            dispatcher_addr = (
                "http://"
                + get_config("dispatcher.address")
                + ":"
                + str(get_config("dispatcher.port"))
            )

        if replace_electrons is None:
            replace_electrons = {}

        def func(*new_args, **new_kwargs):
            """
            Prepare the redispatch request body and redispatch the workflow.

            Args:
                *args: The inputs of the workflow.
                **kwargs: The keyword arguments of the workflow.

            Returns:
                The result of the executed workflow.
            """

            redispatch_id = LocalDispatcher.resubmit(
                dispatch_id,
                dispatcher_addr,
                replace_electrons,
                reuse_previous_results,
            )(*new_args, **new_kwargs)

            return LocalDispatcher.start(redispatch_id, dispatcher_addr)

        return func

    @staticmethod
    def resubmit(
        dispatch_id: str,
        dispatcher_addr: str = None,
        replace_electrons: Dict[str, Callable] = None,
        reuse_previous_results: bool = False,
    ) -> Callable:
        """
        Wrapping the dispatching functionality to allow input passing and server address specification.

        Args:
            dispatch_id: The dispatch id of the workflow to re-dispatch.
            dispatcher_addr: The address of the dispatcher server. If None then then defaults to the address set in Covalent's config.
            replace_electrons: A dictionary of electron names and the new electron to replace them with.
            reuse_previous_results: Boolean value whether to reuse the results from the previous dispatch.

        Returns:
            Wrapper function which takes the inputs of the workflow as arguments.
        """

        if dispatcher_addr is None:
            dispatcher_addr = (
                get_config("dispatcher.address") + ":" + str(get_config("dispatcher.port"))
            )

        if replace_electrons is None:
            replace_electrons = {}

        def func(*new_args, **new_kwargs):
            """
            Prepare the redispatch request body and redispatch the workflow.

            Args:
                *args: The inputs of the workflow.
                **kwargs: The keyword arguments of the workflow.

            Returns:
                The result of the executed workflow.
            """

            body = get_redispatch_request_body(
                dispatch_id, new_args, new_kwargs, replace_electrons, reuse_previous_results
            )

<<<<<<< HEAD
            url = f"http://{dispatcher_addr}/api/v1/dispatchv2/resubmit"
            r = requests.post(url, json=body)
=======
            redispatch_url = f"{dispatcher_addr}/api/redispatch"
            r = requests.post(redispatch_url, json=body, params={"is_pending": is_pending})
>>>>>>> 226fd915
            r.raise_for_status()
            return r.content.decode("utf-8").strip().replace('"', "")

        return func

    @staticmethod
    def register_triggers(triggers_data: List[Dict], dispatch_id: str) -> None:
        """
        Register the given triggers to the Triggers server.
        Register also starts the `observe()` method of said trigger.
        This is done by calling `BaseTrigger._register` method
        with the given trigger dictionary and is equivalent to
        calling the trigger objects `register()` method.

        Args:
            triggers_data: List of trigger dictionaries to be registered
            dispatch_id: Lattice's dispatch id to be linked with given triggers

        Returns:
            None
        """

        for tr_dict in triggers_data:
            tr_dict["lattice_dispatch_id"] = dispatch_id
            BaseTrigger._register(tr_dict)

    @staticmethod
    def stop_triggers(
        dispatch_ids: Union[str, List[str]], triggers_server_addr: str = None
    ) -> None:
        """
        Stop observing on all triggers of all given dispatch ids registered on the Triggers server.
        Args:
            dispatch_ids: Dispatch ID(s) for whose triggers are to be stopped
            triggers_server_addr: Address of the Triggers server; configured dispatcher's address is used as default
        Returns:
            None
        """

        if triggers_server_addr is None:
            triggers_server_addr = (
                "http://"
                + get_config("dispatcher.address")
                + ":"
                + str(get_config("dispatcher.port"))
            )

        stop_triggers_url = f"{triggers_server_addr}/api/triggers/stop_observe"

        if isinstance(dispatch_ids, str):
            dispatch_ids = [dispatch_ids]

        r = requests.post(stop_triggers_url, json=dispatch_ids)
        r.raise_for_status()

        app_log.debug("Triggers for following dispatch_ids have stopped observing:")
        for d_id in dispatch_ids:
            app_log.debug(d_id)<|MERGE_RESOLUTION|>--- conflicted
+++ resolved
@@ -18,7 +18,6 @@
 #
 # Relief from the License may be granted by purchasing a commercial license.
 
-import json
 from copy import deepcopy
 from functools import wraps
 from typing import Callable, Dict, List, Optional, Union
@@ -99,6 +98,13 @@
             Wrapper function which takes the inputs of the workflow as arguments
         """
 
+        # Extract triggers here
+        triggers_data = orig_lattice.metadata.pop("triggers")
+
+        if not disable_run:
+            # Determine whether to disable first run based on trigger_data
+            disable_run = triggers_data is not None
+
         @wraps(orig_lattice)
         def wrapper(*args, **kwargs) -> str:
             """
@@ -114,6 +120,10 @@
             """
 
             dispatch_id = LocalDispatcher.submit(orig_lattice, dispatcher_addr)(*args, **kwargs)
+
+            if triggers_data:
+                LocalDispatcher.register_triggers(triggers_data, dispatch_id)
+
             if not disable_run:
                 return LocalDispatcher.start(dispatch_id, dispatcher_addr)
             else:
@@ -125,7 +135,6 @@
     def submit(
         orig_lattice: Lattice,
         dispatcher_addr: str = None,
-        disable_run: bool = False,
     ) -> Callable:
         """
         Wrapping the dispatching functionality to allow input passing
@@ -136,8 +145,7 @@
 
         Args:
             orig_lattice: The lattice/workflow to send to the dispatcher server.
-            dispatcher_addr: The address of the dispatcher server.  If None then defaults to the address set in Covalent's config.
-            disable_run: Whether to disable running the worklow and rather just save it on Covalent's server for later execution
+            dispatcher_addr: The address of the dispatcher server.  If None then then defaults to the address set in Covalent's config.
 
         Returns:
             Wrapper function which takes the inputs of the workflow as arguments
@@ -145,10 +153,7 @@
 
         if dispatcher_addr is None:
             dispatcher_addr = (
-                "http://"
-                + get_config("dispatcher.address")
-                + ":"
-                + str(get_config("dispatcher.port"))
+                get_config("dispatcher.address") + ":" + str(get_config("dispatcher.port"))
             )
 
         @wraps(orig_lattice)
@@ -165,9 +170,6 @@
                 The dispatch id of the workflow.
             """
 
-            # To access the disable_run passed to the dispatch function
-            nonlocal disable_run
-
             lattice = deepcopy(orig_lattice)
 
             lattice.build_graph(*args, **kwargs)
@@ -175,35 +177,11 @@
             # Serialize the transport graph to JSON
             json_lattice = lattice.serialize_to_json()
 
-<<<<<<< HEAD
             test_url = f"http://{dispatcher_addr}/api/v1/dispatchv2/submit"
-=======
-            # Extract triggers here
-            json_lattice = json.loads(json_lattice)
-            triggers_data = json_lattice["metadata"].pop("triggers")
-
-            if not disable_run:
-                # Determine whether to disable first run based on trigger_data
-                disable_run = triggers_data is not None
-
-            json_lattice = json.dumps(json_lattice)
-
-            submit_dispatch_url = f"{dispatcher_addr}/api/submit"
->>>>>>> 226fd915
-
-            r = requests.post(
-                submit_dispatch_url, data=json_lattice, params={"disable_run": disable_run}
-            )
+
+            r = requests.post(test_url, data=json_lattice)
             r.raise_for_status()
-
-            lattice_dispatch_id = r.content.decode("utf-8").strip().replace('"', "")
-
-            if not disable_run or triggers_data is None:
-                return lattice_dispatch_id
-
-            LocalDispatcher.register_triggers(triggers_data, lattice_dispatch_id)
-
-            return lattice_dispatch_id
+            return r.content.decode("utf-8").strip().replace('"', "")
 
         return wrapper
 
@@ -251,7 +229,7 @@
 
         Args:
             orig_lattice: The lattice/workflow to send to the dispatcher server.
-            dispatcher_addr: The address of the dispatcher server. If None then defaults to the address set in Covalent's config.
+            dispatcher_addr: The address of the dispatcher server. If None then then defaults to the address set in Covalent's config.
 
         Returns:
             Wrapper function which takes the inputs of the workflow as arguments.
@@ -259,10 +237,7 @@
 
         if dispatcher_addr is None:
             dispatcher_addr = (
-                "http://"
-                + get_config("dispatcher.address")
-                + ":"
-                + str(get_config("dispatcher.port"))
+                get_config("dispatcher.address") + ":" + str(get_config("dispatcher.port"))
             )
 
         @wraps(lattice)
@@ -292,7 +267,6 @@
         dispatcher_addr: str = None,
         replace_electrons: Dict[str, Callable] = None,
         reuse_previous_results: bool = False,
-        is_pending: bool = False,
     ) -> Callable:
         """
         Wrapping the dispatching functionality to allow input passing and server address specification.
@@ -309,10 +283,7 @@
 
         if dispatcher_addr is None:
             dispatcher_addr = (
-                "http://"
-                + get_config("dispatcher.address")
-                + ":"
-                + str(get_config("dispatcher.port"))
+                get_config("dispatcher.address") + ":" + str(get_config("dispatcher.port"))
             )
 
         if replace_electrons is None:
@@ -385,13 +356,8 @@
                 dispatch_id, new_args, new_kwargs, replace_electrons, reuse_previous_results
             )
 
-<<<<<<< HEAD
             url = f"http://{dispatcher_addr}/api/v1/dispatchv2/resubmit"
             r = requests.post(url, json=body)
-=======
-            redispatch_url = f"{dispatcher_addr}/api/redispatch"
-            r = requests.post(redispatch_url, json=body, params={"is_pending": is_pending})
->>>>>>> 226fd915
             r.raise_for_status()
             return r.content.decode("utf-8").strip().replace('"', "")
 
