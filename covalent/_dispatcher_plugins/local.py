# Copyright 2021 Agnostiq Inc.
#
# This file is part of Covalent.
#
# Licensed under the GNU Affero General Public License 3.0 (the "License").
# A copy of the License may be obtained with this software package or at
#
#      https://www.gnu.org/licenses/agpl-3.0.en.html
#
# Use of this file is prohibited except in compliance with the License. Any
# modifications or derivative works of this file must retain this copyright
# notice, and modified files must contain a notice indicating that they have
# been altered from the originals.
#
# Covalent is distributed in the hope that it will be useful, but WITHOUT
# ANY WARRANTY; without even the implied warranty of MERCHANTABILITY or
# FITNESS FOR A PARTICULAR PURPOSE. See the License for more details.
#
# Relief from the License may be granted by purchasing a commercial license.

import json
from copy import deepcopy
from functools import wraps
from typing import Callable, Dict, List, Optional, Union

import requests

from .._results_manager import wait
from .._results_manager.result import Result
from .._results_manager.results_manager import get_result
from .._shared_files import logger
from .._shared_files.config import get_config
from .._workflow.lattice import Lattice
from ..triggers import BaseTrigger
from .base import BaseDispatcher

app_log = logger.app_log
log_stack_info = logger.log_stack_info


def get_redispatch_request_body(
    dispatch_id: str,
    new_args: Optional[List] = None,
    new_kwargs: Optional[Dict] = None,
    replace_electrons: Optional[Dict[str, Callable]] = None,
    reuse_previous_results: bool = False,
) -> Dict:
    """Get request body for re-dispatching a workflow."""
    if new_args is None:
        new_args = []
    if new_kwargs is None:
        new_kwargs = {}
    if replace_electrons is None:
        replace_electrons = {}
    if new_args or new_kwargs:
        res = get_result(dispatch_id)
        lat = res.lattice
        lat.build_graph(*new_args, **new_kwargs)
        json_lattice = lat.serialize_to_json()
    else:
        json_lattice = None
    updates = {k: v.electron_object.as_transportable_dict for k, v in replace_electrons.items()}

    return {
        "json_lattice": json_lattice,
        "dispatch_id": dispatch_id,
        "electron_updates": updates,
        "reuse_previous_results": reuse_previous_results,
    }


class LocalDispatcher(BaseDispatcher):
    """
    Local dispatcher which sends the workflow to the locally running
    dispatcher server.
    """

    @staticmethod
    def dispatch(
        orig_lattice: Lattice,
        dispatcher_addr: str = None,
        disable_run: bool = False,
    ) -> Callable:
        """
        Wrapping the dispatching functionality to allow input passing
        and server address specification.

        Afterwards, send the lattice to the dispatcher server and return
        the assigned dispatch id.

        Args:
            orig_lattice: The lattice/workflow to send to the dispatcher server.
            dispatcher_addr: The address of the dispatcher server.  If None then defaults to the address set in Covalent's config.
            disable_run: Whether to disable running the worklow and rather just save it on Covalent's server for later execution

        Returns:
            Wrapper function which takes the inputs of the workflow as arguments
        """

        if dispatcher_addr is None:
            dispatcher_addr = (
                "http://"
                + get_config("dispatcher.address")
                + ":"
                + str(get_config("dispatcher.port"))
            )

        @wraps(orig_lattice)
        def wrapper(*args, **kwargs) -> str:
            """
            Send the lattice to the dispatcher server and return
            the assigned dispatch id.

            Args:
                *args: The inputs of the workflow.
                **kwargs: The keyword arguments of the workflow.

            Returns:
                The dispatch id of the workflow.
            """

            # To access the disable_run passed to the dispatch function
            nonlocal disable_run

            lattice = deepcopy(orig_lattice)

            lattice.build_graph(*args, **kwargs)

            # Serialize the transport graph to JSON
            json_lattice = lattice.serialize_to_json()

            # Extract triggers here
            json_lattice = json.loads(json_lattice)
            triggers_data = json_lattice["metadata"].pop("triggers")

            if not disable_run:
                # Determine whether to disable first run based on trigger_data
                disable_run = triggers_data is not None

            json_lattice = json.dumps(json_lattice)

            submit_dispatch_url = f"{dispatcher_addr}/api/submit"

            r = requests.post(
                submit_dispatch_url, data=json_lattice, params={"disable_run": disable_run}
            )
            r.raise_for_status()

            lattice_dispatch_id = r.content.decode("utf-8").strip().replace('"', "")

            if not disable_run or triggers_data is None:
                return lattice_dispatch_id

            LocalDispatcher.register_triggers(triggers_data, lattice_dispatch_id)

            return lattice_dispatch_id

        return wrapper

    @staticmethod
    def dispatch_sync(
        lattice: Lattice,
        dispatcher_addr: str = None,
    ) -> Callable:
        """
        Wrapping the synchronous dispatching functionality to allow input
        passing and server address specification.

        Afterwards, sends the lattice to the dispatcher server and return
        the result of the executed workflow.

        Args:
            orig_lattice: The lattice/workflow to send to the dispatcher server.
            dispatcher_addr: The address of the dispatcher server. If None then defaults to the address set in Covalent's config.

        Returns:
            Wrapper function which takes the inputs of the workflow as arguments.
        """

        if dispatcher_addr is None:
            dispatcher_addr = (
                "http://"
                + get_config("dispatcher.address")
                + ":"
                + str(get_config("dispatcher.port"))
            )

        @wraps(lattice)
        def wrapper(*args, **kwargs) -> Result:
            """
            Send the lattice to the dispatcher server and return
            the result of the executed workflow.

            Args:
                *args: The inputs of the workflow.
                **kwargs: The keyword arguments of the workflow.

            Returns:
                The result of the executed workflow.
            """

            return get_result(
                LocalDispatcher.dispatch(lattice, dispatcher_addr)(*args, **kwargs),
                wait=wait.EXTREME,
            )

        return wrapper

    @staticmethod
    def redispatch(
        dispatch_id: str,
        dispatcher_addr: str = None,
        replace_electrons: Dict[str, Callable] = None,
        reuse_previous_results: bool = False,
        is_pending: bool = False,
    ) -> Callable:
        """
        Wrapping the dispatching functionality to allow input passing and server address specification.

        Args:
            dispatch_id: The dispatch id of the workflow to re-dispatch.
            dispatcher_addr: The address of the dispatcher server. If None then then defaults to the address set in Covalent's config.
            replace_electrons: A dictionary of electron names and the new electron to replace them with.
            reuse_previous_results: Boolean value whether to reuse the results from the previous dispatch.

        Returns:
            Wrapper function which takes the inputs of the workflow as arguments.
        """

        if dispatcher_addr is None:
            dispatcher_addr = (
                "http://"
                + get_config("dispatcher.address")
                + ":"
                + str(get_config("dispatcher.port"))
            )

        if replace_electrons is None:
            replace_electrons = {}

        def func(*new_args, **new_kwargs):
            """
            Prepare the redispatch request body and redispatch the workflow.

            Args:
                *args: The inputs of the workflow.
                **kwargs: The keyword arguments of the workflow.

            Returns:
                The result of the executed workflow.
            """

            body = get_redispatch_request_body(
                dispatch_id, new_args, new_kwargs, replace_electrons, reuse_previous_results
            )

<<<<<<< HEAD
            redispatch_url = f"{dispatcher_addr}/api/redispatch"
            r = requests.post(redispatch_url, json=body, params={"is_pending": is_pending})
=======
            url = f"http://{dispatcher_addr}/api/redispatch"
            r = requests.post(url, json=body)
>>>>>>> e55587cc
            r.raise_for_status()
            return r.content.decode("utf-8").strip().replace('"', "")

        return func

    @staticmethod
    def register_triggers(triggers_data: List[Dict], dispatch_id: str) -> None:
        """
        Register the given triggers to the Triggers server.
        Register also starts the `observe()` method of said trigger.
        This is done by calling `BaseTrigger._register` method
        with the given trigger dictionary and is equivalent to
        calling the trigger objects `register()` method.

        Args:
            triggers_data: List of trigger dictionaries to be registered
            dispatch_id: Lattice's dispatch id to be linked with given triggers

        Returns:
            None
        """

        for tr_dict in triggers_data:
            tr_dict["lattice_dispatch_id"] = dispatch_id
            BaseTrigger._register(tr_dict)

    @staticmethod
    def stop_triggers(
        dispatch_ids: Union[str, List[str]], triggers_server_addr: str = None
    ) -> None:
        """
        Stop observing on all triggers of all given dispatch ids registered on the Triggers server.
        Args:
            dispatch_ids: Dispatch ID(s) for whose triggers are to be stopped
            triggers_server_addr: Address of the Triggers server; configured dispatcher's address is used as default
        Returns:
            None
        """

        if triggers_server_addr is None:
            triggers_server_addr = (
                "http://"
                + get_config("dispatcher.address")
                + ":"
                + str(get_config("dispatcher.port"))
            )

        stop_triggers_url = f"{triggers_server_addr}/api/triggers/stop_observe"

        if isinstance(dispatch_ids, str):
            dispatch_ids = [dispatch_ids]

        r = requests.post(stop_triggers_url, json=dispatch_ids)
        r.raise_for_status()

        app_log.debug("Triggers for following dispatch_ids have stopped observing:")
        for d_id in dispatch_ids:
            app_log.debug(d_id)<|MERGE_RESOLUTION|>--- conflicted
+++ resolved
@@ -254,13 +254,8 @@
                 dispatch_id, new_args, new_kwargs, replace_electrons, reuse_previous_results
             )
 
-<<<<<<< HEAD
             redispatch_url = f"{dispatcher_addr}/api/redispatch"
             r = requests.post(redispatch_url, json=body, params={"is_pending": is_pending})
-=======
-            url = f"http://{dispatcher_addr}/api/redispatch"
-            r = requests.post(url, json=body)
->>>>>>> e55587cc
             r.raise_for_status()
             return r.content.decode("utf-8").strip().replace('"', "")
 
