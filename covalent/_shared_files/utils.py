# Copyright 2021 Agnostiq Inc.
#
# This file is part of Covalent.
#
# Licensed under the Apache License 2.0 (the "License"). A copy of the
# License may be obtained with this software package or at
#
#     https://www.apache.org/licenses/LICENSE-2.0
#
# Use of this file is prohibited except in compliance with the License.
# Unless required by applicable law or agreed to in writing, software
# distributed under the License is distributed on an "AS IS" BASIS,
# WITHOUT WARRANTIES OR CONDITIONS OF ANY KIND, either express or implied.
# See the License for the specific language governing permissions and
# limitations under the License.

"""General utils for Covalent."""

import importlib
import inspect
import shutil
import socket
from datetime import timedelta
from typing import Any, Callable, Dict, Set, Tuple

import cloudpickle
from pennylane._device import Device

from . import logger
from .config import get_config
from .pickling import _qml_mods_pickle

app_log = logger.app_log
log_stack_info = logger.log_stack_info

DEFAULT_UI_ADDRESS = get_config("user_interface.address")
DEFAULT_UI_PORT = get_config("user_interface.port")


# Dictionary to map Dask clients to their scheduler addresses
_address_client_mapper = {}

_IMPORT_PATH_SEPARATOR = ":"


def get_ui_url(path):
    baseUrl = f"http://{DEFAULT_UI_ADDRESS}:{DEFAULT_UI_PORT}"
    return f"{baseUrl}{path}"


def get_random_available_port() -> int:
    """
    Return a random port that is available on the machine
    """
    sock = socket.socket()
    sock.bind(("127.0.0.1", 0))
    port = sock.getsockname()[1]
    sock.close()
    return port


def get_timedelta(time_limit: str) -> timedelta:
    """
    Get timedelta from a compatible time limit string passed to the lattice/electron decorator.

    Args:
        time_limit: The time limit string.
    Returns:
        timedelta: The `datetime.timedelta` object.
    """

    days, hours, minutes, seconds = time_limit.split("-")[0], *time_limit.split("-")[1].split(":")
    return timedelta(
        days=int(days),
        hours=int(hours),
        minutes=int(minutes),
        seconds=int(seconds),
    )


def reformat(t: int) -> str:
    """
    Reformat an integer to a readable time-like string. For example, if t = 1, return "01".

     Args:
         t: The integer to reformat.

     Returns:
         ref_string: The reformatted string.
    """

    return f"0{t}" if len(str(t)) == 1 else str(t)


def get_time(time_delta: timedelta) -> str:
    """
    Get a compatible time string from a timedelta object.

    Args:
        time_delta: The timedelta object.
    Returns:
        time_string: The compatible reformatted time string.
    """

    days = reformat(time_delta.days)
    hours = reformat(time_delta.seconds // 3600)
    minutes = reformat((time_delta.seconds // 60) % 60)
    seconds = reformat(time_delta.seconds % 60)
    return f"{days}-{hours}:{minutes}:{seconds}"


def filter_null_metadata(meta_dict: dict) -> Dict:
    """Filter out metadata that is None or empty."""
    return {k: v for k, v in meta_dict.items() if v}


def get_serialized_function_str(function):
    """
    Generates a string representation of a function definition
    including the decorators on it.

    Args:
        function: The function whose definition is to be convert to a string.

    Returns:
        function_str: The string representation of the function definition.
    """

    input_function = function
    # If a Lattice or electron object was passed as the function input, we need the
    # (deserialized) underlying function describing the lattice.
    while hasattr(input_function, "workflow_function"):
        input_function = input_function.workflow_function.get_deserialized()

    try:
        # function_str is the string representation of one function, with decorators, if any.
        function_str = inspect.getsource(input_function)
    except Exception:
        function_str = f"# {function.__name__} was not inspectable"

    return function_str + "\n\n"


def get_imports(func: Callable) -> Tuple[str, Set[str]]:
    """
    Given an input workflow function, find the imports that were used, and determine
        which ones are Covalent-related.

    Args:
        func: workflow function.

    Returns:
        A tuple consisting of a string of import statements and a set of names that
            Covalent-related modules have been imported as.
    """

    imports_str = ""
    cova_imports = set()
    for i, j in func.__globals__.items():
        if inspect.ismodule(j) or (
            inspect.isfunction(j) and j.__name__ in ["lattice", "electron"]
        ):
            if j.__name__ == i:
                import_line = f"import {j.__name__}\n"
            else:
                import_line = f"import {j.__name__} as {i}\n"

            if j.__name__ in ["covalent", "lattice", "electron"]:
                import_line = f"# {import_line}"
                cova_imports.add(i)

            imports_str += import_line

    return imports_str, cova_imports


def required_params_passed(func: Callable, kwargs: Dict) -> bool:
    """
    DEPRECATED: Check to see that values for all parameters without default values have been passed.

    Args:
        func: Callable function.
        kwargs: Parameter list with passed values.

    Returns:
        status: Whether all the parameters required for the callable function has been passed.
    """

    required_arg_set = set({})
    sig = inspect.signature(func)
    for param in sig.parameters.values():
        if param.default is param.empty:
            required_arg_set.add(str(param))

    return required_arg_set.issubset(set(kwargs.keys()))


def get_named_params(func, args, kwargs):
    ordered_params_dict = inspect.signature(func).parameters

    named_args = {}
    named_kwargs = {}

    for ind, parameter_dict in enumerate(ordered_params_dict.items()):
        param_name, param = parameter_dict

        if param.kind in [param.POSITIONAL_ONLY, param.POSITIONAL_OR_KEYWORD]:
            if param_name in kwargs:
                named_kwargs[param_name] = kwargs[param_name]
            elif ind < len(args):
                named_args[param_name] = args[ind]
        elif param.kind == param.VAR_POSITIONAL:
            for i in range(ind, len(args)):
                named_args[f"arg[{i}]"] = args[i]
        elif param.kind in [param.KEYWORD_ONLY, param.VAR_KEYWORD]:
            for key, value in kwargs.items():
                if key != param_name:
                    named_kwargs[key] = value

    if len(args) > len(named_args):
        raise ValueError(
            f"Too many positional arguments given, expected {len(named_args)}, received {len(args)}"
        )

    if len(kwargs) > len(named_kwargs):
        extra_supplied_kwargs = ", ".join(sorted(set(kwargs.keys()) - set(named_kwargs.keys())))
        raise ValueError(f"Unexpected keyword arguments: {extra_supplied_kwargs}")

    return (named_args, named_kwargs)


<<<<<<< HEAD
def format_server_url(hostname: str = None, port: int = None) -> str:
    if hostname is None:
        hostname = get_config("dispatcher.address")
    if port is None:
        port = int(get_config("dispatcher.port"))

    url = hostname
    if not url.startswith("http"):
        if port == 443:
            url = f"https://{url}"
        else:
            url = f"http://{url}"

    # Inject port
    if port not in [80, 443]:
        parts = url.split("/")
        url = "".join(["/".join(parts[:3])] + [f":{port}/"] + ["/".join(parts[3:])])

    return url.strip("/")


# For use by LocalDispatcher and ResultsManager when running Covalent
# server locally
def copy_file_locally(src_uri, dest_uri):
    scheme_prefix = "file://"
    if src_uri.startswith(scheme_prefix):
        src_path = src_uri[len(scheme_prefix) :]
    else:
        raise TypeError(f"{src_uri} is not a valid URI")
        # src_path = src_uri
    if dest_uri.startswith(scheme_prefix):
        dest_path = dest_uri[len(scheme_prefix) :]
    else:
        raise TypeError(f"{dest_uri} is not a valid URI")

    shutil.copyfile(src_path, dest_path)
=======
@_qml_mods_pickle
def cloudpickle_serialize(obj):
    return cloudpickle.dumps(obj)


def cloudpickle_deserialize(obj):
    return cloudpickle.loads(obj)


def select_first_executor(qnode, executors):
    """Selects the first executor to run the qnode"""
    return executors[0]


def get_import_path(obj) -> Tuple[str, str]:
    """
    Determine the import path of an object.
    """
    module = inspect.getmodule(obj)
    if module:
        module_path = module.__name__
        class_name = obj.__name__
        return f"{module_path}{_IMPORT_PATH_SEPARATOR}{class_name}"
    raise RuntimeError(f"Unable to determine import path for {obj}.")


def import_from_path(path: str) -> Any:
    """
    Import a class from a path.
    """
    module_path, class_name = path.split(_IMPORT_PATH_SEPARATOR)
    module = importlib.import_module(module_path)
    return getattr(module, class_name)


def get_original_shots(dev: Device):
    """
    Recreate vector of shots if device has a shot vector.
    """
    if not dev.shot_vector:
        return dev.shots

    shot_sequence = []
    for shots in dev.shot_vector:
        shot_sequence.extend([shots.shots] * shots.copies)
    return type(dev.shot_vector)(shot_sequence)
>>>>>>> 265092f3
<|MERGE_RESOLUTION|>--- conflicted
+++ resolved
@@ -229,7 +229,6 @@
     return (named_args, named_kwargs)
 
 
-<<<<<<< HEAD
 def format_server_url(hostname: str = None, port: int = None) -> str:
     if hostname is None:
         hostname = get_config("dispatcher.address")
@@ -238,10 +237,7 @@
 
     url = hostname
     if not url.startswith("http"):
-        if port == 443:
-            url = f"https://{url}"
-        else:
-            url = f"http://{url}"
+        url = f"https://{url}" if port == 443 else f"http://{url}"
 
     # Inject port
     if port not in [80, 443]:
@@ -266,7 +262,8 @@
         raise TypeError(f"{dest_uri} is not a valid URI")
 
     shutil.copyfile(src_path, dest_path)
-=======
+
+
 @_qml_mods_pickle
 def cloudpickle_serialize(obj):
     return cloudpickle.dumps(obj)
@@ -312,5 +309,4 @@
     shot_sequence = []
     for shots in dev.shot_vector:
         shot_sequence.extend([shots.shots] * shots.copies)
-    return type(dev.shot_vector)(shot_sequence)
->>>>>>> 265092f3
+    return type(dev.shot_vector)(shot_sequence)