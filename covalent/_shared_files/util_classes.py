--- conflicted
+++ resolved
@@ -49,11 +49,7 @@
     FAILED = Status("FAILED")
     RUNNING = Status("RUNNING")
     CANCELLED = Status("CANCELLED")
-<<<<<<< HEAD
-    DISPATCHING = Status("DISPATCHING")  # Sublattice dispatch status
-=======
     DISPATCHING_SUBLATTICE = Status("DISPATCHING_SUBLATTICE")  # Sublattice dispatch status
->>>>>>> 85732fb4
 
 
 class DispatchInfo(NamedTuple):
