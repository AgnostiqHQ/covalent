# Copyright 2021 Agnostiq Inc.
#
# This file is part of Covalent.
#
# Licensed under the GNU Affero General Public License 3.0 (the "License").
# A copy of the License may be obtained with this software package or at
#
#      https://www.gnu.org/licenses/agpl-3.0.en.html
#
# Use of this file is prohibited except in compliance with the License. Any
# modifications or derivative works of this file must retain this copyright
# notice, and modified files must contain a notice indicating that they have
# been altered from the originals.
#
# Covalent is distributed in the hope that it will be useful, but WITHOUT
# ANY WARRANTY; without even the implied warranty of MERCHANTABILITY or
# FITNESS FOR A PARTICULAR PURPOSE. See the License for more details.
#
# Relief from the License may be granted by purchasing a commercial license.


from dataclasses import dataclass
from typing import NamedTuple


@dataclass
class Status:
    STATUS: str

    def __bool__(self):
        """
        Return True if the status is not "NEW_OBJECT"
        """

        return self.STATUS != "NEW_OBJECT"

    def __str__(self) -> str:
        return self.STATUS

    def __eq__(self, __value: object) -> bool:
        if isinstance(__value, self.__class__):
            return self.STATUS == __value.STATUS
        elif isinstance(__value, str):
            return self.STATUS == __value
        return False

    def __ne__(self, __value: object) -> bool:
        return not self.__eq__(__value)


class RESULT_STATUS:
    NEW_OBJECT = Status("NEW_OBJECT")
    STARTING = Status("STARTING")  # Dispatch level
    PENDING_REUSE = Status("PENDING_REUSE")  # For redispatch
    COMPLETED = Status("COMPLETED")
    POSTPROCESSING = Status("POSTPROCESSING")
    PENDING_POSTPROCESSING = Status("PENDING_POSTPROCESSING")
    POSTPROCESSING_FAILED = Status("POSTPROCESSING_FAILED")
    FAILED = Status("FAILED")
    RUNNING = Status("RUNNING")
    CANCELLED = Status("CANCELLED")
<<<<<<< HEAD
    DISPATCHING = Status("DISPATCHING")

    @staticmethod
    def is_terminal(status):
        return str(status) in TERMINAL_STATUSES


TERMINAL_STATUSES = {
    str(RESULT_STATUS.COMPLETED),
    str(RESULT_STATUS.FAILED),
    str(RESULT_STATUS.CANCELLED),
}
=======
    DISPATCHING_SUBLATTICE = Status("DISPATCHING_SUBLATTICE")  # Sublattice dispatch status
>>>>>>> 79b77e82


class DispatchInfo(NamedTuple):
    """
    Information about a dispatch to be shared to a task post dispatch.

    Attributes:
        dispatch_id: Dispatch id of the dispatch.
    """

    dispatch_id: str<|MERGE_RESOLUTION|>--- conflicted
+++ resolved
@@ -59,7 +59,6 @@
     FAILED = Status("FAILED")
     RUNNING = Status("RUNNING")
     CANCELLED = Status("CANCELLED")
-<<<<<<< HEAD
     DISPATCHING = Status("DISPATCHING")
 
     @staticmethod
@@ -72,9 +71,6 @@
     str(RESULT_STATUS.FAILED),
     str(RESULT_STATUS.CANCELLED),
 }
-=======
-    DISPATCHING_SUBLATTICE = Status("DISPATCHING_SUBLATTICE")  # Sublattice dispatch status
->>>>>>> 79b77e82
 
 
 class DispatchInfo(NamedTuple):
