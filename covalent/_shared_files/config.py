--- conflicted
+++ resolved
@@ -19,10 +19,7 @@
 # Relief from the License may be granted by purchasing a commercial license.
 
 import copy
-<<<<<<< HEAD
-=======
 import fcntl
->>>>>>> 2c01d415
 import os
 import shutil
 from dataclasses import asdict
@@ -50,15 +47,9 @@
     """
 
     def __init__(self, config_dict, config_file) -> None:
-<<<<<<< HEAD
 
         self.config_file = config_file
 
-=======
-
-        self.config_file = config_file
-
->>>>>>> 2c01d415
         self.generate_default_config(config_dict)
         if os.path.exists(self.config_file):
             # Update config with user configuration file:
@@ -230,12 +221,9 @@
 
 
 def get_default_config_manager(type: CMType):
-<<<<<<< HEAD
-=======
     """
     Return the default config manager depending on the type
     """
->>>>>>> 2c01d415
     return ClientConfigManager() if type == CMType.CLIENT else ServerConfigManager()
 
 
