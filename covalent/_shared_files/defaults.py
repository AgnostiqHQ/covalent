# Copyright 2021 Agnostiq Inc.
#
# This file is part of Covalent.
#
# Licensed under the GNU Affero General Public License 3.0 (the "License").
# A copy of the License may be obtained with this software package or at
#
#      https://www.gnu.org/licenses/agpl-3.0.en.html
#
# Use of this file is prohibited except in compliance with the License. Any
# modifications or derivative works of this file must retain this copyright
# notice, and modified files must contain a notice indicating that they have
# been altered from the originals.
#
# Covalent is distributed in the hope that it will be useful, but WITHOUT
# ANY WARRANTY; without even the implied warranty of MERCHANTABILITY or
# FITNESS FOR A PARTICULAR PURPOSE. See the License for more details.
#
# Relief from the License may be granted by purchasing a commercial license.

"""Create custom sentinels and defaults for Covalent"""

import os
from builtins import list
from dataclasses import dataclass, field
from typing import Dict, List

import dask.system

prefix_separator = ":"

parameter_prefix = f"{prefix_separator}parameter{prefix_separator}"
electron_list_prefix = f"{prefix_separator}electron_list{prefix_separator}"
electron_dict_prefix = f"{prefix_separator}electron_dict{prefix_separator}"
subscript_prefix = f"{prefix_separator}subscripted{prefix_separator}"
generator_prefix = f"{prefix_separator}generated{prefix_separator}"
sublattice_prefix = f"{prefix_separator}sublattice{prefix_separator}"
attr_prefix = f"{prefix_separator}attribute{prefix_separator}"
arg_prefix = f"{prefix_separator}arg{prefix_separator}"

<<<<<<< HEAD
# Default configuration settings
_DEFAULT_CONFIG = {
    "sdk": {
        "log_dir": os.environ.get("COVALENT_LOGDIR")
        or ((os.environ.get("XDG_CACHE_HOME") or (os.environ["HOME"] + "/.cache")) + "/covalent"),
        "log_level": os.environ.get("LOGLEVEL", "WARNING").lower(),
        "enable_logging": os.environ.get("COVALENT_LOG_TO_FILE", "false").lower(),
        "executor_dir": os.environ.get("COVALENT_EXECUTOR_DIR")
        or (
            (os.environ.get("XDG_CONFIG_DIR") or (os.environ["HOME"] + "/.config"))
            + "/covalent/executor_plugins"
        ),
    },
    "dispatcher": {
=======
WAIT_EDGE_NAME = "!waiting_edge"


def get_default_sdk_config():
    return {
        "config_file": (
            os.environ.get("COVALENT_CONFIG_DIR")
            or os.environ.get("XDG_CONFIG_DIR")
            or os.environ["HOME"] + "/.config"
        )
        + "/covalent/covalent.conf",
        "log_dir": (
            os.environ.get("COVALENT_LOGDIR")
            or (os.environ.get("XDG_CACHE_HOME") or (os.environ["HOME"] + "/.cache"))
        )
        + "/covalent",
        "log_level": os.environ.get("LOGLEVEL", "WARNING").lower(),
        "enable_logging": os.environ.get("COVALENT_LOG_TO_FILE", "false").lower(),
        "executor_dir": os.environ.get("COVALENT_EXECUTOR_DIR")
        or (os.environ.get("XDG_CONFIG_DIR") or (os.environ["HOME"] + "/.config"))
        + "/covalent/executor_plugins",
        "no_cluster": "false",
    }


def get_default_dispatcher_config():
    return {
>>>>>>> 04a104ef
        "address": "localhost",
        "port": int(os.environ.get("COVALENT_SVC_PORT"))
        if os.environ.get("COVALENT_SVC_PORT")
        else 48008,
        "cache_dir": os.environ.get("COVALENT_CACHE_DIR")
        or ((os.environ.get("XDG_CACHE_HOME") or (os.environ["HOME"] + "/.cache")) + "/covalent"),
        "results_dir": os.environ.get("COVALENT_RESULTS_DIR", "results"),
<<<<<<< HEAD
        "log_dir": os.environ.get("COVALENT_LOGDIR")
        or ((os.environ.get("XDG_CACHE_HOME") or (os.environ["HOME"] + "/.cache")) + "/covalent"),
        "db_path": os.environ.get("COVALENT_DATABASE")
        or (
            (os.environ.get("XDG_DATA_HOME") or (os.environ["HOME"] + "/.local/share"))
            + "/covalent/dispatcher_db.sqlite"
        ),
    },
    "dask": {
        "cache_dir": os.environ.get("COVALENT_CACHE_DIR")
        or ((os.environ.get("XDG_CACHE_HOME") or (os.environ["HOME"] + "/.cache")) + "/covalent"),
        "log_dir": os.environ.get("COVALENT_LOGDIR")
        or ((os.environ.get("XDG_CACHE_HOME") or (os.environ["HOME"] + "/.cache")) + "/covalent"),
=======
        "log_dir": (os.environ.get("XDG_CACHE_HOME") or (os.environ["HOME"] + "/.cache"))
        + "/covalent",
        "db_path": (os.environ.get("XDG_DATA_HOME"))
        or (os.environ["HOME"] + "/.local/share") + "/covalent/dispatcher_db.sqlite",
    }


def get_default_dask_config():
    return {
        "cache_dir": (os.environ.get("XDG_CACHE_HOME") or (os.environ["HOME"] + "/.cache"))
        + "/covalent",
        "log_dir": (os.environ.get("XDG_CACHE_HOME") or (os.environ["HOME"] + "/.cache"))
        + "/covalent",
>>>>>>> 04a104ef
        "mem_per_worker": "auto",
        "threads_per_worker": 1,
        "num_workers": dask.system.CPU_COUNT,
    }


def get_default_workflow_data_config():
    return {
        "storage_type": "local",
<<<<<<< HEAD
        "base_dir": os.environ.get("COVALENT_DATA_DIR")
        or (
            (os.environ.get("XDG_DATA_HOME") or (os.environ["HOME"] + "/.local/share"))
            + "/covalent/workflow_data"
        ),
    },
    "user_interface": {
=======
        "base_dir": (os.environ.get("XDG_DATA_HOME"))
        or (os.environ["HOME"] + "/.local/share") + "/covalent/workflow_data",
    }


def get_default_ui_config():
    return {
>>>>>>> 04a104ef
        "address": "localhost",
        "port": int(os.environ.get("COVALENT_SVC_PORT"))
        if os.environ.get("COVALENT_SVC_PORT")
        else 48008,
        "dev_port": 49009,
<<<<<<< HEAD
        "log_dir": os.environ.get("COVALENT_LOGDIR")
        or ((os.environ.get("XDG_CACHE_HOME") or (os.environ["HOME"] + "/.cache")) + "/covalent"),
    },
}
=======
        "log_dir": (os.environ.get("XDG_CACHE_HOME") or (os.environ["HOME"] + "/.cache"))
        + "/covalent",
    }
>>>>>>> 04a104ef


def get_default_executor() -> dict:
    """
    Gets the executor based on whether Dask service is running.

    Returns:
        "dask" as the executor if Dask is running and "local" if Dask is not running.
    """
    from .config import get_config

    return "local" if get_config("sdk.no_cluster") else "dask"


# Default configuration settings
@dataclass
class DefaultConfig:
    sdk: Dict = field(default_factory=get_default_sdk_config)
    dispatcher: Dict = field(default_factory=get_default_dispatcher_config)
    dask: Dict = field(default_factory=get_default_dask_config)
    workflow_data: Dict = field(default_factory=get_default_workflow_data_config)
    user_interface: Dict = field(default_factory=get_default_ui_config)


@dataclass
class DefaultMetadataValues:
    executor: str = field(default_factory=get_default_executor)
    deps: Dict = field(default_factory=dict)
    call_before: List = field(default_factory=list)
    call_after: List = field(default_factory=list)
    workflow_executor: str = field(default_factory=get_default_executor)<|MERGE_RESOLUTION|>--- conflicted
+++ resolved
@@ -38,22 +38,6 @@
 attr_prefix = f"{prefix_separator}attribute{prefix_separator}"
 arg_prefix = f"{prefix_separator}arg{prefix_separator}"
 
-<<<<<<< HEAD
-# Default configuration settings
-_DEFAULT_CONFIG = {
-    "sdk": {
-        "log_dir": os.environ.get("COVALENT_LOGDIR")
-        or ((os.environ.get("XDG_CACHE_HOME") or (os.environ["HOME"] + "/.cache")) + "/covalent"),
-        "log_level": os.environ.get("LOGLEVEL", "WARNING").lower(),
-        "enable_logging": os.environ.get("COVALENT_LOG_TO_FILE", "false").lower(),
-        "executor_dir": os.environ.get("COVALENT_EXECUTOR_DIR")
-        or (
-            (os.environ.get("XDG_CONFIG_DIR") or (os.environ["HOME"] + "/.config"))
-            + "/covalent/executor_plugins"
-        ),
-    },
-    "dispatcher": {
-=======
 WAIT_EDGE_NAME = "!waiting_edge"
 
 
@@ -73,15 +57,16 @@
         "log_level": os.environ.get("LOGLEVEL", "WARNING").lower(),
         "enable_logging": os.environ.get("COVALENT_LOG_TO_FILE", "false").lower(),
         "executor_dir": os.environ.get("COVALENT_EXECUTOR_DIR")
-        or (os.environ.get("XDG_CONFIG_DIR") or (os.environ["HOME"] + "/.config"))
-        + "/covalent/executor_plugins",
+        or (
+            (os.environ.get("XDG_CONFIG_DIR") or (os.environ["HOME"] + "/.config"))
+            + "/covalent/executor_plugins"
+        ),
         "no_cluster": "false",
     }
 
 
 def get_default_dispatcher_config():
     return {
->>>>>>> 04a104ef
         "address": "localhost",
         "port": int(os.environ.get("COVALENT_SVC_PORT"))
         if os.environ.get("COVALENT_SVC_PORT")
@@ -89,7 +74,6 @@
         "cache_dir": os.environ.get("COVALENT_CACHE_DIR")
         or ((os.environ.get("XDG_CACHE_HOME") or (os.environ["HOME"] + "/.cache")) + "/covalent"),
         "results_dir": os.environ.get("COVALENT_RESULTS_DIR", "results"),
-<<<<<<< HEAD
         "log_dir": os.environ.get("COVALENT_LOGDIR")
         or ((os.environ.get("XDG_CACHE_HOME") or (os.environ["HOME"] + "/.cache")) + "/covalent"),
         "db_path": os.environ.get("COVALENT_DATABASE")
@@ -97,27 +81,15 @@
             (os.environ.get("XDG_DATA_HOME") or (os.environ["HOME"] + "/.local/share"))
             + "/covalent/dispatcher_db.sqlite"
         ),
-    },
-    "dask": {
-        "cache_dir": os.environ.get("COVALENT_CACHE_DIR")
-        or ((os.environ.get("XDG_CACHE_HOME") or (os.environ["HOME"] + "/.cache")) + "/covalent"),
-        "log_dir": os.environ.get("COVALENT_LOGDIR")
-        or ((os.environ.get("XDG_CACHE_HOME") or (os.environ["HOME"] + "/.cache")) + "/covalent"),
-=======
-        "log_dir": (os.environ.get("XDG_CACHE_HOME") or (os.environ["HOME"] + "/.cache"))
-        + "/covalent",
-        "db_path": (os.environ.get("XDG_DATA_HOME"))
-        or (os.environ["HOME"] + "/.local/share") + "/covalent/dispatcher_db.sqlite",
     }
 
 
 def get_default_dask_config():
     return {
-        "cache_dir": (os.environ.get("XDG_CACHE_HOME") or (os.environ["HOME"] + "/.cache"))
-        + "/covalent",
-        "log_dir": (os.environ.get("XDG_CACHE_HOME") or (os.environ["HOME"] + "/.cache"))
-        + "/covalent",
->>>>>>> 04a104ef
+        "cache_dir": os.environ.get("COVALENT_CACHE_DIR")
+        or ((os.environ.get("XDG_CACHE_HOME") or (os.environ["HOME"] + "/.cache")) + "/covalent"),
+        "log_dir": os.environ.get("COVALENT_LOGDIR")
+        or ((os.environ.get("XDG_CACHE_HOME") or (os.environ["HOME"] + "/.cache")) + "/covalent"),
         "mem_per_worker": "auto",
         "threads_per_worker": 1,
         "num_workers": dask.system.CPU_COUNT,
@@ -127,38 +99,24 @@
 def get_default_workflow_data_config():
     return {
         "storage_type": "local",
-<<<<<<< HEAD
         "base_dir": os.environ.get("COVALENT_DATA_DIR")
         or (
             (os.environ.get("XDG_DATA_HOME") or (os.environ["HOME"] + "/.local/share"))
             + "/covalent/workflow_data"
         ),
-    },
-    "user_interface": {
-=======
-        "base_dir": (os.environ.get("XDG_DATA_HOME"))
-        or (os.environ["HOME"] + "/.local/share") + "/covalent/workflow_data",
     }
 
 
 def get_default_ui_config():
     return {
->>>>>>> 04a104ef
         "address": "localhost",
         "port": int(os.environ.get("COVALENT_SVC_PORT"))
         if os.environ.get("COVALENT_SVC_PORT")
         else 48008,
         "dev_port": 49009,
-<<<<<<< HEAD
         "log_dir": os.environ.get("COVALENT_LOGDIR")
         or ((os.environ.get("XDG_CACHE_HOME") or (os.environ["HOME"] + "/.cache")) + "/covalent"),
-    },
-}
-=======
-        "log_dir": (os.environ.get("XDG_CACHE_HOME") or (os.environ["HOME"] + "/.cache"))
-        + "/covalent",
     }
->>>>>>> 04a104ef
 
 
 def get_default_executor() -> dict:
