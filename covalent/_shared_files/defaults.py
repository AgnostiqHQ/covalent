# Copyright 2021 Agnostiq Inc.
#
# This file is part of Covalent.
#
# Licensed under the GNU Affero General Public License 3.0 (the "License").
# A copy of the License may be obtained with this software package or at
#
#      https://www.gnu.org/licenses/agpl-3.0.en.html
#
# Use of this file is prohibited except in compliance with the License. Any
# modifications or derivative works of this file must retain this copyright
# notice, and modified files must contain a notice indicating that they have
# been altered from the originals.
#
# Covalent is distributed in the hope that it will be useful, but WITHOUT
# ANY WARRANTY; without even the implied warranty of MERCHANTABILITY or
# FITNESS FOR A PARTICULAR PURPOSE. See the License for more details.
#
# Relief from the License may be granted by purchasing a commercial license.

"""Create custom sentinels and defaults for Covalent"""

import os
from builtins import list
from dataclasses import dataclass, field
from typing import Dict, List

import dask.system

from .config import CMType

prefix_separator = ":"

parameter_prefix = f"{prefix_separator}parameter{prefix_separator}"
electron_list_prefix = f"{prefix_separator}electron_list{prefix_separator}"
electron_dict_prefix = f"{prefix_separator}electron_dict{prefix_separator}"
subscript_prefix = f"{prefix_separator}subscripted{prefix_separator}"
generator_prefix = f"{prefix_separator}generated{prefix_separator}"
sublattice_prefix = f"{prefix_separator}sublattice{prefix_separator}"
attr_prefix = f"{prefix_separator}attribute{prefix_separator}"
arg_prefix = f"{prefix_separator}arg{prefix_separator}"

WAIT_EDGE_NAME = "!waiting_edge"


def get_default_sdk_config():
    return {
        "config_file": (
            os.environ.get("COVALENT_CONFIG_DIR")
            or os.environ.get("XDG_CONFIG_DIR")
            or os.environ["HOME"] + "/.config"
        )
        + "/covalent/covalent.conf",
        "log_dir": (
            os.environ.get("COVALENT_LOGDIR")
            or (os.environ.get("XDG_CACHE_HOME") or (os.environ["HOME"] + "/.cache"))
        )
        + "/covalent",
        "log_level": os.environ.get("LOGLEVEL", "WARNING").lower(),
        "enable_logging": os.environ.get("COVALENT_LOG_TO_FILE", "false").lower(),
        "executor_dir": os.environ.get("COVALENT_EXECUTOR_DIR")
        or (
            (os.environ.get("XDG_CONFIG_DIR") or (os.environ["HOME"] + "/.config"))
            + "/covalent/executor_plugins"
        ),
        "no_cluster": "false",
    }


def get_default_server_config():
    """
    Return the default server config for a client
    """
<<<<<<< HEAD
    return {
        "address": os.environ.get("COVALENT_DISPATCHER_ADDR")
        if os.environ.get("COVALENT_DISPATCHER_ADDR")
        else "localhost",
        "port": int(os.environ.get("COVALENT_SVC_PORT"))
        if os.environ.get("COVALENT_SVC_PORT")
        else 48008,
    }


def get_default_service_config():
    """
    Return the default service configuration for the server (a.k.a dispatcher)
    """
    return {
        "address": "0.0.0.0" if os.environ.get("COVALENT_SERVER_IFACE_ANY") else "localhost",
        "port": int(os.environ.get("COVALENT_SVC_PORT"))
        if os.environ.get("COVALENT_SVC_PORT")
        else 48008,
        "dev_port": int(os.environ.get("COVALENT_DEV_PORT"))
        if os.environ.get("COVALENT_DEV_PORT")
        else 49009,
        "results_dir": os.environ.get("COVALENT_RESULTS_DIR", "results"),
        "cache_dir": os.environ.get("COVALENT_CACHE_DIR")
        or (
            (os.environ.get("XDG_CACHE_HOME") or (os.environ.get("HOME") + "/.cache"))
            + "/covalent"
        ),
        "log_dir": os.environ.get("COVALENT_LOGDIR")
        or (
            (os.environ.get("XDG_CACHE_HOME") or (os.environ.get("HOME") + "/.cache"))
            + "/covalent"
        ),
        "db_path": os.environ.get("COVALENT_DATABASE")
        or (
            (os.environ.get("XDG_DATA_HOME") or (os.environ.get("HOME") + "/.local/share"))
            + "/covalent/dispatcher_db.sqlite"
        ),
    }


def get_default_dispatcher_config():
=======
>>>>>>> 2c01d415
    return {
        "address": os.environ.get("COVALENT_DISPATCHER_ADDR")
        if os.environ.get("COVALENT_DISPATCHER_ADDR")
        else "localhost",
        "port": int(os.environ.get("COVALENT_SVC_PORT"))
        if os.environ.get("COVALENT_SVC_PORT")
        else 48008,
    }


def get_default_service_config():
    """
    Return the default service configuration for the server (a.k.a dispatcher)
    """
    return {
        "address": "0.0.0.0" if os.environ.get("COVALENT_SERVER_IFACE_ANY") else "localhost",
        "port": int(os.environ.get("COVALENT_SVC_PORT"))
        if os.environ.get("COVALENT_SVC_PORT")
        else 48008,
        "dev_port": int(os.environ.get("COVALENT_DEV_PORT"))
        if os.environ.get("COVALENT_DEV_PORT")
        else 49009,
        "results_dir": os.environ.get("COVALENT_RESULTS_DIR", "results"),
        "cache_dir": os.environ.get("COVALENT_CACHE_DIR")
        or (
            (os.environ.get("XDG_CACHE_HOME") or (os.environ.get("HOME") + "/.cache"))
            + "/covalent"
        ),
        "log_dir": os.environ.get("COVALENT_LOGDIR")
        or (
            (os.environ.get("XDG_CACHE_HOME") or (os.environ.get("HOME") + "/.cache"))
            + "/covalent"
        ),
        "db_path": os.environ.get("COVALENT_DATABASE")
        or (
            (os.environ.get("XDG_DATA_HOME") or (os.environ.get("HOME") + "/.local/share"))
            + "/covalent/dispatcher_db.sqlite"
        ),
    }


def get_default_dask_config():
    return {
        "cache_dir": os.environ.get("COVALENT_CACHE_DIR")
        or ((os.environ.get("XDG_CACHE_HOME") or (os.environ["HOME"] + "/.cache")) + "/covalent"),
        "log_dir": os.environ.get("COVALENT_LOGDIR")
        or ((os.environ.get("XDG_CACHE_HOME") or (os.environ["HOME"] + "/.cache")) + "/covalent"),
        "mem_per_worker": "auto",
        "threads_per_worker": 1,
        "num_workers": dask.system.CPU_COUNT,
    }


def get_default_workflow_data_config():
    return {
        "storage_type": "local",
        "base_dir": os.environ.get("COVALENT_DATA_DIR")
        or (
            (os.environ.get("XDG_DATA_HOME") or (os.environ.get("HOME") + "/.local/share"))
            + "/covalent/workflow_data"
        ),
    }


def get_default_executor() -> dict:
    """
    Gets the executor based on whether Dask service is running.

    Returns:
        "dask" as the executor if Dask is running and "local" if Dask is not running.
    """
    from .config import get_config

    return "local" if get_config(CMType.CLIENT, "sdk.no_cluster") else "dask"


def get_default_config_path(type: CMType) -> str:
    base = (
        os.environ.get("COVALENT_CONFIG_DIR")
        or os.environ.get("XDG_CONFIG_DIR")
        or (os.environ.get("HOME") + "/.config")
    )
    filename = "/covalent/covalent.conf" if type == CMType.CLIENT else "/covalent/covalentd.conf"
    return base + filename


# Default configuration settings
@dataclass
class DefaultClientConfig:
    sdk: Dict = field(default_factory=get_default_sdk_config)
    server: Dict = field(default_factory=get_default_server_config)


@dataclass
class DefaultServerConfig:
    service: Dict = field(default_factory=get_default_service_config)
    dask: Dict = field(default_factory=get_default_dask_config)
    workflow_data: Dict = field(default_factory=get_default_workflow_data_config)


@dataclass
class DefaultMetadataValues:
    executor: str = field(default_factory=get_default_executor)
    deps: Dict = field(default_factory=dict)
    call_before: List = field(default_factory=list)
    call_after: List = field(default_factory=list)
    workflow_executor: str = field(default_factory=get_default_executor)<|MERGE_RESOLUTION|>--- conflicted
+++ resolved
@@ -71,51 +71,6 @@
     """
     Return the default server config for a client
     """
-<<<<<<< HEAD
-    return {
-        "address": os.environ.get("COVALENT_DISPATCHER_ADDR")
-        if os.environ.get("COVALENT_DISPATCHER_ADDR")
-        else "localhost",
-        "port": int(os.environ.get("COVALENT_SVC_PORT"))
-        if os.environ.get("COVALENT_SVC_PORT")
-        else 48008,
-    }
-
-
-def get_default_service_config():
-    """
-    Return the default service configuration for the server (a.k.a dispatcher)
-    """
-    return {
-        "address": "0.0.0.0" if os.environ.get("COVALENT_SERVER_IFACE_ANY") else "localhost",
-        "port": int(os.environ.get("COVALENT_SVC_PORT"))
-        if os.environ.get("COVALENT_SVC_PORT")
-        else 48008,
-        "dev_port": int(os.environ.get("COVALENT_DEV_PORT"))
-        if os.environ.get("COVALENT_DEV_PORT")
-        else 49009,
-        "results_dir": os.environ.get("COVALENT_RESULTS_DIR", "results"),
-        "cache_dir": os.environ.get("COVALENT_CACHE_DIR")
-        or (
-            (os.environ.get("XDG_CACHE_HOME") or (os.environ.get("HOME") + "/.cache"))
-            + "/covalent"
-        ),
-        "log_dir": os.environ.get("COVALENT_LOGDIR")
-        or (
-            (os.environ.get("XDG_CACHE_HOME") or (os.environ.get("HOME") + "/.cache"))
-            + "/covalent"
-        ),
-        "db_path": os.environ.get("COVALENT_DATABASE")
-        or (
-            (os.environ.get("XDG_DATA_HOME") or (os.environ.get("HOME") + "/.local/share"))
-            + "/covalent/dispatcher_db.sqlite"
-        ),
-    }
-
-
-def get_default_dispatcher_config():
-=======
->>>>>>> 2c01d415
     return {
         "address": os.environ.get("COVALENT_DISPATCHER_ADDR")
         if os.environ.get("COVALENT_DISPATCHER_ADDR")
