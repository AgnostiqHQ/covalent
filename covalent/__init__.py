# Copyright 2021 Agnostiq Inc.
#
# This file is part of Covalent.
#
# Licensed under the GNU Affero General Public License 3.0 (the "License").
# A copy of the License may be obtained with this software package or at
#
#      https://www.gnu.org/licenses/agpl-3.0.en.html
#
# Use of this file is prohibited except in compliance with the License. Any
# modifications or derivative works of this file must retain this copyright
# notice, and modified files must contain a notice indicating that they have
# been altered from the originals.
#
# Covalent is distributed in the hope that it will be useful, but WITHOUT
# ANY WARRANTY; without even the implied warranty of MERCHANTABILITY or
# FITNESS FOR A PARTICULAR PURPOSE. See the License for more details.
#
# Relief from the License may be granted by purchasing a commercial license.

"""Main Covalent public functionality."""


import contextlib
import os

from . import executor
<<<<<<< HEAD
from ._dispatcher_plugins import local_dispatch as dispatch
from ._dispatcher_plugins import local_dispatch_sync as dispatch_sync
from ._results_manager.results_manager import cancel, get_result, sync
from ._shared_files.config import get_config, set_config
=======
from ._results_manager.results_manager import sync
from ._shared_files.config import get_config, reload_config, set_config
from ._shared_files.interface_with_covalent import (
    cancel_workflow,
    dispatch,
    dispatch_sync,
    get_result,
)
>>>>>>> f2921845
from ._shared_files.util_classes import RESULT_STATUS as status
from ._workflow import Lepton
from ._workflow import electron_func as electron
from ._workflow import lattice_func as lattice

try:
    with open(os.path.join(os.path.dirname(os.path.abspath(__file__)), "../VERSION")) as f:
        __version__ = f.read().strip()
except FileNotFoundError:
    pass

__all__ = [s for s in dir() if not s.startswith("_")]

for _s in dir():
    if not _s.startswith("_"):
        _obj = globals()[_s]
        _obj.__module__ = __name__<|MERGE_RESOLUTION|>--- conflicted
+++ resolved
@@ -25,21 +25,14 @@
 import os
 
 from . import executor
-<<<<<<< HEAD
-from ._dispatcher_plugins import local_dispatch as dispatch
-from ._dispatcher_plugins import local_dispatch_sync as dispatch_sync
-from ._results_manager.results_manager import cancel, get_result, sync
+from ._results_manager.results_manager import sync
 from ._shared_files.config import get_config, set_config
-=======
-from ._results_manager.results_manager import sync
-from ._shared_files.config import get_config, reload_config, set_config
 from ._shared_files.interface_with_covalent import (
     cancel_workflow,
     dispatch,
     dispatch_sync,
     get_result,
 )
->>>>>>> f2921845
 from ._shared_files.util_classes import RESULT_STATUS as status
 from ._workflow import Lepton
 from ._workflow import electron_func as electron
