# Copyright 2021 Agnostiq Inc.
#
# This file is part of Covalent.
#
# Licensed under the Apache License 2.0 (the "License"). A copy of the
# License may be obtained with this software package or at
#
#     https://www.apache.org/licenses/LICENSE-2.0
#
# Use of this file is prohibited except in compliance with the License.
# Unless required by applicable law or agreed to in writing, software
# distributed under the License is distributed on an "AS IS" BASIS,
# WITHOUT WARRANTIES OR CONDITIONS OF ANY KIND, either express or implied.
# See the License for the specific language governing permissions and
# limitations under the License.

<<<<<<< HEAD
from .enums import Signals
=======
from .context import get_context, set_context
from .wrappers import Signals
>>>>>>> bbfdd228
<|MERGE_RESOLUTION|>--- conflicted
+++ resolved
@@ -14,9 +14,5 @@
 # See the License for the specific language governing permissions and
 # limitations under the License.
 
-<<<<<<< HEAD
-from .enums import Signals
-=======
 from .context import get_context, set_context
-from .wrappers import Signals
->>>>>>> bbfdd228
+from .enums import Signals