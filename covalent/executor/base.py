# Copyright 2021 Agnostiq Inc.
#
# This file is part of Covalent.
#
# Licensed under the GNU Affero General Public License 3.0 (the "License").
# A copy of the License may be obtained with this software package or at
#
#      https://www.gnu.org/licenses/agpl-3.0.en.html
#
# Use of this file is prohibited except in compliance with the License. Any
# modifications or derivative works of this file must retain this copyright
# notice, and modified files must contain a notice indicating that they have
# been altered from the originals.
#
# Covalent is distributed in the hope that it will be useful, but WITHOUT
# ANY WARRANTY; without even the implied warranty of MERCHANTABILITY or
# FITNESS FOR A PARTICULAR PURPOSE. See the License for more details.
#
# Relief from the License may be granted by purchasing a commercial license.

"""
Class that defines the base executor template.
"""

import os
import subprocess
import tempfile
from abc import ABC, abstractmethod
from pathlib import Path
from typing import Any, ContextManager, Iterable, Tuple

import cloudpickle as pickle

from .._shared_files import logger
from .._shared_files.context_managers import active_dispatch_info_manager
from .._shared_files.util_classes import DispatchInfo
from .._workflow.transport import TransportableObject

app_log = logger.app_log
log_stack_info = logger.log_stack_info


class BaseExecutor(ABC):
    """
    Base executor class to be used for defining any executor
    plugin. Subclassing this class will allow you to define
    your own executor plugin which can be used in covalent.

    Note: When using a conda environment, it is assumed that
    covalent with all its dependencies are also installed in
    that environment.

    Attributes:
        log_stdout: The path to the file to be used for redirecting stdout.
        log_stderr: The path to the file to be used for redirecting stderr.
        conda_env: The name of the Conda environment to be used.
        cache_dir: The location used for cached files in the executor.
        current_env_on_conda_fail: If True, the current environment will be used
                                   if conda fails to activate specified env.
    """

    def __init__(
        self,
        log_stdout: str = "",
        log_stderr: str = "",
        conda_env: str = "",
        cache_dir: str = "",
        current_env_on_conda_fail: bool = False,
    ) -> None:
        self.log_stdout = log_stdout
        self.log_stderr = log_stderr
        self.conda_env = conda_env
        self.cache_dir = cache_dir
        self.current_env_on_conda_fail = current_env_on_conda_fail
        self.current_env = ""

    def get_dispatch_context(self, dispatch_info: DispatchInfo) -> ContextManager[DispatchInfo]:
        """
        Start a context manager that will be used to
        access the dispatch info for the executor.

        Args:
            dispatch_info: The dispatch info to be used inside current context.

        Returns:
            A context manager object that handles the dispatch info.
        """

        return active_dispatch_info_manager.claim(dispatch_info)

    def write_streams_to_file(
        self,
        stream_strings: Iterable[str],
        filepaths: Iterable[str],
        dispatch_id: str,
        results_dir: str,
    ) -> None:
        """
        Write the contents of stdout and stderr to respective files.

        Args:
            stream_strings: The stream_strings to be written to files.
            filepaths: The filepaths to be used for writing the streams.
            dispatch_id: The ID of the dispatch which initiated the request.
            results_dir: The location of the results directory.
        """

        for ss, filepath in zip(stream_strings, filepaths):
            if filepath:
                # If it is a relative path, attach to results dir
                if not Path(filepath).expanduser().is_absolute():
                    filepath = os.path.join(results_dir, dispatch_id, filepath)

                filename = Path(filepath)
                filename = filename.expanduser()
                filename.parent.mkdir(parents=True, exist_ok=True)
                filename.touch(exist_ok=True)

                with open(filepath, "a") as f:
                    f.write(ss)
            else:
                print(ss)

    @abstractmethod
    def execute(
        self,
        function: TransportableObject,
        kwargs: Any,
        dispatch_id: str,
        results_dir: str,
        node_id: int = -1,
    ) -> Any:
        """
        Execute the function with the given arguments.
        This will be overriden by other executor plugins
        to design how said function needs to be run.

        Args:
            function: The input python function which will be executed and whose result
                      is ultimately returned by this function.
            kwargs: Keyword arguments to be used by function.
            dispatch_id: The unique identifier of the external lattice process which is
                         calling this function.
            results_dir: The location of the results directory.
            node_id: ID of the node in the transport graph which is using this executor.

        Returns:
            output: The result of the function execution.
        """

        raise NotImplementedError

    def execute_in_conda_env(
        self,
        function: TransportableObject,
        kwargs: Any,
        conda_env: str,
        cache_dir: str,
        node_id: int,
    ) -> Tuple[bool, Any]:
        """
        Execute the function with the given arguments, in a Conda environment.

        Args:
            function: The input python function which will be executed and whose result
                is ultimately returned by this function.
            kwargs: Keyword arguments to be used by function.
            conda_env: Name of a Conda environment in which to execute the task.
<<<<<<< HEAD
            cache_dir: The location of the cache directory.
=======
            cache_dir: The directory where temporary files and logs (if any) are stored.
            node_id: The integer identifier for the current node.
>>>>>>> bd628da7

        Returns:
            output: The result of the function execution.
        """

        if not self.get_conda_path():
            return self._on_conda_env_fail(function, kwargs, node_id)

        # Pickle the function
        temp_filename = ""
        with tempfile.NamedTemporaryFile(dir=cache_dir, delete=False) as f:
            pickle.dump(function, f)
            temp_filename = f.name

        result_filename = os.path.join(cache_dir, "result_" + temp_filename.split("/")[-1])

        # Write a bash script to activate the environment
        shell_commands = "#!/bin/bash\n"

        # Add commands to initialize the Conda shell and activate the environment:
        conda_sh = os.path.join(
            os.path.dirname(self.conda_path), "..", "etc", "profile.d", "conda.sh"
        )
        conda_sh = os.environ.get("CONDA_SHELL", conda_sh)
        if os.path.exists(conda_sh):
            shell_commands += f"source {conda_sh}\n"
        else:
            message = "No Conda installation found on this compute node."
            app_log.warning(message)
            return self._on_conda_env_fail(function, kwargs, node_id)

        shell_commands += f"conda activate {conda_env}\n"
        shell_commands += "retval=$?\n"
        shell_commands += "if [ $retval -ne 0 ]; then\n"
        shell_commands += (
            f'  echo "Conda environment {conda_env} is not present on this compute node."\n'
        )
        shell_commands += '  echo "Please create that environment (or use an existing environment) and try again."\n'
        shell_commands += "  exit 99\n"
        shell_commands += "fi\n\n"

        # Check Python version and give a warning if there is a mismatch:
        shell_commands += "py_version=`python -V | awk '{{print $2}}'`\n"
        shell_commands += f'if [[ "{function.python_version}" != "$py_version" ]]; then\n'
        shell_commands += '  echo "Warning: Python version mismatch:"\n'
        shell_commands += f'  echo "Workflow version is {function.python_version}. Conda environment version is $py_version."\n'
        shell_commands += "fi\n\n"

        shell_commands += "python - <<EOF\n"
        shell_commands += "import cloudpickle as pickle\n"
        shell_commands += "import os\n\n"

        # Add Python commands to run the pickled function:
        shell_commands += f'with open("{temp_filename}", "rb") as f:\n'
        shell_commands += "    function = pickle.load(f)\n\n"

        shell_commands += f'os.remove("{temp_filename}")\n\n'

        shell_commands += "fn = function.get_deserialized()\n"
        shell_commands += f"result = fn(**{kwargs})\n\n"

        shell_commands += f'with open("{result_filename}", "wb") as f:\n'
        shell_commands += "    pickle.dump(result, f)\n"
        shell_commands += "EOF\n"

        # Run the script and unpickle the result
        with tempfile.NamedTemporaryFile(dir=cache_dir, mode="w") as f:
            f.write(shell_commands)
            f.flush()

            out = subprocess.run(["bash", f.name], capture_output=True, encoding="utf-8")

            if len(out.stdout) != 0:
                # These are print/log statements from the task.
                print(out.stdout)

            if out.returncode != 0:
                app_log.warning(out.stderr)
                return self._on_conda_env_fail(function, kwargs, node_id)

        with open(result_filename, "rb") as f:
            result = pickle.load(f)

            message = f"Executed node {node_id} on Conda environment {self.conda_env}."
            app_log.debug(message)
            return result

    def _on_conda_env_fail(self, func: TransportableObject, kwargs: Any, node_id: int):
        """

        Args:
            func: The serialized input python function which will be executed and
                whose result may be returned by this function.
            kwargs: Keyword arguments to be used by function.
            node_id: The integer identifier for the current node.

        Returns:
            output: The result of the function execution, if
                self.current_env_on_conda_fail == True, otherwise, return value is None.
        """

        result = None
        message = f"Failed to execute node {node_id} on Conda environment {self.conda_env}."
        if self.current_env_on_conda_fail:
            message += "\nExecuting on the current Conda environment."
            app_log.warning(message)
            fn = func.get_deserialized()
            result = fn(**kwargs)

        else:
            app_log.error(message)
            raise RuntimeError

        return result

    def get_conda_envs(self) -> None:
        """
        Print a list of Conda environments detected on the system.

        Args:
            None

        Returns:
            None
        """

        self.conda_envs = []

        env_output = subprocess.run(
            ["conda", "env", "list"], capture_output=True, encoding="utf-8"
        )

        if len(env_output.stderr) > 0:
            message = f"Problem in listing Conda environments:\n{env_output.stderr}"
            app_log.warning(message)
            return

        for line in env_output.stdout.split("\n"):
            if not line.startswith("#"):
                row = line.split()
                if len(row) > 1:
                    if "*" in row:
                        self.current_env = row[0]
                    self.conda_envs.append(row[0])

        app_log.debug(f"Conda environments:\n{self.conda_envs}")

    def get_conda_path(self) -> bool:
        """
        Query the path where the conda executable can be found.

        Args:
            None

        Returns:
            found: True if Conda is found on the system.
        """

        self.conda_path = ""
        which_conda = subprocess.run(
            ["which", "conda"], capture_output=True, encoding="utf-8"
        ).stdout
        if which_conda == "":
            message = "No Conda installation found on this compute node."
            app_log.warning(message)
            return False
        self.conda_path = which_conda
        return True<|MERGE_RESOLUTION|>--- conflicted
+++ resolved
@@ -166,12 +166,8 @@
                 is ultimately returned by this function.
             kwargs: Keyword arguments to be used by function.
             conda_env: Name of a Conda environment in which to execute the task.
-<<<<<<< HEAD
-            cache_dir: The location of the cache directory.
-=======
             cache_dir: The directory where temporary files and logs (if any) are stored.
             node_id: The integer identifier for the current node.
->>>>>>> bd628da7
 
         Returns:
             output: The result of the function execution.
