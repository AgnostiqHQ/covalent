--- conflicted
+++ resolved
@@ -308,7 +308,6 @@
                 )
 
             else:
-<<<<<<< HEAD
                 try:
                     result = self.run(function, args, kwargs, task_metadata)
 
@@ -321,11 +320,6 @@
                         self.teardown()
 
                     raise ex
-=======
-                self.setup(task_metadata=task_metadata)
-                result = self.run(function, args, kwargs, task_metadata)
-                self.teardown(task_metadata=task_metadata)
->>>>>>> c714c10c
 
         self.write_streams_to_file(
             (stdout.getvalue(), stderr.getvalue()),
@@ -604,10 +598,10 @@
                 async with aiofiles.open(filepath, "a") as f:
                     await f.write(ss)
 
-    async def setup(self):
+    async def setup(self, task_metadata: Dict):
         pass
 
-    async def teardown(self):
+    async def teardown(self, task_metadata: Dict):
         pass
 
     async def execute(
@@ -626,9 +620,8 @@
             "results_dir": results_dir,
         }
 
-<<<<<<< HEAD
         if not self.warmed_up:
-            await self.setup()
+            await self.setup(task_metadata=task_metadata)
             self.warmed_up = True
 
         try:
@@ -639,19 +632,13 @@
 
             self.tasks_left -= 1
             if self.tasks_left < 1:
-                await self.teardown()
+                await self.teardown(task_metadata=task_metadata)
         except Exception as ex:
             # Don't forget to cleanup even if run() raises an exception
             self.tasks_left -= 1
             if self.tasks_left < 1:
-                await self.teardown()
+                await self.teardown(task_metadata=task_metadata)
             raise ex
-=======
-        with redirect_stdout(io.StringIO()) as stdout, redirect_stderr(io.StringIO()) as stderr:
-            await self.setup(task_metadata=task_metadata)
-            result = await self.run(function, args, kwargs, task_metadata)
-            await self.teardown(task_metadata=task_metadata)
->>>>>>> c714c10c
 
         await self.write_streams_to_file(
             (stdout.getvalue(), stderr.getvalue()),
@@ -662,14 +649,6 @@
 
         return (result, stdout.getvalue(), stderr.getvalue())
 
-    async def setup(self, task_metadata: Dict):
-        """Executor specific setup method"""
-        pass
-
-    async def teardown(self, task_metadata: Dict):
-        """Executor specific teardown method"""
-        pass
-
     @abstractmethod
     async def run(self, function: Callable, args: List, kwargs: Dict, task_metadata: Dict) -> Any:
         """Abstract method to run a function in the executor in async-aware manner.
