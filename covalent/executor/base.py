# Copyright 2021 Agnostiq Inc.
#
# This file is part of Covalent.
#
# Licensed under the GNU Affero General Public License 3.0 (the "License").
# A copy of the License may be obtained with this software package or at
#
#      https://www.gnu.org/licenses/agpl-3.0.en.html
#
# Use of this file is prohibited except in compliance with the License. Any
# modifications or derivative works of this file must retain this copyright
# notice, and modified files must contain a notice indicating that they have
# been altered from the originals.
#
# Covalent is distributed in the hope that it will be useful, but WITHOUT
# ANY WARRANTY; without even the implied warranty of MERCHANTABILITY or
# FITNESS FOR A PARTICULAR PURPOSE. See the License for more details.
#
# Relief from the License may be granted by purchasing a commercial license.

"""
Class that defines the base executor template.
"""

import os
import subprocess
import tempfile
from abc import ABC, abstractmethod
from pathlib import Path
from typing import Any, Callable, ContextManager, Dict, Iterable, List, Tuple

import cloudpickle as pickle

from .._shared_files import logger
from .._shared_files.context_managers import active_dispatch_info_manager
from .._shared_files.util_classes import DispatchInfo
from .._workflow.transport import TransportableObject

app_log = logger.app_log
log_stack_info = logger.log_stack_info


def wrapper_fn(
    function: TransportableObject,
    call_before: List[Tuple[TransportableObject, TransportableObject, TransportableObject]],
    call_after: List[Tuple[TransportableObject, TransportableObject, TransportableObject]],
    *args,
    **kwargs,
):
    """Wrapper for serialized callable.

    Execute preparatory shell commands before deserializing and
    running the callable. This is the actual function to be sent to
    the various executors.

    """

    cb_retvals = {}
    for tup in call_before:
        serialized_fn, serialized_args, serialized_kwargs, retval_key = tup
        cb_fn = serialized_fn.get_deserialized()
        cb_args = serialized_args.get_deserialized()
        cb_kwargs = serialized_kwargs.get_deserialized()
        retval = cb_fn(*cb_args, **cb_kwargs)
        if retval_key:
            cb_retvals[retval_key] = retval

    fn = function.get_deserialized()

<<<<<<< HEAD
    # Inject return values into kwargs
    for key, val in cb_retvals.items():
        kwargs[key] = val

    output = fn(*args, **kwargs)
=======
    new_args = [arg.get_deserialized() for arg in args]

    new_kwargs = {k: v.get_deserialized() for k, v in kwargs.items()}

    output = fn(*new_args, **new_kwargs)
>>>>>>> c1b5790c

    for tup in call_after:
        serialized_fn, serialized_args, serialized_kwargs, retval_key = tup
        ca_fn = serialized_fn.get_deserialized()
        ca_args = serialized_args.get_deserialized()
        ca_kwargs = serialized_kwargs.get_deserialized()
        ca_fn(*ca_args, **ca_kwargs)

    return TransportableObject(output)


class BaseExecutor(ABC):
    """
    Base executor class to be used for defining any executor
    plugin. Subclassing this class will allow you to define
    your own executor plugin which can be used in covalent.

    Note: When using a conda environment, it is assumed that
    covalent with all its dependencies are also installed in
    that environment.

    Attributes:
        log_stdout: The path to the file to be used for redirecting stdout.
        log_stderr: The path to the file to be used for redirecting stderr.
        conda_env: The name of the Conda environment to be used.
        cache_dir: The location used for cached files in the executor.
        current_env_on_conda_fail: If True, the current environment will be used
                                   if conda fails to activate specified env.
    """

    def __init__(
        self,
        log_stdout: str = "",
        log_stderr: str = "",
        conda_env: str = "",
        cache_dir: str = "",
        current_env_on_conda_fail: bool = False,
    ) -> None:
        self.log_stdout = log_stdout
        self.log_stderr = log_stderr
        self.conda_env = conda_env
        self.cache_dir = cache_dir
        self.current_env_on_conda_fail = current_env_on_conda_fail
        self.current_env = ""

    def get_dispatch_context(self, dispatch_info: DispatchInfo) -> ContextManager[DispatchInfo]:
        """
        Start a context manager that will be used to
        access the dispatch info for the executor.

        Args:
            dispatch_info: The dispatch info to be used inside current context.

        Returns:
            A context manager object that handles the dispatch info.
        """

        return active_dispatch_info_manager.claim(dispatch_info)

    def write_streams_to_file(
        self,
        stream_strings: Iterable[str],
        filepaths: Iterable[str],
        dispatch_id: str,
        results_dir: str,
    ) -> None:
        """
        Write the contents of stdout and stderr to respective files.

        Args:
            stream_strings: The stream_strings to be written to files.
            filepaths: The filepaths to be used for writing the streams.
            dispatch_id: The ID of the dispatch which initiated the request.
            results_dir: The location of the results directory.
        """

        for ss, filepath in zip(stream_strings, filepaths):
            if filepath:
                # If it is a relative path, attach to results dir
                if not Path(filepath).expanduser().is_absolute():
                    filepath = os.path.join(results_dir, dispatch_id, filepath)

                filename = Path(filepath)
                filename = filename.expanduser()
                filename.parent.mkdir(parents=True, exist_ok=True)
                filename.touch(exist_ok=True)

                with open(filepath, "a") as f:
                    f.write(ss)
            else:
                print(ss)

    def short_name(self):
        module = self.__module__
        return self.__module__.split("/")[-1].split(".")[-1]

    def to_dict(self) -> dict:
        """Return a JSON-serializable dictionary representation of self"""
        return {
            "type": str(self.__class__),
            "short_name": self.short_name(),
            "attributes": self.__dict__.copy(),
        }

    def from_dict(self, object_dict: dict) -> "BaseExecutor":
        """Rehydrate a dictionary representation

        Args:
            object_dict: a dictionary representation returned by `to_dict`

        Returns:
            self

        Instance attributes will be overwritten.
        """
        if object_dict:
            self.__dict__ = object_dict["attributes"]
        return self

    @abstractmethod
    async def execute(
        self,
        function: TransportableObject,
        args: List,
        kwargs: Dict,
        call_before: List,
        call_after: List,
        dispatch_id: str,
        results_dir: str,
        node_id: int = -1,
    ) -> Any:
        """
        Execute the function with the given arguments.
        This will be overriden by other executor plugins
        to design how said function needs to be run.

        Args:
            function: The input python function which will be executed and whose result
                      is ultimately returned by this function.
            args: List of positional arguments to be used by the function.
            kwargs: Dictionary of keyword arguments to be used by the function.
            dispatch_id: The unique identifier of the external lattice process which is
                         calling this function.
            results_dir: The location of the results directory.
            node_id: ID of the node in the transport graph which is using this executor.

        Returns:
            output: The result of the function execution.
        """

        raise NotImplementedError

    def execute_in_conda_env(
        self,
        fn: Callable,
        fn_version: str,
        args: List,
        kwargs: Dict,
        conda_env: str,
        cache_dir: str,
        node_id: int,
    ) -> Tuple[bool, Any]:
        """
        Execute the function with the given arguments, in a Conda environment.

        Args:
            fn: The input python function which will be executed and whose result
                is ultimately returned by this function.
            fn_version: The python version the function was created with.
            args: List of positional arguments to be used by the function.
            kwargs: Dictionary of keyword arguments to be used by the function.
            conda_env: Name of a Conda environment in which to execute the task.
            cache_dir: The directory where temporary files and logs (if any) are stored.
            node_id: The integer identifier for the current node.

        Returns:
            output: The result of the function execution.
        """

        if not self.get_conda_path():
            return self._on_conda_env_fail(fn, args, kwargs, node_id)

        # Pickle the function
        temp_filename = ""
        with tempfile.NamedTemporaryFile(dir=cache_dir, delete=False) as f:
            pickle.dump(fn, f)
            temp_filename = f.name

        result_filename = os.path.join(cache_dir, f'result_{temp_filename.split("/")[-1]}')

        # Write a bash script to activate the environment
        shell_commands = "#!/bin/bash\n"

        # Add commands to initialize the Conda shell and activate the environment:
        conda_sh = os.path.join(
            os.path.dirname(self.conda_path), "..", "etc", "profile.d", "conda.sh"
        )
        conda_sh = os.environ.get("CONDA_SHELL", conda_sh)
        if os.path.exists(conda_sh):
            shell_commands += f"source {conda_sh}\n"
        else:
            message = "No Conda installation found on this compute node."
            app_log.warning(message)
            return self._on_conda_env_fail(fn, args, kwargs, node_id)

        shell_commands += f"conda activate {conda_env}\n"
        shell_commands += "retval=$?\n"
        shell_commands += "if [ $retval -ne 0 ]; then\n"
        shell_commands += (
            f'  echo "Conda environment {conda_env} is not present on this compute node."\n'
        )
        shell_commands += '  echo "Please create that environment (or use an existing environment) and try again."\n'
        shell_commands += "  exit 99\n"
        shell_commands += "fi\n\n"

        # Check Python version and give a warning if there is a mismatch:
        shell_commands += "py_version=`python -V | awk '{{print $2}}'`\n"
        shell_commands += f'if [[ "{fn_version}" != "$py_version" ]]; then\n'
        shell_commands += '  echo "Warning: Python version mismatch:"\n'
        shell_commands += f'  echo "Workflow version is {fn_version}. Conda environment version is $py_version."\n'
        shell_commands += "fi\n\n"

        shell_commands += "python - <<EOF\n"
        shell_commands += "import cloudpickle as pickle\n"
        shell_commands += "import os\n\n"

        # Add Python commands to run the pickled function:
        shell_commands += f'with open("{temp_filename}", "rb") as f:\n'
        shell_commands += "    fn = pickle.load(f)\n\n"

        shell_commands += f'os.remove("{temp_filename}")\n\n'

        shell_commands += f"result = fn(*{args}, **{kwargs})\n\n"

        shell_commands += f'with open("{result_filename}", "wb") as f:\n'
        shell_commands += "    pickle.dump(result, f)\n"
        shell_commands += "EOF\n"

        # Run the script and unpickle the result
        with tempfile.NamedTemporaryFile(dir=cache_dir, mode="w") as f:
            f.write(shell_commands)
            f.flush()

            out = subprocess.run(["bash", f.name], capture_output=True, encoding="utf-8")

            if len(out.stdout) != 0:
                # These are print/log statements from the task.
                print(out.stdout)

            if out.returncode != 0:
                app_log.warning(out.stderr)
                return self._on_conda_env_fail(fn, args, kwargs, node_id)

        with open(result_filename, "rb") as f:
            result = pickle.load(f)

            message = f"Executed node {node_id} on Conda environment {self.conda_env}."
            app_log.debug(message)
            return result

    def _on_conda_env_fail(self, fn: Callable, args: List, kwargs: Dict, node_id: int):
        """

        Args:
            fn: The input python function which will be executed and
                whose result may be returned by this function.
            args: List of positional arguments to be used by the function.
            kwargs: Dictionary of keyword arguments to be used by the function.
            node_id: The integer identifier for the current node.

        Returns:
            output: The result of the function execution, if
                self.current_env_on_conda_fail == True, otherwise, return value is None.
        """

        result = None
        message = f"Failed to execute node {node_id} on Conda environment {self.conda_env}."
        if self.current_env_on_conda_fail:
            message += "\nExecuting on the current Conda environment."
            app_log.warning(message)
            result = fn(*args, **kwargs)

        else:
            app_log.error(message)
            raise RuntimeError

        return result

    def get_conda_envs(self) -> None:
        """
        Print a list of Conda environments detected on the system.

        Args:
            None

        Returns:
            None
        """

        self.conda_envs = []

        env_output = subprocess.run(
            ["conda", "env", "list"], capture_output=True, encoding="utf-8"
        )

        if len(env_output.stderr) > 0:
            message = f"Problem in listing Conda environments:\n{env_output.stderr}"
            app_log.warning(message)
            return

        for line in env_output.stdout.split("\n"):
            if not line.startswith("#"):
                row = line.split()
                if len(row) > 1:
                    if "*" in row:
                        self.current_env = row[0]
                    self.conda_envs.append(row[0])

        app_log.debug(f"Conda environments:\n{self.conda_envs}")

    def get_conda_path(self) -> bool:
        """
        Query the path where the conda executable can be found.

        Args:
            None

        Returns:
            found: True if Conda is found on the system.
        """

        self.conda_path = ""
        which_conda = subprocess.run(
            ["which", "conda"], capture_output=True, encoding="utf-8"
        ).stdout
        if which_conda == "":
            message = "No Conda installation found on this compute node."
            app_log.warning(message)
            return False
        self.conda_path = which_conda
        return True<|MERGE_RESOLUTION|>--- conflicted
+++ resolved
@@ -67,19 +67,15 @@
 
     fn = function.get_deserialized()
 
-<<<<<<< HEAD
+    new_args = [arg.get_deserialized() for arg in args]
+
+    new_kwargs = {k: v.get_deserialized() for k, v in kwargs.items()}
+
     # Inject return values into kwargs
     for key, val in cb_retvals.items():
-        kwargs[key] = val
-
-    output = fn(*args, **kwargs)
-=======
-    new_args = [arg.get_deserialized() for arg in args]
-
-    new_kwargs = {k: v.get_deserialized() for k, v in kwargs.items()}
+        new_kwargs[key] = val
 
     output = fn(*new_args, **new_kwargs)
->>>>>>> c1b5790c
 
     for tup in call_after:
         serialized_fn, serialized_args, serialized_kwargs, retval_key = tup
