--- conflicted
+++ resolved
@@ -84,17 +84,13 @@
 
     fn = function.get_deserialized()
 
-<<<<<<< HEAD
     # Inject return values into kwargs
     for key, val in cb_retvals.items():
-        kwargs[key] = val
+        new_kwargs[key] = val
         app_log.debug(f"Injecting argument {key}")
 
-    output = fn(*args, **kwargs)
-=======
     app_log.debug(f"Invoking {fn}, {new_args}, {new_kwargs}")
     output = fn(*new_args, **new_kwargs)
->>>>>>> c1b5790c
 
     app_log.debug("Invoking call_after")
     for tup in call_after:
