# Copyright 2021 Agnostiq Inc.
#
# This file is part of Covalent.
#
# Licensed under the GNU Affero General Public License 3.0 (the "License").
# A copy of the License may be obtained with this software package or at
#
#      https://www.gnu.org/licenses/agpl-3.0.en.html
#
# Use of this file is prohibited except in compliance with the License. Any
# modifications or derivative works of this file must retain this copyright
# notice, and modified files must contain a notice indicating that they have
# been altered from the originals.
#
# Covalent is distributed in the hope that it will be useful, but WITHOUT
# ANY WARRANTY; without even the implied warranty of MERCHANTABILITY or
# FITNESS FOR A PARTICULAR PURPOSE. See the License for more details.
#
# Relief from the License may be granted by purchasing a commercial license.

"""
Module for defining a local executor that directly invokes the input python function.

This is a plugin executor module; it is loaded if found and properly structured.
"""

import io
from contextlib import redirect_stderr, redirect_stdout
from typing import Any

# Relative imports are not allowed in executor plugins
from covalent._shared_files import logger
from covalent._shared_files.util_classes import DispatchInfo
from covalent._workflow.transport import TransportableObject
from covalent.executor import BaseExecutor

# The plugin class name must be given by the executor_plugin_name attribute:
executor_plugin_name = "LocalExecutor"

app_log = logger.app_log
log_stack_info = logger.log_stack_info


class LocalExecutor(BaseExecutor):
    """
    Local executor class that directly invokes the input function.
    """

    def execute(
        self,
        function: TransportableObject,
        kwargs: Any,
        dispatch_id: str,
        results_dir: str,
        node_id: int = -1,
    ) -> Any:
        """
        Executes the input function and returns the result.

        Args:
            function: The input python function which will be executed and whose result
                      is ultimately returned by this function.
            kwargs: Keyword arguments to be used by function.
            dispatch_id: The unique identifier of the external lattice process which is
                         calling this function.
            results_dir: The location of the results directory.
            node_id: The node ID of this task in the bigger workflow graph.

        Returns:
            output: The result of the executed function.
        """

        dispatch_info = DispatchInfo(dispatch_id)

        with self.get_dispatch_context(dispatch_info), redirect_stdout(
            io.StringIO()
        ) as stdout, redirect_stderr(io.StringIO()) as stderr:

            if self.conda_env != "":
<<<<<<< HEAD
                success = False
                result = None

                success, result = self.execute_in_conda_env(
=======
                # Extract any executor-specific bash commands from execution_args that are
                # needed. Each command should be an entry in executor_specific_execution_args.
                # This executor has none.
                executor_specific_exec_cmds = []
                result = self.execute_in_conda_env(
>>>>>>> bd628da7
                    function,
                    kwargs,
                    self.conda_env,
                    self.cache_dir,
                    node_id,
                )

            else:
                fn = function.get_deserialized()
                result = fn(**kwargs)

        self.write_streams_to_file(
            (stdout.getvalue(), stderr.getvalue()),
            (self.log_stdout, self.log_stderr),
            dispatch_id,
            results_dir,
        )

        return (result, stdout.getvalue(), stderr.getvalue())<|MERGE_RESOLUTION|>--- conflicted
+++ resolved
@@ -77,18 +77,10 @@
         ) as stdout, redirect_stderr(io.StringIO()) as stderr:
 
             if self.conda_env != "":
-<<<<<<< HEAD
                 success = False
                 result = None
 
                 success, result = self.execute_in_conda_env(
-=======
-                # Extract any executor-specific bash commands from execution_args that are
-                # needed. Each command should be an entry in executor_specific_execution_args.
-                # This executor has none.
-                executor_specific_exec_cmds = []
-                result = self.execute_in_conda_env(
->>>>>>> bd628da7
                     function,
                     kwargs,
                     self.conda_env,
