--- conflicted
+++ resolved
@@ -27,22 +27,15 @@
 import asyncio
 import os
 from concurrent.futures import ProcessPoolExecutor
-<<<<<<< HEAD
 from dataclasses import asdict
 from enum import Enum
-from typing import Any, Callable, Dict, List
-=======
 from typing import Any, Callable, Dict, List, Optional
->>>>>>> cae1938a
 
 from pydantic import BaseModel
 
 from covalent._shared_files import TaskCancelledError, TaskRuntimeError, logger
 from covalent._shared_files.config import get_config
-<<<<<<< HEAD
 from covalent._shared_files.util_classes import RESULT_STATUS, Status
-=======
->>>>>>> cae1938a
 from covalent.executor import BaseExecutor
 
 # Relative imports are not allowed in executor plugins
@@ -94,9 +87,8 @@
     Local executor class that directly invokes the input function.
     """
 
-<<<<<<< HEAD
     SUPPORTS_MANAGED_EXECUTION = MANAGED_EXECUTION
-=======
+
     def __init__(
         self, workdir: str = "", create_unique_workdir: Optional[bool] = None, *args, **kwargs
     ) -> None:
@@ -120,7 +112,6 @@
 
         self.workdir = workdir
         self.create_unique_workdir = create_unique_workdir
->>>>>>> cae1938a
 
     def run(self, function: Callable, args: List, kwargs: Dict, task_metadata: Dict) -> Any:
         """
