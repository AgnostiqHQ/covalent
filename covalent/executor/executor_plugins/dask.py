# Copyright 2021 Agnostiq Inc.
#
# This file is part of Covalent.
#
# Licensed under the GNU Affero General Public License 3.0 (the "License").
# A copy of the License may be obtained with this software package or at
#
#      https://www.gnu.org/licenses/agpl-3.0.en.html
#
# Use of this file is prohibited except in compliance with the License. Any
# modifications or derivative works of this file must retain this copyright
# notice, and modified files must contain a notice indicating that they have
# been altered from the originals.
#
# Covalent is distributed in the hope that it will be useful, but WITHOUT
# ANY WARRANTY; without even the implied warranty of MERCHANTABILITY or
# FITNESS FOR A PARTICULAR PURPOSE. See the License for more details.
#
# Relief from the License may be granted by purchasing a commercial license.

"""
Module for defining a Dask executor that submits the input python function in a dask cluster
and waits for execution to finish then returns the result.

This is a plugin executor module; it is loaded if found and properly structured.
"""

import asyncio
import io
import os
from contextlib import redirect_stderr, redirect_stdout
from typing import Any, Callable, Dict, List

from dask.distributed import Client, get_client

from covalent._shared_files import logger

# Relative imports are not allowed in executor plugins
from covalent._shared_files.config import get_config
from covalent._shared_files.util_classes import DispatchInfo
from covalent._shared_files.utils import _address_client_mapper
from covalent.executor import BaseAsyncExecutor

# The plugin class name must be given by the executor_plugin_name attribute:
executor_plugin_name = "DaskExecutor"

app_log = logger.app_log
log_stack_info = logger.log_stack_info

_EXECUTOR_PLUGIN_DEFAULTS = {
    "log_stdout": "stdout.log",
    "log_stderr": "stderr.log",
    "cache_dir": os.path.join(
        os.environ.get("XDG_CACHE_HOME") or os.path.join(os.environ["HOME"], ".cache"), "covalent"
    ),
}


class DaskExecutor(BaseAsyncExecutor):
    """
    Dask executor class that submits the input function to a running dask cluster.
    """

    def __init__(
        self,
        scheduler_address: str = "",
        log_stdout: str = "stdout.log",
        log_stderr: str = "stderr.log",
        conda_env: str = "",
        cache_dir: str = "",
        current_env_on_conda_fail: bool = False,
    ) -> None:
        if not cache_dir:
            cache_dir = os.path.join(
                os.environ.get("XDG_CACHE_HOME") or os.path.join(os.environ["HOME"], ".cache"),
                "covalent",
            )

<<<<<<< HEAD
        if not scheduler_address:
            scheduler_address = get_config("dask.scheduler_address")
=======
        if scheduler_address == "":
            try:
                scheduler_address = get_config("dask.scheduler_address")
            except KeyError as ex:
                app_log.debug(
                    "No dask scheduler address found in config. Address must be set manually."
                )
>>>>>>> 2d6a2a99

        super().__init__(log_stdout, log_stderr, conda_env, cache_dir, current_env_on_conda_fail)

        self.scheduler_address = scheduler_address

    async def execute(
        self,
        function: Callable,
        args: List,
        kwargs: Dict,
        dispatch_id: str,
        results_dir: str,
        node_id: int = -1,
    ) -> Any:
        """
        Executes the input function and returns the result.

        Args:
            function: The input python function which will be executed and whose result
                      is ultimately returned by this function.
            args: List of positional arguments to be used by the function.
            kwargs: Dictionary of keyword arguments to be used by the function.
            dispatch_id: The unique identifier of the external lattice process which is
                         calling this function.
            results_dir: The location of the results directory.
            node_id: The node ID of this task in the bigger workflow graph.

        Returns:
            output: The result of the executed function.
        """

        dask_client = _address_client_mapper.get(self.scheduler_address)

        if dask_client and not dask_client.scheduler:
            await dask_client

        if not dask_client or not dask_client.scheduler:
            dask_client = Client(address=self.scheduler_address, asynchronous=True)
            _address_client_mapper[self.scheduler_address] = dask_client

            await dask_client

        dispatch_info = DispatchInfo(dispatch_id)

        with self.get_dispatch_context(dispatch_info), redirect_stdout(
            io.StringIO()
        ) as stdout, redirect_stderr(io.StringIO()) as stderr:

            future = dask_client.submit(function, *args, **kwargs)
            result = await dask_client.gather(future)

        self.write_streams_to_file(
            (stdout.getvalue(), stderr.getvalue()),
            (self.log_stdout, self.log_stderr),
            dispatch_id,
            results_dir,
        )

        return (result, stdout.getvalue(), stderr.getvalue())<|MERGE_RESOLUTION|>--- conflicted
+++ resolved
@@ -76,18 +76,13 @@
                 "covalent",
             )
 
-<<<<<<< HEAD
         if not scheduler_address:
-            scheduler_address = get_config("dask.scheduler_address")
-=======
-        if scheduler_address == "":
             try:
                 scheduler_address = get_config("dask.scheduler_address")
-            except KeyError as ex:
+            except KeyError:
                 app_log.debug(
                     "No dask scheduler address found in config. Address must be set manually."
                 )
->>>>>>> 2d6a2a99
 
         super().__init__(log_stdout, log_stderr, conda_env, cache_dir, current_env_on_conda_fail)
 
