# Copyright 2021 Agnostiq Inc.
#
# This file is part of Covalent.
#
# Licensed under the GNU Affero General Public License 3.0 (the "License").
# A copy of the License may be obtained with this software package or at
#
#      https://www.gnu.org/licenses/agpl-3.0.en.html
#
# Use of this file is prohibited except in compliance with the License. Any
# modifications or derivative works of this file must retain this copyright
# notice, and modified files must contain a notice indicating that they have
# been altered from the originals.
#
# Covalent is distributed in the hope that it will be useful, but WITHOUT
# ANY WARRANTY; without even the implied warranty of MERCHANTABILITY or
# FITNESS FOR A PARTICULAR PURPOSE. See the License for more details.
#
# Relief from the License may be granted by purchasing a commercial license.

<<<<<<< HEAD

=======
>>>>>>> b6156e41
import covalent as ct


@ct.electron
def task_1(x):
    return x**2


@ct.electron
def subtask(a, b):
    return a**b


@ct.electron
@ct.lattice
def task_2(y, z):
    return subtask(y, z)


@ct.lattice
def workflow(a):

    task_2(a, 10)

    return task_1(a)


dispatch_id = ct.dispatch(workflow)(3)

print(dispatch_id)

result = ct.get_result(dispatch_id=dispatch_id, wait=True)

print(result)


print("Now using dispatch_sync: ")

print(ct.dispatch_sync(workflow)(2))
# time.sleep(3)

# No matter what dispatch id is sent, it returns from the last one only
# print(interface_with_covalent.get_result("f659c221-362f-4b91-8e69-b10e3b8543f0"))<|MERGE_RESOLUTION|>--- conflicted
+++ resolved
@@ -18,10 +18,7 @@
 #
 # Relief from the License may be granted by purchasing a commercial license.
 
-<<<<<<< HEAD
 
-=======
->>>>>>> b6156e41
 import covalent as ct
 
 
