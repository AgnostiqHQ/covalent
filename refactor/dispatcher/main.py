# Copyright 2021 Agnostiq Inc.
#
# This file is part of Covalent.
#
# Licensed under the GNU Affero General Public License 3.0 (the "License").
# A copy of the License may be obtained with this software package or at
#
#      https://www.gnu.org/licenses/agpl-3.0.en.html
#
# Use of this file is prohibited except in compliance with the License. Any
# modifications or derivative works of this file must retain this copyright
# notice, and modified files must contain a notice indicating that they have
# been altered from the originals.
#
# Covalent is distributed in the hope that it will be useful, but WITHOUT
# ANY WARRANTY; without even the implied warranty of MERCHANTABILITY or
# FITNESS FOR A PARTICULAR PURPOSE. See the License for more details.
#
# Relief from the License may be granted by purchasing a commercial license.

from pathlib import Path

from app.api.api_v0.api import api_router
from app.core.config import settings
from fastapi import FastAPI

BASE_PATH = Path(__file__).resolve().parent


app = FastAPI(title="Covalent Dispatcher Service API")


app.include_router(api_router, prefix=settings.API_V0_STR)


if __name__ == "__main__":
    # Use this for debugging purposes only
    import uvicorn

<<<<<<< HEAD
    uvicorn.run(
        "main:app",
        host="0.0.0.0",
        port=settings.DISPATCHER_SVC_PORT,
        log_level="debug",
        reload=True,
    )
=======
    uvicorn.run("main:app", host=settings.DISPATCHER_SVC_HOST, port=settings.DISPATCHER_SVC_PORT, log_level="debug", reload=True)
>>>>>>> 7cde3bc0
<|MERGE_RESOLUTION|>--- conflicted
+++ resolved
@@ -37,14 +37,10 @@
     # Use this for debugging purposes only
     import uvicorn
 
-<<<<<<< HEAD
     uvicorn.run(
         "main:app",
-        host="0.0.0.0",
+        host=settings.DISPATCHER_SVC_HOST,
         port=settings.DISPATCHER_SVC_PORT,
         log_level="debug",
         reload=True,
-    )
-=======
-    uvicorn.run("main:app", host=settings.DISPATCHER_SVC_HOST, port=settings.DISPATCHER_SVC_PORT, log_level="debug", reload=True)
->>>>>>> 7cde3bc0
+    )