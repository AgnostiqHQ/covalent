# Copyright 2021 Agnostiq Inc.
#
# This file is part of Covalent.
#
# Licensed under the GNU Affero General Public License 3.0 (the "License").
# A copy of the License may be obtained with this software package or at
#
#      https://www.gnu.org/licenses/agpl-3.0.en.html
#
# Use of this file is prohibited except in compliance with the License. Any
# modifications or derivative works of this file must retain this copyright
# notice, and modified files must contain a notice indicating that they have
# been altered from the originals.
#
# Covalent is distributed in the hope that it will be useful, but WITHOUT
# ANY WARRANTY; without even the implied warranty of MERCHANTABILITY or
# FITNESS FOR A PARTICULAR PURPOSE. See the License for more details.
#
# Relief from the License may be granted by purchasing a commercial license.

"""Workflow result update functionality."""

from datetime import datetime, timezone
from multiprocessing import Queue as MPQ
from typing import Dict

from covalent._results_manager import Result

<<<<<<< HEAD
from .dispatch_workflow import dispatch_runnable_tasks, get_result_object_from_result_service
=======
from .dispatch_workflow import (
    dispatch_runnable_tasks,
    get_result_object_from_result_service,
    get_runnable_tasks,
    is_empty,
    run_tasks,
    send_result_object_to_result_service,
)
>>>>>>> c89e118f
from .utils import _post_process, are_tasks_running


def update_workflow_results(
    task_execution_results: Dict, dispatch_id: str, tasks_queue: MPQ
) -> Result:
    """Main update function. Called by the Runner API when there is an update for task
    execution status."""

    # TODO: Place it in somewhere where only this result object needs to get updated
    latest_result_obj = get_result_object_from_result_service(dispatch_id=dispatch_id)

    # Update the task results
    latest_result_obj._update_node(**task_execution_results)

    if task_execution_results["status"] == Result.FAILED:
        latest_result_obj._status = Result.FAILED

    elif task_execution_results["status"] == Result.CANCELLED:
        latest_result_obj._status = Result.CANCELLED

    # If workflow is completed, post-process result
    elif not are_tasks_running(result_obj=latest_result_obj):

        latest_result_obj._result = _post_process(
            lattice=latest_result_obj.lattice,
            task_outputs=latest_result_obj.get_all_node_outputs(),
        )

        latest_result_obj._status = Result.COMPLETED

    elif task_execution_results["status"] == Result.COMPLETED and not is_empty(tasks_queue):

        tasks_order_lod = tasks_queue.get()

        tasks_dict = tasks_order_lod.pop(0)
        new_dispatch_id, new_tasks_order = tasks_dict.items()

        if tasks_order_lod:
            tasks_queue.put(tasks_order_lod)
        else:
            # Mark queue as empty
            tasks_queue.put(None)

        if new_dispatch_id != dispatch_id:
            next_result_obj = get_result_object_from_result_service(dispatch_id=new_dispatch_id)
            dispatch_runnable_tasks(
                result_obj=next_result_obj, tasks_queue=tasks_queue, task_order=new_tasks_order
            )
            send_result_object_to_result_service(result_object=next_result_obj)
        else:
            dispatch_runnable_tasks(
                result_obj=latest_result_obj, tasks_queue=tasks_queue, task_order=new_tasks_order
            )

    if latest_result_obj.status != Result.RUNNING:
        latest_result_obj._end_time = datetime.now(timezone.utc)

    return latest_result_obj<|MERGE_RESOLUTION|>--- conflicted
+++ resolved
@@ -26,18 +26,13 @@
 
 from covalent._results_manager import Result
 
-<<<<<<< HEAD
-from .dispatch_workflow import dispatch_runnable_tasks, get_result_object_from_result_service
-=======
 from .dispatch_workflow import (
+    _post_process,
     dispatch_runnable_tasks,
     get_result_object_from_result_service,
-    get_runnable_tasks,
     is_empty,
-    run_tasks,
     send_result_object_to_result_service,
 )
->>>>>>> c89e118f
 from .utils import _post_process, are_tasks_running
 
 
