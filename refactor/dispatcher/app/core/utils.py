# Copyright 2021 Agnostiq Inc.
#
# This file is part of Covalent.
#
# Licensed under the GNU Affero General Public License 3.0 (the "License").
# A copy of the License may be obtained with this software package or at
#
#      https://www.gnu.org/licenses/agpl-3.0.en.html
#
# Use of this file is prohibited except in compliance with the License. Any
# modifications or derivative works of this file must retain this copyright
# notice, and modified files must contain a notice indicating that they have
# been altered from the originals.
#
# Covalent is distributed in the hope that it will be useful, but WITHOUT
# ANY WARRANTY; without even the implied warranty of MERCHANTABILITY or
# FITNESS FOR A PARTICULAR PURPOSE. See the License for more details.
#
# Relief from the License may be granted by purchasing a commercial license.

"""Utility functions for the Dispatcher microservice."""

import os
from datetime import datetime, timezone
from io import BytesIO
from multiprocessing import Queue as MPQ
from queue import Empty
from typing import Any, Dict, List

import cloudpickle as pickle
import requests
from app.core.dispatcher_logger import logger
from app.core.get_svc_uri import ResultsURI, RunnerURI, UIBackendURI
from dotenv import load_dotenv

from covalent._results_manager import Result
from covalent._shared_files.context_managers import active_lattice_manager
from covalent._shared_files.defaults import (
    attr_prefix,
    electron_dict_prefix,
    electron_list_prefix,
    generator_prefix,
    parameter_prefix,
    prefix_separator,
    sublattice_prefix,
    subscript_prefix,
)
from covalent._workflow.lattice import Lattice
<<<<<<< HEAD
from refactor.dispatcher.app.core.get_svc_uri import (
    DispatcherURI,
    ResultsURI,
    RunnerURI,
    UIBackendURI,
)
=======
>>>>>>> 4266b800

load_dotenv()


BASE_URI = os.environ.get("BASE_URI")


def is_empty(mp_queue: MPQ):
    """The underlying assumption is that mpq contains only one element at any given time."""

    try:
        elem = mp_queue.get(timeout=1)
    except Empty:
        mp_queue.put(None)
        return True

    status = elem is None
    mp_queue.put(elem)
    return status


def preprocess_transport_graph(task_id: int, task_name: str, result_obj: Result) -> Result:
    """Ensure that the execution status of the task nodes in the transport graph are initialized
    properly."""

    is_executable_node = True

    if task_name.startswith((subscript_prefix, generator_prefix, parameter_prefix, attr_prefix)):
        if task_name.startswith(parameter_prefix):
            output = result_obj.lattice.transport_graph.get_node_value(task_id, "value")
        else:
            parent = result_obj.lattice.transport_graph.get_dependencies(task_id)[0]
            output = result_obj.lattice.transport_graph.get_node_value(parent, "output")

            if task_name.startswith(attr_prefix):
                attr = result_obj.lattice.transport_graph.get_node_value(task_id, "attribute_name")
                output = getattr(output, attr)
            else:
                key = result_obj.lattice.transport_graph.get_node_value(task_id, "key")
                output = output[key]

        result_obj._update_node(
            node_id=task_id,
            node_name=f"{task_name}({task_id})",
            start_time=datetime.now(timezone.utc),
            end_time=datetime.now(timezone.utc),
            status=Result.COMPLETED,
            output=output,
        )

        is_executable_node = False

    return result_obj, is_executable_node


def _post_process(lattice: Lattice, task_outputs: Dict) -> Any:
    """
    Post processing function to be called after the lattice execution.
    This takes care of executing statements that were not an electron
    but were inside the lattice's function. It also replaces any calls
    to an electron with the result of that electron execution, hence
    preventing a local execution of electron's function.

    Note: Here `node_outputs` is used instead of `electron_outputs`
    since an electron can be called multiple times with possibly different
    arguments, but every time it's called, it will be executed as a separate node.
    Thus, output of every node is used.

    Args:
        lattice: Lattice object that was dispatched.
        task_outputs: Dictionary containing the output of all the tasks.

    Returns:
        result: The result of the lattice function.
    """

    ordered_task_outputs = [
        val
        for key, val in task_outputs.items()
        if not key.startswith(prefix_separator) or key.startswith(sublattice_prefix)
    ]

    with active_lattice_manager.claim(lattice):
        lattice.post_processing = True
        lattice.electron_outputs = ordered_task_outputs
        result = lattice.workflow_function(*lattice.args, **lattice.kwargs)
        lattice.post_processing = False
        return result


def get_task_inputs(task_id: int, node_name: str, result_obj: Result) -> Dict:
    """
    Return the required inputs for a task execution.
    This makes sure that any node with child nodes isn't executed twice and fetches the
    result of parent node to use as input for the child node.

    Args:
        task_id: Node id of this task in the transport graph.
        node_name: Name of the node.
        result_obj: Result object to be used to update and store execution related
                       info including the results.

    Returns:
        inputs: Input dictionary to be passed to the task containing args, kwargs,
                and any parent node execution results if present.
    """

    if node_name.startswith(electron_list_prefix):
        values = [
            result_obj.lattice.transport_graph.get_node_value(parent, "output")
            for parent in result_obj.lattice.transport_graph.get_dependencies(task_id)
        ]
        task_inputs = {"args": [], "kwargs": {"x": values}}
    elif node_name.startswith(electron_dict_prefix):
        values = {}
        for parent in result_obj.lattice.transport_graph.get_dependencies(task_id):
            key = result_obj.lattice.transport_graph.get_edge_value(parent, task_id, "edge_name")
            value = result_obj.lattice.transport_graph.get_node_value(parent, "output")
            values[key] = value
        task_inputs = {"args": [], "kwargs": {"x": values}}
    else:
        task_inputs = {"args": [], "kwargs": {}}

        for parent in result_obj.lattice.transport_graph.get_dependencies(task_id):

            param_type = result_obj.lattice.transport_graph.get_edge_value(
                parent, task_id, "param_type"
            )

            value = result_obj.lattice.transport_graph.get_node_value(parent, "output")

            if param_type == "arg":
                task_inputs["args"].append(value)

            elif param_type == "kwarg":
                key = result_obj.lattice.transport_graph.get_edge_value(
                    parent, task_id, "edge_name"
                )

                task_inputs["kwargs"][key] = value
    return task_inputs


def is_sublattice(task_name: str = None) -> bool:
    """Check if the transport graph task node is a sublattice. When the workflow is first
    dispatched, the build graph step is responsible for attaching a `sublattice` prefix to the
    corresponding task node."""

    return task_name.startswith(sublattice_prefix)


def are_tasks_running(result_obj: Result) -> bool:
    """Check if any of the tasks are still running. A task is considered not `running` if it was completed, failed or cancelled."""

    return any(
        result_obj._get_node_status(task_id) in [Result.RUNNING, Result.NEW_OBJ]
        for task_id in range(result_obj._num_nodes)
    )


def get_task_order(result_obj: Result) -> List[List]:
    """Find the order in which the tasks need to be executed. At the current moment this is
    based simply on the topologically sorted task nodes in the graph. In the future,
    this function can become much more sophisticated and optimized.
    """

    return result_obj.lattice.transport_graph.get_topologically_sorted_graph()


def send_task_list_to_runner(dispatch_id, tasks_list) -> List[int]:

    logger.warning(f"Inside send_task_list_to_runner with dispatch_id {dispatch_id}")
    logger.warning(f"Inside send_task_list_to_runner with tasks_list {tasks_list}")

    # Example tasks_list:
    # tasks_list = [
    #     {
    #         "task_id": 0,
    #         "func": result_object.lattice.transport_graph.get_node_value(0, "function"),
    #         "args": [2 + 2],
    #         "kwargs": {},
    #         "executor": result_object.lattice.transport_graph.get_node_value(0, "metadata")[
    #             "executor"
    #         ],
    #         "results_dir": result_object.results_dir,
    #     },
    #     {
    #         "task_id": 2,
    #         "func": result_object.lattice.transport_graph.get_node_value(2, "function"),
    #         "args": [2, 10],
    #         "kwargs": {},
    #         "executor": result_object.lattice.transport_graph.get_node_value(2, "metadata")[
    #             "executor"
    #         ],
    #         "results_dir": result_object.results_dir,
    #     },
    # ]
    # response = requests.post(url=url_endpoint, files={"tasks": pickle.dumps(tasks_list)})

    # Set the url endpoint
    url_endpoint = RunnerURI().get_route(f"workflow/{dispatch_id}/tasks")

    # Send the tasks list as file
    response = requests.post(url=url_endpoint, files={"tasks": BytesIO(pickle.dumps(tasks_list))})

    # Raise error if occurred
    response.raise_for_status()

    return response.json()["left_out_task_ids"]


def send_result_object_to_result_service(result_object: Result):
    """Send result object to the result microservice."""

    url_endpoint = ResultsURI().get_route("workflow/results")

    response = requests.post(
        url=url_endpoint, files={"result_pkl_file": BytesIO(pickle.dumps(result_object))}
    )
    response.raise_for_status()

    return response.text


def send_task_update_to_result_service(dispatch_id: str, task_execution_result: dict):

    url_endpoint = ResultsURI().get_route(f"workflow/results/{dispatch_id}")

    response = requests.put(
        url=url_endpoint, files={"task": BytesIO(pickle.dumps(task_execution_result))}
    )
    response.raise_for_status()

    return response.text


def send_task_update_to_ui(dispatch_id: str, task_id: int):
    """Send task update to UI backend microservice."""

    url_endpoint = UIBackendURI().get_route(f"ui/workflow/{dispatch_id}/task/{task_id}")

    response = requests.put(url=url_endpoint)
    response.raise_for_status()

    return response.text


def get_result_object_from_result_service(dispatch_id: str):
    logger.warning(f"getting result object with id {dispatch_id}")

    url_endpoint = ResultsURI().get_route(f"workflow/results/{dispatch_id}")

    response = requests.get(url=url_endpoint, stream=True)
    response.raise_for_status()

    return pickle.loads(response.content)


def update_result_and_ui(result_obj: Result, task_id: int) -> Dict[str, str]:
    """Write the updated result to the database and update the UI."""

    resp_1 = send_result_object_to_result_service(result_obj)
    resp_2 = send_task_update_to_ui(dispatch_id=result_obj.dispatch_id, task_id=task_id)
    return {"update_result_response": resp_1, "update_ui_response": resp_2}


def send_cancel_task_to_runner(dispatch_id: str, task_id: int):

    url_endpoint = RunnerURI().get_route(f"workflow/{dispatch_id}/task/{task_id}/cancel")
    response = requests.delete(url=url_endpoint)
    response.raise_for_status()

    return response.json()["cancelled_dispatch_id"], response.json()["cancelled_task_id"]


def is_sublattice_dispatch_id(dispatch_id: str):
    return ":" in dispatch_id


def send_task_update_to_dispatcher(dispatch_id, task_result):

    url = DispatcherURI().get_route(f"workflow/{dispatch_id}")

    logger.warning(
        f"Sending task result to get updated in dispatcher with task result: {task_result}"
    )
    logger.warning(f"URL: {url}")

    response = requests.put(url=url, files={"task_execution_results": pickle.dumps(task_result)})

    logger.warning("Put done with response")

    response.raise_for_status()


def generate_task_result(
    task_id,
    start_time=None,
    end_time=None,
    status=None,
    output=None,
    error=None,
    stdout=None,
    stderr=None,
    info=None,
):

    return {
        "task_id": task_id,
        "start_time": start_time,
        "end_time": end_time,
        "status": status,
        "output": output,
        "error": error,
        "stdout": stdout,
        "stderr": stderr,
        "info": info,
    }<|MERGE_RESOLUTION|>--- conflicted
+++ resolved
@@ -46,15 +46,12 @@
     subscript_prefix,
 )
 from covalent._workflow.lattice import Lattice
-<<<<<<< HEAD
 from refactor.dispatcher.app.core.get_svc_uri import (
     DispatcherURI,
     ResultsURI,
     RunnerURI,
     UIBackendURI,
 )
-=======
->>>>>>> 4266b800
 
 load_dotenv()
 
