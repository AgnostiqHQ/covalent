# Copyright 2021 Agnostiq Inc.
#
# This file is part of Covalent.
#
# Licensed under the GNU Affero General Public License 3.0 (the "License").
# A copy of the License may be obtained with this software package or at
#
#      https://www.gnu.org/licenses/agpl-3.0.en.html
#
# Use of this file is prohibited except in compliance with the License. Any
# modifications or derivative works of this file must retain this copyright
# notice, and modified files must contain a notice indicating that they have
# been altered from the originals.
#
# Covalent is distributed in the hope that it will be useful, but WITHOUT
# ANY WARRANTY; without even the implied warranty of MERCHANTABILITY or
# FITNESS FOR A PARTICULAR PURPOSE. See the License for more details.
#
# Relief from the License may be granted by purchasing a commercial license.


"""Workflow dispatch functionality."""

from datetime import datetime, timezone
from multiprocessing import Queue as MPQ
from queue import Empty
from typing import Dict, List, Tuple, Union

from covalent._results_manager import Result
from covalent._workflow.transport import _TransportGraph
from covalent.executor import BaseExecutor
<<<<<<< HEAD
from refactor.dispatcher.app.core.dispatcher_logger import logger
from refactor.dispatcher.app.core.get_svc_uri import ResultsURI, RunnerURI
from refactor.dispatcher.app.core.utils import (
    is_empty,
    send_result_object_to_result_service,
    send_task_list_to_runner,
)
=======
from refactor.dispatcher.app.core.get_svc_uri import ResultsURI, RunnerURI
>>>>>>> 9cd10b65

from .utils import get_task_inputs, get_task_order, is_sublattice, preprocess_transport_graph


def dispatch_workflow(result_obj: Result, tasks_queue: MPQ) -> Result:
    """Responsible for starting off the workflow dispatch."""

    # logger.warning(f"Inside dispatch_workflow with dispatch_id {result_obj.dispatch_id}")

    if result_obj.status == Result.NEW_OBJ:
        result_obj = start_dispatch(result_obj=result_obj, tasks_queue=tasks_queue)

    elif result_obj.status == Result.COMPLETED:
        # TODO - Redispatch workflow for reproducibility

        pass

    elif result_obj.status == Result.CANCELLED:
        # TODO - Redispatch cancelled workflow

        # Change status to running if we want to redeploy this workflow
        result_obj._status = Result.RUNNING

        # TODO - Redispatch tasks

    elif result_obj.status == Result.FAILED:
        # TODO - Redispatch failed workflow

        pass

    return result_obj


def dispatch_runnable_tasks(result_obj: Result, tasks_queue: MPQ, task_order: List[List]) -> None:
    """Get runnable tasks and dispatch them to the Runner API. Put the tasks that weren't picked up by the Runner API back in the queue."""

    # To get the runnable tasks from first task order list
    # Sending the tasks_queue as well to handle the case of sublattices
    tasks, functions, input_args, input_kwargs, executors, next_tasks_order = get_runnable_tasks(
        result_obj=result_obj,
        tasks_order=task_order,
        tasks_queue=tasks_queue,
    )

    logger.warning(f"In dispatch_runnable_tasks with tasks: {tasks}")

    logger.warning(f"Set of next tasks to be run {next_tasks_order}")

    # The next set of tasks that can be run afterwards
    # This is the case of a new dispatch id in the list of dictionaries
    if next_tasks_order:
        if is_empty(tasks_queue):
            v = tasks_queue.get()
            logger.warning(f"LETS SEE IF TASKS QUEUE IS EMPTY ITS VAL IS: {v}")
            tasks_queue.put([{result_obj.dispatch_id: next_tasks_order}])
        else:
            tasks_queue.put([{result_obj.dispatch_id: next_tasks_order}] + tasks_queue.get())

    # Tasks which were not able to run
    unrun_tasks = run_tasks(
        results_dir=result_obj.results_dir,
        dispatch_id=result_obj.dispatch_id,
        task_id_batch=tasks,
        functions=functions,
        input_args=input_args,
        input_kwargs=input_kwargs,
        executors=executors,
    )

    # Will add those unrun tasks back to the tasks_queue
    final_task_order = tasks_queue.get()

    if unrun_tasks:
        if final_task_order is not None:
            final_task_order[0][result_obj.dispatch_id] = [unrun_tasks] + final_task_order[0][
                result_obj.dispatch_id
            ]
        else:
            final_task_order = [{result_obj.dispatch_id: [unrun_tasks]}]

    logger.warning(f"Tasks which are yet to execute {final_task_order}")

    try:
        logger.warning(f"Before we put in final_task_order {tasks_queue.get_nowait()}")

    except Empty:
        logger.warning("Before we put in final_task_order, its empty")

    # Put the task order back into the queue
    tasks_queue.put(final_task_order)


def start_dispatch(result_obj: Result, tasks_queue: MPQ) -> Result:
    """Responsible for preprocessing the tasks, and sending the tasks for execution to the
    Runner API in batches. One of the underlying principles is that the Runner API doesn't
    interact with the Data API."""

    # logger.warning(f"Inside start_dispatch with dispatch_id {result_obj.dispatch_id}")

<<<<<<< HEAD
    # Change result status to running
    result_obj._status = Result.RUNNING
=======
    result_obj._status = Result.RUNNING
    result_obj._start_time = datetime.now(timezone.utc)
>>>>>>> 9cd10b65

    # Initialize the result object
    result_obj = init_result_pre_dispatch(result_obj=result_obj)

    # Send the initialized result to the result service
    send_result_object_to_result_service(result_object=result_obj)

    # Get the order of tasks to be run
    task_order: List[List] = get_task_order(result_obj=result_obj)

    logger.warning(f"task_order: {task_order}")
    dispatch_runnable_tasks(result_obj, tasks_queue, task_order)

    send_result_object_to_result_service(result_obj)

    return result_obj


def get_runnable_tasks(
    result_obj: Result,
    tasks_order: List[List],
    tasks_queue: MPQ,
) -> Tuple[List[int], List[bytes], List[List], List[Dict], List[BaseExecutor]]:
    """Return a list of tasks that can be run and the corresponding executors and input
    parameters."""

    # logger.warning(f"In get_runnable_tasks task_order after get: {tasks_order}")

    task_ids = tasks_order.pop(0)

    input_args = []
    input_kwargs = []
    executors = []
    runnable_tasks = []
    non_runnable_tasks = []
    functions = []

    for task_id in task_ids:

        task_name = result_obj.lattice.transport_graph.get_node_value(task_id, "name")

        # Check whether task is of non-executable type
        result_obj, is_executable = preprocess_transport_graph(task_id, task_name, result_obj)

        if not is_executable:
            if task_id == task_ids[-1] and not runnable_tasks:
                return get_runnable_tasks(
                    result_obj=result_obj, tasks_order=tasks_order, tasks_queue=tasks_queue
                )
            continue

        serialized_function = result_obj.lattice.transport_graph.get_node_value(
            task_id, "function"
        )

        # Get the task inputs from parents and edge names of this node
        task_inputs = get_task_inputs(task_id=task_id, node_name=task_name, result_obj=result_obj)

        executor = result_obj.lattice.transport_graph.get_node_value(task_id, "metadata")[
            "executor"
        ]

        # Check whether the node is a sublattice
        if is_sublattice(task_name):

            # Get the sublattice
            sublattice = serialized_function.get_deserialized()

            # Build the graph for this sublattice
            sublattice.build_graph(*task_inputs["args"], **task_inputs["kwargs"])

            # Construct the result object for this sublattice
            sublattice_result_obj = Result(
                lattice=sublattice,
                results_dir=result_obj.lattice.metadata["results_dir"],
                dispatch_id=f"{result_obj.dispatch_id}:{task_id}",
            )

            # Serialize its transport graph
            sublattice_result_obj._lattice.transport_graph = (
                sublattice_result_obj._lattice.transport_graph.serialize()
            )

            # Update the status of this node in result object
            result_obj._update_node(
                node_id=task_id,
                start_time=datetime.now(timezone.utc),
                status=Result.RUNNING,
            )

            # Dispatch the sublattice recursively
            dispatch_workflow(result_obj=sublattice_result_obj, tasks_queue=tasks_queue)

        elif is_runnable_task(task_id, result_obj):

            # Add the details of this task to respective lists
            runnable_tasks.append(task_id)
            functions.append(serialized_function)
            input_args.append(task_inputs["args"])
            input_kwargs.append(task_inputs["kwargs"])
            executors.append(executor)

        else:
            # If the task is not runnable, i.e, its parents have not completed execution
            non_runnable_tasks.append(task_id)

    # If there are non runnable tasks then add them as well to next task order list else
    # only keep the node lists already present in tasks_order
    next_tasks_order = [non_runnable_tasks] + tasks_order if non_runnable_tasks else tasks_order

    # logger.warning(f"In get_runnable_tasks task_order after put: {next_tasks_order}")

    return runnable_tasks, functions, input_args, input_kwargs, executors, next_tasks_order


def init_result_pre_dispatch(result_obj: Result):
    """Initialize the result object transport graph before it is dispatched for execution."""

    transport_graph = _TransportGraph()
    transport_graph.deserialize(result_obj.lattice.transport_graph)
    result_obj._lattice.transport_graph = transport_graph
    result_obj._initialize_nodes()
    return result_obj


def run_tasks(
    results_dir: str,
    dispatch_id: str,
    task_id_batch: List[int],
    functions: List[bytes],
    input_args: List[List],
    input_kwargs: List[Dict],
    executors: List[Union[bytes, str]],
) -> List[int]:
    """Request Runner to execute tasks.

    The Runner might not have resources available to pick up the full batch of tasks. In that case,
    this function returns the list of task ids that were not picked up.
    """

    tasks_list = [
        {
            "task_id": task_id,
            "func": func,
            "args": args,
            "kwargs": kwargs,
            "executor": executor,
            "results_dir": results_dir,
        }
        for task_id, func, args, kwargs, executor in zip(
            task_id_batch, functions, input_args, input_kwargs, executors
        )
    ]

    return send_task_list_to_runner(dispatch_id=dispatch_id, tasks_list=tasks_list)


def is_runnable_task(task_id: int, result_obj: Result) -> bool:
    """Return status whether the task can be run based on whether the parent tasks have finished executing."""

    parent_node_ids: List[int] = result_obj.lattice.transport_graph.get_dependencies(task_id)

    return all(
        result_obj._get_node_status(node_id) == Result.COMPLETED for node_id in parent_node_ids
    )<|MERGE_RESOLUTION|>--- conflicted
+++ resolved
@@ -29,7 +29,6 @@
 from covalent._results_manager import Result
 from covalent._workflow.transport import _TransportGraph
 from covalent.executor import BaseExecutor
-<<<<<<< HEAD
 from refactor.dispatcher.app.core.dispatcher_logger import logger
 from refactor.dispatcher.app.core.get_svc_uri import ResultsURI, RunnerURI
 from refactor.dispatcher.app.core.utils import (
@@ -37,9 +36,6 @@
     send_result_object_to_result_service,
     send_task_list_to_runner,
 )
-=======
-from refactor.dispatcher.app.core.get_svc_uri import ResultsURI, RunnerURI
->>>>>>> 9cd10b65
 
 from .utils import get_task_inputs, get_task_order, is_sublattice, preprocess_transport_graph
 
@@ -139,13 +135,9 @@
 
     # logger.warning(f"Inside start_dispatch with dispatch_id {result_obj.dispatch_id}")
 
-<<<<<<< HEAD
     # Change result status to running
     result_obj._status = Result.RUNNING
-=======
-    result_obj._status = Result.RUNNING
     result_obj._start_time = datetime.now(timezone.utc)
->>>>>>> 9cd10b65
 
     # Initialize the result object
     result_obj = init_result_pre_dispatch(result_obj=result_obj)
