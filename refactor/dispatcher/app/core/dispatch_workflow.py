# Copyright 2021 Agnostiq Inc.
#
# This file is part of Covalent.
#
# Licensed under the GNU Affero General Public License 3.0 (the "License").
# A copy of the License may be obtained with this software package or at
#
#      https://www.gnu.org/licenses/agpl-3.0.en.html
#
# Use of this file is prohibited except in compliance with the License. Any
# modifications or derivative works of this file must retain this copyright
# notice, and modified files must contain a notice indicating that they have
# been altered from the originals.
#
# Covalent is distributed in the hope that it will be useful, but WITHOUT
# ANY WARRANTY; without even the implied warranty of MERCHANTABILITY or
# FITNESS FOR A PARTICULAR PURPOSE. See the License for more details.
#
# Relief from the License may be granted by purchasing a commercial license.


"""Workflow dispatch functionality."""

from datetime import datetime, timezone
from multiprocessing import Queue as MPQ
from typing import Dict, List, Tuple, Union

from app.core.dispatcher_logger import logger
<<<<<<< HEAD
=======
from app.core.utils import send_result_object_to_result_service, send_task_list_to_runner
>>>>>>> 05945f98

from covalent._results_manager import Result
from covalent._workflow.transport import _TransportGraph
from covalent.executor import BaseExecutor
from refactor.dispatcher.app.core.get_svc_uri import RunnerURI, ResultsURI

<<<<<<< HEAD
from .utils import (
    _post_process,
    get_task_inputs,
    get_task_order,
    is_sublattice,
    preprocess_transport_graph,
)



def send_task_list_to_runner(dispatch_id, tasks_list):

    logger.warning(f"Inside send_task_list_to_runner with dispatch_id {dispatch_id}")
    logger.warning(f"Inside send_task_list_to_runner with tasks_list {tasks_list}")

    # Example tasks_list:
    # tasks_list = [
    #     {
    #         "task_id": 0,
    #         "func": result_object.lattice.transport_graph.get_node_value(0, "function"),
    #         "args": [2 + 2],
    #         "kwargs": {},
    #         "executor": result_object.lattice.transport_graph.get_node_value(0, "metadata")[
    #             "executor"
    #         ],
    #         "results_dir": result_object.results_dir,
    #     },
    #     {
    #         "task_id": 2,
    #         "func": result_object.lattice.transport_graph.get_node_value(2, "function"),
    #         "args": [2, 10],
    #         "kwargs": {},
    #         "executor": result_object.lattice.transport_graph.get_node_value(2, "metadata")[
    #             "executor"
    #         ],
    #         "results_dir": result_object.results_dir,
    #     },
    # ]
    # response = requests.post(url=url_endpoint, files={"tasks": pickle.dumps(tasks_list)})

    # Set the url endpoint
    url_endpoint = RunnerURI().get_route(f'workflow/{dispatch_id}/tasks')

    # Send the tasks list as file
    response = requests.post(url=url_endpoint, files={"tasks": BytesIO(pickle.dumps(tasks_list))})

    # Raise error if occurred
    response.raise_for_status()

    return response.json()["left_out_task_ids"]


def send_result_object_to_result_service(result_object: Result):

    url_endpoint = ResultsURI().get_route('workflow/results/')

    response = requests.post(
        url=url_endpoint, files={"result_pkl_file": BytesIO(pickle.dumps(result_object))}
    )
    response.raise_for_status()

    return response.text


def send_task_update_to_result_service(dispatch_id: str, task_execution_result: dict):

    url_endpoint = ResultsURI().get_route(f'workflow/results/{dispatch_id}')

    response = requests.put(
        url=url_endpoint, files={"task": BytesIO(pickle.dumps(task_execution_result))}
    )
    response.raise_for_status()

    return response.text


# TODO - Implement method when integrating with UI backend microservice.
def send_task_update_to_ui(dispatch_id: str, task_id: int):
    pass


def get_result_object_from_result_service(dispatch_id: str):

    url_endpoint = ResultsURI().get_route(f'workflow/results/{dispatch_id}')

    response = requests.get(url=url_endpoint)
    response.raise_for_status()

    return pickle.loads(response.content)
=======
from .utils import get_task_inputs, get_task_order, is_sublattice, preprocess_transport_graph
>>>>>>> 05945f98


def dispatch_workflow(result_obj: Result, tasks_queue: MPQ) -> Result:
    """Responsible for starting off the workflow dispatch."""

    # logger.warning(f"Inside dispatch_workflow with dispatch_id {result_obj.dispatch_id}")

    if result_obj.status == Result.NEW_OBJ:
        result_obj._status = Result.RUNNING
        result_obj = start_dispatch(result_obj=result_obj, tasks_queue=tasks_queue)

    elif result_obj.status == Result.COMPLETED:
        # TODO - Redispatch workflow for reproducibility

        pass

    elif result_obj.status == Result.CANCELLED:
        # TODO - Redispatch cancelled workflow

        # Change status to running if we want to redeploy this workflow
        result_obj._status = Result.RUNNING

        # TODO - Redispatch tasks

    elif result_obj.status == Result.FAILED:
        # TODO - Redispatch failed workflow

        pass

    return result_obj


def dispatch_runnable_tasks(result_obj: Result, tasks_queue: MPQ, task_order: List[List]) -> None:
    """Get runnable tasks and dispatch them to the Runner API. Put the tasks that weren't picked up by the Runner API back in the queue."""

    # To get the runnable tasks from first task order list
    # Sending the tasks_queue as well to handle the case of sublattices
    tasks, functions, input_args, input_kwargs, executors, next_tasks_order = get_runnable_tasks(
        result_obj=result_obj,
        tasks_order=task_order,
        tasks_queue=tasks_queue,
    )

    # The next set of tasks that can be run afterwards
    # This is the case of a new dispatch id in the list of dictionaries
    if next_tasks_order:
        if is_empty(tasks_queue):
            tasks_queue.put([{result_obj.dispatch_id: next_tasks_order}])
        else:
            tasks_queue.put([{result_obj.dispatch_id: next_tasks_order}] + tasks_queue.get())

    # Tasks which were not able to run
    unrun_tasks = run_tasks(
        results_dir=result_obj.results_dir,
        dispatch_id=result_obj.dispatch_id,
        task_id_batch=tasks,
        functions=functions,
        input_args=input_args,
        input_kwargs=input_kwargs,
        executors=executors,
    )

    # Will add those unrun tasks back to the tasks_queue
    final_task_order = tasks_queue.get()
    if unrun_tasks:
        if final_task_order is not None:
            final_task_order[0][result_obj.dispatch_id] = [unrun_tasks] + final_task_order[0][
                result_obj.dispatch_id
            ]
        else:
            final_task_order = [{result_obj.dispatch_id: [unrun_tasks]}]

    # Put the task order back into the queue
    tasks_queue.put(final_task_order)


def convert_lol(dispatch_id: str, lol: List[List]):

    # How it is: [[3, 4], [1, 2, 5], [6, 7, 8]]
    # How it should be: [{d_id_1:[[4]]}, {d_id_2:[[1, 2, 5]]}]

    pass


def is_empty(mp_queue: MPQ):
    if elem := mp_queue.get():
        mp_queue.put(elem)
        return True
    else:
        mp_queue.put(None)
        return False


def start_dispatch(result_obj: Result, tasks_queue: MPQ) -> Result:
    """Responsible for preprocessing the tasks, and sending the tasks for execution to the
    Runner API in batches. One of the underlying principles is that the Runner API doesn't
    interact with the Data API."""

    # logger.warning(f"Inside start_dispatch with dispatch_id {result_obj.dispatch_id}")

    # Initialize the result object
    result_obj = init_result_pre_dispatch(result_obj=result_obj)

    # Send the initialized result to the result service
    send_result_object_to_result_service(result_object=result_obj)

    # Get the order of tasks to be run
    task_order: List[List] = get_task_order(result_obj=result_obj)

    # logger.warning(f"task_order: {task_order}")
    dispatch_runnable_tasks(result_obj, tasks_queue, task_order)

    # logger.warning(f"Inside start_dispatch with finished dispatch_id {result_obj.dispatch_id}")

    send_result_object_to_result_service(result_obj)

    return result_obj


def get_runnable_tasks(
    result_obj: Result,
    tasks_order: List[List],
    tasks_queue: MPQ,
) -> Tuple[List[int], List[bytes], List[List], List[Dict], List[BaseExecutor]]:
    """Return a list of tasks that can be run and the corresponding executors and input
    parameters."""

    # logger.warning(f"In get_runnable_tasks task_order after get: {tasks_order}")

    task_ids = tasks_order.pop(0)

    input_args = []
    input_kwargs = []
    executors = []
    runnable_tasks = []
    non_runnable_tasks = []
    functions = []

    for task_id in task_ids:
        serialized_function = result_obj.lattice.transport_graph.get_node_value(
            task_id, "function"
        )
        task_name = result_obj.lattice.transport_graph.get_node_value(task_id, "name")

        # Get the task inputs from parents and edge names of this node
        task_inputs = get_task_inputs(task_id=task_id, node_name=task_name, result_obj=result_obj)

        executor = result_obj.lattice.transport_graph.get_node_value(task_id, "metadata")[
            "executor"
        ]

        # Check whether the node is a sublattice
        if is_sublattice(task_name):

            # Get the sublattice
            sublattice = serialized_function.get_deserialized()

            # Build the graph for this sublattice
            sublattice.build_graph(*task_inputs["args"], **task_inputs["kwargs"])

            # Construct the result object for this sublattice
            sublattice_result_obj = Result(
                lattice=sublattice,
                results_dir=result_obj.lattice.metadata["results_dir"],
                dispatch_id=f"{result_obj.dispatch_id}:{task_id}",
            )

            # Serialize its transport graph
            sublattice_result_obj._lattice.transport_graph = (
                sublattice_result_obj._lattice.transport_graph.serialize()
            )

            # Update the status of this node in result object
            result_obj._update_node(
                node_id=task_id,
                start_time=datetime.now(timezone.utc),
                status=Result.RUNNING,
            )

            # Dispatch the sublattice recursively
            dispatch_workflow(result_obj=sublattice_result_obj, tasks_queue=tasks_queue)

        elif is_runnable_task(task_id, result_obj):
            # If the task is runnable, i.e, its parents have completed execution

            # Check whether task is of non-executable type
            result_obj, is_executable = preprocess_transport_graph(task_id, task_name, result_obj)

            # If task is not executable then continue loop to next task
            if not is_executable:
                continue

            # Add the details of this task to respective lists
            runnable_tasks.append(task_id)
            functions.append(serialized_function)
            input_args.append(task_inputs["args"])
            input_kwargs.append(task_inputs["kwargs"])
            executors.append(executor)

        else:
            # If the task is not runnable, i.e, its parents have not completed execution
            non_runnable_tasks.append(task_id)

    # If there are non runnable tasks then add them as well to next task order list else
    # only keep the node lists already present in tasks_order
    next_tasks_order = [non_runnable_tasks] + tasks_order if non_runnable_tasks else tasks_order

    # logger.warning(f"In get_runnable_tasks task_order after put: {next_tasks_order}")

    return runnable_tasks, functions, input_args, input_kwargs, executors, next_tasks_order


def init_result_pre_dispatch(result_obj: Result):
    """Initialize the result object transport graph before it is dispatched for execution."""

    transport_graph = _TransportGraph()
    transport_graph.deserialize(result_obj.lattice.transport_graph)
    result_obj._lattice.transport_graph = transport_graph
    result_obj._initialize_nodes()
    return result_obj


def run_tasks(
    results_dir: str,
    dispatch_id: str,
    task_id_batch: List[int],
    functions: List[bytes],
    input_args: List[List],
    input_kwargs: List[Dict],
    executors: List[Union[bytes, str]],
):
    """Ask Runner to execute tasks - get back True (False) if resources are (not) available.

    The Runner might not have resources available to pick up the batch of tasks. In that case,
    this function continues to try running the tasks until the runner becomes free.
    """

    tasks_list = [
        {
            "task_id": task_id,
            "func": func,
            "args": args,
            "kwargs": kwargs,
            "executor": executor,
            "results_dir": results_dir,
        }
        for task_id, func, args, kwargs, executor in zip(
            task_id_batch, functions, input_args, input_kwargs, executors
        )
    ]

    return send_task_list_to_runner(dispatch_id=dispatch_id, tasks_list=tasks_list)


def is_runnable_task(task_id: int, results_obj: Result) -> bool:
    """Return status whether the task can be run."""

    parent_node_ids = results_obj.lattice.transport_graph.get_dependencies(task_id)

    return all(
        results_obj._get_node_status(node_id) == Result.COMPLETED for node_id in parent_node_ids
    )<|MERGE_RESOLUTION|>--- conflicted
+++ resolved
@@ -26,109 +26,14 @@
 from typing import Dict, List, Tuple, Union
 
 from app.core.dispatcher_logger import logger
-<<<<<<< HEAD
-=======
 from app.core.utils import send_result_object_to_result_service, send_task_list_to_runner
->>>>>>> 05945f98
 
 from covalent._results_manager import Result
 from covalent._workflow.transport import _TransportGraph
 from covalent.executor import BaseExecutor
 from refactor.dispatcher.app.core.get_svc_uri import RunnerURI, ResultsURI
 
-<<<<<<< HEAD
-from .utils import (
-    _post_process,
-    get_task_inputs,
-    get_task_order,
-    is_sublattice,
-    preprocess_transport_graph,
-)
-
-
-
-def send_task_list_to_runner(dispatch_id, tasks_list):
-
-    logger.warning(f"Inside send_task_list_to_runner with dispatch_id {dispatch_id}")
-    logger.warning(f"Inside send_task_list_to_runner with tasks_list {tasks_list}")
-
-    # Example tasks_list:
-    # tasks_list = [
-    #     {
-    #         "task_id": 0,
-    #         "func": result_object.lattice.transport_graph.get_node_value(0, "function"),
-    #         "args": [2 + 2],
-    #         "kwargs": {},
-    #         "executor": result_object.lattice.transport_graph.get_node_value(0, "metadata")[
-    #             "executor"
-    #         ],
-    #         "results_dir": result_object.results_dir,
-    #     },
-    #     {
-    #         "task_id": 2,
-    #         "func": result_object.lattice.transport_graph.get_node_value(2, "function"),
-    #         "args": [2, 10],
-    #         "kwargs": {},
-    #         "executor": result_object.lattice.transport_graph.get_node_value(2, "metadata")[
-    #             "executor"
-    #         ],
-    #         "results_dir": result_object.results_dir,
-    #     },
-    # ]
-    # response = requests.post(url=url_endpoint, files={"tasks": pickle.dumps(tasks_list)})
-
-    # Set the url endpoint
-    url_endpoint = RunnerURI().get_route(f'workflow/{dispatch_id}/tasks')
-
-    # Send the tasks list as file
-    response = requests.post(url=url_endpoint, files={"tasks": BytesIO(pickle.dumps(tasks_list))})
-
-    # Raise error if occurred
-    response.raise_for_status()
-
-    return response.json()["left_out_task_ids"]
-
-
-def send_result_object_to_result_service(result_object: Result):
-
-    url_endpoint = ResultsURI().get_route('workflow/results/')
-
-    response = requests.post(
-        url=url_endpoint, files={"result_pkl_file": BytesIO(pickle.dumps(result_object))}
-    )
-    response.raise_for_status()
-
-    return response.text
-
-
-def send_task_update_to_result_service(dispatch_id: str, task_execution_result: dict):
-
-    url_endpoint = ResultsURI().get_route(f'workflow/results/{dispatch_id}')
-
-    response = requests.put(
-        url=url_endpoint, files={"task": BytesIO(pickle.dumps(task_execution_result))}
-    )
-    response.raise_for_status()
-
-    return response.text
-
-
-# TODO - Implement method when integrating with UI backend microservice.
-def send_task_update_to_ui(dispatch_id: str, task_id: int):
-    pass
-
-
-def get_result_object_from_result_service(dispatch_id: str):
-
-    url_endpoint = ResultsURI().get_route(f'workflow/results/{dispatch_id}')
-
-    response = requests.get(url=url_endpoint)
-    response.raise_for_status()
-
-    return pickle.loads(response.content)
-=======
 from .utils import get_task_inputs, get_task_order, is_sublattice, preprocess_transport_graph
->>>>>>> 05945f98
 
 
 def dispatch_workflow(result_obj: Result, tasks_queue: MPQ) -> Result:
