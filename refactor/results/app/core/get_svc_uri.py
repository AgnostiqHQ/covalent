from furl import furl

from refactor.results.app.core.config import settings


class ServiceURI:
    def __init__(
        self, scheme: str = "http", host: str = "localhost", port=None, preffix="api/v0"
    ) -> None:
        self.scheme = scheme
        self.host = host
        self.port = port
        self.preffix = preffix

    def get_base_url(self):
        base_url = furl().set(scheme=self.scheme, host=self.host, port=self.port)
        if self.preffix:
            base_url.set(path=self.preffix)
        return base_url

    def get_route(self, path: str):
        base_url = self.get_base_url().copy()
        base_url.path /= path
        return base_url.url


class DataURI(ServiceURI):
    def __init__(self) -> None:
<<<<<<< HEAD
        super().__init__(port=settings.DATA_SVC_PORT)
=======
        super().__init__(port=settings.DATA_SVC_PORT, host=settings.DATA_SVC_HOST)
>>>>>>> 7c74eeb6
<|MERGE_RESOLUTION|>--- conflicted
+++ resolved
@@ -26,8 +26,4 @@
 
 class DataURI(ServiceURI):
     def __init__(self) -> None:
-<<<<<<< HEAD
-        super().__init__(port=settings.DATA_SVC_PORT)
-=======
-        super().__init__(port=settings.DATA_SVC_PORT, host=settings.DATA_SVC_HOST)
->>>>>>> 7c74eeb6
+        super().__init__(port=settings.DATA_SVC_PORT, host=settings.DATA_SVC_HOST)