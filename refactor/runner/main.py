--- conflicted
+++ resolved
@@ -35,9 +35,5 @@
 if __name__ == "__main__":
     # Use this for debugging purposes only
     import uvicorn
-
-<<<<<<< HEAD
-    uvicorn.run("main:app", host="0.0.0.0", port=8002, log_level="debug", reload=True)
-=======
-    uvicorn.run("main:app", host="0.0.0.0", port=settings.PORT, log_level="debug", reload=True)
->>>>>>> 9fa442c0
+    
+    uvicorn.run("main:app", host="0.0.0.0", port=settings.PORT, log_level="debug", reload=True)