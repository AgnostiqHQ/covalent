# Copyright 2021 Agnostiq Inc.
#
# This file is part of Covalent.
#
# Licensed under the GNU Affero General Public License 3.0 (the "License").
# A copy of the License may be obtained with this software package or at
#
#      https://www.gnu.org/licenses/agpl-3.0.en.html
#
# Use of this file is prohibited except in compliance with the License. Any
# modifications or derivative works of this file must retain this copyright
# notice, and modified files must contain a notice indicating that they have
# been altered from the originals.
#
# Covalent is distributed in the hope that it will be useful, but WITHOUT
# ANY WARRANTY; without even the implied warranty of MERCHANTABILITY or
# FITNESS FOR A PARTICULAR PURPOSE. See the License for more details.
#
# Relief from the License may be granted by purchasing a commercial license.

from pathlib import Path

from app.api.api_v0.api import api_router
from app.core.config import settings
from fastapi import FastAPI

BASE_PATH = Path(__file__).resolve().parent

app = FastAPI(title="Covalent Runner Service API")


app.include_router(api_router, prefix=settings.API_V0_STR)


if __name__ == "__main__":
    # Use this for debugging purposes only
    import uvicorn

<<<<<<< HEAD
    uvicorn.run("main:app", host="0.0.0.0", port=8004, log_level="debug", reload=True)
=======
    uvicorn.run("main:app", host="0.0.0.0", port=settings.PORT, log_level="debug", reload=True)
>>>>>>> 9fa442c0
<|MERGE_RESOLUTION|>--- conflicted
+++ resolved
@@ -36,8 +36,4 @@
     # Use this for debugging purposes only
     import uvicorn
 
-<<<<<<< HEAD
-    uvicorn.run("main:app", host="0.0.0.0", port=8004, log_level="debug", reload=True)
-=======
-    uvicorn.run("main:app", host="0.0.0.0", port=settings.PORT, log_level="debug", reload=True)
->>>>>>> 9fa442c0
+    uvicorn.run("main:app", host="0.0.0.0", port=settings.PORT, log_level="debug", reload=True)