--- conflicted
+++ resolved
@@ -29,12 +29,8 @@
 import requests
 
 from covalent._results_manager.result import Result
-<<<<<<< HEAD
-
-=======
-from covalent.executor import _executor_manager
 from refactor.runner.app.core.get_svc_uri import DispatcherURI, RunnerURI
->>>>>>> 5f5eb30a
+
 from .runner_logger import logger
 
 
@@ -75,14 +71,14 @@
 
 def free_resources_call_to_runner(dispatch_id, task_id):
 
-    url = RunnerURI().get_route(f'workflow/{dispatch_id}/task/{task_id}/free')
+    url = RunnerURI().get_route(f"workflow/{dispatch_id}/task/{task_id}/free")
     response = requests.post(url=url)
     response.raise_for_status()
 
 
 def done_callback_to_runner(dispatch_id, task_id):
 
-    url = RunnerURI().get_route(f'workflow/{dispatch_id}/task/{task_id}/done')
+    url = RunnerURI().get_route(f"workflow/{dispatch_id}/task/{task_id}/done")
     response = requests.post(url=url)
     response.raise_for_status()
 
