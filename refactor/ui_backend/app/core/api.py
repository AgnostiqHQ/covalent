import os
from urllib.parse import urljoin

import requests
<<<<<<< HEAD
from app.core.config import settings
=======

from refactor.queuer.app.core.config import settings
>>>>>>> 489ceaa5


class APIService:
    def __init__(self, BASE_URI: str):
        if BASE_URI[len(BASE_URI) - 1] != "/":
            BASE_URI = f"{BASE_URI}/"
        self.BASE_URI = BASE_URI

    def _get_route(self, path: str):
        return urljoin(self.BASE_URI, path)

    def _format(self, response, raw):
        if raw:
            return response
        else:
            return response.json()

    def post(self, path, json={}, params={}, data={}, files={}):
        route = self._get_route(path)
        return self._format(requests.post(route, json=json, params=params, data=data, files=files))

    def get(self, path, params={}, raw=False):
        route = self._get_route(path)
<<<<<<< HEAD
        return self._format(requests.get(route, params=params), raw)
=======
        return self._format(requests.get(route, params=params, stream=True), raw)
>>>>>>> 489ceaa5

    def delete(self, path, params={}):
        route = self._get_route(path)
        return self._format(requests.delete(route, params=params))

    def patch(self, path, json={}, params={}, data={}):
        route = self._get_route(path)
        return self._format(requests.patch(route, json=json, params=params, data=data))

    def put(self, path, json={}, params={}, data={}):
        route = self._get_route(path)
        return self._format(requests.put(route, json=json, params=params, data=data))


class DataService(APIService):
    def __init__(self):
        print("Settings:")
        print(settings)
        super().__init__(settings.DATA_OS_SVC_HOST_URI)

    async def get_result(self, dispatch_id: str):
        # dirname = os.path.dirname(__file__)
        # filename = os.path.join(dirname, './result.pkl')
        # with open(filename, 'rb') as f:
        #     return f.read()
        res = self.get(f"api/v0/workflow/results/{dispatch_id}", raw=True)
        return res.content

    async def create_result(self, result_pkl_file: bytes):
        return self.post("api/v0/workflow/results", files={"result_pkl_file": result_pkl_file})<|MERGE_RESOLUTION|>--- conflicted
+++ resolved
@@ -2,12 +2,8 @@
 from urllib.parse import urljoin
 
 import requests
-<<<<<<< HEAD
-from app.core.config import settings
-=======
 
 from refactor.queuer.app.core.config import settings
->>>>>>> 489ceaa5
 
 
 class APIService:
@@ -31,11 +27,7 @@
 
     def get(self, path, params={}, raw=False):
         route = self._get_route(path)
-<<<<<<< HEAD
-        return self._format(requests.get(route, params=params), raw)
-=======
         return self._format(requests.get(route, params=params, stream=True), raw)
->>>>>>> 489ceaa5
 
     def delete(self, path, params={}):
         route = self._get_route(path)
