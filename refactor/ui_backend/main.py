# Copyright 2021 Agnostiq Inc.
#
# This file is part of Covalent.
#
# Licensed under the GNU Affero General Public License 3.0 (the "License").
# A copy of the License may be obtained with this software package or at
#
#      https://www.gnu.org/licenses/agpl-3.0.en.html
#
# Use of this file is prohibited except in compliance with the License. Any
# modifications or derivative works of this file must retain this copyright
# notice, and modified files must contain a notice indicating that they have
# been altered from the originals.
#
# Covalent is distributed in the hope that it will be useful, but WITHOUT
# ANY WARRANTY; without even the implied warranty of MERCHANTABILITY or
# FITNESS FOR A PARTICULAR PURPOSE. See the License for more details.
#
# Relief from the License may be granted by purchasing a commercial license.

import logging
import os
from pathlib import Path

from app.api.api_v0.api import api_router
from app.core.config import settings
from fastapi import FastAPI, Request
from fastapi.middleware.cors import CORSMiddleware
from fastapi.responses import FileResponse, HTMLResponse, RedirectResponse
from fastapi.staticfiles import StaticFiles
from fastapi_socketio import SocketManager

BASE_PATH = Path(__file__).resolve().parent
FRONTEND_PATH = "/webapp/build"

app = FastAPI(title="Covalent UI Backend Service API")

sio = SocketManager(app=app)

logging.basicConfig(level=logging.DEBUG)

app.include_router(api_router, prefix=settings.API_V0_STR)
app.mount("/", StaticFiles(directory=f"{BASE_PATH}{FRONTEND_PATH}", html=True), name="static")

app.add_middleware(
    CORSMiddleware,
    allow_origins=["*"],
    allow_credentials=True,
    allow_methods=["*"],
    allow_headers=["*"],
)

if __name__ == "__main__":
    # Use this for debugging purposes only
    import uvicorn

<<<<<<< HEAD
    uvicorn.run(
        "main:app", host="0.0.0.0", port=settings.UI_SVC_PORT, log_level="debug", reload=True
    )
=======
    uvicorn.run("main:app", host=settings.UI_SVC_HOST, port=settings.UI_SVC_PORT, log_level="debug", reload=True)
>>>>>>> 7cde3bc0
<|MERGE_RESOLUTION|>--- conflicted
+++ resolved
@@ -54,10 +54,10 @@
     # Use this for debugging purposes only
     import uvicorn
 
-<<<<<<< HEAD
     uvicorn.run(
-        "main:app", host="0.0.0.0", port=settings.UI_SVC_PORT, log_level="debug", reload=True
-    )
-=======
-    uvicorn.run("main:app", host=settings.UI_SVC_HOST, port=settings.UI_SVC_PORT, log_level="debug", reload=True)
->>>>>>> 7cde3bc0
+        "main:app",
+        host=settings.UI_SVC_HOST,
+        port=settings.UI_SVC_PORT,
+        log_level="debug",
+        reload=True,
+    )